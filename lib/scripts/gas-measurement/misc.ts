--- conflicted
+++ resolved
@@ -39,24 +39,13 @@
   }
 
   // deposit internal balance for trader to make it non-zero
-<<<<<<< HEAD
   const transfers = [];
 
   for (let idx = 0; idx < tokenAddresses.length; ++idx) {
-    transfers.push({ token: tokenAddresses[idx], amount: bn(1e18), account: trader.address });
+    transfers.push({ token: tokenAddresses[idx], amount: bn(1e18), source: trader.address, destination: trader.address});
   }
 
   await vault.connect(trader).depositToInternalBalance(transfers);
-=======
-  await vault
-    .connect(trader)
-    .depositToInternalBalance(
-      trader.address,
-      tokenAddresses,
-      Array(tokenAddresses.length).fill(bn(1e18)),
-      trader.address
-    );
->>>>>>> 221a1242
 
   return { vault, tokens, trader };
 }
