import { Decimal } from 'decimal.js';
import { BigNumber as BN } from 'ethers';

const SCALING_FACTOR = 1e18;

export type BigNumberish = string | number | BN;

export const fp = (x: number): BN => bn(x * SCALING_FACTOR);

export const bn = (x: BigNumberish | Decimal): BN =>
  BN.isBigNumber(x) ? x : BN.from(parseInt(x.toString()).toString());

export const decimal = (x: BigNumberish): Decimal => new Decimal(x.toString());

export const maxUint = (e: number): BN => bn(2).pow(e).sub(1);

export const maxInt = (e: number): BN => bn(2).pow(bn(e).sub(1)).sub(1);

export const minInt = (e: number): BN => bn(2).pow(bn(e).sub(1)).mul(-1);

export const pct = (n: BN, pct: number): BN => n.div(bn(1 / pct));

<<<<<<< HEAD
export const bnMax = (a: BigNumberish, b: BigNumberish): BigNumber => {
  a = bn(a);
  b = bn(b);

  return a.gt(b) ? a : b;
};

export const bnMin = (a: BigNumberish, b: BigNumberish): BigNumber => {
  a = bn(a);
  b = bn(b);

  return a.lt(b) ? a : b;
};

export function arrayAdd(arrA: BigNumberish[], arrB: BigNumberish[]): BigNumber[] {
  return arrA.map((a, i) => bn(a).add(bn(arrB[i])));
}

export function arraySub(arrA: BigNumberish[], arrB: BigNumberish[]): BigNumber[] {
  return arrA.map((a, i) => bn(a).sub(bn(arrB[i])));
}

export function divCeil(x: BigNumber, y: BigNumber): BigNumber {
  // ceil(x/y) == (x + y - 1) / y
  return x.add(y).sub(1).div(y);
}

export function expectEqualWithError(actualValue: BigNumberish, expectedValue: BigNumberish, error = 0.001): void {
  actualValue = bn(actualValue);
  expectedValue = bn(expectedValue);
  const acceptedError = pct(expectedValue, error);

  expect(actualValue).to.be.at.least(expectedValue.sub(acceptedError));
  expect(actualValue).to.be.at.most(expectedValue.add(acceptedError));
}
=======
export const FP_SCALING_FACTOR = bn(SCALING_FACTOR);
>>>>>>> ef776826
<|MERGE_RESOLUTION|>--- conflicted
+++ resolved
@@ -20,42 +20,31 @@
 
 export const pct = (n: BN, pct: number): BN => n.div(bn(1 / pct));
 
-<<<<<<< HEAD
-export const bnMax = (a: BigNumberish, b: BigNumberish): BigNumber => {
+export const bnMax = (a: BigNumberish, b: BigNumberish): BN => {
   a = bn(a);
   b = bn(b);
 
   return a.gt(b) ? a : b;
 };
 
-export const bnMin = (a: BigNumberish, b: BigNumberish): BigNumber => {
+export const bnMin = (a: BigNumberish, b: BigNumberish): BN => {
   a = bn(a);
   b = bn(b);
 
   return a.lt(b) ? a : b;
 };
 
-export function arrayAdd(arrA: BigNumberish[], arrB: BigNumberish[]): BigNumber[] {
+export function arrayAdd(arrA: BigNumberish[], arrB: BigNumberish[]): BN[] {
   return arrA.map((a, i) => bn(a).add(bn(arrB[i])));
 }
 
-export function arraySub(arrA: BigNumberish[], arrB: BigNumberish[]): BigNumber[] {
+export function arraySub(arrA: BigNumberish[], arrB: BigNumberish[]): BN[] {
   return arrA.map((a, i) => bn(a).sub(bn(arrB[i])));
 }
 
-export function divCeil(x: BigNumber, y: BigNumber): BigNumber {
+export function divCeil(x: BN, y: BN): BN {
   // ceil(x/y) == (x + y - 1) / y
   return x.add(y).sub(1).div(y);
 }
 
-export function expectEqualWithError(actualValue: BigNumberish, expectedValue: BigNumberish, error = 0.001): void {
-  actualValue = bn(actualValue);
-  expectedValue = bn(expectedValue);
-  const acceptedError = pct(expectedValue, error);
-
-  expect(actualValue).to.be.at.least(expectedValue.sub(acceptedError));
-  expect(actualValue).to.be.at.most(expectedValue.add(acceptedError));
-}
-=======
-export const FP_SCALING_FACTOR = bn(SCALING_FACTOR);
->>>>>>> ef776826
+export const FP_SCALING_FACTOR = bn(SCALING_FACTOR);