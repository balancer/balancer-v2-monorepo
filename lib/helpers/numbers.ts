import { Decimal } from 'decimal.js';
import { BigNumber } from 'ethers';

const SCALING_FACTOR = 1e18;

export type BigNumberish = string | number | BigNumber;

<<<<<<< HEAD
export const fp = (x: number): BigNumber => bn(decimal(x).mul(SCALING_FACTOR));

export const toFp = (x: BigNumberish | Decimal): Decimal => decimal(x).mul(SCALING_FACTOR);

export const fromFp = (x: BigNumberish | Decimal): Decimal => decimal(x).div(SCALING_FACTOR);
=======
export const decimal = (x: BigNumberish | Decimal): Decimal => new Decimal(x.toString());

export const fp = (x: BigNumberish | Decimal): BigNumber => bn(decimal(x).mul(SCALING_FACTOR));
>>>>>>> a7353683

export const bn = (x: BigNumberish | Decimal): BigNumber => {
  if (BigNumber.isBigNumber(x)) return x;
  const stringified = parseScientific(x.toString());
  const integer = stringified.split('.')[0];
  return BigNumber.from(integer);
};

export const maxUint = (e: number): BigNumber => bn(2).pow(e).sub(1);

export const maxInt = (e: number): BigNumber => bn(2).pow(bn(e).sub(1)).sub(1);

export const minInt = (e: number): BigNumber => bn(2).pow(bn(e).sub(1)).mul(-1);

export const pct = (x: BigNumberish, pct: BigNumberish): BigNumber => bn(decimal(x).mul(decimal(pct)));

export const max = (a: BigNumberish, b: BigNumberish): BigNumber => {
  a = bn(a);
  b = bn(b);

  return a.gt(b) ? a : b;
};

export const min = (a: BigNumberish, b: BigNumberish): BigNumber => {
  a = bn(a);
  b = bn(b);

  return a.lt(b) ? a : b;
};

export const arrayAdd = (arrA: BigNumberish[], arrB: BigNumberish[]): BigNumber[] =>
  arrA.map((a, i) => bn(a).add(bn(arrB[i])));

export const arraySub = (arrA: BigNumberish[], arrB: BigNumberish[]): BigNumber[] =>
  arrA.map((a, i) => bn(a).sub(bn(arrB[i])));

export const divCeil = (x: BigNumber, y: BigNumber): BigNumber =>
  // ceil(x/y) == (x + y - 1) / y
  x.add(y).sub(1).div(y);

export const FP_SCALING_FACTOR = bn(SCALING_FACTOR);

function parseScientific(num: string): string {
  // If the number is not in scientific notation return it as it is
  if (!/\d+\.?\d*e[+-]*\d+/i.test(num)) return num;

  // Remove the sign
  const numberSign = Math.sign(Number(num));
  num = Math.abs(Number(num)).toString();

  // Parse into coefficient and exponent
  const [coefficient, exponent] = num.toLowerCase().split('e');
  let zeros = Math.abs(Number(exponent));
  const exponentSign = Math.sign(Number(exponent));
  const [integer, decimals] = (coefficient.indexOf('.') != -1 ? coefficient : `${coefficient}.`).split('.');

  if (exponentSign === -1) {
    zeros -= integer.length;
    num =
      zeros < 0
        ? integer.slice(0, zeros) + '.' + integer.slice(zeros) + decimals
        : '0.' + '0'.repeat(zeros) + integer + decimals;
  } else {
    if (decimals) zeros -= decimals.length;
    num =
      zeros < 0
        ? integer + decimals.slice(0, zeros) + '.' + decimals.slice(zeros)
        : integer + decimals + '0'.repeat(zeros);
  }

  return numberSign < 0 ? '-' + num : num;
}<|MERGE_RESOLUTION|>--- conflicted
+++ resolved
@@ -5,17 +5,13 @@
 
 export type BigNumberish = string | number | BigNumber;
 
-<<<<<<< HEAD
+export const decimal = (x: BigNumberish | Decimal): Decimal => new Decimal(x.toString());
+
 export const fp = (x: number): BigNumber => bn(decimal(x).mul(SCALING_FACTOR));
 
 export const toFp = (x: BigNumberish | Decimal): Decimal => decimal(x).mul(SCALING_FACTOR);
 
 export const fromFp = (x: BigNumberish | Decimal): Decimal => decimal(x).div(SCALING_FACTOR);
-=======
-export const decimal = (x: BigNumberish | Decimal): Decimal => new Decimal(x.toString());
-
-export const fp = (x: BigNumberish | Decimal): BigNumber => bn(decimal(x).mul(SCALING_FACTOR));
->>>>>>> a7353683
 
 export const bn = (x: BigNumberish | Decimal): BigNumber => {
   if (BigNumber.isBigNumber(x)) return x;
