--- conflicted
+++ resolved
@@ -142,12 +142,8 @@
     uint256 internal constant NONZERO_TOKEN_BALANCE 			            = 623;
     uint256 internal constant BALANCE_TOTAL_OVERFLOW 			            = 624;
     uint256 internal constant TOKENS_LENGTH_MUST_BE_2 			            = 625;
-<<<<<<< HEAD
     uint256 internal constant CANNOT_USE_ETH_SENTINEL 			            = 626;
 
-=======
-    
->>>>>>> 687b4acb
     // Fees
     uint256 internal constant SWAP_FEE_TOO_HIGH 			                = 700;
     uint256 internal constant FLASH_LOAN_FEE_TOO_HIGH 			            = 701;
