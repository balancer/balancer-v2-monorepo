// SPDX-License-Identifier: GPL-3.0-or-later
// This program is free software: you can redistribute it and/or modify
// it under the terms of the GNU General Public License as published by
// the Free Software Foundation, either version 3 of the License, or
// (at your option) any later version.

// This program is distributed in the hope that it will be useful,
// but WITHOUT ANY WARRANTY; without even the implied warranty of
// MERCHANTABILITY or FITNESS FOR A PARTICULAR PURPOSE.  See the
// GNU General Public License for more details.

// You should have received a copy of the GNU General Public License
// along with this program.  If not, see <http://www.gnu.org/licenses/>.

pragma solidity ^0.7.0;
pragma experimental ABIEncoderV2;

import "../math/Math.sol";
import "../math/FixedPoint.sol";

import "./InputHelpers.sol";
import "./AssetHelpers.sol";

import "../../pools/BasePool.sol";
<<<<<<< HEAD
import "../../vault/ProtocolFeesCollector.sol";
=======
import "../../vault/interfaces/IWETH.sol";
>>>>>>> 64833c9f
import "../../vault/interfaces/IVault.sol";
import "../../vault/balances/BalanceAllocation.sol";

/**
 * @dev This contract simply builds on top of the Balancer V2 architecture to provide useful helpers to users.
 * It connects different functionalities of the protocol components to allow accessing information that would
 * have required a more cumbersome setup if we wanted to provide these already built-in.
 */
contract BalancerHelpers is AssetHelpers {
    using Math for uint256;
    using BalanceAllocation for bytes32;
    using BalanceAllocation for bytes32[];

    IVault public immutable vault;

    constructor(IVault _vault) AssetHelpers(_vault.WETH()) {
        vault = _vault;
    }

    function queryJoin(
        bytes32 poolId,
        address sender,
        address recipient,
        IVault.JoinPoolRequest memory request
    ) external returns (uint256 bptOut, uint256[] memory amountsIn) {
        (address pool, ) = vault.getPool(poolId);
        (uint256[] memory balances, uint256 latestBlockNumber) = _validateAssetsAndGetBalances(poolId, request.assets);
        (uint256 protocolSwapFee, , ) = vault.getProtocolFees();

        (bptOut, amountsIn) = BasePool(pool).queryJoin(
            poolId,
            sender,
            recipient,
            balances,
            latestBlockNumber,
            protocolSwapFee,
            request.userData
        );
    }

    function queryExit(
        bytes32 poolId,
        address sender,
        address recipient,
        IVault.ExitPoolRequest memory request
    ) external returns (uint256 bptIn, uint256[] memory amountsOut) {
        (address pool, ) = vault.getPool(poolId);
        (uint256[] memory balances, uint256 latestBlockNumber) = _validateAssetsAndGetBalances(poolId, request.assets);
        (uint256 protocolSwapFee, , ) = vault.getProtocolFees();

        (bptIn, amountsOut) = BasePool(pool).queryExit(
            poolId,
            sender,
            recipient,
            balances,
            latestBlockNumber,
            protocolSwapFee,
            request.userData
        );

        // Deduct withdraw fees unless it's using internal balance
<<<<<<< HEAD
        if (!toInternalBalance) {
            ProtocolFeesCollector feesCollector = vault.getProtocolFeesCollector();
            uint256 withdrawFeePct = feesCollector.getWithdrawFee();
=======
        if (!request.toInternalBalance) {
            (, uint256 withdrawFeePct, ) = vault.getProtocolFees();
>>>>>>> 64833c9f
            for (uint256 i = 0; i < amountsOut.length; i++) {
                uint256 amountOut = amountsOut[i];
                uint256 withdrawFee = FixedPoint.mulUp(amountOut, withdrawFeePct);
                amountsOut[i] = amountOut.sub(withdrawFee);
            }
        }
    }

<<<<<<< HEAD
    function _queryPool(
        bytes32 poolId,
        address sender,
        address recipient,
        IERC20[] memory tokens,
        bytes memory userData,
        function(bytes32, address, address, uint256[] memory, uint256, uint256, bytes memory)
            external
            returns (uint256, uint256[] memory) query
    ) internal returns (uint256, uint256[] memory) {
        (uint256[] memory balances, uint256 latestBlockNumberUsed) = _validateTokensAndGetBalances(poolId, tokens);
        ProtocolFeesCollector feesCollector = vault.getProtocolFeesCollector();
        return query(poolId, sender, recipient, balances, latestBlockNumberUsed, feesCollector.getSwapFee(), userData);
    }

    function _validateTokensAndGetBalances(bytes32 poolId, IERC20[] memory expectedTokens)
=======
    function _validateAssetsAndGetBalances(bytes32 poolId, IAsset[] memory expectedAssets)
>>>>>>> 64833c9f
        internal
        view
        returns (uint256[] memory balances, uint256 latestBlockNumberUsed)
    {
        IERC20[] memory actualTokens;
        IERC20[] memory expectedTokens = _translateToIERC20(expectedAssets);

        latestBlockNumberUsed = 0;
        (actualTokens, balances) = vault.getPoolTokens(poolId);
        InputHelpers.ensureInputLengthMatch(actualTokens.length, expectedTokens.length);

        for (uint256 i = 0; i < actualTokens.length; ++i) {
            IERC20 token = actualTokens[i];
            require(token == expectedTokens[i], "TOKENS_MISMATCH");
            (, , uint256 blockNumber, ) = vault.getPoolTokenInfo(poolId, token);
            latestBlockNumberUsed = Math.max(latestBlockNumberUsed, blockNumber);
        }
    }
}<|MERGE_RESOLUTION|>--- conflicted
+++ resolved
@@ -22,11 +22,8 @@
 import "./AssetHelpers.sol";
 
 import "../../pools/BasePool.sol";
-<<<<<<< HEAD
 import "../../vault/ProtocolFeesCollector.sol";
-=======
 import "../../vault/interfaces/IWETH.sol";
->>>>>>> 64833c9f
 import "../../vault/interfaces/IVault.sol";
 import "../../vault/balances/BalanceAllocation.sol";
 
@@ -54,7 +51,7 @@
     ) external returns (uint256 bptOut, uint256[] memory amountsIn) {
         (address pool, ) = vault.getPool(poolId);
         (uint256[] memory balances, uint256 latestBlockNumber) = _validateAssetsAndGetBalances(poolId, request.assets);
-        (uint256 protocolSwapFee, , ) = vault.getProtocolFees();
+        ProtocolFeesCollector feesCollector = vault.getProtocolFeesCollector();
 
         (bptOut, amountsIn) = BasePool(pool).queryJoin(
             poolId,
@@ -62,7 +59,7 @@
             recipient,
             balances,
             latestBlockNumber,
-            protocolSwapFee,
+            feesCollector.getSwapFee(),
             request.userData
         );
     }
@@ -75,7 +72,7 @@
     ) external returns (uint256 bptIn, uint256[] memory amountsOut) {
         (address pool, ) = vault.getPool(poolId);
         (uint256[] memory balances, uint256 latestBlockNumber) = _validateAssetsAndGetBalances(poolId, request.assets);
-        (uint256 protocolSwapFee, , ) = vault.getProtocolFees();
+        ProtocolFeesCollector feesCollector = vault.getProtocolFeesCollector();
 
         (bptIn, amountsOut) = BasePool(pool).queryExit(
             poolId,
@@ -83,19 +80,13 @@
             recipient,
             balances,
             latestBlockNumber,
-            protocolSwapFee,
+            feesCollector.getSwapFee(),
             request.userData
         );
 
         // Deduct withdraw fees unless it's using internal balance
-<<<<<<< HEAD
-        if (!toInternalBalance) {
-            ProtocolFeesCollector feesCollector = vault.getProtocolFeesCollector();
+        if (!request.toInternalBalance) {
             uint256 withdrawFeePct = feesCollector.getWithdrawFee();
-=======
-        if (!request.toInternalBalance) {
-            (, uint256 withdrawFeePct, ) = vault.getProtocolFees();
->>>>>>> 64833c9f
             for (uint256 i = 0; i < amountsOut.length; i++) {
                 uint256 amountOut = amountsOut[i];
                 uint256 withdrawFee = FixedPoint.mulUp(amountOut, withdrawFeePct);
@@ -104,26 +95,7 @@
         }
     }
 
-<<<<<<< HEAD
-    function _queryPool(
-        bytes32 poolId,
-        address sender,
-        address recipient,
-        IERC20[] memory tokens,
-        bytes memory userData,
-        function(bytes32, address, address, uint256[] memory, uint256, uint256, bytes memory)
-            external
-            returns (uint256, uint256[] memory) query
-    ) internal returns (uint256, uint256[] memory) {
-        (uint256[] memory balances, uint256 latestBlockNumberUsed) = _validateTokensAndGetBalances(poolId, tokens);
-        ProtocolFeesCollector feesCollector = vault.getProtocolFeesCollector();
-        return query(poolId, sender, recipient, balances, latestBlockNumberUsed, feesCollector.getSwapFee(), userData);
-    }
-
-    function _validateTokensAndGetBalances(bytes32 poolId, IERC20[] memory expectedTokens)
-=======
     function _validateAssetsAndGetBalances(bytes32 poolId, IAsset[] memory expectedAssets)
->>>>>>> 64833c9f
         internal
         view
         returns (uint256[] memory balances, uint256 latestBlockNumberUsed)
