// SPDX-License-Identifier: GPL-3.0-or-later
// This program is free software: you can redistribute it and/or modify
// it under the terms of the GNU General Public License as published by
// the Free Software Foundation, either version 3 of the License, or
// (at your option) any later version.

// This program is distributed in the hope that it will be useful,
// but WITHOUT ANY WARRANTY; without even the implied warranty of
// MERCHANTABILITY or FITNESS FOR A PARTICULAR PURPOSE.  See the
// GNU General Public License for more details.

// You should have received a copy of the GNU General Public License
// along with this program.  If not, see <http://www.gnu.org/licenses/>.

pragma solidity ^0.7.1;

import "./IPairTradingStrategy.sol";
import "../math/FixedPoint.sol";

contract ConstantWeightedProdStrategy is IPairTradingStrategy, FixedPoint {
    uint8 public constant MIN_TOKENS = 2;
    uint8 public constant MAX_TOKENS = 16;
    uint8 public constant MIN_WEIGHT = 1;
    uint256 internal constant DECIMALS = 10**16; // 16 decimal places

    uint256 immutable weights; // 8 32-byte weights packed together. index 0 is LSB and index 7 is MSB
    uint8 immutable totalTokens;

    constructor(uint256 _weights, uint8 _totalTokens) {
        require(_totalTokens >= MIN_TOKENS, "ERR_MIN_TOKENS");
        require(_totalTokens <= MAX_TOKENS, "ERR_MAX_TOKENS");
        for (uint8 index = 0; index < _totalTokens; index++) {
            require(
                shiftWeights(_weights, index) >= MIN_WEIGHT,
                "ERR_MIN_WEIGHT"
            );
        }
        weights = _weights;
        totalTokens = _totalTokens;
    }

    function getTotalTokens() external view returns (uint8) {
        return totalTokens;
    }

    function shiftWeights(uint256 _weights, uint8 index)
        internal
        pure
        returns (uint256)
    {
        uint8 shift = index * 16;
        return ((_weights & (0xFFFF << shift)) >> shift);
    }

    function getWeight(uint8 index) public view returns (uint256) {
        require(index < totalTokens, "ERR_INVALID_INDEX");
        return shiftWeights(weights, index) * DECIMALS;
    }

<<<<<<< HEAD
    function calculateOutGivenIn(
        uint8 tokenIndexIn,
        uint8 tokenIndexOut,
=======
    function _calculateOutGivenIn(
        uint256 tokenIndexIn,
        uint256 tokenIndexOut,
>>>>>>> 8487cd3b
        uint256 tokenBalanceIn,
        uint256 tokenBalanceOut,
        uint256 tokenAmountIn
    ) internal view returns (uint256) {
        uint256 quotient = div(
            tokenBalanceIn,
            add(tokenBalanceIn, tokenAmountIn)
        );

        uint256 weightRatio = div(
            getWeight(tokenIndexIn),
            getWeight(tokenIndexOut)
        );
        uint256 ratio = sub(ONE, pow(quotient, weightRatio));
        return mul(tokenBalanceOut, ratio);
    }

    function validatePair(
        bytes32 poolId,
        uint8 tokenIndexIn,
        uint8 tokenIndexOut,
        uint256 tokenBalanceIn,
        uint256 tokenBalanceOut,
        uint256 tokenAmountIn,
        uint256 tokenAmountOut
    ) external override view returns (bool) {
        //Calculate out amount given in
        uint256 _tokenAmountOut = _calculateOutGivenIn(
            tokenIndexIn,
            tokenIndexOut,
            tokenBalanceIn,
            tokenBalanceOut,
            tokenAmountIn
        );

        return _tokenAmountOut >= tokenAmountOut;
    }
}<|MERGE_RESOLUTION|>--- conflicted
+++ resolved
@@ -21,51 +21,45 @@
     uint8 public constant MIN_TOKENS = 2;
     uint8 public constant MAX_TOKENS = 16;
     uint8 public constant MIN_WEIGHT = 1;
-    uint256 internal constant DECIMALS = 10**16; // 16 decimal places
+    uint256 public constant DECIMALS = 10**16; // 16 decimal places
 
-    uint256 immutable weights; // 8 32-byte weights packed together. index 0 is LSB and index 7 is MSB
-    uint8 immutable totalTokens;
+    uint256 immutable _weights; // 8 32-byte weights packed together. index 0 is LSB and index 7 is MSB
+    uint8 immutable _totalTokens;
 
-    constructor(uint256 _weights, uint8 _totalTokens) {
-        require(_totalTokens >= MIN_TOKENS, "ERR_MIN_TOKENS");
-        require(_totalTokens <= MAX_TOKENS, "ERR_MAX_TOKENS");
-        for (uint8 index = 0; index < _totalTokens; index++) {
+    constructor(uint256 weights, uint8 totalTokens) {
+        require(totalTokens >= MIN_TOKENS, "ERR_MIN_TOKENS");
+        require(totalTokens <= MAX_TOKENS, "ERR_MAX_TOKENS");
+        for (uint8 index = 0; index < totalTokens; index++) {
             require(
-                shiftWeights(_weights, index) >= MIN_WEIGHT,
+                _shiftWeights(weights, index) >= MIN_WEIGHT,
                 "ERR_MIN_WEIGHT"
             );
         }
-        weights = _weights;
-        totalTokens = _totalTokens;
+        _weights = weights;
+        _totalTokens = totalTokens;
     }
 
     function getTotalTokens() external view returns (uint8) {
-        return totalTokens;
+        return _totalTokens;
     }
 
-    function shiftWeights(uint256 _weights, uint8 index)
+    function _shiftWeights(uint256 weights, uint8 index)
         internal
         pure
         returns (uint256)
     {
         uint8 shift = index * 16;
-        return ((_weights & (0xFFFF << shift)) >> shift);
+        return ((weights & (0xFFFF << shift)) >> shift);
     }
 
     function getWeight(uint8 index) public view returns (uint256) {
-        require(index < totalTokens, "ERR_INVALID_INDEX");
-        return shiftWeights(weights, index) * DECIMALS;
+        require(index < _totalTokens, "ERR_INVALID_INDEX");
+        return _shiftWeights(_weights, index) * DECIMALS;
     }
 
-<<<<<<< HEAD
-    function calculateOutGivenIn(
+    function _calculateOutGivenIn(
         uint8 tokenIndexIn,
         uint8 tokenIndexOut,
-=======
-    function _calculateOutGivenIn(
-        uint256 tokenIndexIn,
-        uint256 tokenIndexOut,
->>>>>>> 8487cd3b
         uint256 tokenBalanceIn,
         uint256 tokenBalanceOut,
         uint256 tokenAmountIn
