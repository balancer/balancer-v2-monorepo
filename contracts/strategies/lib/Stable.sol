--- conflicted
+++ resolved
@@ -30,14 +30,9 @@
     struct Data {
         int256 amp;
         int256 invariant;
-<<<<<<< HEAD
         int256 n;
         int256 nn;
         int256 sum;
-=======
-        int256 sum;
-        int256 nn;
->>>>>>> 66ce562c
         int256 prod;
     }
 
@@ -62,11 +57,7 @@
     }
 
     function _getDataOutGivenIn(
-<<<<<<< HEAD
         uint128 amp,
-=======
-        int256 amp,
->>>>>>> 66ce562c
         uint128[] memory balances,
         uint256 tokenIndexIn,
         uint256 tokenIndexOut,
@@ -93,11 +84,7 @@
     }
 
     function _getDataInGivenOut(
-<<<<<<< HEAD
         uint128 amp,
-=======
-        int256 amp,
->>>>>>> 66ce562c
         uint128[] memory balances,
         uint256 tokenIndexIn,
         uint256 tokenIndexOut,
@@ -124,11 +111,7 @@
     }
 
     function _outGivenIn(
-<<<<<<< HEAD
         uint128 amp,
-=======
-        int256 amp,
->>>>>>> 66ce562c
         uint128[] memory balances,
         uint256 tokenIndexIn,
         uint256 tokenIndexOut,
@@ -140,11 +123,7 @@
     }
 
     function _inGivenOut(
-<<<<<<< HEAD
         uint128 amp,
-=======
-        int256 amp,
->>>>>>> 66ce562c
         uint128[] memory balances,
         uint256 tokenIndexIn,
         uint256 tokenIndexOut,
@@ -155,12 +134,8 @@
         return _approximateAmount(data, approxTokenAmountIn) - balances[tokenIndexIn];
     }
 
-<<<<<<< HEAD
     function _invariant(uint128 amp, uint128[] memory balances) internal pure returns (int256) {
         int256 _amp = int256(amp);
-=======
-    function _invariant(int256 amp, uint128[] memory balances) internal pure returns (int256) {
->>>>>>> 66ce562c
         int256 sum = 0;
         int256 prod = FixedPoint.ONE;
         uint256 n = balances.length;
@@ -172,17 +147,10 @@
         }
         int256 invariant = sum;
         int256 newInvariant;
-<<<<<<< HEAD
         int256 c2 = _amp - FixedPoint.ONE / nn;
         int256 c1 = (nn * nn * prod);
         for (int256 i = 0; i < 255; i++) {
             int256 f1 = (c2 * invariant + (((invariant * invariant) / c1) * invariant) - _amp * sum) / FixedPoint.ONE;
-=======
-        int256 c2 = amp - FixedPoint.ONE / nn;
-        int256 c1 = (nn * nn * prod);
-        for (int256 i = 0; i < 255; i++) {
-            int256 f1 = (c2 * invariant + (((invariant * invariant) / c1) * invariant) - amp * sum) / FixedPoint.ONE;
->>>>>>> 66ce562c
             int256 f2 = (c2 * FixedPoint.ONE + 3 * ((invariant * FixedPoint.ONE) / c1) * invariant) / FixedPoint.ONE;
             newInvariant =
                 invariant -
