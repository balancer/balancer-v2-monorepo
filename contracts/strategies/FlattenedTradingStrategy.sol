// SPDX-License-Identifier: GPL-3.0-or-later
// This program is free software: you can redistribute it and/or modify
// it under the terms of the GNU General Public License as published by
// the Free Software Foundation, either version 3 of the License, or
// (at your option) any later version.

// This program is distributed in the hope that it will be useful,
// but WITHOUT ANY WARRANTY; without even the implied warranty of
// MERCHANTABILITY or FITNESS FOR A PARTICULAR PURPOSE.  See the
// GNU General Public License for more details.

// You should have received a copy of the GNU General Public License
// along with this program.  If not, see <http://www.gnu.org/licenses/>.

pragma solidity ^0.7.1;
pragma experimental ABIEncoderV2;

import "./ITupleTradingStrategy.sol";
import "./lib/Stable.sol";
<<<<<<< HEAD
import "./StrategyFee.sol";

contract FlattenedTradingStrategy is ITupleTradingStrategy, StrategyFee, Stable {
    using SafeCast for uint256;
    using SafeCast for int256;
    using FixedPoint for uint256;
    using FixedPoint for uint128;

    uint128 private immutable _amp;
    uint256 private immutable _swapFee;
=======
import "./settings/AmpStrategySetting.sol";
import "./settings/SwapFeeStrategySetting.sol";
>>>>>>> e4712d3e

contract FlattenedTradingStrategy is ITupleTradingStrategy, Stable, AmpStrategySetting, SwapFeeStrategySetting {
    constructor(Amp memory amp, SwapFee memory swapFee) AmpStrategySetting(amp) SwapFeeStrategySetting(swapFee) {
        // solhint-disable-previous-line no-empty-blocks
    }

    // Because it is not possible to overriding external calldata, function is public and balances are in memory
    function quoteOutGivenIn(
        QuoteRequestGivenIn calldata request,
        uint128[] memory balances,
        uint256 indexIn,
        uint256 indexOut
    ) external view override returns (uint128) {
        uint128 adjustedIn = _subtractSwapFee(request.amountIn);
        uint128 maximumAmountOut = _outGivenIn(_amp(), balances, indexIn, indexOut, adjustedIn);
        return maximumAmountOut;
    }

    function quoteInGivenOut(
        QuoteRequestGivenOut calldata request,
        uint128[] memory balances,
        uint256 indexIn,
        uint256 indexOut
    ) external view override returns (uint128) {
<<<<<<< HEAD
        uint128 minimumAmountIn = _inGivenOut(_amp, balances, indexIn, indexOut, request.amountOut);

        // Add fee
        uint128 adjustedIn = minimumAmountIn.div128(FixedPoint.ONE.sub128(_swapFee.toUint128()));

        return adjustedIn;
    }

    function getInvariant(uint128[] memory balances) external view returns (uint256) {
        return _invariant(_amp, balances).toUint256();
    }

    function getAmp() external view returns (uint128) {
        return _amp;
    }

    function getSwapFee() external view override returns (uint256) {
        return _swapFee;
=======
        uint128 minimumAmountIn = _inGivenOut(_amp(), balances, indexIn, indexOut, request.amountOut);
        return _addSwapFee(minimumAmountIn);
>>>>>>> e4712d3e
    }

    function calculateAccSwapFees(uint128[] memory balances) external pure override returns (uint128[] memory) {
        uint128[] memory swapFeesCollected = new uint128[](balances.length);
        //TODO: calculate swap fee and pick random token
        return swapFeesCollected;
    }

    function resetAccSwapFees(uint128[] calldata balances) external override {
        //TODO: reset swap fees
    }
}<|MERGE_RESOLUTION|>--- conflicted
+++ resolved
@@ -17,23 +17,17 @@
 
 import "./ITupleTradingStrategy.sol";
 import "./lib/Stable.sol";
-<<<<<<< HEAD
-import "./StrategyFee.sol";
-
-contract FlattenedTradingStrategy is ITupleTradingStrategy, StrategyFee, Stable {
-    using SafeCast for uint256;
-    using SafeCast for int256;
-    using FixedPoint for uint256;
-    using FixedPoint for uint128;
-
-    uint128 private immutable _amp;
-    uint256 private immutable _swapFee;
-=======
 import "./settings/AmpStrategySetting.sol";
 import "./settings/SwapFeeStrategySetting.sol";
->>>>>>> e4712d3e
+import "./IAccSwapFeeStrategy.sol";
 
-contract FlattenedTradingStrategy is ITupleTradingStrategy, Stable, AmpStrategySetting, SwapFeeStrategySetting {
+contract FlattenedTradingStrategy is
+    ITupleTradingStrategy,
+    Stable,
+    AmpStrategySetting,
+    SwapFeeStrategySetting,
+    IAccSwapFeeStrategy
+{
     constructor(Amp memory amp, SwapFee memory swapFee) AmpStrategySetting(amp) SwapFeeStrategySetting(swapFee) {
         // solhint-disable-previous-line no-empty-blocks
     }
@@ -56,29 +50,8 @@
         uint256 indexIn,
         uint256 indexOut
     ) external view override returns (uint128) {
-<<<<<<< HEAD
-        uint128 minimumAmountIn = _inGivenOut(_amp, balances, indexIn, indexOut, request.amountOut);
-
-        // Add fee
-        uint128 adjustedIn = minimumAmountIn.div128(FixedPoint.ONE.sub128(_swapFee.toUint128()));
-
-        return adjustedIn;
-    }
-
-    function getInvariant(uint128[] memory balances) external view returns (uint256) {
-        return _invariant(_amp, balances).toUint256();
-    }
-
-    function getAmp() external view returns (uint128) {
-        return _amp;
-    }
-
-    function getSwapFee() external view override returns (uint256) {
-        return _swapFee;
-=======
         uint128 minimumAmountIn = _inGivenOut(_amp(), balances, indexIn, indexOut, request.amountOut);
         return _addSwapFee(minimumAmountIn);
->>>>>>> e4712d3e
     }
 
     function calculateAccSwapFees(uint128[] memory balances) external pure override returns (uint128[] memory) {
