--- conflicted
+++ resolved
@@ -50,79 +50,6 @@
             })
         );
 
-<<<<<<< HEAD
-        // TODO: check recipient balance increased by helper.toReceive? This should never fail if engine is correct
-    }
-
-    // Trades overallTokenIn for overallTokenOut, possibly going through intermediate tokens.
-    // At most maxAmountOut tokens will be spent, with a maximum effective
-    // of maxPrice (including trading fees). The amount of overallTokenOut to be received in each
-    // swap is specified in amountsOut.
-    // If the tokenOut for a swap is not overallTokenOut, the input of the previous swap is used
-    // instead (multi-hops).
-    // MaxPrice argument can be calculated by the sum of amountsOut and the maxAmountIn arg,
-    // but it is redundant as a secure and simple check.
-    function swapExactAmountOut(
-        OverallInfoOut memory info,
-        IVault.Swap[] memory swaps,
-        IERC20[] memory tokens,
-        SwapTokenIndexes[] memory indexes,
-        uint128[] memory amountsOut,
-        bool withdrawTokens
-    ) public override {
-        Helper memory helper;
-
-        for (uint256 i = 0; i < swaps.length; ++i) {
-            (address strategy, IVault.StrategyType strategyType) = _vault.getPoolStrategy(swaps[i].poolId);
-
-            if (strategyType == IVault.StrategyType.PAIR) {
-                helper = PairTradeScript._getExactAmountOutData(
-                    _vault,
-                    strategy,
-                    swaps[i],
-                    tokens,
-                    info.overallTokenOut,
-                    amountsOut[i],
-                    helper
-                );
-            } else if (strategyType == IVault.StrategyType.TUPLE) {
-                helper = TupleTradeScript._getExactAmountOutData(
-                    _vault,
-                    strategy,
-                    swaps[i],
-                    tokens,
-                    indexes[i],
-                    info.overallTokenOut,
-                    amountsOut[i],
-                    helper
-                );
-            } else {
-                revert("Unknown strategy type");
-            }
-
-            // TODO: do we need overflow safe arithmetic? Could skip those for gas savings, since the user
-            // provides the inputs
-            if (helper.tokenIn == info.overallTokenIn) {
-                helper.toSend += helper.amountCalculated;
-            }
-
-            if (helper.tokenOut == info.overallTokenOut) {
-                helper.toReceive += helper.amountUsedToCalculate;
-            }
-
-            // Configure pool end state
-
-            // TODO: check overflow (https://docs.openzeppelin.com/contracts/3.x/api/utils#SafeCast-toInt256-uint256-)
-            swaps[i].tokenIn.amount = helper.amountCalculated;
-            swaps[i].tokenOut.amount = helper.amountUsedToCalculate;
-        }
-
-        require(helper.toSend <= info.maxAmountIn, "Excessing amount in");
-        require(helper.toSend.div(helper.toReceive) <= info.maxPrice, "Price too high");
-
-        uint128[] memory amountsIn = new uint128[](tokens.length);
-=======
->>>>>>> b3a0dbde
         for (uint256 i = 0; i < tokens.length; ++i) {
             if (tokens[i] == info.overallTokenIn) {
                 require(vaultDeltas[i] <= info.maxAmountIn, "Excessive amount in");
