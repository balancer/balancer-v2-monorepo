--- conflicted
+++ resolved
@@ -22,16 +22,8 @@
     event PoolJoined(uint256[] amountsIn, uint256[] dueProtocolFeeAmounts);
     event PoolExited(uint256[] amountsOut, uint256[] dueProtocolFeeAmounts);
 
-<<<<<<< HEAD
-    function registerPool(IVault.PoolOptimization) external view returns (bytes32) {
+    function registerPool(IVault.PoolSpecialization) external view returns (bytes32) {
         // solhint-disable-previous-line no-empty-blocks
-    }
-
-    function registerTokens(bytes32, IERC20[] calldata tokens) external {
-        // solhint-disable-previous-line no-empty-blocks
-=======
-    function registerPool(IVault.PoolSpecialization) external view returns (bytes32) {
-        return bytes32(uint256(msg.sender) << 96); //poolId
     }
 
     function registerTokens(
@@ -39,11 +31,7 @@
         IERC20[] calldata tokens,
         address[] calldata
     ) external {
-        for (uint256 i = 0; i < tokens.length; ++i) {
-            _tokens.push(tokens[i]);
-            _currentBalances.push(0);
-        }
->>>>>>> eae864c1
+        // solhint-disable-previous-line no-empty-blocks
     }
 
     function addLiquidity(
