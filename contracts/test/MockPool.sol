--- conflicted
+++ resolved
@@ -55,11 +55,7 @@
         address sender,
         address recipient,
         uint256[] currentBalances,
-<<<<<<< HEAD
-=======
-        uint256[] maxAmountsIn,
         uint256 latestBlockNumberUsed,
->>>>>>> c9626be0
         uint256 protocolSwapFee,
         bytes userData
     );
@@ -69,11 +65,7 @@
         address sender,
         address recipient,
         uint256[] currentBalances,
-<<<<<<< HEAD
-=======
-        uint256[] minAmountsOut,
         uint256 latestBlockNumberUsed,
->>>>>>> c9626be0
         uint256 protocolSwapFee,
         bytes userData
     );
@@ -83,19 +75,11 @@
         address sender,
         address recipient,
         uint256[] memory currentBalances,
-<<<<<<< HEAD
-        uint256 protocolSwapFee,
-        bytes memory userData
-    ) external override returns (uint256[] memory amountsIn, uint256[] memory dueProtocolFeeAmounts) {
-        emit OnJoinPoolCalled(poolId, sender, recipient, currentBalances, protocolSwapFee, userData);
-=======
-        uint256[] memory maxAmountsIn,
         uint256 latestBlockNumberUsed,
         uint256 protocolSwapFee,
         bytes memory userData
     ) external override returns (uint256[] memory amountsIn, uint256[] memory dueProtocolFeeAmounts) {
-        emit OnJoinPoolCalled(poolId, sender, recipient, currentBalances, maxAmountsIn, latestBlockNumberUsed, protocolSwapFee, userData);
->>>>>>> c9626be0
+        emit OnJoinPoolCalled(poolId, sender, recipient, currentBalances, latestBlockNumberUsed, protocolSwapFee, userData);
 
         (amountsIn, dueProtocolFeeAmounts) = abi.decode(userData, (uint256[], uint256[]));
     }
@@ -105,19 +89,11 @@
         address sender,
         address recipient,
         uint256[] memory currentBalances,
-<<<<<<< HEAD
-        uint256 protocolSwapFee,
-        bytes memory userData
-    ) external override returns (uint256[] memory amountsOut, uint256[] memory dueProtocolFeeAmounts) {
-        emit OnExitPoolCalled(poolId, sender, recipient, currentBalances, protocolSwapFee, userData);
-=======
-        uint256[] memory minAmountsOut,
         uint256 latestBlockNumberUsed,
         uint256 protocolSwapFee,
         bytes memory userData
     ) external override returns (uint256[] memory amountsOut, uint256[] memory dueProtocolFeeAmounts) {
-        emit OnExitPoolCalled(poolId, sender, recipient, currentBalances, minAmountsOut, latestBlockNumberUsed, protocolSwapFee, userData);
->>>>>>> c9626be0
+        emit OnExitPoolCalled(poolId, sender, recipient, currentBalances, latestBlockNumberUsed, protocolSwapFee, userData);
 
         (amountsOut, dueProtocolFeeAmounts) = abi.decode(userData, (uint256[], uint256[]));
     }
