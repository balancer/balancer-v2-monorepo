// SPDX-License-Identifier: GPL-3.0-or-later
// This program is free software: you can redistribute it and/or modify
// it under the terms of the GNU General Public License as published by
// the Free Software Foundation, either version 3 of the License, or
// (at your option) any later version.

// This program is distributed in the hope that it will be useful,
// but WITHOUT ANY WARRANTY; without even the implied warranty of
// MERCHANTABILITY or FITNESS FOR A PARTICULAR PURPOSE.  See the
// GNU General Public License for more details.

// You should have received a copy of the GNU General Public License
// along with this program.  If not, see <http://www.gnu.org/licenses/>.

pragma solidity ^0.7.1;
pragma experimental ABIEncoderV2;

import "hardhat/console.sol";

import "@openzeppelin/contracts/token/ERC20/IERC20.sol";
import "@openzeppelin/contracts/utils/ReentrancyGuard.sol";

import "../../math/FixedPoint.sol";

import "../../vault/interfaces/IVault.sol";
import "../../vault/interfaces/IPoolQuoteSimplified.sol";

import "../BalancerPoolToken.sol";
import "../IBPTPool.sol";
import "./ConstantProductMath.sol";

// This contract relies on tons of immutable state variables to
// perform efficient lookup, without resorting to storage reads.
// solhint-disable max-states-count

contract ConstantProductPool is
    IBPTPool,
    IPoolQuoteSimplified,
    BalancerPoolToken,
    ConstantProductMath,
    ReentrancyGuard
{
    using FixedPoint for uint256;

    IVault private immutable _vault;
    bytes32 private immutable _poolId;

    uint8 private constant _MIN_TOKENS = 2;
    uint8 private constant _MAX_TOKENS = 16;

    IERC20 private immutable _token0;
    IERC20 private immutable _token1;
    IERC20 private immutable _token2;
    IERC20 private immutable _token3;
    IERC20 private immutable _token4;
    IERC20 private immutable _token5;
    IERC20 private immutable _token6;
    IERC20 private immutable _token7;
    IERC20 private immutable _token8;
    IERC20 private immutable _token9;
    IERC20 private immutable _token10;
    IERC20 private immutable _token11;
    IERC20 private immutable _token12;
    IERC20 private immutable _token13;
    IERC20 private immutable _token14;
    IERC20 private immutable _token15;

    uint256 private immutable _totalTokens;
    uint256 private _sumWeights;

    uint256 private immutable _weight0;
    uint256 private immutable _weight1;
    uint256 private immutable _weight2;
    uint256 private immutable _weight3;
    uint256 private immutable _weight4;
    uint256 private immutable _weight5;
    uint256 private immutable _weight6;
    uint256 private immutable _weight7;
    uint256 private immutable _weight8;
    uint256 private immutable _weight9;
    uint256 private immutable _weight10;
    uint256 private immutable _weight11;
    uint256 private immutable _weight12;
    uint256 private immutable _weight13;
    uint256 private immutable _weight14;
    uint256 private immutable _weight15;

    uint256 private immutable _swapFee;

    uint256 private _lastInvariant;

    uint256 private constant _MIN_SWAP_FEE = 0;
    uint256 private constant _MAX_SWAP_FEE = 10 * (10**16); // 10%

    constructor(
        IVault vault,
        string memory name,
        string memory symbol,
        uint256 initialBPT,
        IERC20[] memory tokens,
        uint256[] memory amounts,
        address from,
        uint256[] memory weights,
        uint256 swapFee
    ) BalancerPoolToken(name, symbol) {
        require(tokens.length >= _MIN_TOKENS, "ERR__MIN_TOKENS");
        require(tokens.length <= _MAX_TOKENS, "ERR__MAX_TOKENS");

        require(tokens.length == amounts.length, "ERR_TOKENS_AMOUNTS_LENGTH");
        require(tokens.length == weights.length, "ERR_TOKENS_WEIGHTS_LENGTH");

        // TODO: make it TWO_TOKEN if tokens.length == 2
        IVault.PoolOptimization optimization = IVault.PoolOptimization.SIMPLIFIED_QUOTE;

        bytes32 poolId = vault.registerPool(optimization);
        vault.addLiquidity(poolId, from, tokens, amounts, false);

        require(vault.getPoolTokens(poolId).length == tokens.length, "ERR_REPEATED_TOKENS");

        _mintPoolTokens(from, initialBPT);

        // Set immutable state variables - these cannot be read from during construction
        _vault = vault;
        _poolId = poolId;

        _totalTokens = tokens.length;

        // Immutable variables cannot be initialized inside an if statement, so we must do conditional assignments
        _token0 = tokens.length > 0 ? tokens[0] : IERC20(0);
        _token1 = tokens.length > 1 ? tokens[1] : IERC20(0);
        _token2 = tokens.length > 2 ? tokens[2] : IERC20(0);
        _token3 = tokens.length > 3 ? tokens[3] : IERC20(0);
        _token4 = tokens.length > 4 ? tokens[4] : IERC20(0);
        _token5 = tokens.length > 5 ? tokens[5] : IERC20(0);
        _token6 = tokens.length > 6 ? tokens[6] : IERC20(0);
        _token7 = tokens.length > 7 ? tokens[7] : IERC20(0);
        _token8 = tokens.length > 8 ? tokens[8] : IERC20(0);
        _token9 = tokens.length > 9 ? tokens[9] : IERC20(0);
        _token10 = tokens.length > 10 ? tokens[10] : IERC20(0);
        _token11 = tokens.length > 11 ? tokens[11] : IERC20(0);
        _token12 = tokens.length > 12 ? tokens[12] : IERC20(0);
        _token13 = tokens.length > 13 ? tokens[13] : IERC20(0);
        _token14 = tokens.length > 14 ? tokens[14] : IERC20(0);
        _token15 = tokens.length > 15 ? tokens[15] : IERC20(0);

        _weight0 = weights.length > 0 ? weights[0] : 0;
        _weight1 = weights.length > 1 ? weights[1] : 0;
        _weight2 = weights.length > 2 ? weights[2] : 0;
        _weight3 = weights.length > 3 ? weights[3] : 0;
        _weight4 = weights.length > 4 ? weights[4] : 0;
        _weight5 = weights.length > 5 ? weights[5] : 0;
        _weight6 = weights.length > 6 ? weights[6] : 0;
        _weight7 = weights.length > 7 ? weights[7] : 0;
        _weight8 = weights.length > 8 ? weights[8] : 0;
        _weight9 = weights.length > 9 ? weights[9] : 0;
        _weight10 = weights.length > 10 ? weights[10] : 0;
        _weight11 = weights.length > 11 ? weights[11] : 0;
        _weight12 = weights.length > 12 ? weights[12] : 0;
        _weight13 = weights.length > 13 ? weights[13] : 0;
        _weight14 = weights.length > 14 ? weights[14] : 0;
        _weight15 = weights.length > 15 ? weights[15] : 0;

        require(swapFee >= _MIN_SWAP_FEE, "ERR__MIN_SWAP_FEE");
        require(swapFee <= _MAX_SWAP_FEE, "ERR_MAX_MAX_FEE");
        _swapFee = swapFee;

        //Saves the sum of the weights
        uint256 sumWeights = 0;
        for (uint8 i = 0; i < weights.length; i++) {
            sumWeights = sumWeights.add(weights[i]);
        }
        _sumWeights = sumWeights;

        //Reset Invariant
        _resetAccumulatedSwapFees(tokens, weights, amounts);
    }

    function _weight(IERC20 token) private view returns (uint256) {
        if (token == _token0) {
            return _weight0;
        } else if (token == _token1) {
            return _weight1;
        } else if (token == _token2) {
            return _weight2;
        } else if (token == _token3) {
            return _weight3;
        } else if (token == _token4) {
            return _weight4;
        } else if (token == _token5) {
            return _weight5;
        } else if (token == _token6) {
            return _weight6;
        } else if (token == _token7) {
            return _weight7;
        } else if (token == _token8) {
            return _weight8;
        } else if (token == _token9) {
            return _weight9;
        } else if (token == _token10) {
            return _weight10;
        } else if (token == _token11) {
            return _weight11;
        } else if (token == _token12) {
            return _weight12;
        } else if (token == _token13) {
            return _weight13;
        } else if (token == _token14) {
            return _weight14;
        } else if (token == _token15) {
            return _weight15;
        } else {
            revert("ERR_INVALID_TOKEN");
        }
    }

    function _weights(IERC20[] memory tokens) internal view returns (uint256[] memory) {
        uint256[] memory weights = new uint256[](tokens.length);

        for (uint256 i = 0; i < weights.length; ++i) {
            weights[i] = _weight(tokens[i]);
        }

        return weights;
    }

    /**
     * @dev Internal function to tell the normalized weight associated to a token
     * @param token Address of the token querying the normalized weight of
     */
    function _normalizedWeight(IERC20 token) internal view returns (uint256) {
        return _weight(token).div(_sumWeights);
    }

    //Getters

    function getVault() external view override returns (IVault) {
        return _vault;
    }

    function getPoolId() external view override returns (bytes32) {
        return _poolId;
    }

    function getWeights(IERC20[] memory tokens) external view returns (uint256[] memory) {
        return _weights(tokens);
    }

    /**
     * @dev Returns the normalized weight associated to a token
     * @param token Address of the token querying the normalized weight of
     */
    function getNormalizedWeight(IERC20 token) external view returns (uint256) {
        return _normalizedWeight(token);
    }

    function getSwapFee() external view returns (uint256) {
        return _swapFee;
    }

    //Quote Swaps

    function quoteOutGivenIn(
<<<<<<< HEAD
        QuoteRequestGivenIn calldata request,
        uint256 currentBalanceTokenIn,
        uint256 currentBalanceTokenOut
    ) external view override returns (uint256) {
        uint256 adjustedIn = _subtractSwapFee(request.amountIn);
=======
        IPoolQuoteStructs.QuoteRequestGivenIn calldata request,
        uint128 currentBalanceTokenIn,
        uint128 currentBalanceTokenOut
    ) external view override returns (uint128) {
        uint128 adjustedIn = _subtractSwapFee(request.amountIn);
>>>>>>> cc377d9d

        // Calculate the maximum amount that can be taken out of the pool
        uint256 maximumAmountOut = _outGivenIn(
            currentBalanceTokenIn,
            _weight(request.tokenIn),
            currentBalanceTokenOut,
            _weight(request.tokenOut),
            adjustedIn
        );

        return maximumAmountOut;
    }

    function quoteInGivenOut(
<<<<<<< HEAD
        QuoteRequestGivenOut calldata request,
        uint256 currentBalanceTokenIn,
        uint256 currentBalanceTokenOut
    ) external view override returns (uint256) {
=======
        IPoolQuoteStructs.QuoteRequestGivenOut calldata request,
        uint128 currentBalanceTokenIn,
        uint128 currentBalanceTokenOut
    ) external view override returns (uint128) {
>>>>>>> cc377d9d
        // Calculate the minimum amount that must be put into the pool
        uint256 minimumAmountIn = _inGivenOut(
            currentBalanceTokenIn,
            _weight(request.tokenIn),
            currentBalanceTokenOut,
            _weight(request.tokenOut),
            request.amountOut
        );

        return _addSwapFee(minimumAmountIn);
    }

    //Protocol Fees

    /**************************************************************************************************/
    /***********  balanceToken ( 1 - (lastInvariant / currentInvariant)^(1 / weightToken) ) ***********
    /**************************************************************************************************/
    function _getAccumulatedSwapFees(IERC20[] memory tokens, uint256[] memory balances)
        internal
        view
        returns (uint256[] memory)
    {
        uint256[] memory swapFeesCollected = new uint256[](tokens.length);

        uint256 currentInvariant = _getInvariant(tokens, _weights(tokens), balances);
        uint256 ratio = _lastInvariant.div(currentInvariant);
        uint256 exponent = uint256(FixedPoint.ONE).div(_normalizedWeight(tokens[0]));
        //TODO: picking first token for now, make it random
        swapFeesCollected[0] = balances[0].mul(uint256(FixedPoint.ONE).sub(LogExpMath.pow(ratio, exponent)));

        return swapFeesCollected;
    }

    function _resetAccumulatedSwapFees(
        IERC20[] memory tokens,
        uint256[] memory weights,
        uint256[] memory balances
    ) internal {
        _lastInvariant = _getInvariant(tokens, weights, balances);
    }

    function _getInvariant(
        IERC20[] memory tokens,
        uint256[] memory weights,
        uint256[] memory balances
    ) private view returns (uint256) {
        uint256[] memory normalizedWeights = new uint256[](tokens.length);
        for (uint8 i = 0; i < tokens.length; i++) {
            normalizedWeights[i] = weights[i].div(_sumWeights);
        }
        return _invariant(normalizedWeights, balances);
    }

    // Pays protocol swap fees
    function payProtocolFees() external {
        //Load tokens
        IERC20[] memory tokens = _vault.getPoolTokens(_poolId);
        //Load balances
        uint256[] memory balances = _vault.getPoolTokenBalances(_poolId, tokens);
        uint256[] memory swapFeesCollected = _getAccumulatedSwapFees(tokens, balances);

        balances = _vault.paySwapProtocolFees(_poolId, tokens, swapFeesCollected);
        _resetAccumulatedSwapFees(tokens, _weights(tokens), balances);
    }

    //Join / Exit

    function joinPool(
        uint256 poolAmountOut,
        uint256[] calldata maxAmountsIn,
        bool transferTokens,
        address beneficiary
    ) external override nonReentrant {
        IERC20[] memory tokens = _vault.getPoolTokens(_poolId);
        require(tokens.length == _totalTokens, "ERR_EMPTY_POOL");

        uint256[] memory balances = _vault.getPoolTokenBalances(_poolId, tokens);

        //Pay protocol fees to have balances up to date
        uint256[] memory swapFeesCollected = _getAccumulatedSwapFees(tokens, balances);
        balances = _vault.paySwapProtocolFees(_poolId, tokens, swapFeesCollected);

        uint256 poolTotal = totalSupply();
        uint256 ratio = poolAmountOut.div(poolTotal);
        require(ratio != 0, "ERR_MATH_APPROX");

        require(maxAmountsIn.length == tokens.length, "Tokens and amounts length mismatch");

        uint256[] memory amountsIn = new uint256[](tokens.length);
        for (uint256 i = 0; i < tokens.length; i++) {
            amountsIn[i] = balances[i].mul(ratio);
            require(amountsIn[i] <= maxAmountsIn[i], "ERR_LIMIT_IN");
        }

        _vault.addLiquidity(_poolId, msg.sender, tokens, amountsIn, !transferTokens);

        // Reset swap fees counter
        _resetAccumulatedSwapFees(tokens, _weights(tokens), balances);

        _mintPoolTokens(beneficiary, poolAmountOut);
    }

    function exitPool(
        uint256 poolAmountIn,
        uint256[] calldata minAmountsOut,
        bool withdrawTokens,
        address beneficiary
    ) external override nonReentrant {
        IERC20[] memory tokens = _vault.getPoolTokens(_poolId);
        require(tokens.length == _totalTokens, "ERR_EMPTY_POOL");

        uint256[] memory balances = _vault.getPoolTokenBalances(_poolId, tokens);

        //Pay protocol fees to have balances up to date
        uint256[] memory swapFeesCollected = _getAccumulatedSwapFees(tokens, balances);
        balances = _vault.paySwapProtocolFees(_poolId, tokens, swapFeesCollected);

        uint256 poolTotal = totalSupply();
        uint256 ratio = poolAmountIn.div(poolTotal);
        require(ratio != 0, "ERR_MATH_APPROX");

        require(minAmountsOut.length == tokens.length, "Tokens and amounts length mismatch");

        uint256[] memory amountsOut = new uint256[](tokens.length);
        for (uint256 i = 0; i < tokens.length; i++) {
            amountsOut[i] = balances[i].mul(ratio);
            require(amountsOut[i] >= minAmountsOut[i], "NOT EXITING ENOUGH");
        }

        _vault.removeLiquidity(_poolId, beneficiary, tokens, amountsOut, !withdrawTokens);

        //Reset swap fees counter
        _resetAccumulatedSwapFees(tokens, _weights(tokens), balances);

        _burnPoolTokens(msg.sender, poolAmountIn);
    }

    // Potential helpers

    function _addSwapFee(uint256 amount) private view returns (uint256) {
        return amount.div(uint256(FixedPoint.ONE).sub(_swapFee));
    }

    function _subtractSwapFee(uint256 amount) private view returns (uint256) {
        uint256 fees = amount.mul(_swapFee);
        return amount.sub(fees);
    }
}<|MERGE_RESOLUTION|>--- conflicted
+++ resolved
@@ -260,19 +260,11 @@
     //Quote Swaps
 
     function quoteOutGivenIn(
-<<<<<<< HEAD
-        QuoteRequestGivenIn calldata request,
+        IPoolQuoteStructs.QuoteRequestGivenIn calldata request,
         uint256 currentBalanceTokenIn,
         uint256 currentBalanceTokenOut
     ) external view override returns (uint256) {
         uint256 adjustedIn = _subtractSwapFee(request.amountIn);
-=======
-        IPoolQuoteStructs.QuoteRequestGivenIn calldata request,
-        uint128 currentBalanceTokenIn,
-        uint128 currentBalanceTokenOut
-    ) external view override returns (uint128) {
-        uint128 adjustedIn = _subtractSwapFee(request.amountIn);
->>>>>>> cc377d9d
 
         // Calculate the maximum amount that can be taken out of the pool
         uint256 maximumAmountOut = _outGivenIn(
@@ -287,17 +279,10 @@
     }
 
     function quoteInGivenOut(
-<<<<<<< HEAD
-        QuoteRequestGivenOut calldata request,
+        IPoolQuoteStructs.QuoteRequestGivenOut calldata request,
         uint256 currentBalanceTokenIn,
         uint256 currentBalanceTokenOut
     ) external view override returns (uint256) {
-=======
-        IPoolQuoteStructs.QuoteRequestGivenOut calldata request,
-        uint128 currentBalanceTokenIn,
-        uint128 currentBalanceTokenOut
-    ) external view override returns (uint128) {
->>>>>>> cc377d9d
         // Calculate the minimum amount that must be put into the pool
         uint256 minimumAmountIn = _inGivenOut(
             currentBalanceTokenIn,
