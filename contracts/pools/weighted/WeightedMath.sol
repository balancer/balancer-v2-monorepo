--- conflicted
+++ resolved
@@ -215,14 +215,8 @@
     ) internal pure returns (uint256) {
         // BPT in, so we round up overall.
 
-<<<<<<< HEAD
-        // First loop calculates the weighted balance ratio
-        uint256[] memory tokenBalanceRatiosWithoutFee = new uint256[](amountsOut.length);
-        uint256 weightedBalanceRatio = 0;
-=======
         uint256[] memory balanceRatiosWithoutFee = new uint256[](amountsOut.length);
         uint256 invariantRatioWithoutFees = 0;
->>>>>>> 62634d5f
         for (uint256 i = 0; i < balances.length; i++) {
             balanceRatiosWithoutFee[i] = balances[i].sub(amountsOut[i]).divUp(balances[i]);
             invariantRatioWithoutFees = invariantRatioWithoutFees.add(
@@ -230,27 +224,10 @@
             );
         }
 
-<<<<<<< HEAD
-        // Second loop calculates new amounts in, applying the fee to the percentage excess
-        uint256 invariantRatio = FixedPoint.ONE;
-        for (uint256 i = 0; i < balances.length; i++) {
-            uint256 tokenBalancePercentageExcess;
-            uint256 tokenBalanceRatio;
-            // Compare each tokenBalanceRatioWithoutFee to the total weighted ratio (weightedBalanceRatio), and
-            // decrease the fee by the excess amount
-            if (weightedBalanceRatio <= tokenBalanceRatiosWithoutFee[i]) {
-                tokenBalancePercentageExcess = 0;
-            } else {
-                tokenBalancePercentageExcess = weightedBalanceRatio.sub(tokenBalanceRatiosWithoutFee[i]).divUp(
-                    tokenBalanceRatiosWithoutFee[i].complement()
-                );
-            }
-=======
         uint256 invariantRatio = FixedPoint.ONE;
         for (uint256 i = 0; i < balances.length; i++) {
             // Swap fees are typically charged on token in, but there is no token in here, so we apply it to token out.
             // This results in slightly larger price impact.
->>>>>>> 62634d5f
 
             uint256 amountOutWithFee;
             if (invariantRatioWithoutFees > balanceRatiosWithoutFee[i]) {
@@ -293,14 +270,6 @@
         uint256 invariantRatio = bptTotalSupply.sub(bptAmountIn).divUp(bptTotalSupply);
         _require(invariantRatio >= _MIN_INVARIANT_RATIO, Errors.MIN_BPT_IN_FOR_TOKEN_OUT);
 
-<<<<<<< HEAD
-        // Calculate by how much the token balance has to increase to match the invariantRatio
-        uint256 tokenBalanceRatio = invariantRatio.powUp(FixedPoint.ONE.divUp(tokenNormalizedWeight));
-        uint256 tokenBalancePercentageExcess = tokenNormalizedWeight.complement();
-
-        // Because of rounding up, tokenBalanceRatio can be greater than one
-        uint256 amountOutBeforeFee = tokenBalance.mulDown(tokenBalanceRatio.complement());
-=======
         // Calculate by how much the token balance has to decrease to match invariantRatio
         uint256 tokenBalanceRatio = invariantRatio.powUp(FixedPoint.ONE.divDown(tokenNormalizedWeight));
 
@@ -310,7 +279,6 @@
         // We can now compute how much excess balance is being withdrawn as a result of the virtual swaps, which result
         // in swap fees.
         uint256 taxablePercentage = tokenNormalizedWeight.complement();
->>>>>>> 62634d5f
 
         // Swap fees are typically charged on token in, but there is no token in here, so we apply it to token out. This
         // results in slightly larger price impact. Fees are rounded up.
