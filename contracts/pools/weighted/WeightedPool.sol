// SPDX-License-Identifier: GPL-3.0-or-later
// This program is free software: you can redistribute it and/or modify
// it under the terms of the GNU General Public License as published by
// the Free Software Foundation, either version 3 of the License, or
// (at your option) any later version.

// This program is distributed in the hope that it will be useful,
// but WITHOUT ANY WARRANTY; without even the implied warranty of
// MERCHANTABILITY or FITNESS FOR A PARTICULAR PURPOSE.  See the
// GNU General Public License for more details.

// You should have received a copy of the GNU General Public License
// along with this program.  If not, see <http://www.gnu.org/licenses/>.

pragma solidity ^0.7.1;
pragma experimental ABIEncoderV2;

import "hardhat/console.sol";
import "@openzeppelin/contracts/token/ERC20/IERC20.sol";

import "../../math/FixedPoint.sol";
import "../../helpers/UnsafeRandom.sol";
import "../../vendor/ReentrancyGuard.sol";

import "../../vault/interfaces/IVault.sol";
import "../../vault/interfaces/IPool.sol";
import "../../vault/interfaces/IMinimalSwapInfoPoolQuote.sol";

import "./WeightedMath.sol";
import "../BalancerPoolToken.sol";

// This contract relies on tons of immutable state variables to
// perform efficient lookup, without resorting to storage reads.
// solhint-disable max-states-count

contract WeightedPool is IPool, IMinimalSwapInfoPoolQuote, BalancerPoolToken, WeightedMath, ReentrancyGuard {
    using FixedPoint for uint256;
    using FixedPoint for uint128;

    IVault private immutable _vault;
    bytes32 private immutable _poolId;

    uint8 private constant _MIN_TOKENS = 2;
    uint8 private constant _MAX_TOKENS = 16;

    IERC20 private immutable _token0;
    IERC20 private immutable _token1;
    IERC20 private immutable _token2;
    IERC20 private immutable _token3;
    IERC20 private immutable _token4;
    IERC20 private immutable _token5;
    IERC20 private immutable _token6;
    IERC20 private immutable _token7;
    IERC20 private immutable _token8;
    IERC20 private immutable _token9;
    IERC20 private immutable _token10;
    IERC20 private immutable _token11;
    IERC20 private immutable _token12;
    IERC20 private immutable _token13;
    IERC20 private immutable _token14;
    IERC20 private immutable _token15;

    uint256 private immutable _totalTokens;

    uint256 private immutable _normalizedWeight0;
    uint256 private immutable _normalizedWeight1;
    uint256 private immutable _normalizedWeight2;
    uint256 private immutable _normalizedWeight3;
    uint256 private immutable _normalizedWeight4;
    uint256 private immutable _normalizedWeight5;
    uint256 private immutable _normalizedWeight6;
    uint256 private immutable _normalizedWeight7;
    uint256 private immutable _normalizedWeight8;
    uint256 private immutable _normalizedWeight9;
    uint256 private immutable _normalizedWeight10;
    uint256 private immutable _normalizedWeight11;
    uint256 private immutable _normalizedWeight12;
    uint256 private immutable _normalizedWeight13;
    uint256 private immutable _normalizedWeight14;
    uint256 private immutable _normalizedWeight15;

    uint256 private immutable _swapFee;

    uint256 private _lastInvariant;

    uint256 private constant _MIN_SWAP_FEE = 0;
    uint256 private constant _MAX_SWAP_FEE = 10 * (10**16); // 10%

    /**
     * @dev This contract cannot be deployed directly because it must be an Universal Agent during construction. Use
     * `WeightedPoolFactory` to create new instances of it instead.
     */
    constructor(
        IVault vault,
        string memory name,
        string memory symbol,
        IERC20[] memory tokens,
        uint256[] memory weights,
        uint256 swapFee
    ) BalancerPoolToken(name, symbol) {
        require(tokens.length >= _MIN_TOKENS, "ERR_MIN_TOKENS");
        require(tokens.length <= _MAX_TOKENS, "ERR_MAX_TOKENS");
        require(tokens.length == weights.length, "ERR_TOKENS_WEIGHTS_LENGTH");

        IVault.PoolSpecialization specialization = tokens.length == 2
            ? IVault.PoolSpecialization.TWO_TOKEN
            : IVault.PoolSpecialization.MINIMAL_SWAP_INFO;

        bytes32 poolId = vault.registerPool(specialization);

        // Pass in zero addresses for Asset Managers
        vault.registerTokens(poolId, tokens, new address[](tokens.length));

        // Set immutable state variables - these cannot be read from during construction
        _vault = vault;
        _poolId = poolId;
        _totalTokens = tokens.length;

        require(swapFee >= _MIN_SWAP_FEE, "ERR_MIN_SWAP_FEE");
        require(swapFee <= _MAX_SWAP_FEE, "ERR_MAX_SWAP_FEE");
        _swapFee = swapFee;

        // Immutable variables cannot be initialized inside an if statement, so we must do conditional assignments
        _token0 = tokens.length > 0 ? tokens[0] : IERC20(0);
        _token1 = tokens.length > 1 ? tokens[1] : IERC20(0);
        _token2 = tokens.length > 2 ? tokens[2] : IERC20(0);
        _token3 = tokens.length > 3 ? tokens[3] : IERC20(0);
        _token4 = tokens.length > 4 ? tokens[4] : IERC20(0);
        _token5 = tokens.length > 5 ? tokens[5] : IERC20(0);
        _token6 = tokens.length > 6 ? tokens[6] : IERC20(0);
        _token7 = tokens.length > 7 ? tokens[7] : IERC20(0);
        _token8 = tokens.length > 8 ? tokens[8] : IERC20(0);
        _token9 = tokens.length > 9 ? tokens[9] : IERC20(0);
        _token10 = tokens.length > 10 ? tokens[10] : IERC20(0);
        _token11 = tokens.length > 11 ? tokens[11] : IERC20(0);
        _token12 = tokens.length > 12 ? tokens[12] : IERC20(0);
        _token13 = tokens.length > 13 ? tokens[13] : IERC20(0);
        _token14 = tokens.length > 14 ? tokens[14] : IERC20(0);
        _token15 = tokens.length > 15 ? tokens[15] : IERC20(0);

        // Compute normalized weights
        uint256 sumWeights = 0;
        for (uint8 i = 0; i < weights.length; i++) {
            sumWeights = sumWeights.add(weights[i]);
        }
        uint256[] memory normalizedWeights = new uint256[](weights.length);
        for (uint8 i = 0; i < normalizedWeights.length; i++) {
            normalizedWeights[i] = weights[i].div(sumWeights);
        }

        _normalizedWeight0 = weights.length > 0 ? normalizedWeights[0] : 0;
        _normalizedWeight1 = weights.length > 1 ? normalizedWeights[1] : 0;
        _normalizedWeight2 = weights.length > 2 ? normalizedWeights[2] : 0;
        _normalizedWeight3 = weights.length > 3 ? normalizedWeights[3] : 0;
        _normalizedWeight4 = weights.length > 4 ? normalizedWeights[4] : 0;
        _normalizedWeight5 = weights.length > 5 ? normalizedWeights[5] : 0;
        _normalizedWeight6 = weights.length > 6 ? normalizedWeights[6] : 0;
        _normalizedWeight7 = weights.length > 7 ? normalizedWeights[7] : 0;
        _normalizedWeight8 = weights.length > 8 ? normalizedWeights[8] : 0;
        _normalizedWeight9 = weights.length > 9 ? normalizedWeights[9] : 0;
        _normalizedWeight10 = weights.length > 10 ? normalizedWeights[10] : 0;
        _normalizedWeight11 = weights.length > 11 ? normalizedWeights[11] : 0;
        _normalizedWeight12 = weights.length > 12 ? normalizedWeights[12] : 0;
        _normalizedWeight13 = weights.length > 13 ? normalizedWeights[13] : 0;
        _normalizedWeight14 = weights.length > 14 ? normalizedWeights[14] : 0;
        _normalizedWeight15 = weights.length > 15 ? normalizedWeights[15] : 0;
    }

    function _normalizedWeight(IERC20 token) internal view returns (uint256) {
        // prettier-ignore
        if (token == _token0) { return _normalizedWeight0; }
        else if (token == _token1) { return _normalizedWeight1; }
        else if (token == _token2) { return _normalizedWeight2; }
        else if (token == _token3) { return _normalizedWeight3; }
        else if (token == _token4) { return _normalizedWeight4; }
        else if (token == _token5) { return _normalizedWeight5; }
        else if (token == _token6) { return _normalizedWeight6; }
        else if (token == _token7) { return _normalizedWeight7; }
        else if (token == _token8) { return _normalizedWeight8; }
        else if (token == _token9) { return _normalizedWeight9; }
        else if (token == _token10) { return _normalizedWeight10; }
        else if (token == _token11) { return _normalizedWeight11; }
        else if (token == _token12) { return _normalizedWeight12; }
        else if (token == _token13) { return _normalizedWeight13; }
        else if (token == _token14) { return _normalizedWeight14; }
        else if (token == _token15) { return _normalizedWeight15; }
        else {
            revert("ERR_INVALID_TOKEN");
        }
    }

    function _normalizedWeights() internal view returns (uint256[] memory) {
        uint256[] memory normalizedWeights = new uint256[](_totalTokens);

        // prettier-ignore
        {
            if (_totalTokens > 0) { normalizedWeights[0] = _normalizedWeight0; } else { return normalizedWeights; }
            if (_totalTokens > 1) { normalizedWeights[1] = _normalizedWeight1; } else { return normalizedWeights; }
            if (_totalTokens > 2) { normalizedWeights[2] = _normalizedWeight2; } else { return normalizedWeights; }
            if (_totalTokens > 3) { normalizedWeights[3] = _normalizedWeight3; } else { return normalizedWeights; }
            if (_totalTokens > 4) { normalizedWeights[4] = _normalizedWeight4; } else { return normalizedWeights; }
            if (_totalTokens > 5) { normalizedWeights[5] = _normalizedWeight5; } else { return normalizedWeights; }
            if (_totalTokens > 6) { normalizedWeights[6] = _normalizedWeight6; } else { return normalizedWeights; }
            if (_totalTokens > 7) { normalizedWeights[7] = _normalizedWeight7; } else { return normalizedWeights; }
            if (_totalTokens > 8) { normalizedWeights[8] = _normalizedWeight8; } else { return normalizedWeights; }
            if (_totalTokens > 9) { normalizedWeights[9] = _normalizedWeight9; } else { return normalizedWeights; }
            if (_totalTokens > 10) { normalizedWeights[10] = _normalizedWeight10; } else { return normalizedWeights; }
            if (_totalTokens > 11) { normalizedWeights[11] = _normalizedWeight11; } else { return normalizedWeights; }
            if (_totalTokens > 12) { normalizedWeights[12] = _normalizedWeight12; } else { return normalizedWeights; }
            if (_totalTokens > 13) { normalizedWeights[13] = _normalizedWeight13; } else { return normalizedWeights; }
            if (_totalTokens > 14) { normalizedWeights[14] = _normalizedWeight14; } else { return normalizedWeights; }
            if (_totalTokens > 15) { normalizedWeights[15] = _normalizedWeight15; } else { return normalizedWeights; }
        }

        return normalizedWeights;
    }

    //Getters

    function getVault() external view override returns (IVault) {
        return _vault;
    }

    function getPoolId() external view override returns (bytes32) {
        return _poolId;
    }

    function getLastInvariant() external view returns (uint256) {
        return _lastInvariant;
    }

    function getInvariant() external view returns (uint256) {
        (IERC20[] memory tokens, uint256[] memory balances) = _vault.getPoolTokens(_poolId);
<<<<<<< HEAD

        uint256[] memory normalizedWeights = new uint256[](tokens.length);
        for (uint8 i = 0; i < tokens.length; i++) {
            normalizedWeights[i] = _normalizedWeight(tokens[i]);
        }

=======
        uint256[] memory normalizedWeights = getNormalizedWeights(tokens);
>>>>>>> 86c31fea
        return _invariant(normalizedWeights, balances);
    }

    function getNormalizedWeights(IERC20[] memory tokens) public view returns (uint256[] memory normalizedWeights) {
        normalizedWeights = new uint256[](tokens.length);
        for (uint256 i = 0; i < normalizedWeights.length; ++i) {
            normalizedWeights[i] = _normalizedWeight(tokens[i]);
        }
    }

    function getSwapFee() external view returns (uint256) {
        return _swapFee;
    }

    // Join / Exit Hooks

    enum JoinKind { INIT, EXACT_TOKENS_IN_FOR_BPT_OUT }

    function onJoinPool(
        bytes32 poolId,
        address, // sender - potential whitelisting
        address recipient,
        uint256[] memory currentBalances,
        uint256[] memory maxAmountsIn,
        uint256 protocolFeePercentage,
        bytes memory userData
    ) external override returns (uint256[] memory, uint256[] memory) {
        require(msg.sender == address(_vault), "ERR_CALLER_NOT_VAULT");
        require(poolId == _poolId, "INVALID_POOL_ID");
        // The Vault guarantees currentBalances and maxAmountsIn have the same length

        // TODO: This seems inconsistent w/ `getInvariant` for example. We assume the weights and balances order match
        uint256[] memory normalizedWeights = _normalizedWeights();
        JoinKind kind = abi.decode(userData, (JoinKind));

        if (kind == JoinKind.INIT) {
            //Max amounts in are equal to amounts in.
            return _joinInitial(normalizedWeights, recipient, maxAmountsIn);
        } else {
            // JoinKind.EXACT_TOKENS_IN_FOR_BPT_OUT
            //Max amounts in are equal to exact amounts in.
            (, uint256 minimumBPT) = abi.decode(userData, (JoinKind, uint256));
            return
                _joinExactTokensInForBPTOut(
                    normalizedWeights,
                    currentBalances,
                    recipient,
                    maxAmountsIn,
                    minimumBPT,
                    protocolFeePercentage
                );
        }
    }

    function _joinInitial(
        uint256[] memory normalizedWeights,
        address recipient,
        uint256[] memory amountsIn
    ) private returns (uint256[] memory, uint256[] memory) {
        require(totalSupply() == 0, "ERR_ALREADY_INITIALIZED");

        // Pool initialization - currentBalances should be all zeroes

        // _lastInvariant should also be zero
        uint256 invariantAfterJoin = _invariant(normalizedWeights, amountsIn);

        _mintPoolTokens(recipient, invariantAfterJoin);
        _lastInvariant = invariantAfterJoin;

        uint256[] memory dueProtocolFeeAmounts = new uint256[](_totalTokens); // All zeroes
        return (amountsIn, dueProtocolFeeAmounts);
    }

    function _joinExactTokensInForBPTOut(
        uint256[] memory normalizedWeights,
        uint256[] memory currentBalances,
        address recipient,
        uint256[] memory amountsIn,
        uint256 minimumBPT,
        uint256 protocolFeePercentage
    ) private returns (uint256[] memory, uint256[] memory) {
        uint256 currentBPT = totalSupply();
        require(currentBPT > 0, "ERR_UNINITIALIZED");

        // This updates currentBalances by deducting protocol fees to pay, which the Vault will charge the Pool once
        // this function returns.
        uint256[] memory dueProtocolFeeAmounts = _getAndApplyDueProtocolFeeAmounts(
            currentBalances,
            normalizedWeights,
            protocolFeePercentage
        );

        uint256 bptAmountOut = _exactTokensInForBPTOut(
            currentBalances,
            normalizedWeights,
            amountsIn,
            currentBPT,
            _swapFee
        );

        require(bptAmountOut >= minimumBPT, "ERR_BPT_OUT_MIN_AMOUNT");

        _mintPoolTokens(recipient, bptAmountOut);

        for (uint8 i = 0; i < _totalTokens; i++) {
            currentBalances[i] = currentBalances[i].add(amountsIn[i]);
        }

        // Reset swap fee accumulation
        _lastInvariant = _invariant(normalizedWeights, currentBalances);

        return (amountsIn, dueProtocolFeeAmounts);
    }

    enum ExitKind { EXACT_BPT_IN_FOR_ONE_TOKEN_OUT, EXACT_BPT_IN_FOR_ALL_TOKENS_OUT, BPT_IN_FOR_EXACT_TOKENS_OUT }

    function onExitPool(
        bytes32 poolId,
        address sender,
        address, //recipient -  potential whitelisting
        uint256[] memory currentBalances,
        uint256[] memory minAmountsOut,
        uint256 protocolFeePercentage,
        bytes memory userData
    ) external override returns (uint256[] memory, uint256[] memory) {
        require(msg.sender == address(_vault), "ERR_CALLER_NOT_VAULT");
        require(poolId == _poolId, "INVALID_POOL_ID");
        // The Vault guarantees currentBalances and minAmountsOut have the same length

        uint256[] memory normalizedWeights = _normalizedWeights();
        // This updates currentBalances by deducting protocol fees to pay, which the Vault will charge the Pool once
        // this function returns.
        uint256[] memory dueProtocolFeeAmounts = _getAndApplyDueProtocolFeeAmounts(
            currentBalances,
            normalizedWeights,
            protocolFeePercentage
        );

        uint256 bptAmountIn;
        uint256[] memory amountsOut;

        ExitKind kind = abi.decode(userData, (ExitKind));
        if (kind == ExitKind.EXACT_BPT_IN_FOR_ONE_TOKEN_OUT) {
            uint256 tokenIndex;
            (, bptAmountIn, tokenIndex) = abi.decode(userData, (ExitKind, uint256, uint256));

            (bptAmountIn, amountsOut) = _exitExactBPTInForOneTokenOut(
                normalizedWeights,
                currentBalances,
                bptAmountIn,
                tokenIndex
            );
        } else if (kind == ExitKind.EXACT_BPT_IN_FOR_ALL_TOKENS_OUT) {
            (, bptAmountIn) = abi.decode(userData, (ExitKind, uint256));

            (bptAmountIn, amountsOut) = _exitExactBPTInForAllTokensOut(currentBalances, bptAmountIn);
        } else {
            // ExitKind.BPT_IN_FOR_EXACT_TOKENS_OUT
            (, uint256 maxBPTAmountIn) = abi.decode(userData, (ExitKind, uint256));

            //Min amounts out are equal to amounts out
            (bptAmountIn, amountsOut) = _exitBPTInForExactTokensOut(
                normalizedWeights,
                currentBalances,
                minAmountsOut,
                maxBPTAmountIn
            );
        }

        _burnPoolTokens(sender, bptAmountIn);

        for (uint256 i = 0; i < _totalTokens; ++i) {
            currentBalances[i] = currentBalances[i].sub(amountsOut[i]);
        }

        // Reset swap fee accumulation
        _lastInvariant = _invariant(normalizedWeights, currentBalances);

        return (amountsOut, dueProtocolFeeAmounts);
    }

    function _exitExactBPTInForOneTokenOut(
        uint256[] memory normalizedWeights,
        uint256[] memory currentBalances,
        uint256 bptAmountIn,
        uint256 tokenIndex
    ) private view returns (uint256, uint256[] memory) {
        require(tokenIndex < currentBalances.length, "ERR_INVALID_TOKEN_INDEX");

        uint256[] memory amountsOut = new uint256[](_totalTokens);
        amountsOut[tokenIndex] = _exactBPTInForTokenOut(
            currentBalances[tokenIndex],
            normalizedWeights[tokenIndex],
            bptAmountIn,
            totalSupply(),
            _swapFee
        );
        return (bptAmountIn, amountsOut);
    }

    function _exitExactBPTInForAllTokensOut(uint256[] memory currentBalances, uint256 bptAmountIn)
        private
        view
        returns (uint256, uint256[] memory)
    {
        uint256 bptRatio = _getSupplyRatio(bptAmountIn);

        uint256[] memory amountsOut = new uint256[](_totalTokens);
        for (uint256 i = 0; i < _totalTokens; i++) {
            amountsOut[i] = currentBalances[i].mul(bptRatio);
        }
        return (bptAmountIn, amountsOut);
    }

    function _exitBPTInForExactTokensOut(
        uint256[] memory normalizedWeights,
        uint256[] memory currentBalances,
        uint256[] memory amountsOut,
        uint256 maxBPTAmountIn
    ) private view returns (uint256, uint256[] memory) {
        uint256 bptAmountIn = _bptInForExactTokensOut(
            currentBalances,
            normalizedWeights,
            amountsOut,
            totalSupply(),
            _swapFee
        );
        require(bptAmountIn <= maxBPTAmountIn, "ERR_BPT_IN_MAX_AMOUNT");
        return (bptAmountIn, amountsOut);
    }

    function _getAndApplyDueProtocolFeeAmounts(
        uint256[] memory currentBalances,
        uint256[] memory normalizedWeights,
        uint256 protocolFeePercentage
    ) private view returns (uint256[] memory) {
        // Compute by how much a token balance increased to go from last invariant to current invariant

        // balanceToken * ( 1 - (lastInvariant / currentInvariant) ^ (1 / weightToken))

        uint256 chosenTokenIndex = 1; // UnsafeRandom.rand(_totalTokens);

        uint256 exponent = FixedPoint.ONE.div(normalizedWeights[chosenTokenIndex]);

        uint256 currentInvariant = _invariant(normalizedWeights, currentBalances);
        uint256 invariantRatio = _lastInvariant.div(currentInvariant);

        uint256 chosenTokenAccruedFees = currentBalances[chosenTokenIndex].mul(
            FixedPoint.ONE.sub(LogExpMath.pow(invariantRatio, exponent))
        );
        uint256 chosenTokenDueProtocolFeeAmount = chosenTokenAccruedFees.mul(protocolFeePercentage);

        uint256[] memory dueProtocolFeeAmounts = new uint256[](currentBalances.length);
        // All other values are initialized to zero
        dueProtocolFeeAmounts[chosenTokenIndex] = chosenTokenDueProtocolFeeAmount;

        currentBalances[chosenTokenIndex] = currentBalances[chosenTokenIndex].sub(chosenTokenDueProtocolFeeAmount);

        return dueProtocolFeeAmounts;
    }

    //Quote Swaps

    function quoteOutGivenIn(
        IPoolQuoteStructs.QuoteRequestGivenIn calldata request,
        uint256 currentBalanceTokenIn,
        uint256 currentBalanceTokenOut
    ) external view override returns (uint256) {
        uint256 adjustedIn = _subtractSwapFee(request.amountIn);

        // Calculate the maximum amount that can be taken out of the pool
        uint256 maximumAmountOut = _outGivenIn(
            currentBalanceTokenIn,
            _normalizedWeight(request.tokenIn),
            currentBalanceTokenOut,
            _normalizedWeight(request.tokenOut),
            adjustedIn
        );

        return maximumAmountOut;
    }

    function quoteInGivenOut(
        IPoolQuoteStructs.QuoteRequestGivenOut calldata request,
        uint256 currentBalanceTokenIn,
        uint256 currentBalanceTokenOut
    ) external view override returns (uint256) {
        // Calculate the minimum amount that must be put into the pool
        uint256 minimumAmountIn = _inGivenOut(
            currentBalanceTokenIn,
            _normalizedWeight(request.tokenIn),
            currentBalanceTokenOut,
            _normalizedWeight(request.tokenOut),
            request.amountOut
        );

        return _addSwapFee(minimumAmountIn);
    }

    // Potential helpers

    function _getSupplyRatio(uint256 amount) internal view returns (uint256) {
        uint256 poolTotal = totalSupply();
        uint256 ratio = amount.div(poolTotal);
        require(ratio != 0, "ERR_MATH_APPROX");
        return ratio;
    }

    function _addSwapFee(uint256 amount) private view returns (uint256) {
        return amount.div(uint256(FixedPoint.ONE).sub(_swapFee));
    }

    function _subtractSwapFee(uint256 amount) private view returns (uint256) {
        uint256 fees = amount.mul(_swapFee);
        return amount.sub(fees);
    }
}<|MERGE_RESOLUTION|>--- conflicted
+++ resolved
@@ -231,16 +231,7 @@
 
     function getInvariant() external view returns (uint256) {
         (IERC20[] memory tokens, uint256[] memory balances) = _vault.getPoolTokens(_poolId);
-<<<<<<< HEAD
-
-        uint256[] memory normalizedWeights = new uint256[](tokens.length);
-        for (uint8 i = 0; i < tokens.length; i++) {
-            normalizedWeights[i] = _normalizedWeight(tokens[i]);
-        }
-
-=======
         uint256[] memory normalizedWeights = getNormalizedWeights(tokens);
->>>>>>> 86c31fea
         return _invariant(normalizedWeights, balances);
     }
 
