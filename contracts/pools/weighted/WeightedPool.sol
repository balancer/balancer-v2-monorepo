// SPDX-License-Identifier: GPL-3.0-or-later
// This program is free software: you can redistribute it and/or modify
// it under the terms of the GNU General Public License as published by
// the Free Software Foundation, either version 3 of the License, or
// (at your option) any later version.

// This program is distributed in the hope that it will be useful,
// but WITHOUT ANY WARRANTY; without even the implied warranty of
// MERCHANTABILITY or FITNESS FOR A PARTICULAR PURPOSE.  See the
// GNU General Public License for more details.

// You should have received a copy of the GNU General Public License
// along with this program.  If not, see <http://www.gnu.org/licenses/>.

pragma solidity ^0.7.0;
pragma experimental ABIEncoderV2;

import "../../lib/math/FixedPoint.sol";
import "../../lib/helpers/InputHelpers.sol";

import "../BaseMinimalSwapInfoPool.sol";

import "./WeightedMath.sol";
import "./WeightedPoolUserDataHelpers.sol";

// This contract relies on tons of immutable state variables to perform efficient lookup, without resorting to storage
// reads. Because immutable arrays are not supported, we instead declare a fixed set of state variables plus total
// count, resulting in a large number of state variables.

contract WeightedPool is BaseMinimalSwapInfoPool, WeightedMath {
    using FixedPoint for uint256;
    using WeightedPoolUserDataHelpers for bytes;

    // The protocol fees will always be charged using the token associated with the max weight in the pool.
    // Since these Pools will register tokens only once, we can assume this index will be constant.
    uint256 private immutable _maxWeightTokenIndex;

    uint256 private immutable _normalizedWeight0;
    uint256 private immutable _normalizedWeight1;
    uint256 private immutable _normalizedWeight2;
    uint256 private immutable _normalizedWeight3;
    uint256 private immutable _normalizedWeight4;
    uint256 private immutable _normalizedWeight5;
    uint256 private immutable _normalizedWeight6;
    uint256 private immutable _normalizedWeight7;

    uint256 private _lastInvariant;

    enum JoinKind { INIT, EXACT_TOKENS_IN_FOR_BPT_OUT, TOKEN_IN_FOR_EXACT_BPT_OUT }
    enum ExitKind { EXACT_BPT_IN_FOR_ONE_TOKEN_OUT, EXACT_BPT_IN_FOR_TOKENS_OUT, BPT_IN_FOR_EXACT_TOKENS_OUT }

    constructor(
        IVault vault,
        string memory name,
        string memory symbol,
        IERC20[] memory tokens,
        uint256[] memory normalizedWeights,
<<<<<<< HEAD
        uint256 swapFeePercentage,
        uint256 responseWindowDuration,
        uint256 bufferPeriodDuration,
        address owner
    )
        BaseMinimalSwapInfoPool(
            vault,
            name,
            symbol,
            tokens,
            swapFeePercentage,
            responseWindowDuration,
            bufferPeriodDuration,
            owner
        )
    {
=======
        uint256 swapFee,
        uint256 pauseWindowDuration,
        uint256 bufferPeriodDuration,
        address owner
    ) BaseMinimalSwapInfoPool(vault, name, symbol, tokens, swapFee, pauseWindowDuration, bufferPeriodDuration, owner) {
>>>>>>> a1e62afa
        uint256 numTokens = tokens.length;
        InputHelpers.ensureInputLengthMatch(numTokens, normalizedWeights.length);

        // Ensure  each normalized weight is above them minimum and find the token index of the maximum weight
        uint256 normalizedSum = 0;
        uint256 maxWeightTokenIndex = 0;
        uint256 maxNormalizedWeight = 0;
        for (uint8 i = 0; i < numTokens; i++) {
            uint256 normalizedWeight = normalizedWeights[i];
            _require(normalizedWeight >= _MIN_WEIGHT, Errors.MIN_WEIGHT);

            normalizedSum = normalizedSum.add(normalizedWeight);
            if (normalizedWeight > maxNormalizedWeight) {
                maxWeightTokenIndex = i;
                maxNormalizedWeight = normalizedWeight;
            }
        }
        // Ensure that the normalized weights sum to ONE
        _require(normalizedSum == FixedPoint.ONE, Errors.NORMALIZED_WEIGHT_INVARIANT);

        _maxWeightTokenIndex = maxWeightTokenIndex;
        _normalizedWeight0 = normalizedWeights.length > 0 ? normalizedWeights[0] : 0;
        _normalizedWeight1 = normalizedWeights.length > 1 ? normalizedWeights[1] : 0;
        _normalizedWeight2 = normalizedWeights.length > 2 ? normalizedWeights[2] : 0;
        _normalizedWeight3 = normalizedWeights.length > 3 ? normalizedWeights[3] : 0;
        _normalizedWeight4 = normalizedWeights.length > 4 ? normalizedWeights[4] : 0;
        _normalizedWeight5 = normalizedWeights.length > 5 ? normalizedWeights[5] : 0;
        _normalizedWeight6 = normalizedWeights.length > 6 ? normalizedWeights[6] : 0;
        _normalizedWeight7 = normalizedWeights.length > 7 ? normalizedWeights[7] : 0;
    }

    function _normalizedWeight(IERC20 token) internal view virtual returns (uint256) {
        // prettier-ignore
        if (token == _token0) { return _normalizedWeight0; }
        else if (token == _token1) { return _normalizedWeight1; }
        else if (token == _token2) { return _normalizedWeight2; }
        else if (token == _token3) { return _normalizedWeight3; }
        else if (token == _token4) { return _normalizedWeight4; }
        else if (token == _token5) { return _normalizedWeight5; }
        else if (token == _token6) { return _normalizedWeight6; }
        else if (token == _token7) { return _normalizedWeight7; }
        else {
            _revert(Errors.INVALID_TOKEN);
        }
    }

    function _normalizedWeights() internal view virtual returns (uint256[] memory) {
        uint256 totalTokens = _getTotalTokens();
        uint256[] memory normalizedWeights = new uint256[](totalTokens);

        // prettier-ignore
        {
            if (totalTokens > 0) { normalizedWeights[0] = _normalizedWeight0; } else { return normalizedWeights; }
            if (totalTokens > 1) { normalizedWeights[1] = _normalizedWeight1; } else { return normalizedWeights; }
            if (totalTokens > 2) { normalizedWeights[2] = _normalizedWeight2; } else { return normalizedWeights; }
            if (totalTokens > 3) { normalizedWeights[3] = _normalizedWeight3; } else { return normalizedWeights; }
            if (totalTokens > 4) { normalizedWeights[4] = _normalizedWeight4; } else { return normalizedWeights; }
            if (totalTokens > 5) { normalizedWeights[5] = _normalizedWeight5; } else { return normalizedWeights; }
            if (totalTokens > 6) { normalizedWeights[6] = _normalizedWeight6; } else { return normalizedWeights; }
            if (totalTokens > 7) { normalizedWeights[7] = _normalizedWeight7; } else { return normalizedWeights; }
        }

        return normalizedWeights;
    }

    function getLastInvariant() external view returns (uint256) {
        return _lastInvariant;
    }

    /**
     * @dev Returns the current value of the invariant.
     */
    function getInvariant() public view returns (uint256) {
        (, uint256[] memory balances, ) = getVault().getPoolTokens(getPoolId());

        // Since the Pool hooks always work with upscaled balances, we manually
        // upscale here for consistency
        _upscaleArray(balances, _scalingFactors());

        uint256[] memory normalizedWeights = _normalizedWeights();
        return WeightedMath._calculateInvariant(normalizedWeights, balances);
    }

    function getNormalizedWeights() external view returns (uint256[] memory) {
        return _normalizedWeights();
    }

    // Base Pool handlers

    // Swap

    function _onSwapGivenIn(
        SwapRequest memory swapRequest,
        uint256 currentBalanceTokenIn,
        uint256 currentBalanceTokenOut
    ) internal view virtual override whenNotPaused returns (uint256) {
        // Swaps are disabled while the contract is paused.

        return
            WeightedMath._calcOutGivenIn(
                currentBalanceTokenIn,
                _normalizedWeight(swapRequest.tokenIn),
                currentBalanceTokenOut,
                _normalizedWeight(swapRequest.tokenOut),
                swapRequest.amount
            );
    }

    function _onSwapGivenOut(
        SwapRequest memory swapRequest,
        uint256 currentBalanceTokenIn,
        uint256 currentBalanceTokenOut
    ) internal view virtual override whenNotPaused returns (uint256) {
        // Swaps are disabled while the contract is paused.

        return
            WeightedMath._calcInGivenOut(
                currentBalanceTokenIn,
                _normalizedWeight(swapRequest.tokenIn),
                currentBalanceTokenOut,
                _normalizedWeight(swapRequest.tokenOut),
                swapRequest.amount
            );
    }

    // Initialize

    function _onInitializePool(
        bytes32,
        address,
        address,
        bytes memory userData
    ) internal virtual override whenNotPaused returns (uint256, uint256[] memory) {
        // It would be strange for the Pool to be paused before it is initialized, but for consistency we prevent
        // initialization in this case.

        WeightedPool.JoinKind kind = userData.joinKind();
        _require(kind == WeightedPool.JoinKind.INIT, Errors.UNINITIALIZED);

        uint256[] memory amountsIn = userData.initialAmountsIn();
        InputHelpers.ensureInputLengthMatch(_getTotalTokens(), amountsIn.length);
        _upscaleArray(amountsIn, _scalingFactors());

        uint256[] memory normalizedWeights = _normalizedWeights();

        uint256 invariantAfterJoin = WeightedMath._calculateInvariant(normalizedWeights, amountsIn);

        // Set the initial BPT to the value of the invariant times the number of tokens. This makes BPT supply more
        // consistent in Pools with similar compositions but different number of tokens.
        uint256 bptAmountOut = Math.mul(invariantAfterJoin, _getTotalTokens());

        _lastInvariant = invariantAfterJoin;

        return (bptAmountOut, amountsIn);
    }

    // Join

    function _onJoinPool(
        bytes32,
        address,
        address,
        uint256[] memory currentBalances,
        uint256,
        uint256 protocolSwapFeePercentage,
        bytes memory userData
    )
        internal
        virtual
        override
        whenNotPaused
        returns (
            uint256,
            uint256[] memory,
            uint256[] memory
        )
    {
        // All joins are disabled while the contract is paused.

        uint256[] memory normalizedWeights = _normalizedWeights();

        // Due protocol swap fee amounts are computed by measuring the growth of the invariant between the previous join
        // or exit event and now - the invariant's growth is due exclusively to swap fees. This avoids spending gas
        // computing them on each individual swap
        uint256 invariantBeforeJoin = WeightedMath._calculateInvariant(normalizedWeights, currentBalances);

        uint256[] memory dueProtocolFeeAmounts = _getDueProtocolFeeAmounts(
            currentBalances,
            normalizedWeights,
            _lastInvariant,
            invariantBeforeJoin,
            protocolSwapFeePercentage
        );

        // Update current balances by subtracting the protocol fee amounts
        _mutateAmounts(currentBalances, dueProtocolFeeAmounts, FixedPoint.sub);
        (uint256 bptAmountOut, uint256[] memory amountsIn) = _doJoin(currentBalances, normalizedWeights, userData);

        // Update the invariant with the balances the Pool will have after the join, in order to compute the
        // protocol swap fee amounts due in future joins and exits.
        _lastInvariant = _invariantAfterJoin(currentBalances, amountsIn, normalizedWeights);

        return (bptAmountOut, amountsIn, dueProtocolFeeAmounts);
    }

    function _doJoin(
        uint256[] memory currentBalances,
        uint256[] memory normalizedWeights,
        bytes memory userData
    ) private view returns (uint256, uint256[] memory) {
        JoinKind kind = userData.joinKind();

        if (kind == JoinKind.EXACT_TOKENS_IN_FOR_BPT_OUT) {
            return _joinExactTokensInForBPTOut(currentBalances, normalizedWeights, userData);
        } else if (kind == JoinKind.TOKEN_IN_FOR_EXACT_BPT_OUT) {
            return _joinTokenInForExactBPTOut(currentBalances, normalizedWeights, userData);
        } else {
            _revert(Errors.UNHANDLED_JOIN_KIND);
        }
    }

    function _joinExactTokensInForBPTOut(
        uint256[] memory currentBalances,
        uint256[] memory normalizedWeights,
        bytes memory userData
    ) private view returns (uint256, uint256[] memory) {
        (uint256[] memory amountsIn, uint256 minBPTAmountOut) = userData.exactTokensInForBptOut();
        InputHelpers.ensureInputLengthMatch(_getTotalTokens(), amountsIn.length);

        _upscaleArray(amountsIn, _scalingFactors());

        uint256 bptAmountOut = WeightedMath._calcBptOutGivenExactTokensIn(
            currentBalances,
            normalizedWeights,
            amountsIn,
            totalSupply(),
            _swapFeePercentage
        );

        _require(bptAmountOut >= minBPTAmountOut, Errors.BPT_OUT_MIN_AMOUNT);

        return (bptAmountOut, amountsIn);
    }

    function _joinTokenInForExactBPTOut(
        uint256[] memory currentBalances,
        uint256[] memory normalizedWeights,
        bytes memory userData
    ) private view returns (uint256, uint256[] memory) {
        (uint256 bptAmountOut, uint256 tokenIndex) = userData.tokenInForExactBptOut();
        // Note that there is no maximum amountIn parameter: this is handled by `IVault.joinPool`.

        _require(tokenIndex < _getTotalTokens(), Errors.OUT_OF_BOUNDS);

        uint256[] memory amountsIn = new uint256[](_getTotalTokens());
        amountsIn[tokenIndex] = WeightedMath._calcTokenInGivenExactBptOut(
            currentBalances[tokenIndex],
            normalizedWeights[tokenIndex],
            bptAmountOut,
            totalSupply(),
            _swapFeePercentage
        );

        return (bptAmountOut, amountsIn);
    }

    // Exit

    function _onExitPool(
        bytes32,
        address,
        address,
        uint256[] memory currentBalances,
        uint256,
        uint256 protocolSwapFeePercentage,
        bytes memory userData
    )
        internal
        virtual
        override
        returns (
            uint256 bptAmountIn,
            uint256[] memory amountsOut,
            uint256[] memory dueProtocolFeeAmounts
        )
    {
        // Exits are not completely disabled while the contract is paused: proportional exits (exact BPT in for tokens
        // out) remain functional.

        uint256[] memory normalizedWeights = _normalizedWeights();

        if (_isNotPaused()) {
            // Due protocol swap fees are computed by measuring the growth of the invariant between the previous
            // join or exit event and now - the invariant's growth is due exclusively to swap fees. This avoids
            // spending gas calculating the fees on each individual swap.
            uint256 invariantBeforeExit = WeightedMath._calculateInvariant(normalizedWeights, currentBalances);
            dueProtocolFeeAmounts = _getDueProtocolFeeAmounts(
                currentBalances,
                normalizedWeights,
                _lastInvariant,
                invariantBeforeExit,
                protocolSwapFeePercentage
            );

            // Update current balances by subtracting the protocol fee amounts
            _mutateAmounts(currentBalances, dueProtocolFeeAmounts, FixedPoint.sub);
        } else {
            // If the contract is paused, protocol fees are not charged to avoid extra calculations and reduce the
            // potential for errors.
            dueProtocolFeeAmounts = new uint256[](_getTotalTokens());
        }

        (bptAmountIn, amountsOut) = _doExit(currentBalances, normalizedWeights, userData);

        // Update the invariant with the balances the Pool will have after the exit, in order to compute the
        // protocol swap fees due in future joins and exits.
        _lastInvariant = _invariantAfterExit(currentBalances, amountsOut, normalizedWeights);

        return (bptAmountIn, amountsOut, dueProtocolFeeAmounts);
    }

    function _doExit(
        uint256[] memory currentBalances,
        uint256[] memory normalizedWeights,
        bytes memory userData
    ) private view returns (uint256, uint256[] memory) {
        ExitKind kind = userData.exitKind();

        if (kind == ExitKind.EXACT_BPT_IN_FOR_ONE_TOKEN_OUT) {
            return _exitExactBPTInForTokenOut(currentBalances, normalizedWeights, userData);
        } else if (kind == ExitKind.EXACT_BPT_IN_FOR_TOKENS_OUT) {
            return _exitExactBPTInForTokensOut(currentBalances, userData);
        } else {
            // ExitKind.BPT_IN_FOR_EXACT_TOKENS_OUT
            return _exitBPTInForExactTokensOut(currentBalances, normalizedWeights, userData);
        }
    }

    function _exitExactBPTInForTokenOut(
        uint256[] memory currentBalances,
        uint256[] memory normalizedWeights,
        bytes memory userData
    ) private view whenNotPaused returns (uint256, uint256[] memory) {
        // This exit function is disabled if the contract is paused.

        (uint256 bptAmountIn, uint256 tokenIndex) = userData.exactBptInForTokenOut();
        // Note that there is no minimum amountOut parameter: this is handled by `IVault.exitPool`.

        _require(tokenIndex < _getTotalTokens(), Errors.OUT_OF_BOUNDS);

        // We exit in a single token, so we initialize amountsOut with zeros
        uint256[] memory amountsOut = new uint256[](_getTotalTokens());

        // And then assign the result to the selected token
        amountsOut[tokenIndex] = WeightedMath._calcTokenOutGivenExactBptIn(
            currentBalances[tokenIndex],
            normalizedWeights[tokenIndex],
            bptAmountIn,
            totalSupply(),
            _swapFeePercentage
        );

        return (bptAmountIn, amountsOut);
    }

    function _exitExactBPTInForTokensOut(uint256[] memory currentBalances, bytes memory userData)
        private
        view
        returns (uint256, uint256[] memory)
    {
        // This exit function is the only one that is not disabled if the contract is paused: it remains unrestricted
        // in an attempt to provide users with a mechanism to retrieve their tokens in case of an emergency.
        // This particular exit function is the only one that remains available because it is the simplest one, and
        // therefore the one with the lowest likelihood of errors.

        uint256 bptAmountIn = userData.exactBptInForTokensOut();
        // Note that there is no minimum amountOut parameter: this is handled by `IVault.exitPool`.

        uint256[] memory amountsOut = WeightedMath._calcTokensOutGivenExactBptIn(
            currentBalances,
            bptAmountIn,
            totalSupply()
        );

        return (bptAmountIn, amountsOut);
    }

    function _exitBPTInForExactTokensOut(
        uint256[] memory currentBalances,
        uint256[] memory normalizedWeights,
        bytes memory userData
    ) private view whenNotPaused returns (uint256, uint256[] memory) {
        // This exit function is disabled if the contract is paused.

        (uint256[] memory amountsOut, uint256 maxBPTAmountIn) = userData.bptInForExactTokensOut();
        InputHelpers.ensureInputLengthMatch(amountsOut.length, _getTotalTokens());
        _upscaleArray(amountsOut, _scalingFactors());

        uint256 bptAmountIn = WeightedMath._calcBptInGivenExactTokensOut(
            currentBalances,
            normalizedWeights,
            amountsOut,
            totalSupply(),
            _swapFeePercentage
        );
        _require(bptAmountIn <= maxBPTAmountIn, Errors.BPT_IN_MAX_AMOUNT);

        return (bptAmountIn, amountsOut);
    }

    // Helpers

    function _getDueProtocolFeeAmounts(
        uint256[] memory currentBalances,
        uint256[] memory normalizedWeights,
        uint256 previousInvariant,
        uint256 currentInvariant,
        uint256 protocolSwapFeePercentage
    ) private view returns (uint256[] memory) {
        // Initialize with zeros
        uint256[] memory dueProtocolFeeAmounts = new uint256[](_getTotalTokens());

        // Early return if the protocol swap fee percentage is zero, saving gas.
        if (protocolSwapFeePercentage == 0) {
            return dueProtocolFeeAmounts;
        }

        // The protocol swap fees are always paid using the token with the largest weight in the Pool. As this is the
        // token that is expected to have the largest balance, using it to pay fees should not unbalance the Pool.
        dueProtocolFeeAmounts[_maxWeightTokenIndex] = WeightedMath._calcDueTokenprotocolSwapFeePercentageAmount(
            currentBalances[_maxWeightTokenIndex],
            normalizedWeights[_maxWeightTokenIndex],
            previousInvariant,
            currentInvariant,
            protocolSwapFeePercentage
        );

        return dueProtocolFeeAmounts;
    }

    /**
     * @dev Returns the value of the invariant given `currentBalances`, assuming they are increased by `amountsIn`. All
     * amounts are expected to be upscaled.
     */
    function _invariantAfterJoin(
        uint256[] memory currentBalances,
        uint256[] memory amountsIn,
        uint256[] memory normalizedWeights
    ) private view returns (uint256) {
        _mutateAmounts(currentBalances, amountsIn, FixedPoint.add);
        return WeightedMath._calculateInvariant(normalizedWeights, currentBalances);
    }

    function _invariantAfterExit(
        uint256[] memory currentBalances,
        uint256[] memory amountsOut,
        uint256[] memory normalizedWeights
    ) private view returns (uint256) {
        _mutateAmounts(currentBalances, amountsOut, FixedPoint.sub);
        return WeightedMath._calculateInvariant(normalizedWeights, currentBalances);
    }

    /**
     * @dev Mutates `amounts` by applying `mutation` with each entry in `arguments`.
     *
     * Equivalent to `amounts = amounts.map(mutation)`.
     */
    function _mutateAmounts(
        uint256[] memory toMutate,
        uint256[] memory arguments,
        function(uint256, uint256) pure returns (uint256) mutation
    ) private view {
        for (uint256 i = 0; i < _getTotalTokens(); ++i) {
            toMutate[i] = mutation(toMutate[i], arguments[i]);
        }
    }

    /**
     * @dev This function returns the appreciation of one BPT relative to the
     * underlying tokens. This starts at 1 when the pool is created and grows over time
     */
    function getRate() public view override returns (uint256) {
        // The initial BPT supply is equal to the invariant times the number of tokens.
        return Math.mul(getInvariant(), _getTotalTokens()).div(totalSupply());
    }
}<|MERGE_RESOLUTION|>--- conflicted
+++ resolved
@@ -55,9 +55,8 @@
         string memory symbol,
         IERC20[] memory tokens,
         uint256[] memory normalizedWeights,
-<<<<<<< HEAD
         uint256 swapFeePercentage,
-        uint256 responseWindowDuration,
+        uint256 pauseWindowDuration,
         uint256 bufferPeriodDuration,
         address owner
     )
@@ -67,18 +66,11 @@
             symbol,
             tokens,
             swapFeePercentage,
-            responseWindowDuration,
+            pauseWindowDuration,
             bufferPeriodDuration,
             owner
         )
     {
-=======
-        uint256 swapFee,
-        uint256 pauseWindowDuration,
-        uint256 bufferPeriodDuration,
-        address owner
-    ) BaseMinimalSwapInfoPool(vault, name, symbol, tokens, swapFee, pauseWindowDuration, bufferPeriodDuration, owner) {
->>>>>>> a1e62afa
         uint256 numTokens = tokens.length;
         InputHelpers.ensureInputLengthMatch(numTokens, normalizedWeights.length);
 
