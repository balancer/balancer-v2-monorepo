--- conflicted
+++ resolved
@@ -181,11 +181,7 @@
         uint256 currentBalanceTokenIn,
         uint256 currentBalanceTokenOut
     ) internal view virtual override noEmergencyPeriod returns (uint256) {
-<<<<<<< HEAD
-        require(swapRequest.amountIn <= currentBalanceTokenIn.mul(_MAX_IN_RATIO), "MAX_IN_RATIO");
-=======
-        require(swapRequest.amount <= currentBalanceTokenIn.mul(_MAX_IN_RATIO), "ERR_MAX_IN_RATIO");
->>>>>>> 3e8ebfb0
+        require(swapRequest.amount <= currentBalanceTokenIn.mul(_MAX_IN_RATIO), "MAX_IN_RATIO");
 
         return
             WeightedMath._calcOutGivenIn(
@@ -202,11 +198,7 @@
         uint256 currentBalanceTokenIn,
         uint256 currentBalanceTokenOut
     ) internal view virtual override noEmergencyPeriod returns (uint256) {
-<<<<<<< HEAD
-        require(swapRequest.amountOut <= currentBalanceTokenOut.mul(_MAX_OUT_RATIO), "MAX_OUT_RATIO");
-=======
-        require(swapRequest.amount <= currentBalanceTokenOut.mul(_MAX_OUT_RATIO), "ERR_MAX_OUT_RATIO");
->>>>>>> 3e8ebfb0
+        require(swapRequest.amount <= currentBalanceTokenOut.mul(_MAX_OUT_RATIO), "MAX_OUT_RATIO");
 
         return
             WeightedMath._calcInGivenOut(
