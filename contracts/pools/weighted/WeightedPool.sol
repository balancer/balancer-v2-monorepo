--- conflicted
+++ resolved
@@ -130,21 +130,16 @@
         return _lastInvariant;
     }
 
-<<<<<<< HEAD
-    function getInvariant() external view returns (uint256) {
-        (, uint256[] memory balances, ) = _vault.getPoolTokens(_poolId);
-=======
     /**
      * @dev Returns the current value of the invariant.
      */
     function getInvariant() public view returns (uint256) {
-        (, uint256[] memory balances) = _vault.getPoolTokens(_poolId);
+        (, uint256[] memory balances,) = _vault.getPoolTokens(_poolId);
 
         // Since the Pool hooks always work with upscaled balances, we manually
         // upscale here for consistency
         _upscaleArray(balances, _scalingFactors());
 
->>>>>>> 6b707099
         uint256[] memory normalizedWeights = _normalizedWeights();
         return WeightedMath._calculateInvariant(normalizedWeights, balances);
     }
@@ -551,13 +546,7 @@
      * underlying tokens. This starts at 1 when the pool is created and grows over time
      */
     function getRate() public view override returns (uint256) {
-<<<<<<< HEAD
-        (, uint256[] memory balances, ) = _vault.getPoolTokens(_poolId);
-        return
-            Math.mul(WeightedMath._calculateInvariant(_normalizedWeights(), balances), _totalTokens).div(totalSupply());
-=======
         // The initial BPT supply is equal to the invariant times the number of tokens.
         return Math.mul(getInvariant(), _totalTokens).div(totalSupply());
->>>>>>> 6b707099
     }
 }