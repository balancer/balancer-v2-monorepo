// SPDX-License-Identifier: GPL-3.0-or-later
// This program is free software: you can redistribute it and/or modify
// it under the terms of the GNU General Public License as published by
// the Free Software Foundation, either version 3 of the License, or
// (at your option) any later version.

// This program is distributed in the hope that it will be useful,
// but WITHOUT ANY WARRANTY; without even the implied warranty of
// MERCHANTABILITY or FITNESS FOR A PARTICULAR PURPOSE.  See the
// GNU General Public License for more details.

// You should have received a copy of the GNU General Public License
// along with this program.  If not, see <http://www.gnu.org/licenses/>.

pragma solidity ^0.7.1;
pragma experimental ABIEncoderV2;

import "../../lib/math/Math.sol";
import "../../lib/math/FixedPoint.sol";
import "../../lib/helpers/UnsafeRandom.sol";

import "../BaseMinimalSwapInfoPool.sol";

import "./WeightedMath.sol";

// This contract relies on tons of immutable state variables to
// perform efficient lookup, without resorting to storage reads.
// solhint-disable max-states-count

contract WeightedPool is BaseMinimalSwapInfoPool, WeightedMath {
    using Math for uint256;
    using FixedPoint for uint256;

    //TODO: link info about these limits once they are studied and documented
    uint256 private constant _MIN_WEIGHT = 100;
    uint256 private constant _MAX_WEIGHT = 5000 * (10**18);

    uint256 private immutable _normalizedWeight0;
    uint256 private immutable _normalizedWeight1;
    uint256 private immutable _normalizedWeight2;
    uint256 private immutable _normalizedWeight3;
    uint256 private immutable _normalizedWeight4;
    uint256 private immutable _normalizedWeight5;
    uint256 private immutable _normalizedWeight6;
    uint256 private immutable _normalizedWeight7;
    uint256 private immutable _normalizedWeight8;
    uint256 private immutable _normalizedWeight9;
    uint256 private immutable _normalizedWeight10;
    uint256 private immutable _normalizedWeight11;
    uint256 private immutable _normalizedWeight12;
    uint256 private immutable _normalizedWeight13;
    uint256 private immutable _normalizedWeight14;
    uint256 private immutable _normalizedWeight15;

    uint256 private _lastInvariant;

    enum JoinKind { INIT, EXACT_TOKENS_IN_FOR_BPT_OUT, TOKEN_IN_FOR_EXACT_BPT_OUT }
    enum ExitKind { EXACT_BPT_IN_FOR_ONE_TOKEN_OUT, EXACT_BPT_IN_FOR_ALL_TOKENS_OUT, BPT_IN_FOR_EXACT_TOKENS_OUT }

    modifier onlyVault(bytes32 poolId) {
        require(msg.sender == address(_vault), "CALLER_NOT_VAULT");
        require(poolId == _poolId, "INVALID_POOL_ID");
        _;
    }

    constructor(
        IVault vault,
        string memory name,
        string memory symbol,
        IERC20[] memory tokens,
        uint256[] memory weights,
        uint256 swapFee
<<<<<<< HEAD
    ) BaseMinimalSwapInfoPool(vault, name, symbol, tokens, swapFee) {
        require(weights.length == tokens.length, "ARRAY_LENGTH_MISMATCH");
=======
    ) BalancerPoolToken(name, symbol) {
        require(tokens.length >= _MIN_TOKENS, "MIN_TOKENS");
        require(tokens.length <= _MAX_TOKENS, "MAX_TOKENS");
        InputHelpers.ensureInputLengthMatch(tokens.length, weights.length);

        IVault.PoolSpecialization specialization = tokens.length == 2
            ? IVault.PoolSpecialization.TWO_TOKEN
            : IVault.PoolSpecialization.MINIMAL_SWAP_INFO;

        bytes32 poolId = vault.registerPool(specialization);

        // Pass in zero addresses for Asset Managers
        vault.registerTokens(poolId, tokens, new address[](tokens.length));

        // Set immutable state variables - these cannot be read from during construction
        _vault = vault;
        _poolId = poolId;
        _totalTokens = tokens.length;

        require(swapFee <= _MAX_SWAP_FEE, "MAX_SWAP_FEE");
        _swapFee = swapFee;

        // Immutable variables cannot be initialized inside an if statement, so we must do conditional assignments
        _token0 = tokens.length > 0 ? tokens[0] : IERC20(0);
        _token1 = tokens.length > 1 ? tokens[1] : IERC20(0);
        _token2 = tokens.length > 2 ? tokens[2] : IERC20(0);
        _token3 = tokens.length > 3 ? tokens[3] : IERC20(0);
        _token4 = tokens.length > 4 ? tokens[4] : IERC20(0);
        _token5 = tokens.length > 5 ? tokens[5] : IERC20(0);
        _token6 = tokens.length > 6 ? tokens[6] : IERC20(0);
        _token7 = tokens.length > 7 ? tokens[7] : IERC20(0);
        _token8 = tokens.length > 8 ? tokens[8] : IERC20(0);
        _token9 = tokens.length > 9 ? tokens[9] : IERC20(0);
        _token10 = tokens.length > 10 ? tokens[10] : IERC20(0);
        _token11 = tokens.length > 11 ? tokens[11] : IERC20(0);
        _token12 = tokens.length > 12 ? tokens[12] : IERC20(0);
        _token13 = tokens.length > 13 ? tokens[13] : IERC20(0);
        _token14 = tokens.length > 14 ? tokens[14] : IERC20(0);
        _token15 = tokens.length > 15 ? tokens[15] : IERC20(0);
>>>>>>> ac0cb5c5

        // Check valid weights and compute normalized weights
        uint256 sumWeights = 0;
        for (uint8 i = 0; i < weights.length; i++) {
            require(weights[i] >= _MIN_WEIGHT, "MIN_WEIGHT");
            require(weights[i] <= _MAX_WEIGHT, "MAX_WEIGHT");

            sumWeights = sumWeights.add(weights[i]);
        }
        uint256[] memory normalizedWeights = new uint256[](weights.length);
        for (uint8 i = 0; i < normalizedWeights.length; i++) {
            normalizedWeights[i] = weights[i].div(sumWeights);
        }

        _normalizedWeight0 = weights.length > 0 ? normalizedWeights[0] : 0;
        _normalizedWeight1 = weights.length > 1 ? normalizedWeights[1] : 0;
        _normalizedWeight2 = weights.length > 2 ? normalizedWeights[2] : 0;
        _normalizedWeight3 = weights.length > 3 ? normalizedWeights[3] : 0;
        _normalizedWeight4 = weights.length > 4 ? normalizedWeights[4] : 0;
        _normalizedWeight5 = weights.length > 5 ? normalizedWeights[5] : 0;
        _normalizedWeight6 = weights.length > 6 ? normalizedWeights[6] : 0;
        _normalizedWeight7 = weights.length > 7 ? normalizedWeights[7] : 0;
        _normalizedWeight8 = weights.length > 8 ? normalizedWeights[8] : 0;
        _normalizedWeight9 = weights.length > 9 ? normalizedWeights[9] : 0;
        _normalizedWeight10 = weights.length > 10 ? normalizedWeights[10] : 0;
        _normalizedWeight11 = weights.length > 11 ? normalizedWeights[11] : 0;
        _normalizedWeight12 = weights.length > 12 ? normalizedWeights[12] : 0;
        _normalizedWeight13 = weights.length > 13 ? normalizedWeights[13] : 0;
        _normalizedWeight14 = weights.length > 14 ? normalizedWeights[14] : 0;
        _normalizedWeight15 = weights.length > 15 ? normalizedWeights[15] : 0;
    }

    function _normalizedWeight(IERC20 token) internal view returns (uint256) {
        // prettier-ignore
        if (token == _token0) { return _normalizedWeight0; }
        else if (token == _token1) { return _normalizedWeight1; }
        else if (token == _token2) { return _normalizedWeight2; }
        else if (token == _token3) { return _normalizedWeight3; }
        else if (token == _token4) { return _normalizedWeight4; }
        else if (token == _token5) { return _normalizedWeight5; }
        else if (token == _token6) { return _normalizedWeight6; }
        else if (token == _token7) { return _normalizedWeight7; }
        else if (token == _token8) { return _normalizedWeight8; }
        else if (token == _token9) { return _normalizedWeight9; }
        else if (token == _token10) { return _normalizedWeight10; }
        else if (token == _token11) { return _normalizedWeight11; }
        else if (token == _token12) { return _normalizedWeight12; }
        else if (token == _token13) { return _normalizedWeight13; }
        else if (token == _token14) { return _normalizedWeight14; }
        else if (token == _token15) { return _normalizedWeight15; }
        else {
            revert("INVALID_TOKEN");
        }
    }

    function _normalizedWeights() internal view returns (uint256[] memory) {
        uint256[] memory normalizedWeights = new uint256[](_totalTokens);

        // prettier-ignore
        {
            if (_totalTokens > 0) { normalizedWeights[0] = _normalizedWeight0; } else { return normalizedWeights; }
            if (_totalTokens > 1) { normalizedWeights[1] = _normalizedWeight1; } else { return normalizedWeights; }
            if (_totalTokens > 2) { normalizedWeights[2] = _normalizedWeight2; } else { return normalizedWeights; }
            if (_totalTokens > 3) { normalizedWeights[3] = _normalizedWeight3; } else { return normalizedWeights; }
            if (_totalTokens > 4) { normalizedWeights[4] = _normalizedWeight4; } else { return normalizedWeights; }
            if (_totalTokens > 5) { normalizedWeights[5] = _normalizedWeight5; } else { return normalizedWeights; }
            if (_totalTokens > 6) { normalizedWeights[6] = _normalizedWeight6; } else { return normalizedWeights; }
            if (_totalTokens > 7) { normalizedWeights[7] = _normalizedWeight7; } else { return normalizedWeights; }
            if (_totalTokens > 8) { normalizedWeights[8] = _normalizedWeight8; } else { return normalizedWeights; }
            if (_totalTokens > 9) { normalizedWeights[9] = _normalizedWeight9; } else { return normalizedWeights; }
            if (_totalTokens > 10) { normalizedWeights[10] = _normalizedWeight10; } else { return normalizedWeights; }
            if (_totalTokens > 11) { normalizedWeights[11] = _normalizedWeight11; } else { return normalizedWeights; }
            if (_totalTokens > 12) { normalizedWeights[12] = _normalizedWeight12; } else { return normalizedWeights; }
            if (_totalTokens > 13) { normalizedWeights[13] = _normalizedWeight13; } else { return normalizedWeights; }
            if (_totalTokens > 14) { normalizedWeights[14] = _normalizedWeight14; } else { return normalizedWeights; }
            if (_totalTokens > 15) { normalizedWeights[15] = _normalizedWeight15; } else { return normalizedWeights; }
        }

        return normalizedWeights;
    }

    function getLastInvariant() external view returns (uint256) {
        return _lastInvariant;
    }

    function getInvariant() external view returns (uint256) {
<<<<<<< HEAD
        (IERC20[] memory tokens, uint256[] memory balances) = _vault.getPoolTokens(_poolId);
        uint256[] memory normalizedWeights = getNormalizedWeights(tokens);
        return WeightedMath._invariant(normalizedWeights, balances);
    }

    function getNormalizedWeights(IERC20[] memory tokens) public view returns (uint256[] memory normalizedWeights) {
        normalizedWeights = new uint256[](_totalTokens);
        for (uint256 i = 0; i < _totalTokens; ++i) {
            normalizedWeights[i] = _normalizedWeight(tokens[i]);
        }
=======
        // TODO: Make sure weights and balances are in the same order (not obvious for 2-token pools)
        // We trust the vault and the pool have the same token list and in the same order
        (, uint256[] memory balances) = _vault.getPoolTokens(_poolId);
        uint256[] memory normalizedWeights = _normalizedWeights();
        return _invariant(normalizedWeights, balances);
    }

    function getNormalizedWeights() external view returns (uint256[] memory) {
        return _normalizedWeights();
>>>>>>> ac0cb5c5
    }

    // Base Pool handlers

    // Swap

    function _onSwapGivenIn(
        IPoolSwapStructs.SwapRequestGivenIn memory swapRequest,
        uint256 currentBalanceTokenIn,
        uint256 currentBalanceTokenOut
    ) internal view override returns (uint256) {
        return
            WeightedMath._outGivenIn(
                currentBalanceTokenIn,
                _normalizedWeight(swapRequest.tokenIn),
                currentBalanceTokenOut,
                _normalizedWeight(swapRequest.tokenOut),
                swapRequest.amountIn
            );
    }

    function _onSwapGivenOut(
        IPoolSwapStructs.SwapRequestGivenOut memory swapRequest,
        uint256 currentBalanceTokenIn,
        uint256 currentBalanceTokenOut
    ) internal view override returns (uint256) {
        return
            WeightedMath._inGivenOut(
                currentBalanceTokenIn,
                _normalizedWeight(swapRequest.tokenIn),
                currentBalanceTokenOut,
                _normalizedWeight(swapRequest.tokenOut),
                swapRequest.amountOut
            );
    }

    // Initialize

    function _onInitializePool(
        bytes32,
        address,
        address,
        bytes memory userData
<<<<<<< HEAD
    ) internal override returns (uint256, uint256[] memory) {
        JoinKind kind = abi.decode(userData, (JoinKind));
        require(kind == JoinKind.INIT, "UNINITIALIZED");

        (, uint256[] memory amountsIn) = abi.decode(userData, (JoinKind, uint256[]));
        require(amountsIn.length == _totalTokens, "ERR_AMOUNTS_IN_LENGTH");

=======
    ) external override onlyVault(poolId) returns (uint256[] memory, uint256[] memory) {
>>>>>>> ac0cb5c5
        uint256[] memory normalizedWeights = _normalizedWeights();

        uint256 invariantAfterJoin = WeightedMath._invariant(normalizedWeights, amountsIn);

        uint256 bptAmountOut = invariantAfterJoin * _totalTokens;
        require(bptAmountOut / invariantAfterJoin == _totalTokens, "MUL_OVERFLOW");

        _lastInvariant = invariantAfterJoin;

        return (bptAmountOut, amountsIn);
    }

    // Join

    function _onJoinPool(
        bytes32,
        address,
        address,
        uint256[] memory currentBalances,
        uint256,
        uint256 protocolSwapFeePercentage,
        bytes memory userData
    )
        internal
        override
        returns (
            uint256,
            uint256[] memory,
            uint256[] memory
        )
    {
        uint256[] memory normalizedWeights = _normalizedWeights();

        // Due protocol swap fees are computed by measuring the growth of the invariant from the previous join or exit
        // event and now - the invariant's growth is due exclusively to swap fees.
        uint256 invariantBeforeJoin = WeightedMath._invariant(normalizedWeights, currentBalances);
        uint256[] memory dueProtocolFeeAmounts = _getDueProtocolFeeAmounts(
            currentBalances,
            normalizedWeights,
            _lastInvariant,
            invariantBeforeJoin,
            protocolSwapFeePercentage
        );

        // Update the balances by subtracting the protocol fees that will be charged by the Vault once this function
        // returns.
        for (uint256 i = 0; i < _totalTokens; ++i) {
            currentBalances[i] = currentBalances[i].sub(dueProtocolFeeAmounts[i]);
        }

        (uint256 bptAmountOut, uint256[] memory amountsIn) = _doJoin(currentBalances, normalizedWeights, userData);

        // Update the invariant with the balances the Pool will have after the join, in order to compute the due
        // protocol swap fees in future joins and exits.
        _lastInvariant = _invariantAfterJoin(currentBalances, amountsIn, normalizedWeights);

        return (bptAmountOut, amountsIn, dueProtocolFeeAmounts);
    }

    function _doJoin(
        uint256[] memory currentBalances,
        uint256[] memory normalizedWeights,
        bytes memory userData
    ) private view returns (uint256, uint256[] memory) {
        JoinKind kind = abi.decode(userData, (JoinKind));

        if (kind == JoinKind.EXACT_TOKENS_IN_FOR_BPT_OUT) {
            return _joinExactTokensInForBPTOut(currentBalances, normalizedWeights, userData);
        } else if (kind == JoinKind.TOKEN_IN_FOR_EXACT_BPT_OUT) {
            return _joinTokenInForExactBPTOut(currentBalances, normalizedWeights, userData);
        } else {
            revert("UNHANDLED_JOIN_KIND");
        }
    }

    function _joinExactTokensInForBPTOut(
        uint256[] memory currentBalances,
        uint256[] memory normalizedWeights,
        bytes memory userData
    ) private view returns (uint256, uint256[] memory) {
        (, uint256[] memory amountsIn, uint256 minBPTAmountIn) = abi.decode(userData, (JoinKind, uint256[], uint256));
        require(amountsIn.length == _totalTokens, "ERR_AMOUNTS_IN_LENGTH");

        uint256 bptAmountOut = WeightedMath._exactTokensInForBPTOut(
            currentBalances,
            normalizedWeights,
            amountsIn,
            totalSupply(),
            _swapFee
        );

        require(bptAmountOut >= minBPTAmountIn, "BPT_OUT_MIN_AMOUNT");

        return (bptAmountOut, amountsIn);
    }

    function _joinTokenInForExactBPTOut(
        uint256[] memory currentBalances,
        uint256[] memory normalizedWeights,
        bytes memory userData
    ) private view returns (uint256, uint256[] memory) {
        (, uint256 bptAmountOut, uint256 tokenIndex) = abi.decode(userData, (JoinKind, uint256, uint256));

        uint256[] memory amountsIn = new uint256[](_totalTokens);
        amountsIn[tokenIndex] = WeightedMath._tokenInForExactBPTOut(
            currentBalances[tokenIndex],
            normalizedWeights[tokenIndex],
            bptAmountOut,
            totalSupply(),
            _swapFee
        );

        return (bptAmountOut, amountsIn);
    }

    // Exit

    function _onExitPool(
        bytes32,
        address,
        address,
        uint256[] memory currentBalances,
        uint256,
        uint256 protocolSwapFeePercentage,
        bytes memory userData
<<<<<<< HEAD
    )
        internal
        override
        returns (
            uint256,
            uint256[] memory,
            uint256[] memory
        )
    {
=======
    ) external override onlyVault(poolId) returns (uint256[] memory, uint256[] memory) {
>>>>>>> ac0cb5c5
        uint256[] memory normalizedWeights = _normalizedWeights();

        // Due protocol swap fees are computed by measuring the growth of the invariant from the previous join or exit
        // event and now - the invariant's growth is due exclusively to swap fees.
        uint256 invariantBeforeExit = WeightedMath._invariant(normalizedWeights, currentBalances);
        uint256[] memory dueProtocolFeeAmounts = _getDueProtocolFeeAmounts(
            currentBalances,
            normalizedWeights,
            _lastInvariant,
            invariantBeforeExit,
            protocolSwapFeePercentage
        );

        // Update the balances by subtracting the protocol fees that will be charged by the Vault once this function
        // returns.
        for (uint256 i = 0; i < _totalTokens; ++i) {
            currentBalances[i] = currentBalances[i].sub(dueProtocolFeeAmounts[i]);
        }

        (uint256 bptAmountIn, uint256[] memory amountsOut) = _doExit(currentBalances, normalizedWeights, userData);

        // Update the invariant with the balances the Pool will have after the exit, in order to compute the due
        // protocol swap fees in future joins and exits.
        _lastInvariant = _invariantAfterExit(currentBalances, amountsOut, normalizedWeights);

        return (bptAmountIn, amountsOut, dueProtocolFeeAmounts);
    }

    function _doExit(
        uint256[] memory currentBalances,
        uint256[] memory normalizedWeights,
        bytes memory userData
    ) private view returns (uint256, uint256[] memory) {
        ExitKind kind = abi.decode(userData, (ExitKind));

        if (kind == ExitKind.EXACT_BPT_IN_FOR_ONE_TOKEN_OUT) {
            return _exitExactBPTInForOneTokenOut(normalizedWeights, currentBalances, userData);
        } else if (kind == ExitKind.EXACT_BPT_IN_FOR_ALL_TOKENS_OUT) {
            return _exitExactBPTInForAllTokensOut(currentBalances, userData);
        } else if (kind == ExitKind.BPT_IN_FOR_EXACT_TOKENS_OUT) {
            return _exitBPTInForExactTokensOut(normalizedWeights, currentBalances, userData);
        } else {
            revert("UNHANDLED_EXIT_KIND");
        }
    }

    function _exitExactBPTInForOneTokenOut(
        uint256[] memory normalizedWeights,
        uint256[] memory currentBalances,
        bytes memory userData
    ) private view returns (uint256, uint256[] memory) {
        (, uint256 bptAmountIn, uint256 tokenIndex) = abi.decode(userData, (ExitKind, uint256, uint256));
        require(tokenIndex < _totalTokens, "OUT_OF_BOUNDS");

        // We exit in a single token, so we initialize amountsOut with zeros
        uint256[] memory amountsOut = new uint256[](_totalTokens);

        // And then assign the result to the selected token
        amountsOut[tokenIndex] = WeightedMath._exactBPTInForTokenOut(
            currentBalances[tokenIndex],
            normalizedWeights[tokenIndex],
            bptAmountIn,
            totalSupply(),
            _swapFee
        );

        return (bptAmountIn, amountsOut);
    }

    function _exitExactBPTInForAllTokensOut(uint256[] memory currentBalances, bytes memory userData)
        private
        view
        returns (uint256, uint256[] memory)
    {
        (, uint256 bptAmountIn) = abi.decode(userData, (ExitKind, uint256));

        uint256[] memory amountsOut = WeightedMath._exactBPTInForAllTokensOut(
            currentBalances,
            bptAmountIn,
            totalSupply()
        );

        return (bptAmountIn, amountsOut);
    }

    function _exitBPTInForExactTokensOut(
        uint256[] memory normalizedWeights,
        uint256[] memory currentBalances,
        bytes memory userData
    ) private view returns (uint256, uint256[] memory) {
        (, uint256[] memory amountsOut, uint256 maxBPTAmountIn) = abi.decode(userData, (ExitKind, uint256[], uint256));
        require(amountsOut.length == _totalTokens, "ERR_AMOUNTS_OUT_LENGTH");

        uint256 bptAmountIn = WeightedMath._bptInForExactTokensOut(
            currentBalances,
            normalizedWeights,
            amountsOut,
            totalSupply(),
            _swapFee
        );
        require(bptAmountIn <= maxBPTAmountIn, "BPT_IN_MAX_AMOUNT");

        return (bptAmountIn, amountsOut);
    }

    // Helpers

    function _getDueProtocolFeeAmounts(
        uint256[] memory currentBalances,
        uint256[] memory normalizedWeights,
        uint256 previousInvariant,
        uint256 currentInvariant,
        uint256 protocolSwapFeePercentage
    ) private view returns (uint256[] memory) {
        // Instead of paying the protocol swap fee in all tokens proportionally, we will pay it in a single one. This
        // will reduce gas costs for single asset joins and exits, as at most only two Pool balances will change (the
        // token joined/exited, and the token in which fees will be paid).

        // The token fees is paid in is chosen pseudo-randomly, with the hope to achieve a uniform distribution across
        // multiple joins and exits. This pseudo-randomness being manipulated is not an issue.
        uint256 chosenTokenIndex = UnsafeRandom.rand(_totalTokens);

        // Initialize with zeros
        uint256[] memory dueProtocolFeeAmounts = new uint256[](_totalTokens);

        // Set the fee to pay in the selected token
        dueProtocolFeeAmounts[chosenTokenIndex] = WeightedMath._calculateDueTokenProtocolSwapFee(
            currentBalances[chosenTokenIndex],
            normalizedWeights[chosenTokenIndex],
            previousInvariant,
            currentInvariant,
            protocolSwapFeePercentage
        );

        return dueProtocolFeeAmounts;
    }

    function _invariantAfterJoin(
        uint256[] memory currentBalances,
        uint256[] memory amountsOut,
        uint256[] memory normalizedWeights
    ) private view returns (uint256) {
        for (uint256 i = 0; i < _totalTokens; ++i) {
            currentBalances[i] = currentBalances[i].add(amountsOut[i]);
        }

        return WeightedMath._invariant(normalizedWeights, currentBalances);
    }

    function _invariantAfterExit(
        uint256[] memory currentBalances,
        uint256[] memory amountsOut,
        uint256[] memory normalizedWeights
    ) private view returns (uint256) {
        for (uint256 i = 0; i < _totalTokens; ++i) {
            currentBalances[i] = currentBalances[i].sub(amountsOut[i]);
        }

        return WeightedMath._invariant(normalizedWeights, currentBalances);
    }
}<|MERGE_RESOLUTION|>--- conflicted
+++ resolved
@@ -70,50 +70,8 @@
         IERC20[] memory tokens,
         uint256[] memory weights,
         uint256 swapFee
-<<<<<<< HEAD
     ) BaseMinimalSwapInfoPool(vault, name, symbol, tokens, swapFee) {
         require(weights.length == tokens.length, "ARRAY_LENGTH_MISMATCH");
-=======
-    ) BalancerPoolToken(name, symbol) {
-        require(tokens.length >= _MIN_TOKENS, "MIN_TOKENS");
-        require(tokens.length <= _MAX_TOKENS, "MAX_TOKENS");
-        InputHelpers.ensureInputLengthMatch(tokens.length, weights.length);
-
-        IVault.PoolSpecialization specialization = tokens.length == 2
-            ? IVault.PoolSpecialization.TWO_TOKEN
-            : IVault.PoolSpecialization.MINIMAL_SWAP_INFO;
-
-        bytes32 poolId = vault.registerPool(specialization);
-
-        // Pass in zero addresses for Asset Managers
-        vault.registerTokens(poolId, tokens, new address[](tokens.length));
-
-        // Set immutable state variables - these cannot be read from during construction
-        _vault = vault;
-        _poolId = poolId;
-        _totalTokens = tokens.length;
-
-        require(swapFee <= _MAX_SWAP_FEE, "MAX_SWAP_FEE");
-        _swapFee = swapFee;
-
-        // Immutable variables cannot be initialized inside an if statement, so we must do conditional assignments
-        _token0 = tokens.length > 0 ? tokens[0] : IERC20(0);
-        _token1 = tokens.length > 1 ? tokens[1] : IERC20(0);
-        _token2 = tokens.length > 2 ? tokens[2] : IERC20(0);
-        _token3 = tokens.length > 3 ? tokens[3] : IERC20(0);
-        _token4 = tokens.length > 4 ? tokens[4] : IERC20(0);
-        _token5 = tokens.length > 5 ? tokens[5] : IERC20(0);
-        _token6 = tokens.length > 6 ? tokens[6] : IERC20(0);
-        _token7 = tokens.length > 7 ? tokens[7] : IERC20(0);
-        _token8 = tokens.length > 8 ? tokens[8] : IERC20(0);
-        _token9 = tokens.length > 9 ? tokens[9] : IERC20(0);
-        _token10 = tokens.length > 10 ? tokens[10] : IERC20(0);
-        _token11 = tokens.length > 11 ? tokens[11] : IERC20(0);
-        _token12 = tokens.length > 12 ? tokens[12] : IERC20(0);
-        _token13 = tokens.length > 13 ? tokens[13] : IERC20(0);
-        _token14 = tokens.length > 14 ? tokens[14] : IERC20(0);
-        _token15 = tokens.length > 15 ? tokens[15] : IERC20(0);
->>>>>>> ac0cb5c5
 
         // Check valid weights and compute normalized weights
         uint256 sumWeights = 0;
@@ -200,7 +158,6 @@
     }
 
     function getInvariant() external view returns (uint256) {
-<<<<<<< HEAD
         (IERC20[] memory tokens, uint256[] memory balances) = _vault.getPoolTokens(_poolId);
         uint256[] memory normalizedWeights = getNormalizedWeights(tokens);
         return WeightedMath._invariant(normalizedWeights, balances);
@@ -211,17 +168,6 @@
         for (uint256 i = 0; i < _totalTokens; ++i) {
             normalizedWeights[i] = _normalizedWeight(tokens[i]);
         }
-=======
-        // TODO: Make sure weights and balances are in the same order (not obvious for 2-token pools)
-        // We trust the vault and the pool have the same token list and in the same order
-        (, uint256[] memory balances) = _vault.getPoolTokens(_poolId);
-        uint256[] memory normalizedWeights = _normalizedWeights();
-        return _invariant(normalizedWeights, balances);
-    }
-
-    function getNormalizedWeights() external view returns (uint256[] memory) {
-        return _normalizedWeights();
->>>>>>> ac0cb5c5
     }
 
     // Base Pool handlers
@@ -265,7 +211,6 @@
         address,
         address,
         bytes memory userData
-<<<<<<< HEAD
     ) internal override returns (uint256, uint256[] memory) {
         JoinKind kind = abi.decode(userData, (JoinKind));
         require(kind == JoinKind.INIT, "UNINITIALIZED");
@@ -273,9 +218,6 @@
         (, uint256[] memory amountsIn) = abi.decode(userData, (JoinKind, uint256[]));
         require(amountsIn.length == _totalTokens, "ERR_AMOUNTS_IN_LENGTH");
 
-=======
-    ) external override onlyVault(poolId) returns (uint256[] memory, uint256[] memory) {
->>>>>>> ac0cb5c5
         uint256[] memory normalizedWeights = _normalizedWeights();
 
         uint256 invariantAfterJoin = WeightedMath._invariant(normalizedWeights, amountsIn);
@@ -401,7 +343,6 @@
         uint256,
         uint256 protocolSwapFeePercentage,
         bytes memory userData
-<<<<<<< HEAD
     )
         internal
         override
@@ -411,9 +352,6 @@
             uint256[] memory
         )
     {
-=======
-    ) external override onlyVault(poolId) returns (uint256[] memory, uint256[] memory) {
->>>>>>> ac0cb5c5
         uint256[] memory normalizedWeights = _normalizedWeights();
 
         // Due protocol swap fees are computed by measuring the growth of the invariant from the previous join or exit
