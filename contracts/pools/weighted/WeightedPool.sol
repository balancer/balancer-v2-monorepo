--- conflicted
+++ resolved
@@ -113,13 +113,6 @@
 
         // Pass in zero addresses for Asset Managers
         vault.registerTokens(poolId, tokens, new address[](tokens.length));
-<<<<<<< HEAD
-
-        require(vault.getPoolTokens(poolId).length == tokens.length, "ERR_REPEATED_TOKENS");
-
-        _mintPoolTokens(from, initialBPT);
-=======
->>>>>>> 9f4f51f1
 
         // Set immutable state variables - these cannot be read from during construction
         _vault = vault;
@@ -233,11 +226,11 @@
 
     //Getters
 
-    function getVault() external view returns (IVault) {
+    function getVault() external view override returns (IVault) {
         return _vault;
     }
 
-    function getPoolId() external view returns (bytes32) {
+    function getPoolId() external view override returns (bytes32) {
         return _poolId;
     }
 
@@ -570,19 +563,6 @@
         return _addSwapFee(minimumAmountIn);
     }
 
-<<<<<<< HEAD
-    //Protocol Fees
-
-    function _getInvariant(IERC20[] memory tokens, uint256[] memory balances) private view returns (uint256) {
-        uint256[] memory normalizedWeights = new uint256[](tokens.length);
-        for (uint8 i = 0; i < tokens.length; i++) {
-            normalizedWeights[i] = _normalizedWeight(tokens[i]);
-        }
-        return _invariant(normalizedWeights, balances);
-    }
-
-=======
->>>>>>> 9f4f51f1
     // Potential helpers
 
     function _getSupplyRatio(uint256 amount) internal view returns (uint256) {
