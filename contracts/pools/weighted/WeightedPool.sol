--- conflicted
+++ resolved
@@ -86,18 +86,15 @@
         uint256[] memory normalizedWeights = new uint256[](weights.length);
 
         for (uint8 i = 0; i < normalizedWeights.length; i++) {
-<<<<<<< HEAD
             uint256 currentWeight = weights[i];
-            normalizedWeights[i] = currentWeight.div(sumWeights);
+            uint256 normalizedWeight = currentWeight.div(sumWeights);
+            require(normalizedWeight >= _MIN_WEIGHT, "MIN_WEIGHT");
+            normalizedWeights[i] = normalizedWeight;
 
             if (currentWeight > previousTokenWeight) {
                 maxWeightedTokenIndex = i;
             }
             previousTokenWeight = currentWeight;
-=======
-            normalizedWeights[i] = weights[i].div(sumWeights);
-            require(normalizedWeights[i] >= _MIN_WEIGHT, "MIN_WEIGHT");
->>>>>>> af5274a7
         }
 
         _maxWeightedTokenIndex = maxWeightedTokenIndex;
@@ -484,15 +481,8 @@
         uint256 currentInvariant,
         uint256 protocolSwapFeePercentage
     ) private view returns (uint256[] memory) {
-<<<<<<< HEAD
-=======
-        // Instead of paying the protocol swap fee in all tokens proportionally, we will pay it in a single one. This
-        // will reduce gas costs for single asset joins and exits, as at most only two Pool balances will change (the
-        // token joined/exited, and the token in which fees will be paid).
-
-        // The token fees is paid in is chosen pseudo-randomly, with the hope to achieve a uniform distribution across
-        // multiple joins and exits. This pseudo-randomness being manipulated is not an issue.
-        uint256 chosenTokenIndex = UnsafeRandom.rand(_totalTokens);
+        // Initialize with zeros
+        uint256[] memory dueProtocolFeeAmounts = new uint256[](_totalTokens);
 
         // Verifies that invariant ratio is not lower than min.
         // If lower than min, protocol fees will charge up to the min ratio allowed.
@@ -500,10 +490,6 @@
         if (invariantRatio <= _MIN_INVARIANT_RATIO) {
             currentInvariant = previousInvariant.divUp(_MIN_INVARIANT_RATIO);
         }
-
->>>>>>> af5274a7
-        // Initialize with zeros
-        uint256[] memory dueProtocolFeeAmounts = new uint256[](_totalTokens);
 
         // The protocol swap fee are always paid using the token with the largest weight in the pool.
         // As this is then token that will probably have the largest balance in the pool, we can
