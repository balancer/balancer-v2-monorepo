--- conflicted
+++ resolved
@@ -158,12 +158,8 @@
         return _swapFee;
     }
 
-<<<<<<< HEAD
     // Called by governance
-    function setSwapFee(uint256 swapFee) external authenticate {
-=======
     function setSwapFee(uint256 swapFee) external virtual authenticate {
->>>>>>> 5b1e70f3
         _require(swapFee <= _MAX_SWAP_FEE, Errors.MAX_SWAP_FEE);
 
         _swapFee = swapFee;
