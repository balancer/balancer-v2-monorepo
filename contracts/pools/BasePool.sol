--- conflicted
+++ resolved
@@ -33,13 +33,9 @@
 
 /**
  * @dev Reference implementation for the base layer of a Pool contract that manges a single Pool with an immutable set
-<<<<<<< HEAD
- * of registered tokens, and no Asset Managers. The swapFee is controlled through BasePoolAuthorization.
-=======
  * of registered tokens, no Asset Managers, and admin-controlled swap fee and emergency stop mechanisms.
  *
  * No admin permissions are checked here: instead, this contract delegates that to the Vault's own Authorizer.
->>>>>>> a1115f52
  *
  * Because this contract doesn't implement the swap hooks, derived contracts should inherit from BaseGeneralPool or
  * BaseMinimalSwapInfoPool instead.
