--- conflicted
+++ resolved
@@ -93,13 +93,8 @@
         string memory name,
         string memory symbol,
         IERC20[] memory tokens,
-<<<<<<< HEAD
         uint256 swapFeePercentage,
-        uint256 responseWindowDuration,
-=======
-        uint256 swapFee,
         uint256 pauseWindowDuration,
->>>>>>> a1e62afa
         uint256 bufferPeriodDuration,
         address owner
     )
