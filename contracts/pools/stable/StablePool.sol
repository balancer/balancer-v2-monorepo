--- conflicted
+++ resolved
@@ -41,16 +41,10 @@
         IERC20[] memory tokens,
         uint256 amplificationParameter,
         uint256 swapFee,
-<<<<<<< HEAD
         uint256 responseWindowDuration,
-        uint256 bufferPeriodDuration
-    ) BaseGeneralPool(vault, name, symbol, tokens, swapFee, responseWindowDuration, bufferPeriodDuration) {
-=======
-        uint256 emergencyPeriod,
-        uint256 emergencyPeriodCheckExtension,
+        uint256 bufferPeriodDuration,
         address owner
-    ) BaseGeneralPool(vault, name, symbol, tokens, swapFee, emergencyPeriod, emergencyPeriodCheckExtension, owner) {
->>>>>>> 4fb3891f
+    ) BaseGeneralPool(vault, name, symbol, tokens, swapFee, responseWindowDuration, bufferPeriodDuration, owner) {
         _require(amplificationParameter >= _MIN_AMP, Errors.MIN_AMP);
         _require(amplificationParameter <= _MAX_AMP, Errors.MAX_AMP);
 
