// SPDX-License-Identifier: GPL-3.0-or-later
// This program is free software: you can redistribute it and/or modify
// it under the terms of the GNU General Public License as published by
// the Free Software Foundation, either version 3 of the License, or
// (at your option) any later version.

// This program is distributed in the hope that it will be useful,
// but WITHOUT ANY WARRANTY; without even the implied warranty of
// MERCHANTABILITY or FITNESS FOR A PARTICULAR PURPOSE.  See the
// GNU General Public License for more details.

// You should have received a copy of the GNU General Public License
// along with this program.  If not, see <http://www.gnu.org/licenses/>.

pragma solidity ^0.7.0;

import "../../lib/math/Math.sol";
import "../../lib/math/FixedPoint.sol";

// This is a contract to emulate file-level functions. Convert to a library
// after the migration to solc v0.7.1.

// solhint-disable private-vars-leading-underscore
// solhint-disable var-name-mixedcase

contract StableMath {
    using FixedPoint for uint256;

    // Computes how many tokens can be taken out of a pool if `tokenAmountIn` are sent, given the
    // current balances.
    // The amplification parameter equals to: A n^(n-1)
    function _outGivenIn(
        uint256 amplificationParameter,
        uint256[] memory balances,
        uint256 tokenIndexIn,
        uint256 tokenIndexOut,
        uint256 tokenAmountIn
    ) internal pure returns (uint256) {
        /**************************************************************************************************************
        // outGivenIn token x for y - polynomial equation to solve                                                   //
        // ay = amount out to calculate                                                                              //
        // by = balance token out                                                                                    //
        // y = by - ay (finalBalanceOut)                                                                             //
        // D = invariant                                               D                     D^(n+1)                 //
        // A = amplification coefficient               y^2 + ( S - ----------  - D) * y -  ------------- = 0         //
        // n = number of tokens                                    (A * n^n)               A * n^2n * P              //
        // S = sum of final balances but y                                                                           //
        // P = product of final balances but y                                                                       //
        **************************************************************************************************************/

        // Amount out, so we round down overall.

        uint256 invariant = _invariant(amplificationParameter, balances);

        balances[tokenIndexIn] = balances[tokenIndexIn].add(tokenAmountIn);

        uint256 finalBalanceOut = _getTokenBalanceGivenInvariantAndAllOtherBalances(
            amplificationParameter,
            balances,
            invariant,
            tokenIndexOut
        );

        //TODO: revert balance changes?
        balances[tokenIndexIn] = balances[tokenIndexIn].sub(tokenAmountIn);

        return balances[tokenIndexOut].sub(finalBalanceOut).sub(1);
    }

    // Computes how many tokens must be sent to a pool if `tokenAmountOut` are sent given the
    // current balances using Newton-Raphson approximation.
    // The amplification parameter equals to: A n^(n-1)
    function _inGivenOut(
        uint256 amplificationParameter,
        uint256[] memory balances,
        uint256 tokenIndexIn,
        uint256 tokenIndexOut,
        uint256 tokenAmountOut
    ) internal pure returns (uint256) {
        /**************************************************************************************************************
        // inGivenOut token x for y - polynomial equation to solve                                                   //
        // ax = amount in to calculate                                                                               //
        // bx = balance token in                                                                                     //
        // x = bx + ax (finalBalanceIn)                                                                              //
        // D = invariant                                                D                     D^(n+1)                //
        // A = amplification coefficient               x^2 + ( S - ----------  - D) * x -  ------------- = 0         //
        // n = number of tokens                                     (A * n^n)               A * n^2n * P             //
        // S = sum of final balances but x                                                                           //
        // P = product of final balances but x                                                                       //
        **************************************************************************************************************/

        // Amount in, so we round up overall.

        uint256 invariant = _invariant(amplificationParameter, balances);

        balances[tokenIndexOut] = balances[tokenIndexOut].sub(tokenAmountOut);

        uint256 finalBalanceIn = _getTokenBalanceGivenInvariantAndAllOtherBalances(
            amplificationParameter,
            balances,
            invariant,
            tokenIndexIn
        );

        //TODO: revert balance changes?
        balances[tokenIndexOut] = balances[tokenIndexOut].add(tokenAmountOut);

        return finalBalanceIn.sub(balances[tokenIndexIn]).add(1);
    }

    // Computes the invariant given the current balances using Newton-Raphson approximation.
    // The amplification parameter equals to: A n^(n-1)
    function _invariant(uint256 amplificationParameter, uint256[] memory balances) internal pure returns (uint256) {
        /**********************************************************************************************
        // invariant                                                                                 //
        // D = invariant                                                  D^(n+1)                    //
        // A = amplification coefficient      A  n^n S + D = A D n^n + -----------                   //
        // S = sum of balances                                             n^n P                     //
        // P = product of balances                                                                   //
        // n = number of tokens                                                                      //
        *********x************************************************************************************/

        // We round up invariant.

        uint256 sum = 0;
        uint256 numTokens = balances.length;
        for (uint256 i = 0; i < numTokens; i++) {
            sum = sum.add(balances[i]);
        }
        if (sum == 0) {
            return 0;
        }
        uint256 prevInvariant = 0;
        uint256 invariant = sum;
        uint256 ampTimesTotal = Math.mul(amplificationParameter, numTokens);

        for (uint256 i = 0; i < 255; i++) {
            uint256 P_D = Math.mul(numTokens, balances[0]);
            for (uint256 j = 1; j < numTokens; j++) {
                P_D = Math.divUp(Math.mul(Math.mul(P_D, balances[j]), numTokens), invariant);
            }
            prevInvariant = invariant;
            invariant = Math.divUp(
                Math.mul(Math.mul(numTokens, invariant), invariant).add(Math.mul(Math.mul(ampTimesTotal, sum), P_D)),
                Math.mul(numTokens.add(1), invariant).add(Math.mul(ampTimesTotal.sub(1), P_D))
            );

            if (invariant > prevInvariant) {
                if (invariant.sub(prevInvariant) <= 1) {
                    break;
                }
            } else if (prevInvariant.sub(invariant) <= 1) {
                break;
            }
        }
        return invariant;
    }

    /* 
    TODO: document it correctly
    Flow of calculations:
    amountsTokenIn -> amountsInProportional ->
    amountsInPercentageExcess -> amountsInAfterFee -> newInvariant -> amountBPTOut
    TODO: remove equations below and save them to Notion documentation 
    amountInPercentageExcess = 1 - amountInProportional/amountIn (if amountIn>amountInProportional)
    amountInAfterFee = amountIn * (1 - swapFee * amountInPercentageExcess)
    amountInAfterFee = amountIn - fees 
    fees = (amountIn - amountInProportional) * swapFee
    amountInAfterFee = amountIn - (amountIn - amountInProportional) * swapFee
    amountInAfterFee = amountIn * (1 - (1 - amountInProportional/amountIn) * swapFee)
    amountInAfterFee = amountIn * (1 - amountInPercentageExcess * swapFee)
    */
    function _exactTokensInForBPTOut(
        uint256 amp,
        uint256[] memory balances,
        uint256[] memory amountsIn,
        uint256 bptTotalSupply,
        uint256 swapFee
    ) internal pure returns (uint256) {
        // BPT out, so we round down overall.

        // Get current invariant
        uint256 currentInvariant = _invariant(amp, balances);

        // First calculate the sum of all token balances which will be used to calculate
        // the current weights of each token relative to the sum of all balances
        uint256 sumBalances = 0;
        for (uint256 i = 0; i < balances.length; i++) {
            sumBalances = sumBalances.add(balances[i]);
        }

        // Calculate the weighted balance ratio without considering fees
        uint256[] memory tokenBalanceRatiosWithoutFee = new uint256[](amountsIn.length);
        // The weighted sum of token balance rations sans fee
        uint256 weightedBalanceRatio = 0;
        for (uint256 i = 0; i < balances.length; i++) {
            uint256 currentWeight = balances[i].divDown(sumBalances);
            tokenBalanceRatiosWithoutFee[i] = balances[i].add(amountsIn[i]).divDown(balances[i]);
            weightedBalanceRatio = weightedBalanceRatio.add(tokenBalanceRatiosWithoutFee[i].mulDown(currentWeight));
        }

        // Second loop to calculate new amounts in taking into account the fee on the % excess
        for (uint256 i = 0; i < balances.length; i++) {
            // Percentage of the amount supplied that will be implicitly swapped for other tokens in the pool
            uint256 tokenBalancePercentageExcess;
            // Some tokens might have amounts supplied in excess of a 'balanced' join: these are identified if
            // the token's balance ratio sans fee is larger than the weighted balance ratio, and swap fees charged
            // on the amount to swap
            if (weightedBalanceRatio >= tokenBalanceRatiosWithoutFee[i]) {
                tokenBalancePercentageExcess = 0;
            } else {
                tokenBalancePercentageExcess = tokenBalanceRatiosWithoutFee[i].sub(weightedBalanceRatio).divUp(
                    tokenBalanceRatiosWithoutFee[i].sub(FixedPoint.ONE)
                );
            }

            uint256 swapFeeExcess = swapFee.mulUp(tokenBalancePercentageExcess);

            uint256 amountInAfterFee = amountsIn[i].mulDown(swapFeeExcess.complement());

            balances[i] = balances[i].add(amountInAfterFee);
        }

        // get new invariant taking into account swap fees
        uint256 newInvariant = _invariant(amp, balances);

        // return amountBPTOut
        return bptTotalSupply.mulDown(newInvariant.divDown(currentInvariant).sub(FixedPoint.ONE));
    }

    /* 
    TODO: document it correctly
    Flow of calculations:
    amountBPTOut -> newInvariant -> (amountInProportional, amountInAfterFee) ->
    amountInPercentageExcess -> amountIn
    */
    function _tokenInForExactBPTOut(
        uint256 amp,
        uint256[] memory balances,
        uint256 tokenIndex,
        uint256 bptAmountOut,
        uint256 bptTotalSupply,
        uint256 swapFee
    ) internal pure returns (uint256) {
        // Token in, so we round up overall.

        // Get current invariant
        uint256 currentInvariant = _invariant(amp, balances);

        // Calculate new invariant
        uint256 newInvariant = bptTotalSupply.add(bptAmountOut).divUp(bptTotalSupply).mulUp(currentInvariant);

        // First calculate the sum of all token balances which will be used to calculate
        // the current weight of token
        uint256 sumBalances = 0;
        for (uint256 i = 0; i < balances.length; i++) {
            sumBalances = sumBalances.add(balances[i]);
        }

        // get amountInAfterFee
        uint256 newBalanceTokenIndex = _getTokenBalanceGivenInvariantAndAllOtherBalances(
            amp,
            balances,
            newInvariant,
            tokenIndex
        );
        uint256 amountInAfterFee = newBalanceTokenIndex.sub(balances[tokenIndex]);

        // Get tokenBalancePercentageExcess
        uint256 currentWeight = balances[tokenIndex].divDown(sumBalances);
        uint256 tokenBalancePercentageExcess = currentWeight.complement();

        uint256 swapFeeExcess = swapFee.mulUp(tokenBalancePercentageExcess);

<<<<<<< HEAD
        return amountInAfterFee.divUp(swapFeeExcess.complement());
    }

    /* 
    TODO: document it correctly
    Flow of calculations:
    amountBPTin -> newInvariant -> (amountOutProportional, amountOutBeforeFee) ->
    amountOutPercentageExcess -> amountOut
    */
    function _exactBPTInForTokenOut(
        uint256 amp,
        uint256[] memory balances,
        uint256 tokenIndex,
        uint256 bptAmountIn,
        uint256 bptTotalSupply,
        uint256 swapFee
    ) internal pure returns (uint256) {
        // Get current invariant
        uint256 currentInvariant = _invariant(amp, balances);
        // Calculate new invariant
        uint256 newInvariant = bptTotalSupply.sub(bptAmountIn).divUp(bptTotalSupply).mulUp(currentInvariant);
=======
        // Since we're computing an amount in, we round up overall. This means rounding up on both the multiplication
        // and division.
>>>>>>> 47647397

        // First calculate the sum of all token balances which will be used to calculate
        // the current weight of token
        uint256 sumBalances = 0;
        for (uint256 i = 0; i < balances.length; i++) {
            sumBalances = sumBalances.add(balances[i]);
        }

        // get amountOutBeforeFee
        uint256 newBalanceTokenIndex = _getTokenBalanceGivenInvariantAndAllOtherBalances(
            amp,
            balances,
            newInvariant,
            tokenIndex
        );
        uint256 amountOutBeforeFee = balances[tokenIndex].sub(newBalanceTokenIndex);

        // Calculate tokenBalancePercentageExcess
        uint256 currentWeight = balances[tokenIndex].divDown(sumBalances);
        uint256 tokenBalancePercentageExcess = currentWeight.complement();

        uint256 swapFeeExcess = swapFee.mulUp(tokenBalancePercentageExcess);

        return amountOutBeforeFee.mulDown(swapFeeExcess.complement());
    }

    function _exactBPTInForTokensOut(
        uint256[] memory balances,
        uint256 bptAmountIn,
        uint256 bptTotalSupply
    ) internal pure returns (uint256[] memory) {
        /**********************************************************************************************
        // exactBPTInForTokensOut                                                                 //
        // (per token)                                                                               //
        // aO = tokenAmountOut             /        bptIn         \                                  //
        // b = tokenBalance      a0 = b * | ---------------------  |                                 //
        // bptIn = bptAmountIn             \       bptTotalSupply       /                                  //
        // bpt = bptTotalSupply                                                                            //
        **********************************************************************************************/

        // Since we're computing an amount out, we round down overall. This means rounding down on both the
        // multiplication and division.

        uint256[] memory amountsOut = new uint256[](balances.length);
        for (uint256 i = 0; i < balances.length; i++) {
            amountsOut[i] = balances[i].mulDown(bptAmountIn).divDown(bptTotalSupply);
        }

        return amountsOut;
    }

    /* 
    Flow of calculations:
    amountsTokenOut -> amountsOutProportional ->
    amountOutPercentageExcess -> amountOutBeforeFee -> newInvariant -> amountBPTIn
    */
    function _bptInForExactTokensOut(
        uint256 amp,
        uint256[] memory balances,
        uint256[] memory amountsOut,
        uint256 bptTotalSupply,
        uint256 swapFee
    ) internal pure returns (uint256) {
        // Get current invariant
        uint256 currentInvariant = _invariant(amp, balances);

        // First calculate the sum of all token balances which will be used to calculate
        // the current weights of each token relative to the sum of all balances
        uint256 sumBalances = 0;
        for (uint256 i = 0; i < balances.length; i++) {
            sumBalances = sumBalances.add(balances[i]);
        }

        // Calculate the weighted balance ratio without considering fees
        uint256[] memory tokenBalanceRatiosWithoutFee = new uint256[](amountsOut.length);
        uint256 weightedBalanceRatio = 0;
        for (uint256 i = 0; i < balances.length; i++) {
            uint256 currentWeight = balances[i].divUp(sumBalances);
            tokenBalanceRatiosWithoutFee[i] = balances[i].sub(amountsOut[i]).divUp(balances[i]);
            weightedBalanceRatio = weightedBalanceRatio.add(tokenBalanceRatiosWithoutFee[i].mulUp(currentWeight));
        }

        // Second loop to calculate new amounts in taking into account the fee on the % excess
        for (uint256 i = 0; i < balances.length; i++) {
            uint256 tokenBalancePercentageExcess;
            // For each ratioSansFee, compare with the total weighted ratio (weightedBalanceRatio) and
            // decrease the fee from what goes above it
            if (weightedBalanceRatio <= tokenBalanceRatiosWithoutFee[i]) {
                tokenBalancePercentageExcess = 0;
            } else {
                tokenBalancePercentageExcess = weightedBalanceRatio.sub(tokenBalanceRatiosWithoutFee[i]).divUp(
                    tokenBalanceRatiosWithoutFee[i].complement()
                );
            }

            uint256 swapFeeExcess = swapFee.mulUp(tokenBalancePercentageExcess);

            uint256 amountOutBeforeFee = amountsOut[i].divUp(swapFeeExcess.complement());

            balances[i] = balances[i].sub(amountOutBeforeFee);
        }

        // get new invariant taking into account swap fees
        uint256 newInvariant = _invariant(amp, balances);

        // return amountBPTIn
        return bptTotalSupply.mulUp(newInvariant.divUp(currentInvariant).complement());
    }

    // The amplification parameter equals to: A n^(n-1)
    function _calculateDueTokenProtocolSwapFee(
        uint256 amplificationParameter,
        uint256[] memory balances,
        uint256 lastInvariant,
        uint256 tokenIndex,
        uint256 protocolSwapFeePercentage
    ) internal pure returns (uint256) {
        /**************************************************************************************************************
        // oneTokenSwapFee - polynomial equation to solve                                                            //
        // af = fee amount to calculate in one token                                                                 //
        // bf = balance of fee token                                                                                 //
        // f = bf - af (finalBalanceFeeToken)                                                                        //
        // D = old invariant                                            D                     D^(n+1)                //
        // A = amplification coefficient               f^2 + ( S - ----------  - D) * f -  ------------- = 0         //
        // n = number of tokens                                    (A * n^n)               A * n^2n * P              //
        // S = sum of final balances but f                                                                           //
        // P = product of final balances but f                                                                       //
        **************************************************************************************************************/

        // Protocol swap fee, so we round down overall.

        uint256 finalBalanceFeeToken = _getTokenBalanceGivenInvariantAndAllOtherBalances(
            amplificationParameter,
            balances,
            lastInvariant,
            tokenIndex
        );

        //Result is rounded down
        uint256 accumulatedTokenSwapFees = balances[tokenIndex] > finalBalanceFeeToken
            ? balances[tokenIndex].sub(finalBalanceFeeToken)
            : 0;
        return accumulatedTokenSwapFees.mul(protocolSwapFeePercentage).divDown(FixedPoint.ONE);
    }

    //Private functions

<<<<<<< HEAD
    //This function calculates the balance of a given token (tokenIndex)
    // given all the other balances and the invariant
    function _getTokenBalanceGivenInvariantAndAllOtherBalances(
        uint256 amplificationParameter,
        uint256[] memory balances,
        uint256 invariant,
        uint256 tokenIndex
    ) private pure returns (uint256) {
        //Rounds result up overall

        uint256 ampTimesTotal = Math.mul(amplificationParameter, balances.length);
        uint256 sum = balances[0];
        uint256 P_D = Math.mul(balances.length, balances[0]);
        for (uint256 j = 1; j < balances.length; j++) {
            P_D = Math.divDown(Math.mul(Math.mul(P_D, balances[j]), balances.length), invariant);
            sum = sum.add(balances[j]);
        }
        sum = sum.sub(balances[tokenIndex]);

        uint256 c = Math.divUp(Math.mul(invariant, invariant), Math.mul(ampTimesTotal, P_D));
        //We remove the balance fromm c by multiplying it
        c = c.mul(balances[tokenIndex]);

        uint256 b = sum.add(Math.divDown(invariant, ampTimesTotal));

        //We iterate to find the balance
        uint256 prevTokenBalance = 0;
        //We apply first iteration outside the loop with the invariant as the starting aproximation value.
        uint256 tokenBalance = Math.divUp(Math.mul(invariant, invariant).add(c), invariant.add(b));
        for (uint256 i = 0; i < 255; i++) {
            prevTokenBalance = tokenBalance;
            tokenBalance = Math.divUp(
                Math.mul(tokenBalance, tokenBalance).add(c),
                Math.mul(tokenBalance, 2).add(b).sub(invariant)
            );

            if (tokenBalance > prevTokenBalance) {
                if (tokenBalance.sub(prevTokenBalance) <= 1) {
                    break;
                }
            } else if (prevTokenBalance.sub(tokenBalance) <= 1) {
                break;
            }
        }
        return tokenBalance;
=======
    //This function calculates the analytical solution to find the balance required
    function _solveAnalyticalBalance(
        uint256 sum,
        uint256 inv,
        uint256 amp,
        uint256 nn,
        uint256 p
    ) private pure returns (uint256 y) {
        //Round up p
        p = p.mul(inv).divUp(amp.mul(nn).mul(nn));
        //Round down b
        uint256 b = sum.add(inv.divDown(amp.mul(nn)));
        //Round up c
        uint256 c = inv >= b
            ? inv.sub(b).add(Math.sqrtUp(inv.sub(b).mul(inv.sub(b)).add(p.mul(4))))
            : Math.sqrtUp(b.sub(inv).mul(b.sub(inv)).add(p.mul(4))).sub(b.sub(inv));
        //Round up y
        y = c == 0 ? 0 : c.divUp(2);
>>>>>>> 47647397
    }
}<|MERGE_RESOLUTION|>--- conflicted
+++ resolved
@@ -272,7 +272,6 @@
 
         uint256 swapFeeExcess = swapFee.mulUp(tokenBalancePercentageExcess);
 
-<<<<<<< HEAD
         return amountInAfterFee.divUp(swapFeeExcess.complement());
     }
 
@@ -294,10 +293,6 @@
         uint256 currentInvariant = _invariant(amp, balances);
         // Calculate new invariant
         uint256 newInvariant = bptTotalSupply.sub(bptAmountIn).divUp(bptTotalSupply).mulUp(currentInvariant);
-=======
-        // Since we're computing an amount in, we round up overall. This means rounding up on both the multiplication
-        // and division.
->>>>>>> 47647397
 
         // First calculate the sum of all token balances which will be used to calculate
         // the current weight of token
@@ -445,7 +440,6 @@
 
     //Private functions
 
-<<<<<<< HEAD
     //This function calculates the balance of a given token (tokenIndex)
     // given all the other balances and the invariant
     function _getTokenBalanceGivenInvariantAndAllOtherBalances(
@@ -491,25 +485,5 @@
             }
         }
         return tokenBalance;
-=======
-    //This function calculates the analytical solution to find the balance required
-    function _solveAnalyticalBalance(
-        uint256 sum,
-        uint256 inv,
-        uint256 amp,
-        uint256 nn,
-        uint256 p
-    ) private pure returns (uint256 y) {
-        //Round up p
-        p = p.mul(inv).divUp(amp.mul(nn).mul(nn));
-        //Round down b
-        uint256 b = sum.add(inv.divDown(amp.mul(nn)));
-        //Round up c
-        uint256 c = inv >= b
-            ? inv.sub(b).add(Math.sqrtUp(inv.sub(b).mul(inv.sub(b)).add(p.mul(4))))
-            : Math.sqrtUp(b.sub(inv).mul(b.sub(inv)).add(p.mul(4))).sub(b.sub(inv));
-        //Round up y
-        y = c == 0 ? 0 : c.divUp(2);
->>>>>>> 47647397
     }
 }