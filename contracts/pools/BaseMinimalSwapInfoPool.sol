--- conflicted
+++ resolved
@@ -44,12 +44,11 @@
 
     // Swap Hooks
 
-<<<<<<< HEAD
     function onSwap(
         SwapRequest memory request,
         uint256 balanceTokenIn,
         uint256 balanceTokenOut
-    ) external view override returns (uint256) {
+    ) external view virtual override returns (uint256) {
         uint256 scalingFactorTokenIn = _scalingFactor(request.tokenIn);
         uint256 scalingFactorTokenOut = _scalingFactor(request.tokenOut);
 
@@ -58,15 +57,6 @@
                 ? _swapGivenIn(request, balanceTokenIn, balanceTokenOut, scalingFactorTokenIn, scalingFactorTokenOut)
                 : _swapGivenOut(request, balanceTokenIn, balanceTokenOut, scalingFactorTokenIn, scalingFactorTokenOut);
     }
-=======
-    function onSwapGivenIn(
-        IPoolSwapStructs.SwapRequestGivenIn memory swapRequest,
-        uint256 currentBalanceTokenIn,
-        uint256 currentBalanceTokenOut
-    ) external view virtual override returns (uint256) {
-        // Fees are subtracted before scaling happens, to reduce complexity of rounding direction analysis.
-        swapRequest.amountIn = _subtractSwapFee(swapRequest.amountIn);
->>>>>>> 4f23bf30
 
     function _swapGivenIn(
         SwapRequest memory swapRequest,
@@ -89,7 +79,6 @@
         return _downscaleDown(amountOut, scalingFactorTokenOut);
     }
 
-<<<<<<< HEAD
     function _swapGivenOut(
         SwapRequest memory swapRequest,
         uint256 balanceTokenIn,
@@ -97,16 +86,6 @@
         uint256 scalingFactorTokenIn,
         uint256 scalingFactorTokenOut
     ) internal view returns (uint256) {
-=======
-    function onSwapGivenOut(
-        IPoolSwapStructs.SwapRequestGivenOut memory swapRequest,
-        uint256 currentBalanceTokenIn,
-        uint256 currentBalanceTokenOut
-    ) external view virtual override returns (uint256) {
-        uint256 scalingFactorTokenIn = _scalingFactor(swapRequest.tokenIn);
-        uint256 scalingFactorTokenOut = _scalingFactor(swapRequest.tokenOut);
-
->>>>>>> 4f23bf30
         // All token amounts are upscaled.
         balanceTokenIn = _upscale(balanceTokenIn, scalingFactorTokenIn);
         balanceTokenOut = _upscale(balanceTokenOut, scalingFactorTokenOut);
