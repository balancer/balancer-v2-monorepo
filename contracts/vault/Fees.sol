// SPDX-License-Identifier: GPL-3.0-or-later
// This program is free software: you can redistribute it and/or modify
// it under the terms of the GNU General Public License as published by
// the Free Software Foundation, either version 3 of the License, or
// (at your option) any later version.

// This program is distributed in the hope that it will be useful,
// but WITHOUT ANY WARRANTY; without even the implied warranty of
// MERCHANTABILITY or FITNESS FOR A PARTICULAR PURPOSE.  See the
// GNU General Public License for more details.

// You should have received a copy of the GNU General Public License
// along with this program.  If not, see <http://www.gnu.org/licenses/>.

pragma solidity ^0.7.0;
pragma experimental ABIEncoderV2;

import "@openzeppelin/contracts/token/ERC20/IERC20.sol";
import "@openzeppelin/contracts/token/ERC20/SafeERC20.sol";

import "../lib/math/Math.sol";
import "../lib/math/FixedPoint.sol";
import "../lib/helpers/InputHelpers.sol";
import "../lib/helpers/ReentrancyGuard.sol";

import "./interfaces/IVault.sol";
import "./Authorization.sol";

abstract contract Fees is IVault, ReentrancyGuard, Authorization {
    using Math for uint256;
    using SafeERC20 for IERC20;

    // Stores the fee collected per each token that is only withdrawable by the admin.
    mapping(IERC20 => uint256) private _collectedProtocolFees;

    // All fixed are 18-decimal fixed point numbers.

    // The withdraw fee is charged whenever tokens exit the vault (except in the case of swaps), and is a
    // percentage of the tokens exiting.
    uint256 private _protocolWithdrawFee;

    // The swap fee is charged whenever a swap occurs, and is a percentage of the fee charged by the Pool. These are not
    // actually charged on each individual swap: the `Vault` relies on the Pools being honest and reporting due fees
    // when joined and exited.
    uint256 private _protocolSwapFee;

    // The flash loan fee is charged whenever a flash loan occurs, and is a percentage of the tokens lent.
    uint256 private _protocolFlashLoanFee;

    // Absolute maximum fee percentages.
    uint256 private constant _MAX_PROTOCOL_WITHDRAW_FEE = 0.02e18; // 2%
    uint256 private constant _MAX_PROTOCOL_SWAP_FEE = 0.5e18; // 50%
    uint256 private constant _MAX_PROTOCOL_FLASH_LOAN_FEE = 0.5e18; // 50%

    function setProtocolFees(
        uint256 newSwapFee,
        uint256 newWithdrawFee,
        uint256 newFlashLoanFee
    ) external override nonReentrant authenticate {
        require(newSwapFee <= _MAX_PROTOCOL_SWAP_FEE, "SWAP_FEE_TOO_HIGH");
        require(newWithdrawFee <= _MAX_PROTOCOL_WITHDRAW_FEE, "WITHDRAW_FEE_TOO_HIGH");
        require(newFlashLoanFee <= _MAX_PROTOCOL_FLASH_LOAN_FEE, "FLASH_LOAN_FEE_TOO_HIGH");

        _protocolSwapFee = newSwapFee;
        _protocolWithdrawFee = newWithdrawFee;
        _protocolFlashLoanFee = newFlashLoanFee;
    }

    function getProtocolFees()
        external
        view
        override
        returns (
            uint256 swapFee,
            uint256 withdrawFee,
            uint256 flashLoanFee
        )
    {
        return (_protocolSwapFee, _protocolWithdrawFee, _protocolFlashLoanFee);
    }

    /**
     * @dev Returns the protocol swap fee percentage.
     */
    function _getProtocolSwapFee() internal view returns (uint256) {
        return _protocolSwapFee;
    }

    /**
     * @dev Returns the protocol fee to charge for a withdrawal of `amount`.
     */
    function _calculateProtocolWithdrawFeeAmount(uint256 amount) internal view returns (uint256) {
<<<<<<< HEAD
        // Fixed point multiplication introduces error: we round up, which means in certain scenarios the charged
        // percentage can be slightly higher than intended.
        return amount.mulUp(_protocolWithdrawFee);
    }

    /**
     * @dev Returns the protocol fee to charge for a flash loan of `amount`.
     */
    function _calculateProtocolFlashLoanFeeAmount(uint256 amount) internal view returns (uint256) {
        // Fixed point multiplication introduces error: we round up, which means in certain scenarios the charged
        // percentage can be slightly higher than intended.
        return amount.mulUp(_protocolFlashLoanFee);
=======
        return FixedPoint.mulUp(amount, _protocolWithdrawFee);
    }

    function _calculateProtocolFlashLoanFeeAmount(uint256 swapFeeAmount) internal view returns (uint256) {
        return FixedPoint.mulUp(swapFeeAmount, _protocolFlashLoanFee);
>>>>>>> 35444ca1
    }

    function getCollectedFees(IERC20[] memory tokens) external view override returns (uint256[] memory) {
        return _getCollectedFees(tokens);
    }

    function withdrawCollectedFees(
        IERC20[] calldata tokens,
        uint256[] calldata amounts,
        address recipient
    ) external override nonReentrant authenticate {
        InputHelpers.ensureInputLengthMatch(tokens.length, amounts.length);

        for (uint256 i = 0; i < tokens.length; ++i) {
            IERC20 token = tokens[i];
            uint256 amount = amounts[i];
            _decreaseCollectedFees(token, amount);
            token.safeTransfer(recipient, amount);
        }
    }

    /**
     * @dev Increases the number of collected protocol fees for `token` by `amount`.
     */
    function _increaseCollectedFees(IERC20 token, uint256 amount) internal {
        uint256 currentCollectedFees = _collectedProtocolFees[token];
        uint256 newTotal = currentCollectedFees.add(amount);
        _setCollectedFees(token, newTotal);
    }

    /**
     * @dev Decreases the number of collected protocol fees for `token` by `amount`.
     */
    function _decreaseCollectedFees(IERC20 token, uint256 amount) internal {
        uint256 currentCollectedFees = _collectedProtocolFees[token];
        require(currentCollectedFees >= amount, "INSUFFICIENT_COLLECTED_FEES");

        uint256 newTotal = currentCollectedFees - amount;
        _setCollectedFees(token, newTotal);
    }

    /**
     * @dev Sets the number of collected protocol fees for `token` to `newTotal`.
     *
     * This costs less gas than `_increaseCollectedFees` or `_decreaseCollectedFees`, since the current collected fees
     * do not need to be read.
     */
    function _setCollectedFees(IERC20 token, uint256 newTotal) internal {
        _collectedProtocolFees[token] = newTotal;
    }

    /**
     * @dev Returns the number of collected fees for each token in the `tokens` array.
     */
    function _getCollectedFees(IERC20[] memory tokens) internal view returns (uint256[] memory fees) {
        fees = new uint256[](tokens.length);

        for (uint256 i = 0; i < tokens.length; ++i) {
            fees[i] = _collectedProtocolFees[tokens[i]];
        }
    }
}<|MERGE_RESOLUTION|>--- conflicted
+++ resolved
@@ -90,10 +90,9 @@
      * @dev Returns the protocol fee to charge for a withdrawal of `amount`.
      */
     function _calculateProtocolWithdrawFeeAmount(uint256 amount) internal view returns (uint256) {
-<<<<<<< HEAD
         // Fixed point multiplication introduces error: we round up, which means in certain scenarios the charged
         // percentage can be slightly higher than intended.
-        return amount.mulUp(_protocolWithdrawFee);
+        return FixedPoint.mulUp(amount, _protocolWithdrawFee);
     }
 
     /**
@@ -102,14 +101,7 @@
     function _calculateProtocolFlashLoanFeeAmount(uint256 amount) internal view returns (uint256) {
         // Fixed point multiplication introduces error: we round up, which means in certain scenarios the charged
         // percentage can be slightly higher than intended.
-        return amount.mulUp(_protocolFlashLoanFee);
-=======
-        return FixedPoint.mulUp(amount, _protocolWithdrawFee);
-    }
-
-    function _calculateProtocolFlashLoanFeeAmount(uint256 swapFeeAmount) internal view returns (uint256) {
-        return FixedPoint.mulUp(swapFeeAmount, _protocolFlashLoanFee);
->>>>>>> 35444ca1
+        return FixedPoint.mulUp(amount, _protocolFlashLoanFee);
     }
 
     function getCollectedFees(IERC20[] memory tokens) external view override returns (uint256[] memory) {
