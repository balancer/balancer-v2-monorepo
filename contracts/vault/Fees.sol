// SPDX-License-Identifier: GPL-3.0-or-later
// This program is free software: you can redistribute it and/or modify
// it under the terms of the GNU General Public License as published by
// the Free Software Foundation, either version 3 of the License, or
// (at your option) any later version.

// This program is distributed in the hope that it will be useful,
// but WITHOUT ANY WARRANTY; without even the implied warranty of
// MERCHANTABILITY or FITNESS FOR A PARTICULAR PURPOSE.  See the
// GNU General Public License for more details.

// You should have received a copy of the GNU General Public License
// along with this program.  If not, see <http://www.gnu.org/licenses/>.

pragma solidity ^0.7.1;
pragma experimental ABIEncoderV2;

import "@openzeppelin/contracts/token/ERC20/IERC20.sol";
import "@openzeppelin/contracts/token/ERC20/SafeERC20.sol";

import "../lib/math/Math.sol";
import "../lib/math/FixedPoint.sol";
import "../lib/helpers/ReentrancyGuard.sol";

import "./interfaces/IVault.sol";
import "./Authorization.sol";

abstract contract Fees is IVault, ReentrancyGuard, Authorization {
    using Math for uint256;
    using SafeERC20 for IERC20;
    using FixedPoint for uint256;

    // Stores the fee collected per each token that is only withdrawable by the admin.
    mapping(IERC20 => uint256) private _collectedProtocolFees;

    // The withdraw fee is charged whenever tokens exit the vault (except in the case of swaps), and is a
    // percentage of the tokens exiting
    uint256 private _protocolWithdrawFee;

    // The swap fee is charged whenever a swap occurs, and is a percentage of the fee charged by the Pool.
    // The Vault relies on the Pool being honest and reporting the actual fee it charged.
    uint256 private _protocolSwapFee;

    // The flash loan fee is charged whenever a flash loan occurs, and is a percentage of the tokens lent
    uint256 private _protocolFlashLoanFee;

    // solhint-disable-next-line var-name-mixedcase
    uint256 private constant _MAX_PROTOCOL_WITHDRAW_FEE = 0.02e18; // 2%

    // solhint-disable-next-line var-name-mixedcase
    uint256 private constant _MAX_PROTOCOL_SWAP_FEE = 0.5e18; // 50%

    // solhint-disable-next-line var-name-mixedcase
    uint256 private constant _MAX_PROTOCOL_FLASH_LOAN_FEE = 0.5e18; // 50%

    function getProtocolWithdrawFee() public view override returns (uint256) {
        return _protocolWithdrawFee;
    }

    function _calculateProtocolWithdrawFeeAmount(uint256 amount) internal view returns (uint256) {
        return amount.mul(_protocolWithdrawFee);
    }

    function getProtocolSwapFee() public view override returns (uint256) {
        return _protocolSwapFee;
    }

    function getProtocolFlashLoanFee() public view override returns (uint256) {
        return _protocolFlashLoanFee;
    }

    function _calculateProtocolFlashLoanFeeAmount(uint256 swapFeeAmount) internal view returns (uint256) {
        return swapFeeAmount.mul(_protocolFlashLoanFee);
    }

    function setProtocolWithdrawFee(uint256 newFee) external override nonReentrant {
        require(getAuthorizer().canSetProtocolWithdrawFee(msg.sender), "CANNOT_SET_WITHDRAW_FEE");
        require(newFee <= _MAX_PROTOCOL_WITHDRAW_FEE, "WITHDRAW_FEE_TOO_HIGH");

        _protocolWithdrawFee = newFee;
    }

    function setProtocolSwapFee(uint256 newFee) external override nonReentrant {
        require(getAuthorizer().canSetProtocolSwapFee(msg.sender), "CANNOT_SET_SWAP_FEE");
        require(newFee <= _MAX_PROTOCOL_SWAP_FEE, "SWAP_FEE_TOO_HIGH");

        _protocolSwapFee = newFee;
    }

    function setProtocolFlashLoanFee(uint256 newFee) external override nonReentrant {
        require(getAuthorizer().canSetProtocolFlashLoanFee(msg.sender), "CANNOT_SET_FLASHLOAN_FEE");
        require(newFee <= _MAX_PROTOCOL_FLASH_LOAN_FEE, "FLASHLOAN_FEE_TOO_HIGH");

        _protocolFlashLoanFee = newFee;
    }

    function getCollectedFees(IERC20[] memory tokens) external view override returns (uint256[] memory fees) {
        return _getCollectedFees(tokens);
    }

    function withdrawCollectedFees(
        IERC20[] calldata tokens,
        uint256[] calldata amounts,
        address recipient
    ) external override nonReentrant {
        require(tokens.length == amounts.length, "ARRAY_LENGTH_MISMATCH");

        IAuthorizer authorizer = getAuthorizer();
        for (uint256 i = 0; i < tokens.length; ++i) {
            IERC20 token = tokens[i];
<<<<<<< HEAD
            require(authorizer.canWithdrawCollectedFees(msg.sender, token), "Caller cannot withdraw collected fees");
=======
            require(authorizer.canWithdrawProtocolFees(msg.sender, token), "CANNOT_WITHDRAW_FEES");
>>>>>>> c0ff8fc1

            uint256 amount = amounts[i];
            _decreaseCollectedFees(token, amount);
            token.safeTransfer(recipient, amount);
        }
    }

    function _increaseCollectedFees(IERC20 token, uint256 amount) internal {
        uint256 currentCollectedFees = _collectedProtocolFees[token];
        uint256 newTotal = currentCollectedFees.add(amount);
        _setCollectedFees(token, newTotal);
    }

    function _decreaseCollectedFees(IERC20 token, uint256 amount) internal {
<<<<<<< HEAD
        uint256 currentCollectedFees = _collectedProtocolFees[token];
        require(currentCollectedFees >= amount, "ERR_NOT_ENOUGH_COLLECTED_FEES");
=======
        uint256 currentCollectedFees = _getCollectedFees(token);
        require(currentCollectedFees >= amount, "INSUFFICIENT_COLLECTED_FEES");
>>>>>>> c0ff8fc1
        uint256 newTotal = currentCollectedFees - amount;
        _setCollectedFees(token, newTotal);
    }

    function _setCollectedFees(IERC20 token, uint256 newTotal) internal {
        _collectedProtocolFees[token] = newTotal;
    }

    function _getCollectedFees(IERC20[] memory tokens) internal view returns (uint256[] memory fees) {
        fees = new uint256[](tokens.length);

        for (uint256 i = 0; i < tokens.length; ++i) {
            fees[i] = _collectedProtocolFees[tokens[i]];
        }
    }
}<|MERGE_RESOLUTION|>--- conflicted
+++ resolved
@@ -108,11 +108,7 @@
         IAuthorizer authorizer = getAuthorizer();
         for (uint256 i = 0; i < tokens.length; ++i) {
             IERC20 token = tokens[i];
-<<<<<<< HEAD
-            require(authorizer.canWithdrawCollectedFees(msg.sender, token), "Caller cannot withdraw collected fees");
-=======
-            require(authorizer.canWithdrawProtocolFees(msg.sender, token), "CANNOT_WITHDRAW_FEES");
->>>>>>> c0ff8fc1
+            require(authorizer.canWithdrawCollectedFees(msg.sender, token), "CANNOT_WITHDRAW_FEES");
 
             uint256 amount = amounts[i];
             _decreaseCollectedFees(token, amount);
@@ -121,19 +117,15 @@
     }
 
     function _increaseCollectedFees(IERC20 token, uint256 amount) internal {
-        uint256 currentCollectedFees = _collectedProtocolFees[token];
+        uint256 currentCollectedFees = _getCollectedFeesByToken(token);
         uint256 newTotal = currentCollectedFees.add(amount);
         _setCollectedFees(token, newTotal);
     }
 
     function _decreaseCollectedFees(IERC20 token, uint256 amount) internal {
-<<<<<<< HEAD
-        uint256 currentCollectedFees = _collectedProtocolFees[token];
-        require(currentCollectedFees >= amount, "ERR_NOT_ENOUGH_COLLECTED_FEES");
-=======
-        uint256 currentCollectedFees = _getCollectedFees(token);
+        uint256 currentCollectedFees = _getCollectedFeesByToken(token);
         require(currentCollectedFees >= amount, "INSUFFICIENT_COLLECTED_FEES");
->>>>>>> c0ff8fc1
+
         uint256 newTotal = currentCollectedFees - amount;
         _setCollectedFees(token, newTotal);
     }
@@ -149,4 +141,8 @@
             fees[i] = _collectedProtocolFees[tokens[i]];
         }
     }
+
+    function _getCollectedFeesByToken(IERC20 token) internal view returns (uint256) {
+        return _collectedProtocolFees[token];
+    }
 }