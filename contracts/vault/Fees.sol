// SPDX-License-Identifier: GPL-3.0-or-later
// This program is free software: you can redistribute it and/or modify
// it under the terms of the GNU General Public License as published by
// the Free Software Foundation, either version 3 of the License, or
// (at your option) any later version.

// This program is distributed in the hope that it will be useful,
// but WITHOUT ANY WARRANTY; without even the implied warranty of
// MERCHANTABILITY or FITNESS FOR A PARTICULAR PURPOSE.  See the
// GNU General Public License for more details.

// You should have received a copy of the GNU General Public License
// along with this program.  If not, see <http://www.gnu.org/licenses/>.

pragma solidity ^0.7.1;
pragma experimental ABIEncoderV2;

import "@openzeppelin/contracts/token/ERC20/IERC20.sol";
import "@openzeppelin/contracts/token/ERC20/SafeERC20.sol";

import "../lib/math/Math.sol";
import "../lib/math/FixedPoint.sol";
import "../lib/helpers/ReentrancyGuard.sol";

import "./interfaces/IVault.sol";
import "./Authorization.sol";

abstract contract Fees is IVault, ReentrancyGuard, Authorization {
    using Math for uint256;
    using SafeERC20 for IERC20;
    using FixedPoint for uint256;

    // Stores the fee collected per each token that is only withdrawable by the admin.
    mapping(IERC20 => uint256) private _collectedProtocolFees;

    // The withdraw fee is charged whenever tokens exit the vault (except in the case of swaps), and is a
    // percentage of the tokens exiting
    uint256 private _protocolWithdrawFee;

    // The swap fee is charged whenever a swap occurs, and is a percentage of the fee charged by the Pool.
    // The Vault relies on the Pool being honest and reporting the actual fee it charged.
    uint256 private _protocolSwapFee;

    // The flash loan fee is charged whenever a flash loan occurs, and is a percentage of the tokens lent
    uint256 private _protocolFlashLoanFee;

    // solhint-disable-next-line var-name-mixedcase
    uint256 private constant _MAX_PROTOCOL_WITHDRAW_FEE = 0.02e18; // 2%

    // solhint-disable-next-line var-name-mixedcase
    uint256 private constant _MAX_PROTOCOL_SWAP_FEE = 0.5e18; // 50%

    // solhint-disable-next-line var-name-mixedcase
    uint256 private constant _MAX_PROTOCOL_FLASH_LOAN_FEE = 0.5e18; // 50%

    function setProtocolFees(
        uint256 newSwapFee,
        uint256 newWithdrawFee,
        uint256 newFlashLoanFee
    ) external override nonReentrant {
        getAuthorizer().validateCanSetProtocolFees(msg.sender);

        require(newSwapFee <= _MAX_PROTOCOL_SWAP_FEE, "SWAP_FEE_TOO_HIGH");
        require(newWithdrawFee <= _MAX_PROTOCOL_WITHDRAW_FEE, "WITHDRAW_FEE_TOO_HIGH");
        require(newFlashLoanFee <= _MAX_PROTOCOL_FLASH_LOAN_FEE, "FLASH_LOAN_FEE_TOO_HIGH");

        _protocolSwapFee = newSwapFee;
        _protocolWithdrawFee = newWithdrawFee;
        _protocolFlashLoanFee = newFlashLoanFee;
    }

<<<<<<< HEAD
    function getProtocolFees()
        external
        view
        override
        returns (
            uint256 swapFee,
            uint256 withdrawFee,
            uint256 flashLoanFee
        )
    {
        swapFee = _protocolSwapFee;
        withdrawFee = _protocolWithdrawFee;
        flashLoanFee = _protocolFlashLoanFee;
=======
    function _calculateProtocolWithdrawFeeAmount(uint256 amount) internal view returns (uint256) {
        return amount.mulUp(_protocolWithdrawFee);
>>>>>>> ba0e7724
    }

    function _getProtocolSwapFee() internal view returns (uint256) {
        return _protocolSwapFee;
    }

    function _calculateProtocolWithdrawFeeAmount(uint256 amount) internal view returns (uint256) {
        return amount.mul(_protocolWithdrawFee);
    }

    function _calculateProtocolFlashLoanFeeAmount(uint256 swapFeeAmount) internal view returns (uint256) {
        return swapFeeAmount.mulUp(_protocolFlashLoanFee);
    }

    function getCollectedFees(IERC20[] memory tokens) external view override returns (uint256[] memory) {
        return _getCollectedFees(tokens);
    }

    function withdrawCollectedFees(
        IERC20[] calldata tokens,
        uint256[] calldata amounts,
        address recipient
    ) external override nonReentrant {
        require(tokens.length == amounts.length, "ARRAY_LENGTH_MISMATCH");

        IAuthorizer authorizer = getAuthorizer();
        for (uint256 i = 0; i < tokens.length; ++i) {
            IERC20 token = tokens[i];
            authorizer.validateCanWithdrawCollectedFees(msg.sender, token);

            uint256 amount = amounts[i];
            _decreaseCollectedFees(token, amount);
            token.safeTransfer(recipient, amount);
        }
    }

    function _increaseCollectedFees(IERC20 token, uint256 amount) internal {
        uint256 currentCollectedFees = _collectedProtocolFees[token];
        uint256 newTotal = currentCollectedFees.add(amount);
        _setCollectedFees(token, newTotal);
    }

    function _decreaseCollectedFees(IERC20 token, uint256 amount) internal {
        uint256 currentCollectedFees = _collectedProtocolFees[token];
        require(currentCollectedFees >= amount, "INSUFFICIENT_COLLECTED_FEES");

        uint256 newTotal = currentCollectedFees - amount;
        _setCollectedFees(token, newTotal);
    }

    function _setCollectedFees(IERC20 token, uint256 newTotal) internal {
        _collectedProtocolFees[token] = newTotal;
    }

    function _getCollectedFees(IERC20[] memory tokens) internal view returns (uint256[] memory fees) {
        fees = new uint256[](tokens.length);

        for (uint256 i = 0; i < tokens.length; ++i) {
            fees[i] = _collectedProtocolFees[tokens[i]];
        }
    }
}<|MERGE_RESOLUTION|>--- conflicted
+++ resolved
@@ -69,7 +69,6 @@
         _protocolFlashLoanFee = newFlashLoanFee;
     }
 
-<<<<<<< HEAD
     function getProtocolFees()
         external
         view
@@ -83,10 +82,6 @@
         swapFee = _protocolSwapFee;
         withdrawFee = _protocolWithdrawFee;
         flashLoanFee = _protocolFlashLoanFee;
-=======
-    function _calculateProtocolWithdrawFeeAmount(uint256 amount) internal view returns (uint256) {
-        return amount.mulUp(_protocolWithdrawFee);
->>>>>>> ba0e7724
     }
 
     function _getProtocolSwapFee() internal view returns (uint256) {
@@ -94,7 +89,7 @@
     }
 
     function _calculateProtocolWithdrawFeeAmount(uint256 amount) internal view returns (uint256) {
-        return amount.mul(_protocolWithdrawFee);
+        return amount.mulUp(_protocolWithdrawFee);
     }
 
     function _calculateProtocolFlashLoanFeeAmount(uint256 swapFeeAmount) internal view returns (uint256) {
