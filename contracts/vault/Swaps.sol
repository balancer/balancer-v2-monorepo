// SPDX-License-Identifier: GPL-3.0-or-later
// This program is free software: you can redistribute it and/or modify
// it under the terms of the GNU General Public License as published by
// the Free Software Foundation, either version 3 of the License, or
// (at your option) any later version.

// This program is distributed in the hope that it will be useful,
// but WITHOUT ANY WARRANTY; without even the implied warranty of
// MERCHANTABILITY or FITNESS FOR A PARTICULAR PURPOSE.  See the
// GNU General Public License for more details.

// You should have received a copy of the GNU General Public License
// along with this program.  If not, see <http://www.gnu.org/licenses/>.

pragma solidity ^0.7.1;
pragma experimental ABIEncoderV2;

import "hardhat/console.sol";

import "@openzeppelin/contracts/token/ERC20/IERC20.sol";
import "@openzeppelin/contracts/token/ERC20/SafeERC20.sol";
import "../vendor/EnumerableSet.sol";
import "@openzeppelin/contracts/utils/SafeCast.sol";
import "@openzeppelin/contracts/math/Math.sol";

import "../math/FixedPoint.sol";

import "../strategies/ITradingStrategy.sol";
import "../strategies/IPairTradingStrategy.sol";
import "../strategies/ITupleTradingStrategy.sol";

import "./IVault.sol";
import "./VaultAccounting.sol";
import "./PoolRegistry.sol";
import "./UserBalance.sol";

abstract contract Swaps is IVault, VaultAccounting, UserBalance, PoolRegistry {
    using SafeERC20 for IERC20;
    using EnumerableSet for EnumerableSet.AddressSet;
    using BalanceLib for BalanceLib.Balance;
    using FixedPoint for uint256;
    using FixedPoint for uint128;
    using SafeCast for uint256;
    using SafeCast for uint128;

    // Despite the external API having two separate functions for given in and given out, internally their are handled
    // together to avoid unnecessary code duplication. This enum indicates which kind of swap we're processing.
    enum SwapKind { GIVEN_IN, GIVEN_OUT }

    // This struct is identical in layout to SwapIn and SwapOut, except the 'amountIn/Out' field is named 'amount'.
    struct SwapInternal {
        bytes32 poolId;
        uint128 tokenInIndex;
        uint128 tokenOutIndex;
        uint128 amount;
        bytes userData;
    }

    function batchSwapGivenIn(
        SwapIn[] memory swaps,
        IERC20[] memory tokens,
        FundManagement memory funds
    ) external override returns (int256[] memory) {
        return _batchSwap(_toInternalSwap(swaps), tokens, funds, SwapKind.GIVEN_IN);
    }

    function batchSwapGivenOut(
        SwapOut[] memory swaps,
        IERC20[] memory tokens,
        FundManagement memory funds
    ) external override returns (int256[] memory) {
        return _batchSwap(_toInternalSwap(swaps), tokens, funds, SwapKind.GIVEN_OUT);
    }

    // We use inline assembly to cast from the external struct types to the internal one. This doesn't trigger any
    // conversions or runtime analysis: it is just coercing the type system to reinterpret the data as another type.

    function _toInternalSwap(SwapIn[] memory swapsIn) private pure returns (SwapInternal[] memory swapsInternal) {
        // solhint-disable-next-line no-inline-assembly
        assembly {
            swapsInternal := swapsIn
        }
    }

    function _toInternalSwap(SwapOut[] memory swapsOut) private pure returns (SwapInternal[] memory swapsInternal) {
        // solhint-disable-next-line no-inline-assembly
        assembly {
            swapsInternal := swapsOut
        }
    }

    // This struct is identical in layout to QuoteRequestGivenIn and QuoteRequestGivenIn from ITradingStrategy, except
    // the 'amountIn/Out' is named 'amount'.
    struct QuoteRequestInternal {
        IERC20 tokenIn;
        IERC20 tokenOut;
        uint128 amount;
        bytes32 poolId;
        address from;
        address to;
        bytes userData;
    }

    // We use inline assembly to cast from the internal struct type to the external ones, depending on the swap kind.
    // This doesn't trigger any conversions or runtime analysis: it is just coercing the type system to reinterpret the
    // data as another type.

    function _toQuoteGivenIn(QuoteRequestInternal memory requestInternal)
        private
        pure
        returns (ITradingStrategy.QuoteRequestGivenIn memory requestGivenIn)
    {
        // solhint-disable-next-line no-inline-assembly
        assembly {
            requestGivenIn := requestInternal
        }
    }

    function _toQuoteGivenOut(QuoteRequestInternal memory requestInternal)
        private
        pure
        returns (ITradingStrategy.QuoteRequestGivenOut memory requestGivenOut)
    {
        // solhint-disable-next-line no-inline-assembly
        assembly {
            requestGivenOut := requestInternal
        }
    }

    function _batchSwap(
        SwapInternal[] memory swaps,
        IERC20[] memory tokens,
        FundManagement memory funds,
        SwapKind kind
    ) private returns (int256[] memory) {
        //TODO: avoid reentrancy

        // Any net token amount going into the Vault will be taken from `funds.sender`, so they must have
        // approved the caller to use their funds.
        require(isOperatorFor(funds.sender, msg.sender), "Caller is not operator");

        int256[] memory tokenDeltas = new int256[](tokens.length);

        // Contains the swap protocol fees charged for each token
        uint128[] memory tokenSwapProtocolFees = new uint128[](tokens.length);

        LastSwapData memory previous;
        SwapInternal memory swap;

        // Steps 1, 2 & 3:
        //  - check swaps are valid
        //  - update pool balances
        //  - accumulate token diffs
        for (uint256 i = 0; i < swaps.length; ++i) {
            swap = swaps[i];

            (uint128 amountIn, uint128 amountOut, uint128 protocolSwapFee) = _swapWithPool(
                tokens,
                swap,
                funds.sender,
                funds.recipient,
                previous,
                kind
            );

            // 3: Accumulate token diffs
            tokenDeltas[swap.tokenInIndex] += amountIn;
            tokenDeltas[swap.tokenOutIndex] -= amountOut;

            // 3b: Accumulate token swap protocol fees
            tokenSwapProtocolFees[swap.tokenInIndex] = tokenSwapProtocolFees[swap.tokenInIndex].add128(protocolSwapFee);
        }

        // Step 4: Receive tokens due to the Vault, withdrawing missing amounts from User Balance
        // Step 5: Send tokens due to the recipient
        // Step 6: Deduct swap protocol swap fees from the Vault's balance - this makes them unaccounted-for
        for (uint256 i = 0; i < tokens.length; ++i) {
            IERC20 token = tokens[i];

            if (tokenDeltas[i] > 0) {
                uint128 toReceive = uint128(tokenDeltas[i]);

                if (funds.withdrawFromUserBalance) {
                    uint128 toWithdraw = uint128(Math.min(_userTokenBalance[funds.sender][token], toReceive));

                    _userTokenBalance[funds.sender][token] -= toWithdraw;
                    toReceive -= toWithdraw;
                }

                uint128 received = _pullTokens(token, funds.sender, toReceive);
                require(received == toReceive, "Not enough tokens received");
            } else {
                // Make delta positive
                uint128 toSend = uint128(-tokenDeltas[i]);

                if (funds.depositToUserBalance) {
                    // Deposit tokens to the recipient's User Balance - the Vault's balance doesn't change
                    _userTokenBalance[funds.recipient][token] = _userTokenBalance[funds.recipient][token].add128(
                        toSend
                    );
                } else {
                    // Actually transfer the tokens to the recipient
                    _pushTokens(token, funds.recipient, toSend, false);
                }
            }

            _vaultTokenBalance[token] = _vaultTokenBalance[token].decrease(tokenSwapProtocolFees[i]);
        }

        return tokenDeltas;
    }

    // This struct helps implement the multihop logic: if the amount given is not provided for a swap, then the token
    // given must match the previous token quoted, and the previous amount quoted becomes the new amount given.
    // For swaps of kind given in, amount in and token in are given, while amount out and token out quoted.
    // For swaps of kind given out, amount out and token out are given, while amount in and token in quoted.
    struct LastSwapData {
        IERC20 tokenQuoted;
        uint128 amountQuoted;
    }

    function _tokenGiven(
        SwapKind kind,
        IERC20 tokenIn,
        IERC20 tokenOut
    ) private pure returns (IERC20) {
        return kind == SwapKind.GIVEN_IN ? tokenIn : tokenOut;
    }

    function _tokenQuoted(
        SwapKind kind,
        IERC20 tokenIn,
        IERC20 tokenOut
    ) private pure returns (IERC20) {
        return kind == SwapKind.GIVEN_IN ? tokenOut : tokenIn;
    }

    function _getAmounts(
        SwapKind kind,
        uint128 amountGiven,
        uint128 amountQuoted
    ) private pure returns (uint128 amountIn, uint128 amountOut) {
        if (kind == SwapKind.GIVEN_IN) {
            (amountIn, amountOut) = (amountGiven, amountQuoted);
        } else {
            (amountIn, amountOut) = (amountQuoted, amountGiven);
        }
    }

    function _swapWithPool(
        IERC20[] memory tokens,
        SwapInternal memory swap,
        address from,
        address to,
        LastSwapData memory previous,
        SwapKind kind
    )
        private
        returns (
            uint128 amountIn,
            uint128 amountOut,
            uint128 protocolSwapFee
        )
    {
<<<<<<< HEAD
        IERC20 tokenIn = tokens[swap.tokenInIndex];
        IERC20 tokenOut = tokens[swap.tokenOutIndex];
        require(tokenIn != tokenOut, "Swap for same token");

        uint128 amountGiven = swap.amount;
        if (amountGiven == 0) {
            require(previous.tokenQuoted != IERC20(0), "Unknown amount in on first swap");
            require(previous.tokenQuoted == _tokenGiven(kind, tokenIn, tokenOut), "Misconstructed multihop swap");

            amountGiven = previous.amountQuoted;
        }

        QuoteRequestInternal memory request = QuoteRequestInternal({
            tokenIn: tokenIn,
            tokenOut: tokenOut,
            amount: amountGiven,
            poolId: swap.poolId,
            from: from,
            to: to,
            userData: swap.userData
        });

        uint128 amountQuoted;
        (amountQuoted, protocolSwapFee) = _processQuoteRequest(request, kind);

        previous.tokenQuoted = _tokenQuoted(kind, tokenIn, tokenOut);
        previous.amountQuoted = amountQuoted;

        (amountIn, amountOut) = _getAmounts(kind, amountGiven, amountQuoted);
    }

    function _processQuoteRequest(QuoteRequestInternal memory request, SwapKind kind)
        private
        returns (uint128 amountQuoted, uint128 protocolSwapFee)
    {
        PoolStrategy memory strategy = _poolStrategy[request.poolId];

        BalanceLib.Balance memory tokenInFinalBalance;
        BalanceLib.Balance memory tokenOutFinalBalance;

        if (strategy.strategyType == StrategyType.PAIR) {
            (
                tokenInFinalBalance,
                tokenOutFinalBalance,
                amountQuoted,
                protocolSwapFee
            ) = _processPairTradingStrategyQuoteRequest(request, IPairTradingStrategy(strategy.strategy), kind);
        } else if (strategy.strategyType == StrategyType.TUPLE) {
            (
                tokenInFinalBalance,
                tokenOutFinalBalance,
                amountQuoted,
                protocolSwapFee
            ) = _processTupleTradingStrategyQuoteRequest(request, ITupleTradingStrategy(strategy.strategy), kind);
=======
        (address strategy, StrategyType strategyType) = fromPoolId(swap.poolId);

        if (strategyType == StrategyType.PAIR) {
            return
                _validatePairStrategySwap(
                    ITradingStrategy.Swap({
                        poolId: swap.poolId,
                        from: from,
                        to: to,
                        tokenIn: tokenIn,
                        tokenOut: tokenOut,
                        amountIn: swap.tokenIn.amount,
                        amountOut: swap.tokenOut.amount,
                        userData: swap.userData
                    }),
                    IPairTradingStrategy(strategy)
                );
        } else if (strategyType == StrategyType.TUPLE) {
            return
                _validateTupleStrategySwap(
                    ITradingStrategy.Swap({
                        poolId: swap.poolId,
                        from: from,
                        to: to,
                        tokenIn: tokenIn,
                        tokenOut: tokenOut,
                        amountIn: swap.tokenIn.amount,
                        amountOut: swap.tokenOut.amount,
                        userData: swap.userData
                    }),
                    ITupleTradingStrategy(strategy)
                );
>>>>>>> 66ce562c
        } else {
            revert("Unknown strategy type");
        }

        // 2: Update Pool balances - these have been deducted the swap protocol fees
        _poolTokenBalance[request.poolId][request.tokenIn] = tokenInFinalBalance;
        _poolTokenBalance[request.poolId][request.tokenOut] = tokenOutFinalBalance;
    }

    function _processPairTradingStrategyQuoteRequest(
        QuoteRequestInternal memory request,
        IPairTradingStrategy strategy,
        SwapKind kind
    )
        private
        returns (
            BalanceLib.Balance memory poolTokenInBalance,
            BalanceLib.Balance memory poolTokenOutBalance,
            uint128,
            uint128 protocolSwapFee
        )
    {
        poolTokenInBalance = _poolTokenBalance[request.poolId][request.tokenIn];
        require(poolTokenInBalance.total > 0, "Token A not in pool");

        poolTokenOutBalance = _poolTokenBalance[request.poolId][request.tokenOut];
        require(poolTokenOutBalance.total > 0, "Token B not in pool");

        if (kind == SwapKind.GIVEN_IN) {
            (uint128 amountOut, uint128 tokenInFeeAmount) = strategy.quoteOutGivenIn(
                _toQuoteGivenIn(request),
                poolTokenInBalance.total,
                poolTokenOutBalance.total
            );

            protocolSwapFee = _calculateProtocolSwapFee(tokenInFeeAmount);

            return (
                poolTokenInBalance.increase(request.amount.sub128(protocolSwapFee)),
                poolTokenOutBalance.decrease(amountOut),
                amountOut,
                protocolSwapFee
            );
        } else {
            (uint128 amountIn, uint128 tokenInFeeAmount) = strategy.quoteInGivenOut(
                _toQuoteGivenOut(request),
                poolTokenInBalance.total,
                poolTokenOutBalance.total
            );

            protocolSwapFee = _calculateProtocolSwapFee(tokenInFeeAmount);

            return (
                poolTokenInBalance.increase(amountIn.sub128(protocolSwapFee)),
                poolTokenOutBalance.decrease(request.amount),
                amountIn,
                protocolSwapFee
            );
        }
    }

    // TODO: Temporary struct to workaround stack-too-deep: remove once #73 is implemented
    struct Helper {
        uint256 indexIn;
        uint256 indexOut;
    }

    function _processTupleTradingStrategyQuoteRequest(
        QuoteRequestInternal memory request,
        ITupleTradingStrategy strategy,
        SwapKind kind
    )
        private
        returns (
            BalanceLib.Balance memory poolTokenInBalance,
            BalanceLib.Balance memory poolTokenOutBalance,
            uint128,
            uint128 protocolSwapFee
        )
    {
        uint128[] memory currentBalances = new uint128[](_poolTokens[request.poolId].length());

        Helper memory helper;

        for (uint256 i = 0; i < _poolTokens[request.poolId].length(); i++) {
            IERC20 token = IERC20(_poolTokens[request.poolId].at(i));
            BalanceLib.Balance memory balance = _poolTokenBalance[request.poolId][token];

            currentBalances[i] = balance.total;

            if (token == request.tokenIn) {
                helper.indexIn = i;
                poolTokenInBalance = balance;
            } else if (token == request.tokenOut) {
                helper.indexOut = i;
                poolTokenOutBalance = balance;
            }
        }

        require(poolTokenInBalance.total > 0, "Token A not in pool");
        require(poolTokenOutBalance.total > 0, "Token B not in pool");

        if (kind == SwapKind.GIVEN_IN) {
            (uint128 amountOut, uint128 tokenInFeeAmount) = strategy.quoteOutGivenIn(
                _toQuoteGivenIn(request),
                currentBalances,
                helper.indexIn,
                helper.indexOut
            );

            protocolSwapFee = _calculateProtocolSwapFee(tokenInFeeAmount);

            return (
                poolTokenInBalance.increase(request.amount.sub128(protocolSwapFee)),
                poolTokenOutBalance.decrease(amountOut),
                amountOut,
                protocolSwapFee
            );
        } else {
            (uint128 amountIn, uint128 tokenInFeeAmount) = strategy.quoteInGivenOut(
                _toQuoteGivenOut(request),
                currentBalances,
                helper.indexIn,
                helper.indexOut
            );

            protocolSwapFee = _calculateProtocolSwapFee(tokenInFeeAmount);

            return (
                poolTokenInBalance.increase(amountIn.sub128(protocolSwapFee)),
                poolTokenOutBalance.decrease(request.amount),
                amountIn,
                protocolSwapFee
            );
        }
    }
}<|MERGE_RESOLUTION|>--- conflicted
+++ resolved
@@ -262,7 +262,6 @@
             uint128 protocolSwapFee
         )
     {
-<<<<<<< HEAD
         IERC20 tokenIn = tokens[swap.tokenInIndex];
         IERC20 tokenOut = tokens[swap.tokenOutIndex];
         require(tokenIn != tokenOut, "Swap for same token");
@@ -298,59 +297,25 @@
         private
         returns (uint128 amountQuoted, uint128 protocolSwapFee)
     {
-        PoolStrategy memory strategy = _poolStrategy[request.poolId];
+        (address strategy, StrategyType strategyType) = fromPoolId(request.poolId);
 
         BalanceLib.Balance memory tokenInFinalBalance;
         BalanceLib.Balance memory tokenOutFinalBalance;
 
-        if (strategy.strategyType == StrategyType.PAIR) {
+        if (strategyType == StrategyType.PAIR) {
             (
                 tokenInFinalBalance,
                 tokenOutFinalBalance,
                 amountQuoted,
                 protocolSwapFee
-            ) = _processPairTradingStrategyQuoteRequest(request, IPairTradingStrategy(strategy.strategy), kind);
-        } else if (strategy.strategyType == StrategyType.TUPLE) {
+            ) = _processPairTradingStrategyQuoteRequest(request, IPairTradingStrategy(strategy), kind);
+        } else if (strategyType == StrategyType.TUPLE) {
             (
                 tokenInFinalBalance,
                 tokenOutFinalBalance,
                 amountQuoted,
                 protocolSwapFee
-            ) = _processTupleTradingStrategyQuoteRequest(request, ITupleTradingStrategy(strategy.strategy), kind);
-=======
-        (address strategy, StrategyType strategyType) = fromPoolId(swap.poolId);
-
-        if (strategyType == StrategyType.PAIR) {
-            return
-                _validatePairStrategySwap(
-                    ITradingStrategy.Swap({
-                        poolId: swap.poolId,
-                        from: from,
-                        to: to,
-                        tokenIn: tokenIn,
-                        tokenOut: tokenOut,
-                        amountIn: swap.tokenIn.amount,
-                        amountOut: swap.tokenOut.amount,
-                        userData: swap.userData
-                    }),
-                    IPairTradingStrategy(strategy)
-                );
-        } else if (strategyType == StrategyType.TUPLE) {
-            return
-                _validateTupleStrategySwap(
-                    ITradingStrategy.Swap({
-                        poolId: swap.poolId,
-                        from: from,
-                        to: to,
-                        tokenIn: tokenIn,
-                        tokenOut: tokenOut,
-                        amountIn: swap.tokenIn.amount,
-                        amountOut: swap.tokenOut.amount,
-                        userData: swap.userData
-                    }),
-                    ITupleTradingStrategy(strategy)
-                );
->>>>>>> 66ce562c
+            ) = _processTupleTradingStrategyQuoteRequest(request, ITupleTradingStrategy(strategy), kind);
         } else {
             revert("Unknown strategy type");
         }
