--- conflicted
+++ resolved
@@ -41,16 +41,34 @@
 
     // Despite the external API having two separate functions for given in and given out, internally their are handled
     // together to avoid unnecessary code duplication. This enum indicates which kind of swap we're processing.
-<<<<<<< HEAD
-    enum SwapKind { GIVEN_IN, GIVEN_OUT }
-
-    // This struct is identical in layout to SwapIn and SwapOut, except the 'amountIn/Out' field is named 'amount'.
-    struct InternalSwap {
-        bytes32 poolId;
-        uint256 tokenInIndex;
-        uint256 tokenOutIndex;
-        uint256 amount;
-        bytes userData;
+
+    // We use inline assembly to convert arrays of different struct types that have the same underlying data
+    // representation. This doesn't trigger any actual conversions or runtime analysis: it is just coercing the type
+    // system to reinterpret the data as another type.
+
+    /**
+     * @dev Converts an array of `SwapIn` into an array of `SwapRequest`, with no runtime cost.
+     */
+
+    function _toInternalSwap(SwapIn[] memory swapsIn) private pure returns (SwapRequest[] memory internalSwapRequests) {
+        // solhint-disable-next-line no-inline-assembly
+        assembly {
+            internalSwapRequests := swapsIn
+        }
+    }
+
+    /**
+     * @dev Converts an array of `SwapOut` into an array of `InternalSwap`, with no runtime cost.
+     */
+    function _toInternalSwap(SwapOut[] memory swapsOut)
+        private
+        pure
+        returns (SwapRequest[] memory internalSwapRequests)
+    {
+        // solhint-disable-next-line no-inline-assembly
+        assembly {
+            internalSwapRequests := swapsOut
+        }
     }
 
     // This struct is identical in layout to SwapRequestGivenIn and SwapRequestGivenOut from IPoolSwapStructs, except
@@ -64,7 +82,35 @@
         address from;
         address to;
         bytes userData;
-=======
+    }
+
+    /**
+     * @dev Converts an InternalSwapRequest into a SwapRequestGivenIn, with no runtime cost.
+     */
+    function _toSwapRequestGivenIn(InternalSwapRequest memory internalSwapRequest)
+        private
+        pure
+        returns (IPoolSwapStructs.SwapRequestGivenIn memory swapRequestGivenIn)
+    {
+        // solhint-disable-next-line no-inline-assembly
+        assembly {
+            swapRequestGivenIn := internalSwapRequest
+        }
+    }
+
+    /**
+     * @dev Converts an InternalSwapRequest into a SwapRequestGivenOut, with no runtime cost.
+     */
+    function _toSwapRequestGivenOut(InternalSwapRequest memory internalSwapRequest)
+        private
+        pure
+        returns (IPoolSwapStructs.SwapRequestGivenOut memory swapRequestGivenOut)
+    {
+        // solhint-disable-next-line no-inline-assembly
+        assembly {
+            swapRequestGivenOut := internalSwapRequest
+        }
+    }
 
     // This function is not marked non-reentrant to allow the validator to perform any subsequent calls it may need, but
     // the actual swap is reentrancy-protected by _batchSwap being non-reentrant.
@@ -87,95 +133,6 @@
         int256[] memory limits,
         uint256 deadline
     ) external override authenticateFor(funds.sender) returns (int256[] memory) {
-        return _batchSwap(_toInternalSwap(swaps), tokens, funds, limits, deadline, SwapKind.GIVEN_OUT);
->>>>>>> 35444ca1
-    }
-
-    // We use inline assembly to convert arrays of different struct types that have the same underlying data
-    // representation. This doesn't trigger any actual conversions or runtime analysis: it is just coercing the type
-    // system to reinterpret the data as another type.
-
-<<<<<<< HEAD
-    /**
-     * @dev Converts an array of `SwapIn` into an array of `InternalSwap`, with no runtime cost.
-     */
-    function _toInternalSwap(SwapIn[] memory swapsIn)
-        private
-        pure
-        returns (InternalSwap[] memory internalSwapRequests)
-    {
-=======
-    function _toInternalSwap(SwapIn[] memory swapsIn) private pure returns (SwapRequest[] memory internalSwapRequests) {
->>>>>>> 35444ca1
-        // solhint-disable-next-line no-inline-assembly
-        assembly {
-            internalSwapRequests := swapsIn
-        }
-    }
-
-    /**
-     * @dev Converts an array of `SwapOut` into an array of `InternalSwap`, with no runtime cost.
-     */
-    function _toInternalSwap(SwapOut[] memory swapsOut)
-        private
-        pure
-        returns (SwapRequest[] memory internalSwapRequests)
-    {
-        // solhint-disable-next-line no-inline-assembly
-        assembly {
-            internalSwapRequests := swapsOut
-        }
-    }
-
-    /**
-     * @dev Converts an InternalSwapRequest into a SwapRequestGivenIn, with no runtime cost.
-     */
-    function _toSwapRequestGivenIn(InternalSwapRequest memory internalSwapRequest)
-        private
-        pure
-        returns (IPoolSwapStructs.SwapRequestGivenIn memory swapRequestGivenIn)
-    {
-        // solhint-disable-next-line no-inline-assembly
-        assembly {
-            swapRequestGivenIn := internalSwapRequest
-        }
-    }
-
-    /**
-     * @dev Converts an InternalSwapRequest into a SwapRequestGivenOut, with no runtime cost.
-     */
-    function _toSwapRequestGivenOut(InternalSwapRequest memory internalSwapRequest)
-        private
-        pure
-        returns (IPoolSwapStructs.SwapRequestGivenOut memory swapRequestGivenOut)
-    {
-        // solhint-disable-next-line no-inline-assembly
-        assembly {
-            swapRequestGivenOut := internalSwapRequest
-        }
-    }
-
-    // This function is not marked non-reentrant to allow the validator to perform any subsequent calls it may need, but
-    // the actual swap is reentrancy-protected by _batchSwap being non-reentrant.
-    function batchSwapGivenIn(
-        SwapIn[] memory swaps,
-        IERC20[] memory tokens,
-        FundManagement memory funds,
-        int256[] memory limits,
-        uint256 deadline
-    ) external override returns (int256[] memory) {
-        return _batchSwap(_toInternalSwap(swaps), tokens, funds, limits, deadline, SwapKind.GIVEN_IN);
-    }
-
-    // This function is not marked non-reentrant to allow the validator to perform any subsequent calls it may need, but
-    // the actual swap is reentrancy-protected by _batchSwap being non-reentrant.
-    function batchSwapGivenOut(
-        SwapOut[] memory swaps,
-        IERC20[] memory tokens,
-        FundManagement memory funds,
-        int256[] memory limits,
-        uint256 deadline
-    ) external override returns (int256[] memory) {
         return _batchSwap(_toInternalSwap(swaps), tokens, funds, limits, deadline, SwapKind.GIVEN_OUT);
     }
 
@@ -209,20 +166,7 @@
 
             // Ignore zeroed deltas
             if (delta > 0) {
-<<<<<<< HEAD
                 _receiveTokens(token, uint256(delta), msg.sender, funds.fromInternalBalance);
-=======
-                uint256 toReceive = uint256(delta);
-                if (funds.fromInternalBalance) {
-                    uint256 currentInternalBalance = _getInternalBalance(funds.sender, token);
-                    uint256 toWithdraw = Math.min(currentInternalBalance, toReceive);
-                    _setInternalBalance(funds.sender, token, currentInternalBalance - toWithdraw);
-                    toReceive -= toWithdraw;
-                }
-                if (toReceive > 0) {
-                    token.safeTransferFrom(funds.sender, address(this), toReceive);
-                }
->>>>>>> 35444ca1
             } else if (delta < 0) {
                 uint256 toSend = uint256(-delta);
 
@@ -561,83 +505,75 @@
         poolBalances.unchecked_setAt(indexOut, tokenOutBalance);
     }
 
-    // This function is not marked as `nonReentrant` because the underlying query mechanism relies on reentrancy
+    // This function is not marked as `nonReentrant` because the underlying mechanism relies on reentrancy
     function queryBatchSwap(
         SwapKind kind,
         SwapRequest[] memory swaps,
         IERC20[] memory tokens,
         FundManagement memory funds
     ) external override returns (int256[] memory) {
-<<<<<<< HEAD
-        // This function is not marked as `nonReentrant` because the underlying query mechanism relies on reentrancy
-        return _callQueryBatchSwapHelper(_toInternalSwap(swaps), tokens, funds, SwapKind.GIVEN_OUT);
-    }
-
-    /**
-     * @dev Helper function to call `queryBatchSwapHelper`: see its documentation for more details.
-     */
-    function _callQueryBatchSwapHelper(
-        InternalSwap[] memory swaps,
-        IERC20[] calldata tokens,
-        FundManagement calldata funds,
-        SwapKind kind
-    ) private returns (int256[] memory tokenDeltas) {
-        try this.queryBatchSwapHelper(swaps, tokens, funds, kind)  {
-            // This call should always revert, but it is still useful to use the try-catch syntax as it provides
-            // automatic decoding of the returndata.
-            assert(false);
-        } catch Error(string memory reason) {
-            tokenDeltas = abi.decode(bytes(reason), (int256[]));
-        }
-    }
-
-    /**
-     * @dev Despite this function being external, it can only be called by the Vault itself, and should not be
-     * considered part of the Vault's external API.
-     *
-     * It executes the Pool interaction part of a batch swap, calling on swap hooks on Pool contracts and computing the
-     * Vault deltas, but without performing any token transfers. It then reverts unconditionally, returning the Vault
-     * deltas array as the revert data.
-     *
-     * This enables an accurate implementation of queryBatchSwapGivenIn and queryBatchSwapGivenOut, since the array
-     * 'returned' by this function is the result of the exact same computation a swap would perform, including the Pool
-     * hook calls.
-     */
-    function queryBatchSwapHelper(
-        InternalSwap[] memory swaps,
-        IERC20[] calldata tokens,
-        FundManagement calldata funds,
-        SwapKind kind
-    ) external {
-        require(msg.sender == address(this), "CALLER_NOT_VAULT");
-        int256[] memory tokenDeltas = _swapWithPools(swaps, tokens, funds, kind);
-        revert(string(abi.encode(tokenDeltas)));
-    }
-=======
+        // In order to accurately 'simulate' swaps, this function actually does perform the swaps, including calling the
+        // Pool hooks and updating  balances in storage. However, once it computes the final Vault Deltas it then
+        // reverts unconditionally, returning this array as the revert data.
+        // By wrapping this reverting call, we can decode the deltas 'returned' and return them as a normal Solidity
+        // function would. The only caveat is the function becomes non-view, but off-chain clients can still call it
+        // via eth_call to get the expected result.
+        //
+        // This technique was inspired by the work from the Gnosis team in the Gnosis Safe contract:
+        // https://github.com/gnosis/safe-contracts/blob/v1.2.0/contracts/GnosisSafe.sol#L265
+
+        // Most of this function is implemented using inline assembly, as the actual work it needs to do is not
+        // significant, and Solidity is not particularly well-suited to generate this behavior, resulting in a large
+        // amount of generated bytecode.
+
         if (msg.sender != address(this)) {
+            // We perform an external call to ourselves, forwarding the same calldata.
+
             // solhint-disable-next-line avoid-low-level-calls
             (bool success, ) = address(this).call(msg.data);
+
             // solhint-disable-next-line no-inline-assembly
             assembly {
                 // This call should always revert to decode the actual token deltas from the revert reason
                 switch success
                     case 0 {
-                        mstore(0, 0x20) // manually abi.encode the array of token deltas
-                        returndatacopy(0x20, 0, returndatasize()) // copy to 0x20 the array of token deltas
-                        return(0, add(returndatasize(), 0x20)) // return 1 word extra for the abi.encode
+                        // The returndata now contains the raw memory representation of an array: length + data. We need
+                        // to return an ABI-encoded representation of this array, which we manually create at address 0
+                        // in memory. We can safely overwrite whatever is stored there as we take full control of the
+                        // execution and then immediately return.
+
+                        // An ABI-encoded array contains an additional field when compared to its raw memory
+                        // representation: an offset to the location of the length. The offset itself is 32 bytes long,
+                        // so the smallest value we can use is 32 for the data to be located immediately after it.
+                        mstore(0, 32)
+
+                        // We nnow copy the raw memory array from returndata into memory. Since the offset takes up 32
+                        // bytes, we start copying at address 0x20.
+                        returndatacopy(0x20, 0, returndatasize())
+
+                        // We finally return the ABI-encoded array, which has a total length equal to that of the array
+                        // (returndata), plus the 32 bytes for the offset.
+                        return(0, add(returndatasize(), 32))
                     }
                     default {
+                        // This call should always revert, but we fail nonetheless if that didn't happen
                         invalid()
                     }
             }
         } else {
             int256[] memory deltas = _swapWithPools(swaps, tokens, funds, kind);
+
             // solhint-disable-next-line no-inline-assembly
             assembly {
-                let size := mul(mload(deltas), 0x20)
-                revert(deltas, add(size, 0x20))
+                // We will return a raw representation of the array in memory, which is composed of a 32 byte length,
+                // followed by the 32 byte int256 values. Because revert expects a size in bytes, we multiply the array
+                // length (stored at `deltas`) by 32.
+                let size := mul(mload(deltas), 32)
+
+                // When copying from `deltas` into returndata, we copy an additional 32 bytes to also return the array's
+                // length.
+                revert(deltas, add(size, 32))
             }
         }
     }
->>>>>>> 35444ca1
 }