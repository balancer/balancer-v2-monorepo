// SPDX-License-Identifier: GPL-3.0-or-later
// This program is free software: you can redistribute it and/or modify
// it under the terms of the GNU General Public License as published by
// the Free Software Foundation, either version 3 of the License, or
// (at your option) any later version.

// This program is distributed in the hope that it will be useful,
// but WITHOUT ANY WARRANTY; without even the implied warranty of
// MERCHANTABILITY or FITNESS FOR A PARTICULAR PURPOSE.  See the
// GNU General Public License for more details.

// You should have received a copy of the GNU General Public License
// along with this program.  If not, see <http://www.gnu.org/licenses/>.

pragma solidity ^0.7.1;
pragma experimental ABIEncoderV2;

import "hardhat/console.sol";

import "@openzeppelin/contracts/token/ERC20/IERC20.sol";
import "@openzeppelin/contracts/token/ERC20/SafeERC20.sol";
import "@openzeppelin/contracts/utils/EnumerableSet.sol";
import "../vendor/EnumerableMap.sol";
import "@openzeppelin/contracts/utils/SafeCast.sol";
import "@openzeppelin/contracts/utils/ReentrancyGuard.sol";
import "@openzeppelin/contracts/math/Math.sol";

import "./interfaces/IPoolQuoteStructs.sol";
import "./interfaces/IPoolQuote.sol";
import "./interfaces/IPoolQuoteSimplified.sol";
import "./balances/CashInvested.sol";

import "../math/FixedPoint.sol";
import "../validators/ISwapValidator.sol";

import "./PoolRegistry.sol";

abstract contract Swaps is ReentrancyGuard, PoolRegistry {
    using SafeERC20 for IERC20;
    using EnumerableSet for EnumerableSet.AddressSet;
    using EnumerableMap for EnumerableMap.IERC20ToBytes32Map;

    using CashInvested for bytes32;
    using FixedPoint for uint256;
    using FixedPoint for uint128;
    using SafeCast for uint256;
    using SafeCast for uint128;

    // This struct is identical in layout to SwapIn and SwapOut, except the 'amountIn/Out' field is named 'amount'.
    struct SwapInternal {
        bytes32 poolId;
        uint128 tokenInIndex;
        uint128 tokenOutIndex;
        uint128 amount;
        bytes userData;
    }

    function batchSwapGivenIn(
        ISwapValidator validator,
        bytes calldata validatorData,
        SwapIn[] memory swaps,
        IERC20[] calldata tokens,
        FundManagement calldata funds
    ) external override {
        int256[] memory tokenDeltas = _batchSwap(_toInternalSwap(swaps), tokens, funds, SwapKind.GIVEN_IN);
        if (address(validator) != address(0)) {
            validator.validate(SwapKind.GIVEN_IN, tokens, tokenDeltas, validatorData);
        }
    }

    function batchSwapGivenOut(
        ISwapValidator validator,
        bytes calldata validatorData,
        SwapOut[] memory swaps,
        IERC20[] calldata tokens,
        FundManagement calldata funds
    ) external override {
        int256[] memory tokenDeltas = _batchSwap(_toInternalSwap(swaps), tokens, funds, SwapKind.GIVEN_OUT);
        if (address(validator) != address(0)) {
            validator.validate(SwapKind.GIVEN_OUT, tokens, tokenDeltas, validatorData);
        }
    }

    // We use inline assembly to cast from the external struct types to the internal one. This doesn't trigger any
    // conversions or runtime analysis: it is just coercing the type system to reinterpret the data as another type.

    function _toInternalSwap(SwapIn[] memory swapsIn) private pure returns (SwapInternal[] memory swapsInternal) {
        // solhint-disable-next-line no-inline-assembly
        assembly {
            swapsInternal := swapsIn
        }
    }

    function _toInternalSwap(SwapOut[] memory swapsOut) private pure returns (SwapInternal[] memory swapsInternal) {
        // solhint-disable-next-line no-inline-assembly
        assembly {
            swapsInternal := swapsOut
        }
    }

    // This struct is identical in layout to QuoteRequestGivenIn and QuoteRequestGivenIn from IPoolQuoteStructs, except
    // the 'amountIn/Out' is named 'amount'.
    struct QuoteRequestInternal {
        IERC20 tokenIn;
        IERC20 tokenOut;
        uint128 amount;
        bytes32 poolId;
        address from;
        address to;
        bytes userData;
    }

    // We use inline assembly to cast from the internal struct type to the external ones, depending on the swap kind.
    // This doesn't trigger any conversions or runtime analysis: it is just coercing the type system to reinterpret the
    // data as another type.

    function _toQuoteGivenIn(QuoteRequestInternal memory requestInternal)
        private
        pure
        returns (IPoolQuoteStructs.QuoteRequestGivenIn memory requestGivenIn)
    {
        // solhint-disable-next-line no-inline-assembly
        assembly {
            requestGivenIn := requestInternal
        }
    }

    function _toQuoteGivenOut(QuoteRequestInternal memory requestInternal)
        private
        pure
        returns (IPoolQuoteStructs.QuoteRequestGivenOut memory requestGivenOut)
    {
        // solhint-disable-next-line no-inline-assembly
        assembly {
            requestGivenOut := requestInternal
        }
    }

    function _batchSwap(
        SwapInternal[] memory swaps,
        IERC20[] memory tokens,
        FundManagement memory funds,
        SwapKind kind
    ) private nonReentrant returns (int256[] memory) {
        //TODO: avoid reentrancy

        // Any net token amount going into the Vault will be taken from `funds.sender`, so they must have
        // approved the caller to use their funds.
        require(isAgentFor(funds.sender, msg.sender), "Caller is not an agent");

        int256[] memory tokenDeltas = _swapWithPools(swaps, tokens, funds, kind);

        // Step 4: Receive tokens due to the Vault, withdrawing missing amounts from User Balance
        // Step 5: Send tokens due to the recipient
        for (uint256 i = 0; i < tokens.length; ++i) {
            IERC20 token = tokens[i];

            if (tokenDeltas[i] > 0) {
                uint128 toReceive = uint128(tokenDeltas[i]);

                if (funds.withdrawFromUserBalance) {
                    uint128 toWithdraw = uint128(Math.min(_userTokenBalance[funds.sender][token], toReceive));

                    _userTokenBalance[funds.sender][token] -= toWithdraw;
                    toReceive -= toWithdraw;
                }

                token.safeTransferFrom(funds.sender, address(this), toReceive);
            } else {
                // Make delta positive
                uint128 toSend = uint128(-tokenDeltas[i]);

                if (funds.depositToUserBalance) {
                    // Deposit tokens to the recipient's User Balance - the Vault's balance doesn't change
                    _userTokenBalance[funds.recipient][token] = _userTokenBalance[funds.recipient][token].add128(
                        toSend
                    );
                } else {
                    // Actually transfer the tokens to the recipient
                    token.safeTransfer(funds.recipient, toSend);
                }
            }
        }

        return tokenDeltas;
    }

    // This struct helps implement the multihop logic: if the amount given is not provided for a swap, then the token
    // given must match the previous token quoted, and the previous amount quoted becomes the new amount given.
    // For swaps of kind given in, amount in and token in are given, while amount out and token out quoted.
    // For swaps of kind given out, amount out and token out are given, while amount in and token in quoted.
    struct LastSwapData {
        IERC20 tokenQuoted;
        uint128 amountQuoted;
    }

    function _tokenGiven(
        SwapKind kind,
        IERC20 tokenIn,
        IERC20 tokenOut
    ) private pure returns (IERC20) {
        return kind == SwapKind.GIVEN_IN ? tokenIn : tokenOut;
    }

    function _tokenQuoted(
        SwapKind kind,
        IERC20 tokenIn,
        IERC20 tokenOut
    ) private pure returns (IERC20) {
        return kind == SwapKind.GIVEN_IN ? tokenOut : tokenIn;
    }

    function _getAmounts(
        SwapKind kind,
        uint128 amountGiven,
        uint128 amountQuoted
    ) private pure returns (uint128 amountIn, uint128 amountOut) {
        if (kind == SwapKind.GIVEN_IN) {
            (amountIn, amountOut) = (amountGiven, amountQuoted);
        } else {
            (amountIn, amountOut) = (amountQuoted, amountGiven);
        }
    }

    function _swapWithPools(
        SwapInternal[] memory swaps,
        IERC20[] memory tokens,
        FundManagement memory funds,
        SwapKind kind
    ) private returns (int256[] memory tokenDeltas) {
        tokenDeltas = new int256[](tokens.length);

        LastSwapData memory previous;
        SwapInternal memory swap;

        // Steps 1, 2 & 3:
        //  - check swaps are valid
        //  - update pool balances
        //  - accumulate token diffs
        for (uint256 i = 0; i < swaps.length; ++i) {
            swap = swaps[i];

            (uint128 amountIn, uint128 amountOut) = _swapWithPool(
                tokens,
                swap,
                funds.sender,
                funds.recipient,
                previous,
                kind
            );

            // 3: Accumulate token diffs
            tokenDeltas[swap.tokenInIndex] += amountIn;
            tokenDeltas[swap.tokenOutIndex] -= amountOut;
        }

        return tokenDeltas;
    }

    function _swapWithPool(
        IERC20[] memory tokens,
        SwapInternal memory swap,
        address from,
        address to,
        LastSwapData memory previous,
        SwapKind kind
    ) private returns (uint128 amountIn, uint128 amountOut) {
        IERC20 tokenIn = tokens[swap.tokenInIndex];
        IERC20 tokenOut = tokens[swap.tokenOutIndex];
        require(tokenIn != tokenOut, "Swap for same token");

        uint128 amountGiven = swap.amount;
        if (amountGiven == 0) {
            require(previous.tokenQuoted != IERC20(0), "Unknown amount in on first swap");
            require(previous.tokenQuoted == _tokenGiven(kind, tokenIn, tokenOut), "Misconstructed multihop swap");

            amountGiven = previous.amountQuoted;
        }

        QuoteRequestInternal memory request = QuoteRequestInternal({
            tokenIn: tokenIn,
            tokenOut: tokenOut,
            amount: amountGiven,
            poolId: swap.poolId,
            from: from,
            to: to,
            userData: swap.userData
        });

        uint128 amountQuoted = _processQuoteRequest(request, kind);

        previous.tokenQuoted = _tokenQuoted(kind, tokenIn, tokenOut);
        previous.amountQuoted = amountQuoted;

        (amountIn, amountOut) = _getAmounts(kind, amountGiven, amountQuoted);
    }

    function _processQuoteRequest(QuoteRequestInternal memory request, SwapKind kind)
        private
        returns (uint128 amountQuoted)
    {
        (address pool, PoolOptimization optimization) = fromPoolId(request.poolId);

        if (optimization == PoolOptimization.SIMPLIFIED_QUOTE) {
            amountQuoted = _processSimplifiedQuotePoolQuoteRequest(request, IPoolQuoteSimplified(pool), kind);
        } else if (optimization == PoolOptimization.TWO_TOKEN) {
            amountQuoted = _processTwoTokenPoolQuoteRequest(request, IPoolQuoteSimplified(pool), kind);
        } else {
            amountQuoted = _processStandardPoolQuoteRequest(request, IPoolQuote(pool), kind);
        }
    }

    function _processTwoTokenPoolQuoteRequest(
        QuoteRequestInternal memory request,
        IPoolQuoteSimplified pool,
        SwapKind kind
    ) private returns (uint128 amountQuoted) {
        (
            bytes32 tokenABalance,
            bytes32 tokenBBalance,
            TwoTokenSharedBalances storage poolSharedBalances
        ) = _getTwoTokenPoolSharedBalances(request.poolId, request.tokenIn, request.tokenOut);

        bytes32 tokenInBalance;
        bytes32 tokenOutBalance;

        if (request.tokenIn < request.tokenOut) {
            // in is A, out is B
            tokenInBalance = tokenABalance;
            tokenOutBalance = tokenBBalance;
        } else {
            // in is B, out is A
            tokenOutBalance = tokenABalance;
            tokenInBalance = tokenBBalance;
        }

        require(tokenInBalance.total() > 0, "Token A not in pool");
        require(tokenOutBalance.total() > 0, "Token B not in pool");

        if (kind == SwapKind.GIVEN_IN) {
            uint128 amountOut = pool.quoteOutGivenIn(
                _toQuoteGivenIn(request),
                tokenInBalance.total(),
                tokenOutBalance.total()
            );

            tokenInBalance = tokenInBalance.increaseCash(request.amount);
            tokenOutBalance = tokenOutBalance.decreaseCash(amountOut);

            amountQuoted = amountOut;
        } else {
            uint128 amountIn = pool.quoteInGivenOut(
                _toQuoteGivenOut(request),
                tokenInBalance.total(),
                tokenOutBalance.total()
            );

            tokenInBalance = tokenInBalance.increaseCash(amountIn);
            tokenOutBalance = tokenOutBalance.decreaseCash(request.amount);

            amountQuoted = amountIn;
        }

        require(tokenOutBalance.total() > 0, "Fully draining token out");

        bytes32 newSharedCash;
        if (request.tokenIn < request.tokenOut) {
            // in is A, out is B
            newSharedCash = CashInvested.toSharedCash(tokenInBalance, tokenOutBalance);
        } else {
            // in is B, out is A
            newSharedCash = CashInvested.toSharedCash(tokenOutBalance, tokenInBalance);
        }

        poolSharedBalances.sharedCash = newSharedCash;
    }

    function _processSimplifiedQuotePoolQuoteRequest(
        QuoteRequestInternal memory request,
        IPoolQuoteSimplified pool,
        SwapKind kind
    ) private returns (uint128 amountQuoted) {
        bytes32 tokenInBalance = _simplifiedQuotePoolsBalances[request.poolId][request.tokenIn];
        require(tokenInBalance.total() > 0, "Token A not in pool");

        bytes32 tokenOutBalance = _simplifiedQuotePoolsBalances[request.poolId][request.tokenOut];
        require(tokenOutBalance.total() > 0, "Token B not in pool");

        if (kind == SwapKind.GIVEN_IN) {
            uint128 amountOut = pool.quoteOutGivenIn(
                _toQuoteGivenIn(request),
                tokenInBalance.total(),
                tokenOutBalance.total()
            );

            tokenInBalance = tokenInBalance.increaseCash(request.amount);
            tokenOutBalance = tokenOutBalance.decreaseCash(amountOut);

            amountQuoted = amountOut;
        } else {
            uint128 amountIn = pool.quoteInGivenOut(
                _toQuoteGivenOut(request),
                tokenInBalance.total(),
                tokenOutBalance.total()
            );

            tokenInBalance = tokenInBalance.increaseCash(amountIn);
            tokenOutBalance = tokenOutBalance.decreaseCash(request.amount);

            amountQuoted = amountIn;
        }

        require(tokenOutBalance.total() > 0, "Fully draining token out");
        _simplifiedQuotePoolsBalances[request.poolId][request.tokenIn] = tokenInBalance;
        _simplifiedQuotePoolsBalances[request.poolId][request.tokenOut] = tokenOutBalance;
    }

    function _processStandardPoolQuoteRequest(
        QuoteRequestInternal memory request,
        IPoolQuote pool,
        SwapKind kind
    ) private returns (uint128 amountQuoted) {
        bytes32 tokenInBalance;
        bytes32 tokenOutBalance;

        uint256 indexIn = _standardPoolsBalances[request.poolId].indexOf(request.tokenIn);
        uint256 indexOut = _standardPoolsBalances[request.poolId].indexOf(request.tokenOut);

        uint128[] memory currentBalances = new uint128[](_standardPoolsBalances[request.poolId].length());

        for (uint256 i = 0; i < currentBalances.length; i++) {
            bytes32 balance = _standardPoolsBalances[request.poolId].unchecked_valueAt(i);

            currentBalances[i] = balance.total();

            if (i == indexIn) {
                tokenInBalance = balance;
            } else if (i == indexOut) {
                tokenOutBalance = balance;
            }
        }

        if (kind == SwapKind.GIVEN_IN) {
            uint128 amountOut = pool.quoteOutGivenIn(_toQuoteGivenIn(request), currentBalances, indexIn, indexOut);

            amountQuoted = amountOut;
            tokenInBalance = tokenInBalance.increaseCash(request.amount);
            tokenOutBalance = tokenOutBalance.decreaseCash(amountOut);
        } else {
            uint128 amountIn = pool.quoteInGivenOut(_toQuoteGivenOut(request), currentBalances, indexIn, indexOut);

            amountQuoted = amountIn;
            tokenInBalance = tokenInBalance.increaseCash(amountIn);
            tokenOutBalance = tokenOutBalance.decreaseCash(request.amount);
        }

        require(tokenOutBalance.total() > 0, "Fully draining token out");

        _standardPoolsBalances[request.poolId].unchecked_setAt(indexIn, tokenInBalance);
        _standardPoolsBalances[request.poolId].unchecked_setAt(indexOut, tokenOutBalance);
    }

    //Pay swap protocol fees
    function paySwapProtocolFees(
        bytes32 poolId,
        IERC20[] calldata tokens,
        uint128[] calldata collectedFees
    ) external override withExistingPool(poolId) onlyPool(poolId) returns (uint128[] memory balances) {
        require(tokens.length == collectedFees.length, "Tokens and total collected fees length mismatch");

<<<<<<< HEAD
        uint128 swapFee = protocolSwapFee();
        (, StrategyType strategyType) = fromPoolId(poolId);

        if (strategyType == StrategyType.TWO_TOKEN) {
            require(tokens.length == 2, "ERR_TOKENS_LENGTH_MUST_BE_2");
=======
        (, PoolOptimization optimization) = fromPoolId(poolId);

        if (optimization == PoolOptimization.TWO_TOKEN) {
            require(tokens.length == 2, "Must interact with all tokens in two token pool");
>>>>>>> cc377d9d

            IERC20 tokenX = tokens[0];
            IERC20 tokenY = tokens[1];
            uint128 feeToCollectTokenX = collectedFees[0].mul128(swapFee);
            uint128 feeToCollectTokenY = collectedFees[1].mul128(swapFee);

            _decreaseTwoTokenPoolCash(poolId, tokenX, feeToCollectTokenX, tokenY, feeToCollectTokenY);
        } else {
<<<<<<< HEAD
            uint128[] memory feesToCollect = _collectFees(tokens, collectedFees, swapFee);
            if (strategyType == StrategyType.PAIR) {
                _decreasePairPoolCash(poolId, tokens, feesToCollect);
            } else {
                _decreaseTuplePoolCash(poolId, tokens, feesToCollect);
=======
            for (uint256 i = 0; i < tokens.length; ++i) {
                uint128 feeToCollect = collectedFees[i].mul128(protocolSwapFee());
                _collectedProtocolFees[tokens[i]] = _collectedProtocolFees[tokens[i]].add(feeToCollect);

                if (optimization == PoolOptimization.SIMPLIFIED_QUOTE) {
                    _decreaseSimplifiedQuotePoolCash(poolId, tokens[i], feeToCollect);
                } else {
                    _decreaseStandardPoolCash(poolId, tokens[i], feeToCollect);
                }
>>>>>>> cc377d9d
            }
        }

        balances = new uint128[](tokens.length);
        for (uint256 i = 0; i < tokens.length; ++i) {
            balances[i] = _getPoolTokenBalance(poolId, optimization, tokens[i]).total();
        }

        return balances;
    }

    function _collectFees(
        IERC20[] memory tokens,
        uint128[] memory collectedFees,
        uint128 swapFee
    ) private returns (uint128[] memory feesToCollect) {
        feesToCollect = new uint128[](tokens.length);
        for (uint256 i = 0; i < tokens.length; ++i) {
            IERC20 token = tokens[i];
            uint128 feeToCollect = collectedFees[i].mul128(swapFee);
            _collectedProtocolFees[token] = _collectedProtocolFees[token].add(feeToCollect);
            feesToCollect[i] = feeToCollect;
        }
    }

    function queryBatchSwapGivenIn(
        SwapIn[] memory swaps,
        IERC20[] calldata tokens,
        FundManagement calldata funds
    ) external override returns (int256[] memory) {
        return _callQueryBatchSwapHelper(_toInternalSwap(swaps), tokens, funds, SwapKind.GIVEN_IN);
    }

    function queryBatchSwapGivenOut(
        SwapOut[] memory swaps,
        IERC20[] calldata tokens,
        FundManagement calldata funds
    ) external override returns (int256[] memory) {
        return _callQueryBatchSwapHelper(_toInternalSwap(swaps), tokens, funds, SwapKind.GIVEN_OUT);
    }

    function _callQueryBatchSwapHelper(
        SwapInternal[] memory swaps,
        IERC20[] calldata tokens,
        FundManagement calldata funds,
        SwapKind kind
    ) private returns (int256[] memory tokenDeltas) {
        try this.queryBatchSwapHelper(swaps, tokens, funds, kind)  {
            assert(false);
        } catch Error(string memory reason) {
            tokenDeltas = abi.decode(bytes(reason), (int256[]));
        }
    }

    /**
     * @dev Despite this function being external, it can only be called by the Vault itself, and should not be
     * considered part of the Vault's external API.
     *
     * It executes the Pool interaction part of a batch swap, asking Pools for quotes and computing the Vault deltas,
     * but without performing any token transfers. It then reverts unconditionally, returning the Vault  deltas array as
     * the revert data.
     *
     * This enables an accurate implementation of queryBatchSwapGivenIn and queryBatchSwapGivenOut, since the array
     * 'returned' by this function is the result of the exact same computation a swap would perform, including Pool
     * calls.
     */
    function queryBatchSwapHelper(
        SwapInternal[] memory swaps,
        IERC20[] calldata tokens,
        FundManagement calldata funds,
        SwapKind kind
    ) external {
        require(msg.sender == address(this), "Caller is not the Vault");
        int256[] memory tokenDeltas = _swapWithPools(swaps, tokens, funds, kind);
        revert(string(abi.encode(tokenDeltas)));
    }
}<|MERGE_RESOLUTION|>--- conflicted
+++ resolved
@@ -468,18 +468,11 @@
     ) external override withExistingPool(poolId) onlyPool(poolId) returns (uint128[] memory balances) {
         require(tokens.length == collectedFees.length, "Tokens and total collected fees length mismatch");
 
-<<<<<<< HEAD
         uint128 swapFee = protocolSwapFee();
-        (, StrategyType strategyType) = fromPoolId(poolId);
-
-        if (strategyType == StrategyType.TWO_TOKEN) {
+        (, PoolOptimization optimization) = fromPoolId(poolId);
+
+        if (optimization == PoolOptimization.TWO_TOKEN) {
             require(tokens.length == 2, "ERR_TOKENS_LENGTH_MUST_BE_2");
-=======
-        (, PoolOptimization optimization) = fromPoolId(poolId);
-
-        if (optimization == PoolOptimization.TWO_TOKEN) {
-            require(tokens.length == 2, "Must interact with all tokens in two token pool");
->>>>>>> cc377d9d
 
             IERC20 tokenX = tokens[0];
             IERC20 tokenY = tokens[1];
@@ -488,23 +481,11 @@
 
             _decreaseTwoTokenPoolCash(poolId, tokenX, feeToCollectTokenX, tokenY, feeToCollectTokenY);
         } else {
-<<<<<<< HEAD
             uint128[] memory feesToCollect = _collectFees(tokens, collectedFees, swapFee);
-            if (strategyType == StrategyType.PAIR) {
-                _decreasePairPoolCash(poolId, tokens, feesToCollect);
+            if (optimization == PoolOptimization.SIMPLIFIED_QUOTE) {
+                _decreaseSimplifiedQuotePoolCash(poolId, tokens, feesToCollect);
             } else {
-                _decreaseTuplePoolCash(poolId, tokens, feesToCollect);
-=======
-            for (uint256 i = 0; i < tokens.length; ++i) {
-                uint128 feeToCollect = collectedFees[i].mul128(protocolSwapFee());
-                _collectedProtocolFees[tokens[i]] = _collectedProtocolFees[tokens[i]].add(feeToCollect);
-
-                if (optimization == PoolOptimization.SIMPLIFIED_QUOTE) {
-                    _decreaseSimplifiedQuotePoolCash(poolId, tokens[i], feeToCollect);
-                } else {
-                    _decreaseStandardPoolCash(poolId, tokens[i], feeToCollect);
-                }
->>>>>>> cc377d9d
+                _decreaseStandardPoolCash(poolId, tokens, feesToCollect);
             }
         }
 
