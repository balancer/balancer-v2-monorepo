// SPDX-License-Identifier: GPL-3.0-or-later
// This program is free software: you can redistribute it and/or modify
// it under the terms of the GNU General Public License as published by
// the Free Software Foundation, either version 3 of the License, or
// (at your option) any later version.

// This program is distributed in the hope that it will be useful,
// but WITHOUT ANY WARRANTY; without even the implied warranty of
// MERCHANTABILITY or FITNESS FOR A PARTICULAR PURPOSE.  See the
// GNU General Public License for more details.

// You should have received a copy of the GNU General Public License
// along with this program.  If not, see <http://www.gnu.org/licenses/>.

pragma solidity ^0.7.0;
pragma experimental ABIEncoderV2;

import "@openzeppelin/contracts/token/ERC20/IERC20.sol";
import "@openzeppelin/contracts/token/ERC20/SafeERC20.sol";
import "@openzeppelin/contracts/utils/EnumerableSet.sol";

import "../lib/math/Math.sol";
import "../lib/helpers/EnumerableMap.sol";
import "../lib/helpers/InputHelpers.sol";
import "../lib/helpers/ReentrancyGuard.sol";

import "./PoolRegistry.sol";
import "./interfaces/IPoolSwapStructs.sol";
import "./interfaces/IGeneralPool.sol";
import "./interfaces/IMinimalSwapInfoPool.sol";
import "./balances/BalanceAllocation.sol";

abstract contract Swaps is ReentrancyGuard, PoolRegistry {
    using SafeERC20 for IERC20;
    using EnumerableSet for EnumerableSet.AddressSet;
    using EnumerableMap for EnumerableMap.IERC20ToBytes32Map;

    using Math for int256;
    using Math for uint256;
    using SafeCast for uint256;
    using BalanceAllocation for bytes32;

    // Despite the external API having two separate functions for given in and given out, internally they are handled
    // together to avoid unnecessary code duplication. This enum indicates which kind of swap we're processing.

    // We use inline assembly to convert arrays of different struct types that have the same underlying data
    // representation. This doesn't trigger any actual conversions or runtime analysis: it is just coercing the type
    // system to reinterpret the data as another type.

    /**
     * @dev Converts an array of `SwapIn` into an array of `SwapRequest`, with no runtime cost.
     */
    function _toInternalSwap(SwapIn[] memory swapsIn) private pure returns (SwapRequest[] memory internalSwapRequests) {
        // solhint-disable-next-line no-inline-assembly
        assembly {
            internalSwapRequests := swapsIn
        }
    }

    /**
     * @dev Converts an array of `SwapOut` into an array of `InternalSwap`, with no runtime cost.
     */
    function _toInternalSwap(SwapOut[] memory swapsOut)
        private
        pure
        returns (SwapRequest[] memory internalSwapRequests)
    {
        // solhint-disable-next-line no-inline-assembly
        assembly {
            internalSwapRequests := swapsOut
        }
    }

    // This struct is identical in layout to SwapRequestGivenIn and SwapRequestGivenOut from IPoolSwapStructs, except
    // the 'amountIn/Out' is named 'amount'.
    struct InternalSwapRequest {
        IERC20 tokenIn;
        IERC20 tokenOut;
        uint256 amount;
        bytes32 poolId;
        uint256 latestBlockNumberUsed;
        address from;
        address to;
        bytes userData;
    }

    /**
     * @dev Converts an InternalSwapRequest into a SwapRequestGivenIn, with no runtime cost.
     */
    function _toSwapRequestGivenIn(InternalSwapRequest memory internalSwapRequest)
        private
        pure
        returns (IPoolSwapStructs.SwapRequestGivenIn memory swapRequestGivenIn)
    {
        // solhint-disable-next-line no-inline-assembly
        assembly {
            swapRequestGivenIn := internalSwapRequest
        }
    }

    /**
     * @dev Converts an InternalSwapRequest into a SwapRequestGivenOut, with no runtime cost.
     */
    function _toSwapRequestGivenOut(InternalSwapRequest memory internalSwapRequest)
        private
        pure
        returns (IPoolSwapStructs.SwapRequestGivenOut memory swapRequestGivenOut)
    {
        // solhint-disable-next-line no-inline-assembly
        assembly {
            swapRequestGivenOut := internalSwapRequest
        }
    }

    function batchSwapGivenIn(
        SwapIn[] memory swaps,
        IAsset[] memory assets,
        FundManagement memory funds,
        int256[] memory limits,
        uint256 deadline
    ) external payable override nonReentrant noEmergencyPeriod authenticateFor(funds.sender) returns (int256[] memory) {
        return _batchSwap(_toInternalSwap(swaps), assets, funds, limits, deadline, SwapKind.GIVEN_IN);
    }

    function batchSwapGivenOut(
        SwapOut[] memory swaps,
        IAsset[] memory assets,
        FundManagement memory funds,
        int256[] memory limits,
        uint256 deadline
    ) external payable override nonReentrant noEmergencyPeriod authenticateFor(funds.sender) returns (int256[] memory) {
        return _batchSwap(_toInternalSwap(swaps), assets, funds, limits, deadline, SwapKind.GIVEN_OUT);
    }

    /**
     * @dev Implements both `batchSwapGivenIn` and `batchSwapGivenIn`, depending on the `kind` value.
     */
    function _batchSwap(
        SwapRequest[] memory swaps,
        IAsset[] memory assets,
        FundManagement memory funds,
        int256[] memory limits,
        uint256 deadline,
        SwapKind kind
    ) private returns (int256[] memory assetDeltas) {
        // The deadline is timestamp-based: it should not be relied upon for sub-minute accuracy.
        // solhint-disable-next-line not-rely-on-time
        require(block.timestamp <= deadline, "SWAP_DEADLINE");

        InputHelpers.ensureInputLengthMatch(assets.length, limits.length);

        // Perform the swaps, updating the Pool token balances and computing the net Vault asset deltas.
        assetDeltas = _swapWithPools(swaps, assets, funds, kind);

        // Process asset deltas, by either transferring tokens from the sender (for positive deltas) or to the recipient
        // (for negative deltas).

        bool ethAssetSeen = false;
        uint256 wrappedETH = 0;

        for (uint256 i = 0; i < assets.length; ++i) {
            IAsset asset = assets[i];
            int256 delta = assetDeltas[i];

            require(delta <= limits[i], "SWAP_LIMIT");

            bool isETH = _isETH(asset);
            if (isETH) {
                ethAssetSeen = true;
            }

            if (delta > 0) {
                uint256 toReceive = uint256(delta);
                _receiveAsset(asset, toReceive, funds.sender, funds.fromInternalBalance);

                if (isETH) {
                    wrappedETH = wrappedETH.add(toReceive);
                }
            } else if (delta < 0) {
                uint256 toSend = uint256(-delta);

<<<<<<< HEAD
                // Withdrawal fees are not charged when sending funds as part of a swap.
                // Deposits to Internal Balance are also exempt from this fee during the current block.
                _sendAsset(asset, toSend, funds.recipient, funds.toInternalBalance, false);
=======
                // Withdraw fees are not charged when sending funds as part of a swap.
                // Deposits to Internal Balance are also exempt of this fee during the current block.
                _sendAsset(asset, toSend, funds.recipient, funds.toInternalBalance, true);
>>>>>>> ff69bc5d
            }
        }

        // We prevent user error by reverting if ETH was sent but not referenced by any asset.
        _ensureNoUnallocatedETH(ethAssetSeen);

        // By returning the excess ETH, we also check that at least wrappedETH has been received.
        _returnExcessEthToCaller(wrappedETH);
    }

    // For `_swapWithPools` to handle both given in and given out swaps, it internally tracks the 'given' amount
    // (supplied by the caller), and the 'calculated' one (returned by the Pool in response to the swap request).

    /**
     * @dev Given the two swap tokens and the swap kind, returns which one is the 'given' token (the one for which the
     * amount is supplied by the caller).
     */
    function _tokenGiven(
        SwapKind kind,
        IERC20 tokenIn,
        IERC20 tokenOut
    ) private pure returns (IERC20) {
        return kind == SwapKind.GIVEN_IN ? tokenIn : tokenOut;
    }

    /**
     * @dev Given the two swap tokens and the swap kind, returns which one is the 'calculated' token (the one for
     * which the amount is calculated by the Pool).
     */
    function _tokenCalculated(
        SwapKind kind,
        IERC20 tokenIn,
        IERC20 tokenOut
    ) private pure returns (IERC20) {
        return kind == SwapKind.GIVEN_IN ? tokenOut : tokenIn;
    }

    /**
     * @dev Returns an ordered pair (amountIn, amountOut) given the amounts given and calculated and the swap kind.
     */
    function _getAmounts(
        SwapKind kind,
        uint256 amountGiven,
        uint256 amountCalculated
    ) private pure returns (uint256 amountIn, uint256 amountOut) {
        if (kind == SwapKind.GIVEN_IN) {
            (amountIn, amountOut) = (amountGiven, amountCalculated);
        } else {
            (amountIn, amountOut) = (amountCalculated, amountGiven);
        }
    }

    // This struct helps implement the multihop logic: if the amount given is not provided for a swap, then the given
    // token must match the previous calculated token, and the previous calculated amount becomes the new given amount.
    // For swaps of kind given in, amount in and token in are given, while amount out and token out are calculated.
    // For swaps of kind given out, amount out and token out are given, while amount in and token in are calculated.
    struct LastSwapData {
        IERC20 tokenCalculated;
        uint256 amountCalculated;
    }

    /**
     * @dev Performs all `swaps`, calling swap hooks on the Pool contracts and updating their balances. Does not cause
     * any transfer of tokens - instead it returns the net Vault token deltas: positive if the Vault should receive
     * tokens, and negative if it should send them.
     */
    function _swapWithPools(
        SwapRequest[] memory swaps,
        IAsset[] memory assets,
        FundManagement memory funds,
        SwapKind kind
    ) private returns (int256[] memory assetDeltas) {
        assetDeltas = new int256[](assets.length);

        // Passed to _swapWithPool, which stores data about the previous swap here to implement multihop logic across
        // swaps.
        LastSwapData memory previous;

        // This variable could be declared inside the loop, but that causes the compiler to allocate memory on each loop
        // iteration, increasing gas costs.
        SwapRequest memory swap;
        for (uint256 i = 0; i < swaps.length; ++i) {
            swap = swaps[i];
            _ensureRegisteredPool(swap.poolId);
            require(swap.tokenInIndex < assets.length && swap.tokenOutIndex < assets.length, "OUT_OF_BOUNDS");

            IERC20 tokenIn = _translateToIERC20(assets[swap.tokenInIndex]);
            IERC20 tokenOut = _translateToIERC20(assets[swap.tokenOutIndex]);
            require(tokenIn != tokenOut, "CANNOT_SWAP_SAME_TOKEN");

            // Sentinel value for multihop logic
            if (swap.amount == 0) {
                // When the amount given is zero, we use the calculated amount for the previous swap, as long as the
                // current swap's given token is the previous calculated token. This makes it possible to e.g. swap a
                // given amount of token A for token B, and then use the resulting token B amount to swap for token C.
                if (swaps.length > 1) {
                    bool usingPreviousToken = previous.tokenCalculated == _tokenGiven(kind, tokenIn, tokenOut);
                    require(usingPreviousToken, "MALCONSTRUCTED_MULTIHOP_SWAP");
                    swap.amount = previous.amountCalculated;
                } else {
                    revert("UNKNOWN_AMOUNT_IN_FIRST_SWAP");
                }
            }

            (uint256 amountIn, uint256 amountOut) = _swapWithPool(
                tokenIn,
                tokenOut,
                swap,
                funds.sender,
                funds.recipient,
                previous,
                kind
            );

            // Accumulate Vault deltas across swaps
            assetDeltas[swap.tokenInIndex] = assetDeltas[swap.tokenInIndex].add(amountIn.toInt256());
            assetDeltas[swap.tokenOutIndex] = assetDeltas[swap.tokenOutIndex].sub(amountOut.toInt256());

            emit Swap(swap.poolId, tokenIn, tokenOut, amountIn, amountOut);
        }
    }

    /**
     * @dev Performs `swap`, calling the Pool's contract hook and updating the Pool balance. Returns a pair with the
     * amount of tokens going into and out of the Vault as a result of this swap.
     *
     * This function expects to be called with the `previous` swap struct, which will be updated internally to
     * implement multihop logic.
     */
    function _swapWithPool(
        IERC20 tokenIn,
        IERC20 tokenOut,
        SwapRequest memory swap,
        address from,
        address to,
        LastSwapData memory previous,
        SwapKind kind
    ) private returns (uint256 amountIn, uint256 amountOut) {
        InternalSwapRequest memory request = InternalSwapRequest({
            tokenIn: tokenIn,
            tokenOut: tokenOut,
            amount: swap.amount,
            poolId: swap.poolId,
            latestBlockNumberUsed: 0, // will be updated later on based on the pool specialization
            from: from,
            to: to,
            userData: swap.userData
        });

        // Get the calculated amount from the Pool and update its balances
        uint256 amountCalculated = _processSwapRequest(request, kind);

        // Store swap information for next swap
        previous.tokenCalculated = _tokenCalculated(kind, tokenIn, tokenOut);
        previous.amountCalculated = amountCalculated;

        (amountIn, amountOut) = _getAmounts(kind, swap.amount, amountCalculated);
    }

    /**
     * @dev Calls the swap hook on the Pool and updates its balances as a result of the swap being executed. The
     * interface used for the call will depend on the Pool's specialization setting.
     *
     * Returns the token amount calculated by the Pool.
     */
    function _processSwapRequest(InternalSwapRequest memory request, SwapKind kind) private returns (uint256) {
        address pool = _getPoolAddress(request.poolId);
        PoolSpecialization specialization = _getPoolSpecialization(request.poolId);

        if (specialization == PoolSpecialization.MINIMAL_SWAP_INFO) {
            return _processMinimalSwapInfoPoolSwapRequest(request, IMinimalSwapInfoPool(pool), kind);
        } else if (specialization == PoolSpecialization.TWO_TOKEN) {
            return _processTwoTokenPoolSwapRequest(request, IMinimalSwapInfoPool(pool), kind);
        } else {
            return _processGeneralPoolSwapRequest(request, IGeneralPool(pool), kind);
        }
    }

    function _processTwoTokenPoolSwapRequest(
        InternalSwapRequest memory request,
        IMinimalSwapInfoPool pool,
        SwapKind kind
    ) private returns (uint256 amountCalculated) {
        // For gas efficiency reasons, this function uses low-level knowledge of how Two Token Pool balances are
        // stored internally, instead of using getters and setters for all operations.

        (
            bytes32 tokenABalance,
            bytes32 tokenBBalance,
            TwoTokenPoolBalances storage poolBalances
        ) = _getTwoTokenPoolSharedBalances(request.poolId, request.tokenIn, request.tokenOut);

        // We have the two Pool balances, but we don't know which one is the token in and which one is the token out.
        bytes32 tokenInBalance;
        bytes32 tokenOutBalance;

        // In Two Token Pools, token A has a smaller address than token B
        if (request.tokenIn < request.tokenOut) {
            // in is A, out is B
            tokenInBalance = tokenABalance;
            tokenOutBalance = tokenBBalance;
        } else {
            // in is B, out is A
            tokenOutBalance = tokenABalance;
            tokenInBalance = tokenBBalance;
        }

        // Perform the swap request and compute the new balances for token in and token out after the swap
        (tokenInBalance, tokenOutBalance, amountCalculated) = _callMinimalSwapInfoPoolOnSwapHook(
            request,
            pool,
            kind,
            tokenInBalance,
            tokenOutBalance
        );

        // We check the token ordering again to create the new shared cash packed struct
        poolBalances.sharedCash = request.tokenIn < request.tokenOut
            ? BalanceAllocation.toSharedCash(tokenInBalance, tokenOutBalance) // in is A, out is B
            : BalanceAllocation.toSharedCash(tokenOutBalance, tokenInBalance); // in is B, out is A
    }

    function _processMinimalSwapInfoPoolSwapRequest(
        InternalSwapRequest memory request,
        IMinimalSwapInfoPool pool,
        SwapKind kind
    ) private returns (uint256 amountCalculated) {
        bytes32 tokenInBalance = _getMinimalSwapInfoPoolBalance(request.poolId, request.tokenIn);
        bytes32 tokenOutBalance = _getMinimalSwapInfoPoolBalance(request.poolId, request.tokenOut);

        // Perform the swap request and compute the new balances for token in and token out after the swap
        (tokenInBalance, tokenOutBalance, amountCalculated) = _callMinimalSwapInfoPoolOnSwapHook(
            request,
            pool,
            kind,
            tokenInBalance,
            tokenOutBalance
        );

        _minimalSwapInfoPoolsBalances[request.poolId][request.tokenIn] = tokenInBalance;
        _minimalSwapInfoPoolsBalances[request.poolId][request.tokenOut] = tokenOutBalance;
    }

    /**
     * @dev Calls the onSwap hook for a Pool that implements IMinimalSwapInfoPool, which are both minimal swap info
     * pools and two token pools.
     */
    function _callMinimalSwapInfoPoolOnSwapHook(
        InternalSwapRequest memory request,
        IMinimalSwapInfoPool pool,
        SwapKind kind,
        bytes32 tokenInBalance,
        bytes32 tokenOutBalance
    )
        internal
        returns (
            bytes32 newTokenInBalance,
            bytes32 newTokenOutBalance,
            uint256 amountCalculated
        )
    {
        uint256 tokenInTotal = tokenInBalance.total();
        uint256 tokenOutTotal = tokenOutBalance.total();
        request.latestBlockNumberUsed = Math.max(tokenInBalance.blockNumber(), tokenOutBalance.blockNumber());

        // Perform the swap request callback and compute the new balances for token in and token out after the swap
        if (kind == SwapKind.GIVEN_IN) {
            IPoolSwapStructs.SwapRequestGivenIn memory swapIn = _toSwapRequestGivenIn(request);
            uint256 amountOut = pool.onSwapGivenIn(swapIn, tokenInTotal, tokenOutTotal);

            newTokenInBalance = tokenInBalance.increaseCash(request.amount);
            newTokenOutBalance = tokenOutBalance.decreaseCash(amountOut);
            amountCalculated = amountOut;
        } else {
            IPoolSwapStructs.SwapRequestGivenOut memory swapOut = _toSwapRequestGivenOut(request);
            uint256 amountIn = pool.onSwapGivenOut(swapOut, tokenInTotal, tokenOutTotal);

            newTokenInBalance = tokenInBalance.increaseCash(amountIn);
            newTokenOutBalance = tokenOutBalance.decreaseCash(request.amount);
            amountCalculated = amountIn;
        }
    }

    function _processGeneralPoolSwapRequest(
        InternalSwapRequest memory request,
        IGeneralPool pool,
        SwapKind kind
    ) private returns (uint256 amountCalculated) {
        bytes32 tokenInBalance;
        bytes32 tokenOutBalance;

        EnumerableMap.IERC20ToBytes32Map storage poolBalances = _generalPoolsBalances[request.poolId];
        uint256 indexIn = poolBalances.indexOf(request.tokenIn, "TOKEN_NOT_REGISTERED");
        uint256 indexOut = poolBalances.indexOf(request.tokenOut, "TOKEN_NOT_REGISTERED");

        uint256 tokenAmount = poolBalances.length();
        uint256[] memory currentBalances = new uint256[](tokenAmount);

        for (uint256 i = 0; i < tokenAmount; i++) {
            // Because the iteration is bounded by `tokenAmount` and no tokens are registered or deregistered here, we
            // can use `unchecked_valueAt` as we know `i` is a valid token index, saving storage reads.
            bytes32 balance = poolBalances.unchecked_valueAt(i);

            currentBalances[i] = balance.total();
            request.latestBlockNumberUsed = Math.max(request.latestBlockNumberUsed, balance.blockNumber());

            if (i == indexIn) {
                tokenInBalance = balance;
            } else if (i == indexOut) {
                tokenOutBalance = balance;
            }
        }

        // Perform the swap request callback and compute the new balances for token in and token out after the swap
        if (kind == SwapKind.GIVEN_IN) {
            IPoolSwapStructs.SwapRequestGivenIn memory swapRequestIn = _toSwapRequestGivenIn(request);
            uint256 amountOut = pool.onSwapGivenIn(swapRequestIn, currentBalances, indexIn, indexOut);

            amountCalculated = amountOut;
            tokenInBalance = tokenInBalance.increaseCash(request.amount);
            tokenOutBalance = tokenOutBalance.decreaseCash(amountOut);
        } else {
            IPoolSwapStructs.SwapRequestGivenOut memory swapRequestOut = _toSwapRequestGivenOut(request);
            uint256 amountIn = pool.onSwapGivenOut(swapRequestOut, currentBalances, indexIn, indexOut);

            amountCalculated = amountIn;
            tokenInBalance = tokenInBalance.increaseCash(amountIn);
            tokenOutBalance = tokenOutBalance.decreaseCash(request.amount);
        }

        // Because no tokens were registered or deregistered between now and when we retrieved the indexes for
        // token in and token out, we can use `unchecked_setAt`, saving storage reads.
        poolBalances.unchecked_setAt(indexIn, tokenInBalance);
        poolBalances.unchecked_setAt(indexOut, tokenOutBalance);
    }

    // This function is not marked as `nonReentrant` because the underlying mechanism relies on reentrancy
    function queryBatchSwap(
        SwapKind kind,
        SwapRequest[] memory swaps,
        IAsset[] memory assets,
        FundManagement memory funds
    ) external override returns (int256[] memory) {
        // In order to accurately 'simulate' swaps, this function actually does perform the swaps, including calling the
        // Pool hooks and updating balances in storage. However, once it computes the final Vault Deltas, it
        // reverts unconditionally, returning this array as the revert data.
        //
        // By wrapping this reverting call, we can decode the deltas 'returned' and return them as a normal Solidity
        // function would. The only caveat is the function becomes non-view, but off-chain clients can still call it
        // via eth_call to get the expected result.
        //
        // This technique was inspired by the work from the Gnosis team in the Gnosis Safe contract:
        // https://github.com/gnosis/safe-contracts/blob/v1.2.0/contracts/GnosisSafe.sol#L265
        //
        // Most of this function is implemented using inline assembly, as the actual work it needs to do is not
        // significant, and Solidity is not particularly well-suited to generate this behavior, resulting in a large
        // amount of generated bytecode.

        if (msg.sender != address(this)) {
            // We perform an external call to ourselves, forwarding the same calldata. In this call, the else clause of
            // the preceding if statement will be executed instead.

            // solhint-disable-next-line avoid-low-level-calls
            (bool success, ) = address(this).call(msg.data);

            // solhint-disable-next-line no-inline-assembly
            assembly {
                // This call should always revert to decode the actual token deltas from the revert reason
                switch success
                    case 0 {
                        // Note we are manually writing the memory slot 0. We can safely overwrite whatever is
                        // stored there as we take full control of the execution and then immediately return.

                        // We copy the first 4 bytes to check if it matches with the expected signature, otherwise
                        // there was another revert reason and we should forward it.
                        returndatacopy(0, 0, 0x04)
                        let error := and(mload(0), 0xffffffff00000000000000000000000000000000000000000000000000000000)

                        // If the first 4 bytes don't match with the expected signature, we forward the revert reason.
                        if eq(eq(error, 0xfa61cc1200000000000000000000000000000000000000000000000000000000), 0) {
                            returndatacopy(0, 0, returndatasize())
                            revert(0, returndatasize())
                        }

                        // The returndata contains the signature, followed by the raw memory representation of an array:
                        // length + data. We need to return an ABI-encoded representation of this array.
                        // An ABI-encoded array contains an additional field when compared to its raw memory
                        // representation: an offset to the location of the length. The offset itself is 32 bytes long,
                        // so the smallest value we  can use is 32 for the data to be located immediately after it.
                        mstore(0, 32)

                        // We now copy the raw memory array from returndata into memory. Since the offset takes up 32
                        // bytes, we start copying at address 0x20. We also get rid of the error signature, which takes
                        // the first four bytes of returndata.
                        let size := sub(returndatasize(), 0x04)
                        returndatacopy(0x20, 0x04, size)

                        // We finally return the ABI-encoded array, which has a total length equal to that of the array
                        // (returndata), plus the 32 bytes for the offset.
                        return(0, add(size, 32))
                    }
                    default {
                        // This call should always revert, but we fail nonetheless if that didn't happen
                        invalid()
                    }
            }
        } else {
            int256[] memory deltas = _swapWithPools(swaps, assets, funds, kind);

            // solhint-disable-next-line no-inline-assembly
            assembly {
                // We will return a raw representation of the array in memory, which is composed of a 32 byte length,
                // followed by the 32 byte int256 values. Because revert expects a size in bytes, we multiply the array
                // length (stored at `deltas`) by 32.
                let size := mul(mload(deltas), 32)

                // We send one extra value for the error signature "QueryError(int256[])" which is 0xfa61cc12.
                // We store it in the previous slot to the `deltas` array. We know there will be at least one available
                // slot due to how the memory scratch space works.
                // We can safely overwrite whatever is stored in this slot as we will revert immediately after that.
                mstore(sub(deltas, 0x20), 0x00000000000000000000000000000000000000000000000000000000fa61cc12)
                let start := sub(deltas, 0x04)

                // When copying from `deltas` into returndata, we copy an additional 36 bytes to also return the array's
                // length and the error signature.
                revert(start, add(size, 36))
            }
        }
    }
}<|MERGE_RESOLUTION|>--- conflicted
+++ resolved
@@ -179,15 +179,9 @@
             } else if (delta < 0) {
                 uint256 toSend = uint256(-delta);
 
-<<<<<<< HEAD
-                // Withdrawal fees are not charged when sending funds as part of a swap.
+                // Withdraw fees are not charged when sending funds as part of a swap.
                 // Deposits to Internal Balance are also exempt from this fee during the current block.
-                _sendAsset(asset, toSend, funds.recipient, funds.toInternalBalance, false);
-=======
-                // Withdraw fees are not charged when sending funds as part of a swap.
-                // Deposits to Internal Balance are also exempt of this fee during the current block.
                 _sendAsset(asset, toSend, funds.recipient, funds.toInternalBalance, true);
->>>>>>> ff69bc5d
             }
         }
 
