// SPDX-License-Identifier: GPL-3.0-or-later
// This program is free software: you can redistribute it and/or modify
// it under the terms of the GNU General Public License as published by
// the Free Software Foundation, either version 3 of the License, or
// (at your option) any later version.

// This program is distributed in the hope that it will be useful,
// but WITHOUT ANY WARRANTY; without even the implied warranty of
// MERCHANTABILITY or FITNESS FOR A PARTICULAR PURPOSE.  See the
// GNU General Public License for more details.

// You should have received a copy of the GNU General Public License
// along with this program.  If not, see <http://www.gnu.org/licenses/>.

pragma solidity ^0.7.1;
pragma experimental ABIEncoderV2;

import "@openzeppelin/contracts/token/ERC20/IERC20.sol";
import "@openzeppelin/contracts/token/ERC20/SafeERC20.sol";
import "@openzeppelin/contracts/utils/EnumerableSet.sol";

import "../lib/math/Math.sol";
import "../lib/helpers/EnumerableMap.sol";
import "../lib/helpers/ReentrancyGuard.sol";

import "./PoolRegistry.sol";
import "./interfaces/IPoolSwapStructs.sol";
import "./interfaces/IGeneralPool.sol";
import "./interfaces/IMinimalSwapInfoPool.sol";
import "./interfaces/ISwapValidator.sol";
import "./balances/BalanceAllocation.sol";

abstract contract Swaps is ReentrancyGuard, PoolRegistry {
    using SafeERC20 for IERC20;
    using EnumerableSet for EnumerableSet.AddressSet;
    using EnumerableMap for EnumerableMap.IERC20ToBytes32Map;

    using Math for int256;
    using SafeCast for uint256;
    using BalanceAllocation for bytes32;

    // Despite the external API having two separate functions for given in and given out, internally their are handled
    // together to avoid unnecessary code duplication. This enum indicates which kind of swap we're processing.
    enum SwapKind { GIVEN_IN, GIVEN_OUT }

    // This struct is identical in layout to SwapIn and SwapOut, except the 'amountIn/Out' field is named 'amount'.
    struct InternalSwap {
        bytes32 poolId;
        uint256 tokenInIndex;
        uint256 tokenOutIndex;
        uint256 amount;
        bytes userData;
    }

    event Swap(
        bytes32 indexed poolId,
        IERC20 indexed tokenIn,
        IERC20 indexed tokenOut,
        uint256 tokensIn,
        uint256 tokensOut
    );

    // This function is not marked non-reentrant to allow the validator to perform any subsequent calls it may need, but
    // the actual swap is reentrancy-protected by _batchSwap being non-reentrant.

    function batchSwapGivenIn(
        ISwapValidator validator,
        bytes calldata validatorData,
        SwapIn[] memory swaps,
        IERC20[] calldata tokens,
        FundManagement calldata funds
    ) external override returns (int256[] memory) {
        int256[] memory tokenDeltas = _batchSwap(_toInternalSwap(swaps), tokens, funds, SwapKind.GIVEN_IN);

        if (address(validator) != address(0)) {
            validator.validate(tokens, tokenDeltas, validatorData);
        }

        return tokenDeltas;
    }

    // This function is not marked non-reentrant to allow the validator to perform any subsequent calls it may need, but
    // the actual swap is reentrancy-protected by _batchSwap being non-reentrant.
    function batchSwapGivenOut(
        ISwapValidator validator,
        bytes calldata validatorData,
        SwapOut[] memory swaps,
        IERC20[] calldata tokens,
        FundManagement calldata funds
    ) external override returns (int256[] memory) {
        int256[] memory tokenDeltas = _batchSwap(_toInternalSwap(swaps), tokens, funds, SwapKind.GIVEN_OUT);

        if (address(validator) != address(0)) {
            validator.validate(tokens, tokenDeltas, validatorData);
        }

        return tokenDeltas;
    }

    // We use inline assembly to cast from the external struct types to the internal one. This doesn't trigger any
    // conversions or runtime analysis: it is just coercing the type system to reinterpret the data as another type.

    function _toInternalSwap(SwapIn[] memory swapsIn)
        private
        pure
        returns (InternalSwap[] memory internalSwapRequests)
    {
        // solhint-disable-next-line no-inline-assembly
        assembly {
            internalSwapRequests := swapsIn
        }
    }

    function _toInternalSwap(SwapOut[] memory swapsOut)
        private
        pure
        returns (InternalSwap[] memory internalSwapRequests)
    {
        // solhint-disable-next-line no-inline-assembly
        assembly {
            internalSwapRequests := swapsOut
        }
    }

    // This struct is identical in layout to SwapRequestGivenIn and SwapRequestGivenOut from IPoolSwapStructs, except
    // the 'amountIn/Out' is named 'amount'.
    struct InternalSwapRequest {
        IERC20 tokenIn;
        IERC20 tokenOut;
        uint256 amount;
        bytes32 poolId;
        uint256 latestBlockNumberUsed;
        address from;
        address to;
        bytes userData;
    }

    // We use inline assembly to cast from the internal struct type to the external ones, depending on the swap kind.
    // This doesn't trigger any conversions or runtime analysis: it is just coercing the type system to reinterpret the
    // data as another type.

    function _toSwapRequestGivenIn(InternalSwapRequest memory internalSwapRequest)
        private
        pure
        returns (IPoolSwapStructs.SwapRequestGivenIn memory swapRequestGivenIn)
    {
        // solhint-disable-next-line no-inline-assembly
        assembly {
            swapRequestGivenIn := internalSwapRequest
        }
    }

    function _toSwapRequestGivenOut(InternalSwapRequest memory internalSwapRequest)
        private
        pure
        returns (IPoolSwapStructs.SwapRequestGivenOut memory swapRequestGivenOut)
    {
        // solhint-disable-next-line no-inline-assembly
        assembly {
            swapRequestGivenOut := internalSwapRequest
        }
    }

    /**
     * @dev Implements both `batchSwapGivenIn` and `batchSwapGivenIn` (minus the validator call), depending on the
     * `kind` value.
     */
    function _batchSwap(
        InternalSwap[] memory swaps,
        IERC20[] memory tokens,
        FundManagement memory funds,
        SwapKind kind
    ) private nonReentrant returns (int256[] memory) {
        // Perform the swaps, updating the Pool balances and computing the net Vault token deltas
        int256[] memory tokenDeltas = _swapWithPools(swaps, tokens, funds, kind);

        // Process token deltas, by either transferring tokens from the sender (for positive deltas) or to the recipient
        // (for negative deltas).
        for (uint256 i = 0; i < tokens.length; ++i) {
            IERC20 token = tokens[i];
            int256 delta = tokenDeltas[i];

            // Ignore zeroed deltas
            if (delta > 0) {
                uint256 toReceive = uint256(delta);
                if (funds.fromInternalBalance) {
                    uint256 currentInternalBalance = _getInternalBalance(msg.sender, token);
                    uint256 toWithdraw = Math.min(currentInternalBalance, toReceive);
                    _setInternalBalance(msg.sender, token, currentInternalBalance - toWithdraw);
                    toReceive -= toWithdraw;
                }
                if (toReceive > 0) {
                    token.safeTransferFrom(msg.sender, address(this), toReceive);
                }
            } else if (delta < 0) {
                uint256 toSend = uint256(-delta);

                if (funds.toInternalBalance) {
                    // Deposit tokens to the recipient's Internal Balance - the Vault's balance doesn't change
                    _increaseInternalBalance(funds.recipient, token, toSend);
                } else {
                    // Transfer the tokens to the recipient - note protocol withdraw fees are not charged by this
                    token.safeTransfer(funds.recipient, toSend);
                }
            }
        }

        return tokenDeltas;
    }

    // For `_batchSwap` to handle both given in and given out swaps, it internally tracks the 'given' amount (supplied
    // by the caller), and the 'calculated' one (returned by the Pool in response to the swap request).

    /**
     * @dev Given the two swap tokens and the swap kind, returns which one is the 'given' token (the one for which the
     * amount is supplied by the caller).
     */
    function _tokenGiven(
        SwapKind kind,
        IERC20 tokenIn,
        IERC20 tokenOut
    ) private pure returns (IERC20) {
        return kind == SwapKind.GIVEN_IN ? tokenIn : tokenOut;
    }

    /**
     * @dev Given the two swap tokens and the swap kind, returns which one is the 'calculated' token (the one for
     * which the amount is calculated by the Pool).
     */
    function _tokenCalculated(
        SwapKind kind,
        IERC20 tokenIn,
        IERC20 tokenOut
    ) private pure returns (IERC20) {
        return kind == SwapKind.GIVEN_IN ? tokenOut : tokenIn;
    }

    /**
     * @dev Returns an ordered pair (amountIn, amountOut) given the amounts given and calculated and the swap kind.
     */
    function _getAmounts(
        SwapKind kind,
        uint256 amountGiven,
        uint256 amountCalculated
    ) private pure returns (uint256 amountIn, uint256 amountOut) {
        if (kind == SwapKind.GIVEN_IN) {
            (amountIn, amountOut) = (amountGiven, amountCalculated);
        } else {
            (amountIn, amountOut) = (amountCalculated, amountGiven);
        }
    }

    // This struct helps implement the multihop logic: if the amount given is not provided for a swap, then the given
    // token must match the previous calculated token, and the previous calculated amount becomes the new given amount.
    // For swaps of kind given in, amount in and token in are given, while amount out and token out are calculated.
    // For swaps of kind given out, amount out and token out are given, while amount in and token are calculated.
    struct LastSwapData {
        IERC20 tokenCalculated;
        uint256 amountCalculated;
    }

    /**
     * @dev Performs all `swaps`, calling swap callbacks on the Pools and updating their balances. Does not cause any
     * transfer of tokens - it instead returns the net Vault token deltas: positive if the Vault should receive tokens,
     * and negative if it should send them.
     */
    function _swapWithPools(
        InternalSwap[] memory swaps,
        IERC20[] memory tokens,
        FundManagement memory funds,
        SwapKind kind
    ) private returns (int256[] memory tokenDeltas) {
        tokenDeltas = new int256[](tokens.length);

        // Passed to _swapWithPool, which stores data about the previous swap here to implement multihop logic across
        // swaps.
        LastSwapData memory previous;

        // This variable could be declared inside the loop, but that causes the compiler to allocate memory on each loop
        // iteration, increasing gas costs.
        InternalSwap memory swap;
        for (uint256 i = 0; i < swaps.length; ++i) {
            swap = swaps[i];
            require(swap.tokenInIndex < tokens.length && swap.tokenOutIndex < tokens.length, "OUT_OF_BOUNDS");

            IERC20 tokenIn = tokens[swap.tokenInIndex];
            IERC20 tokenOut = tokens[swap.tokenOutIndex];
            require(tokenIn != tokenOut, "CANNOT_SWAP_SAME_TOKEN");

            if (swap.amount == 0) {
                if (swaps.length > 1) {
                    // Sentinel value for multihop logic
                    // When the amount given is not provided, we use the calculated amount for the previous swap,
                    // assuming the current swap's given token is the previous' calculated token.
                    // This makes it possible to e.g. swap a given amount of token A for token B,
                    // and then use the resulting token B amount to swap for token C.
                    bool usingPreviousToken = previous.tokenCalculated == _tokenGiven(kind, tokenIn, tokenOut);
                    require(usingPreviousToken, "MALCONSTRUCTED_MULTIHOP_SWAP");
                    swap.amount = previous.amountCalculated;
                } else {
                    revert("UNKNOWN_AMOUNT_IN_FIRST_SWAP");
                }
            }

            (uint256 amountIn, uint256 amountOut) = _swapWithPool(
                tokenIn,
                tokenOut,
                swap,
                msg.sender,
                funds.recipient,
                previous,
                kind
            );

            // Accumulate Vault deltas across swaps
            tokenDeltas[swap.tokenInIndex] = tokenDeltas[swap.tokenInIndex].add(amountIn.toInt256());
            tokenDeltas[swap.tokenOutIndex] = tokenDeltas[swap.tokenOutIndex].sub(amountOut.toInt256());

            emit Swap(swap.poolId, tokenIn, tokenOut, amountIn, amountOut);
        }

        return tokenDeltas;
    }

    /**
     * @dev Performs `swap`, updating the Pool balance. Returns a pair with the amount of tokens going into and out of
     * the Vault as a result of this swap.
     *
     * This function expects to be called with the `previous` swap struct, which will be updated internally to
     * implement multihop logic.
     */
    function _swapWithPool(
        IERC20 tokenIn,
        IERC20 tokenOut,
        InternalSwap memory swap,
        address from,
        address to,
        LastSwapData memory previous,
        SwapKind kind
    ) private returns (uint256 amountIn, uint256 amountOut) {
        InternalSwapRequest memory swapRequest = InternalSwapRequest({
            tokenIn: tokenIn,
            tokenOut: tokenOut,
            amount: swap.amount,
            poolId: swap.poolId,
            latestBlockNumberUsed: 0, // will be updated later on based on the pool specialization
            from: from,
            to: to,
            userData: swap.userData
        });

        // Get the calculated amount from the Pool and update its balances
        uint256 amountCalculated = _processSwapRequest(swapRequest, kind);

        // Store swap information for next pass
        previous.tokenCalculated = _tokenCalculated(kind, tokenIn, tokenOut);
        previous.amountCalculated = amountCalculated;

        (amountIn, amountOut) = _getAmounts(kind, swap.amount, amountCalculated);
    }

    /**
     * @dev Calls the swap request callback on the Pool and updates its balances as a result of the swap being executed.
     * The interface used for the call will depend on the Pool's specialization setting.
     *
     * Returns the token amount calculated by the Pool.
     */
    function _processSwapRequest(InternalSwapRequest memory swapRequest, SwapKind kind) private returns (uint256) {
        address pool = _getPoolAddress(swapRequest.poolId);
        PoolSpecialization specialization = _getPoolSpecialization(swapRequest.poolId);

        if (specialization == PoolSpecialization.MINIMAL_SWAP_INFO) {
            return _processMinimalSwapInfoPoolSwapRequest(swapRequest, IMinimalSwapInfoPool(pool), kind);
        } else if (specialization == PoolSpecialization.TWO_TOKEN) {
            return _processTwoTokenPoolSwapRequest(swapRequest, IMinimalSwapInfoPool(pool), kind);
        } else {
            return _processGeneralPoolSwapRequest(swapRequest, IGeneralPool(pool), kind);
        }
    }

    function _processTwoTokenPoolSwapRequest(
        InternalSwapRequest memory internalSwapRequest,
        IMinimalSwapInfoPool pool,
        SwapKind kind
    ) private returns (uint256 amountCalculated) {
        // Due to gas efficiency reasons, this function uses low-level knowledge of how Two Token Pool balances are
        // stored internally, instead of using getters and setters for all operations.

        (
            bytes32 tokenABalance,
            bytes32 tokenBBalance,
<<<<<<< HEAD
            TwoTokenSharedBalances storage poolSharedBalances
        ) = _getTwoTokenPoolSharedBalances(
            internalSwapRequest.poolId,
            internalSwapRequest.tokenIn,
            internalSwapRequest.tokenOut
        );
=======
            TwoTokenPoolBalances storage poolBalances
        ) = _getTwoTokenPoolSharedBalances(request.poolId, request.tokenIn, request.tokenOut);
>>>>>>> 98b50120

        // We have the two Pool balances, but we don't know which one is the token in and which one is the token out.
        bytes32 tokenInBalance;
        bytes32 tokenOutBalance;

        // In Two Token Pools, token A has a smaller address than token B
        if (internalSwapRequest.tokenIn < internalSwapRequest.tokenOut) {
            // in is A, out is B
            tokenInBalance = tokenABalance;
            tokenOutBalance = tokenBBalance;
        } else {
            // in is B, out is A
            tokenOutBalance = tokenABalance;
            tokenInBalance = tokenBBalance;
        }

        // Perform the swap request and compute the new balances for token in and token out after the swap
        (tokenInBalance, tokenOutBalance, amountCalculated) = _processMinimalSwapRequest(
            internalSwapRequest,
            pool,
            kind,
            tokenInBalance,
            tokenOutBalance
        );

        // We check the token ordering again to create the new shared cash packed struct
<<<<<<< HEAD
        poolSharedBalances.sharedCash = internalSwapRequest.tokenIn < internalSwapRequest.tokenOut
=======
        poolBalances.sharedCash = request.tokenIn < request.tokenOut
>>>>>>> 98b50120
            ? BalanceAllocation.toSharedCash(tokenInBalance, tokenOutBalance) // in is A, out is B
            : BalanceAllocation.toSharedCash(tokenOutBalance, tokenInBalance); // in is B, out is A
    }

    function _processMinimalSwapInfoPoolSwapRequest(
        InternalSwapRequest memory internalSwapRequest,
        IMinimalSwapInfoPool pool,
        SwapKind kind
    ) private returns (uint256 amountCalculated) {
        bytes32 tokenInBalance = _getMinimalSwapInfoPoolBalance(
            internalSwapRequest.poolId,
            internalSwapRequest.tokenIn
        );
        bytes32 tokenOutBalance = _getMinimalSwapInfoPoolBalance(
            internalSwapRequest.poolId,
            internalSwapRequest.tokenOut
        );

        // Perform the swap request and compute the new balances for token in and token out after the swap
        (tokenInBalance, tokenOutBalance, amountCalculated) = _processMinimalSwapRequest(
            internalSwapRequest,
            pool,
            kind,
            tokenInBalance,
            tokenOutBalance
        );

        _minimalSwapInfoPoolsBalances[internalSwapRequest.poolId][internalSwapRequest.tokenIn] = tokenInBalance;
        _minimalSwapInfoPoolsBalances[internalSwapRequest.poolId][internalSwapRequest.tokenOut] = tokenOutBalance;
    }

    function _processMinimalSwapRequest(
        InternalSwapRequest memory internalSwapRequest,
        IMinimalSwapInfoPool pool,
        SwapKind kind,
        bytes32 tokenInBalance,
        bytes32 tokenOutBalance
    )
        internal
        returns (
            bytes32 newTokenInBalance,
            bytes32 newTokenOutBalance,
            uint256 amountCalculated
        )
    {
        uint256 tokenInTotal = tokenInBalance.total();
        uint256 tokenOutTotal = tokenOutBalance.total();
        internalSwapRequest.latestBlockNumberUsed = Math.max(
            tokenInBalance.blockNumber(),
            tokenOutBalance.blockNumber()
        );

        // Perform the swap request callback and compute the new balances for token in and token out after the swap
        if (kind == SwapKind.GIVEN_IN) {
            IPoolSwapStructs.SwapRequestGivenIn memory swapIn = _toSwapRequestGivenIn(internalSwapRequest);
            uint256 amountOut = pool.onSwapGivenIn(swapIn, tokenInTotal, tokenOutTotal);

            newTokenInBalance = tokenInBalance.increaseCash(internalSwapRequest.amount);
            newTokenOutBalance = tokenOutBalance.decreaseCash(amountOut);
            amountCalculated = amountOut;
        } else {
            IPoolSwapStructs.SwapRequestGivenOut memory swapOut = _toSwapRequestGivenOut(internalSwapRequest);
            uint256 amountIn = pool.onSwapGivenOut(swapOut, tokenInTotal, tokenOutTotal);

            newTokenInBalance = tokenInBalance.increaseCash(amountIn);
            newTokenOutBalance = tokenOutBalance.decreaseCash(internalSwapRequest.amount);
            amountCalculated = amountIn;
        }
    }

    function _processGeneralPoolSwapRequest(
        InternalSwapRequest memory internalSwapRequest,
        IGeneralPool pool,
        SwapKind kind
    ) private returns (uint256 amountCalculated) {
        bytes32 tokenInBalance;
        bytes32 tokenOutBalance;

        EnumerableMap.IERC20ToBytes32Map storage poolBalances = _generalPoolsBalances[internalSwapRequest.poolId];
        uint256 indexIn = poolBalances.indexOf(internalSwapRequest.tokenIn, "TOKEN_NOT_REGISTERED");
        uint256 indexOut = poolBalances.indexOf(internalSwapRequest.tokenOut, "TOKEN_NOT_REGISTERED");

        uint256 tokenAmount = poolBalances.length();
        uint256[] memory currentBalances = new uint256[](tokenAmount);

        for (uint256 i = 0; i < tokenAmount; i++) {
            // Because the iteration is bounded by `tokenAmount` and no tokens are registered or unregistered here, we
            // can use `unchecked_valueAt` as we know `i` is a valid token index, saving storage reads.
            bytes32 balance = poolBalances.unchecked_valueAt(i);

            currentBalances[i] = balance.total();
            internalSwapRequest.latestBlockNumberUsed = Math.max(
                internalSwapRequest.latestBlockNumberUsed,
                balance.blockNumber()
            );

            if (i == indexIn) {
                tokenInBalance = balance;
            } else if (i == indexOut) {
                tokenOutBalance = balance;
            }
        }

        // Perform the swap request callback and compute the new balances for token in and token out after the swap
        if (kind == SwapKind.GIVEN_IN) {
            IPoolSwapStructs.SwapRequestGivenIn memory swapRequestIn = _toSwapRequestGivenIn(internalSwapRequest);
            uint256 amountOut = pool.onSwapGivenIn(swapRequestIn, currentBalances, indexIn, indexOut);

            amountCalculated = amountOut;
            tokenInBalance = tokenInBalance.increaseCash(internalSwapRequest.amount);
            tokenOutBalance = tokenOutBalance.decreaseCash(amountOut);
        } else {
            IPoolSwapStructs.SwapRequestGivenOut memory swapRequestOut = _toSwapRequestGivenOut(internalSwapRequest);
            uint256 amountIn = pool.onSwapGivenOut(swapRequestOut, currentBalances, indexIn, indexOut);

            amountCalculated = amountIn;
            tokenInBalance = tokenInBalance.increaseCash(amountIn);
            tokenOutBalance = tokenOutBalance.decreaseCash(internalSwapRequest.amount);
        }

        // Because no token registrations or unregistrations happened between now and when we retrieved the indexes for
        // token in and token out, we can use `unchecked_setAt`, saving storage reads.
        poolBalances.unchecked_setAt(indexIn, tokenInBalance);
        poolBalances.unchecked_setAt(indexOut, tokenOutBalance);
    }

    function queryBatchSwapGivenIn(
        SwapIn[] memory swaps,
        IERC20[] calldata tokens,
        FundManagement calldata funds
    ) external override returns (int256[] memory) {
        // This function is not marked as `nonReentrant` because the underlying query mechanism relies on reentrancy
        return _callQueryBatchSwapHelper(_toInternalSwap(swaps), tokens, funds, SwapKind.GIVEN_IN);
    }

    function queryBatchSwapGivenOut(
        SwapOut[] memory swaps,
        IERC20[] calldata tokens,
        FundManagement calldata funds
    ) external override returns (int256[] memory) {
        // This function is not marked as `nonReentrant` because the underlying query mechanism relies on reentrancy
        return _callQueryBatchSwapHelper(_toInternalSwap(swaps), tokens, funds, SwapKind.GIVEN_OUT);
    }

    function _callQueryBatchSwapHelper(
        InternalSwap[] memory swaps,
        IERC20[] calldata tokens,
        FundManagement calldata funds,
        SwapKind kind
    ) private returns (int256[] memory tokenDeltas) {
        try this.queryBatchSwapHelper(swaps, tokens, funds, kind)  {
            // This call should never revert, but it is still useful to use the try-catch syntax as it provides
            // automatic decoding of the returndata.
            assert(false);
        } catch Error(string memory reason) {
            tokenDeltas = abi.decode(bytes(reason), (int256[]));
        }
    }

    /**
     * @dev Despite this function being external, it can only be called by the Vault itself, and should not be
     * considered part of the Vault's external API.
     *
     * It executes the Pool interaction part of a batch swap, calling swap request callbacks on pools and computing,
     * the Vault deltas, but without performing any token transfers. It then reverts unconditionally, returning the
     * Vault deltas array as the revert data.
     *
     * This enables an accurate implementation of queryBatchSwapGivenIn and queryBatchSwapGivenOut, since the array
     * 'returned' by this function is the result of the exact same computation a swap would perform, including the Pool
     * calls.
     */
    function queryBatchSwapHelper(
        InternalSwap[] memory swaps,
        IERC20[] calldata tokens,
        FundManagement calldata funds,
        SwapKind kind
    ) external {
        require(msg.sender == address(this), "CALLER_NOT_VAULT");
        int256[] memory tokenDeltas = _swapWithPools(swaps, tokens, funds, kind);
        revert(string(abi.encode(tokenDeltas)));
    }
}<|MERGE_RESOLUTION|>--- conflicted
+++ resolved
@@ -389,17 +389,8 @@
         (
             bytes32 tokenABalance,
             bytes32 tokenBBalance,
-<<<<<<< HEAD
-            TwoTokenSharedBalances storage poolSharedBalances
-        ) = _getTwoTokenPoolSharedBalances(
-            internalSwapRequest.poolId,
-            internalSwapRequest.tokenIn,
-            internalSwapRequest.tokenOut
-        );
-=======
             TwoTokenPoolBalances storage poolBalances
-        ) = _getTwoTokenPoolSharedBalances(request.poolId, request.tokenIn, request.tokenOut);
->>>>>>> 98b50120
+        ) = _getTwoTokenPoolSharedBalances(internalSwapRequest.poolId, internalSwapRequest.tokenIn, internalSwapRequest.tokenOut);
 
         // We have the two Pool balances, but we don't know which one is the token in and which one is the token out.
         bytes32 tokenInBalance;
@@ -426,11 +417,7 @@
         );
 
         // We check the token ordering again to create the new shared cash packed struct
-<<<<<<< HEAD
-        poolSharedBalances.sharedCash = internalSwapRequest.tokenIn < internalSwapRequest.tokenOut
-=======
-        poolBalances.sharedCash = request.tokenIn < request.tokenOut
->>>>>>> 98b50120
+        poolBalances.sharedCash = internalSwapRequest.tokenIn < internalSwapRequest.tokenOut
             ? BalanceAllocation.toSharedCash(tokenInBalance, tokenOutBalance) // in is A, out is B
             : BalanceAllocation.toSharedCash(tokenOutBalance, tokenInBalance); // in is B, out is A
     }
