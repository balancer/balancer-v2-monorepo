--- conflicted
+++ resolved
@@ -77,28 +77,11 @@
         uint256 protocolSwapFee,
         bytes calldata userData
     ) external returns (uint256[] memory amountsOut, uint256[] memory dueProtocolFeeAmounts);
-<<<<<<< HEAD
-
-    // Optional methods - these are not required by the Vault as they are not called, but Pool contracts are encouraged
-    // to implement these or similar getters.
-
-    /**
-     * @dev Returns the address of the Vault.
-     */
-    function getVault() external view returns (IVault);
-
-    /**
-     * @dev Returns the Pool ID of the Pool. Note that this may not be feasible for Pool contracts that register
-     * multiple Pools.
-     */
-    function getPoolId() external view returns (bytes32);
 
     /**
      * @dev This function returns the appreciation of one BPT relative to the
      * underlying tokens. This starts at 1 when the pool is created and grows over time
      * It's the equivalent to Curve's get_virtual_price() function
      */
-    function getBPTAppreciation() external view returns (uint256);
-=======
->>>>>>> e3477f8a
+    function getRate() external view returns (uint256);
 }