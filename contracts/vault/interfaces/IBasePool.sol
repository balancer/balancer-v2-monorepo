--- conflicted
+++ resolved
@@ -56,18 +56,11 @@
     ) external returns (uint256[] memory amountsIn, uint256[] memory dueProtocolFeeAmounts);
 
     /**
-<<<<<<< HEAD
-     * @dev Called by the Vault when a user calls `IVault.exitPool` to exit this Pool. Returns how many tokens the Vault
-     * should deduct from the Pool, as well as how many protocol fees the Pool owes to the Vault. After returning, the
-     * Vault will take tokens from the Pool's balance and grant them to `recipient`, as well as collect reported
-     * protocol fees. The current protocol swap fee percentage is provided to help compute this value.
-=======
      * @dev Called by the Vault when a user calls `IVault.exitPool` to remove liquidity from this Pool. Returns how many
      * tokens the Vault should deduct from the Pool's balances, as well as the amount of protocol fees the Pool owes
      * to the Vault. The Vault will then take tokens from the Pool's balances and send them to `recipient`,
      * as well as collect the reported amount in protocol fees, which the Pool should calculate based on the
      * `protocolSwapFee` percentage.
->>>>>>> c00888a8
      *
      * Protocol fees are reported and charged on exit events to guarantee that users exiting the Pool have paid
      * their share.
