// SPDX-License-Identifier: GPL-3.0-or-later
// This program is free software: you can redistribute it and/or modify
// it under the terms of the GNU General Public License as published by
// the Free Software Foundation, either version 3 of the License, or
// (at your option) any later version.

// This program is distributed in the hope that it will be useful,
// but WITHOUT ANY WARRANTY; without even the implied warranty of
// MERCHANTABILITY or FITNESS FOR A PARTICULAR PURPOSE.  See the
// GNU General Public License for more details.

// You should have received a copy of the GNU General Public License
// along with this program.  If not, see <http://www.gnu.org/licenses/>.

pragma experimental ABIEncoderV2;

import "@openzeppelin/contracts/token/ERC20/IERC20.sol";

import "./IAuthorizer.sol";
import "./IFlashLoanReceiver.sol";
import "./IAsset.sol";
import "./IWETH.sol";

pragma solidity ^0.7.0;

/**
 * @dev Full external interface for the Vault core contract - no external or public methods exist in the contract that
 * don't override one of these declarations.
 */
interface IVault {
    // Generalities about the Vault:
    //
    // - Whenever documentation refers to 'tokens', it strictly refers to ERC20-compliant token contracts. Tokens are
    // transferred out of the Vault by calling the `IERC20.transfer` function, and transferred in by calling
    // `IERC20.transferFrom`. In these cases, the sender must have previously allowed the Vault to use their tokens by
    // calling `IERC20.approve`. The only deviation from the ERC20 standard that is supported is functions not returning
    // a boolean value: in these scenarios, a non-reverting call is assumed to be successful.
    //
    // - All non-view functions in the Vault are non-reentrant: calling them while another one is mid-execution (e.g.
    // while execution control is transferred to a token contract during a swap) will result in a revert. View
    // functions can be called in a re-reentrant way, but doing so might cause them to return inconsistent results.
    // Contracts calling view functions in the Vault must make sure the Vault has not already been entered.
    //
    // - View functions revert if referring to either unregistered Pools, or unregistered tokens for registered Pools.

    // Authorizer
    //
    // Some system actions are permissioned, like setting and collecting protocol fees. This permissioning system exists
    // outside of the Vault in the Authorizer contract: the Vault simply calls the Authorizer to check if the caller
    // can perform a given action.
    // The only exception to this are relayers. A relayer is an account (typically a contract) that can use the Internal
    // Balance and Vault allowance of other accounts. For an account to be able to wield this power, two things must
    // happen:
    //  - it must be allowed by the Authorizer to call the functions where it intends to use this permission
    //  - it must be allowed by each individual user to act in their stead
    // This combined requirements means users cannot be tricked into allowing malicious relayers (because they will not
    // have been allowed by the Authorizer), nor can a malicious Authorizer allow malicious relayers to drain user funds
    // (unless the user then allows this malicious relayer).

    /**
     * @dev Returns the Vault's WETH instance.
     */
    // solhint-disable-next-line func-name-mixedcase
    function WETH() external view returns (IWETH);

    /**
     * @dev Returns the Vault's Authorizer.
     */
    function getAuthorizer() external view returns (IAuthorizer);

    /**
     * @dev Sets a new Authorizer for the Vault. The caller must be allowed by the current Authorizer to do this.
     */
    function changeAuthorizer(IAuthorizer newAuthorizer) external;

    /**
     * @dev Returns true if `user` has allowed `relayer` as a relayer for them.
     */
    function hasAllowedRelayer(address user, address relayer) external view returns (bool);

    /**
     * @dev Allows `relayer` to act as a relayer for the caller if `allowed` is true, and disallows it otherwise.
     */
    function changeRelayerAllowance(address relayer, bool allowed) external;

    // Internal Balance
    //
    // Users can deposit tokens into the Vault, where it is known as Internal Balance. This Internal Balance can be
    // withdrawn or transferred, and it can also be used when joining Pools or performing swaps, with greatly reduced
    // gas costs. Swaps and Pool exits can also be made to deposit to Internal Balance.
    //
    // Internal Balance functions feature batching, which means each call can be used to perform multiple operations of
    // the same kind (deposit, withdraw or transfer) at once.

    /**
     * @dev Data for Internal Balance deposits and withdrawals, which include the possibility for ETH to be sent and
     * received without manual WETH wrapping or unwrapping.
     */
    struct AssetBalanceTransfer {
        IAsset asset;
        uint256 amount;
        address sender;
        address payable recipient;
    }

    /**
     * @dev Data for Internal Balance transfers, which are limited to ERC20 tokens.
     */
    struct TokenBalanceTransfer {
        IERC20 token;
        uint256 amount;
        address sender;
        address payable recipient;
    }

    /**
     * @dev Returns `user`'s Internal Balance for a set of tokens.
     */
    function getInternalBalance(address user, IERC20[] memory tokens) external view returns (uint256[] memory);

    /**
     * @dev Deposits `amount` assets from each `sender` address into Internal Balances of the corresponding `recipient`
     * accounts. The senders must have allowed the Vault to use their tokens via `IERC20.approve()`.
     *
     * If any of the senders doesn't match the contract caller, then it must be a relayer for them.
     *
     * ETH can be used by passing the ETH sentinel value as the asset and forwarding ETH in the call. It will be
     * wrapped into WETH and deposited as that token. Any ETH amount remaining will be sent back to the caller (not the
     * sender, which is relevant for relayers).
     *
     * Reverts if ETH was forwarded but not used in any transfer.
     */
    function depositToInternalBalance(AssetBalanceTransfer[] memory transfers) external payable;

    /**
     * @dev Withdraws `amount` assets from each `sender` address' Internal Balance to the corresponding `recipient`
     * accounts. The senders must have allowed the Vault to use their tokens via `IERC20.approve()`.
     *
     * If any of the senders doesn't match the contract caller, then it must be a relayer for them.
     *
     * ETH can be used by passing the ETH sentinel value as the asset. This will deduct WETH instead, unwrap it and send
     * it to the recipient.
     *
     * This charges protocol withdrawal fees.
     */
    function withdrawFromInternalBalance(AssetBalanceTransfer[] memory transfers) external;

    /**
     * @dev Transfers tokens from the internal balance of each `sender` address to Internal Balances of each
     * `recipient`.
     *
     * This does not charge protocol withdrawal fees.
     */
    function transferInternalBalance(TokenBalanceTransfer[] memory transfers) external;

    /**
     * @dev Transfers tokens from each `sender` address to the corresponding `recipient` accounts, making use of the
     * Vault's allowance. This action is equivalent to an Internal Balance deposit followed immediately by a withdrawal,
     * except withdraw fees are not charged.
     *
     * Typically, this function will only be called by relayers, letting them leverage the allowance users have already
     * given to the Vault.
     */
    function transferToExternalBalance(TokenBalanceTransfer[] memory transfers) external;

    /**
     * @dev Emitted when a user's Internal Balance changes, either due to calls to the Internal Balance functions, or
     * due to interacting with Pools using Internal Balance.
     *
     * Because Internal Balance works exclusively with ERC20 tokens, ETH deposits and withdrawals will be reflected here
     * as having used WETH.
     */
    event InternalBalanceChanged(address indexed user, IERC20 indexed token, int256 delta);

    // Pools
    //
    // There are three specialization settings for Pools, which allow for lower swap gas costs at the cost of reduced
    // functionality:
    //
    //  - general: no specialization, suited for all Pools. IGeneralPool is used for swap request callbacks, passing the
    // balance of all tokens in the Pool. These Pools have the largest swap costs (because of the extra storage reads),
    // and these increase with the number of registered tokens.
    //
    //  - minimal swap info: IMinimalSwapInfoPool is used instead of IGeneralPool, which saves gas by only passing the
    // balance of the two tokens involved in the swap. This is suitable for some pricing algorithms, like the weighted
    // constant product one popularized by Balancer v1. Swap costs are smaller compared to general Pools, and are
    // independent of the number of registered tokens.
    //
    //  - two tokens: only allows two tokens to be registered. This achieves the lowest possible swap gas costs. Like
    // minimal swap info Pools, these are called via IMinimalSwapInfoPool.

    enum PoolSpecialization { GENERAL, MINIMAL_SWAP_INFO, TWO_TOKEN }

    /**
     * @dev Registers a the caller as a Pool with a chosen specialization setting. Returns the Pool's ID, which is used
     * in all Pool-related functions. Pools cannot be deregistered, nor can the Pool's specialization be changed.
     *
     * The caller is expected to be a smart contract that implements one of `IGeneralPool` or `IMinimalSwapInfoPool`.
     * This contract is known as the Pool's contract. Note that the same caller may register itself as multiple Pools
     * with unique Pool IDs, or in other words, multiple Pools may have the same contract.
     *
     * Emits a `PoolRegistered` event.
     */
    function registerPool(PoolSpecialization specialization) external returns (bytes32);

    /**
     * @dev Emitted when a Pool is registered by calling `registerPool`.
     */
    event PoolRegistered(bytes32 poolId);

    /**
     * @dev Returns a Pool's contract address and specialization setting.
     */
    function getPool(bytes32 poolId) external view returns (address, PoolSpecialization);

    /**
     * @dev Registers `tokens` for the `poolId` Pool. Must be called by the Pool's contract.
     *
     * Pools can only interact with tokens they have registered. Users join a Pool by transferring registered tokens,
     * exit by receiving registered tokens, and can only swap registered tokens.
     *
     * Each token can only be registered once. For Pools with the Two Token specialization, `tokens` must have a length
     * of two, that is, both tokens must be registered in the same `registerTokens` call.
     *
     * The `tokens` and `assetManagers` arrays must have the same length, and each entry in these indicates the Asset
     * Manager for each token. Asset Managers can manage a Pool's tokens by withdrawing and depositing them directly
     * (via `withdrawFromPoolBalance` and `depositToPoolBalance`), and even set them to arbitrary amounts
     * (`updateManagedBalance`). They are therefore expected to be highly secured smart contracts with sound design
     * principles, and the decision to add an Asset Manager should not be made lightly.
     *
     * Pools can not set an Asset Manager by setting them to the zero address. Once an Asset Manager is set, it cannot
     * be changed, except by deregistering the associated token and registering again with a different Manager.
     *
     * Emits `TokensRegistered` events.
     */
    function registerTokens(
        bytes32 poolId,
        IERC20[] calldata tokens,
        address[] calldata assetManagers
    ) external;

    /**
     * @dev Emitted when a Pool registers tokens by calling `registerTokens`.
     */
    event TokensRegistered(bytes32 poolId, IERC20[] tokens, address[] assetManagers);

    /**
     * @dev Deregisters `tokens` for the `poolId` Pool. Must be called by the Pool's contract.
     *
     * Only registered tokens (via `registerTokens`) can be deregistered. Additionally, they must have zero total
     * balance. For Pools with the Two Token specialization, `tokens` must have a length of two, that is, both tokens
     * must be deregistered in the same `deregisterTokens` call.
     *
     * A deregistered token can be re-registered later on, possibly with a different Asset Manager.
     *
     * Emits a `TokensDeregistered` event.
     */
    function deregisterTokens(bytes32 poolId, IERC20[] calldata tokens) external;

    /**
     * @dev Emitted when a Pool deregisters tokens by calling `deregisterTokens`.
     */
    event TokensDeregistered(bytes32 poolId, IERC20[] tokens);

    /**
     * @dev Returns a Pool's registered tokens and total balance for each.
     *
     * The order of the `tokens` array is the same order that will be used in `joinPool`, `exitPool`, as well as in all
     * Pool hooks (where applicable). Calls to `registerTokens` and `deregisterTokens` may change this order.
     *
     * If a Pool only registers tokens once, and these are sorted in ascending order, they will be stored in the same
     * order as passed to `registerTokens`.
     *
     * Total balances include both tokens held by the Vault and those withdrawn by the Pool's Asset Managers. These are
     * the amounts used by joins, exits and swaps.
     */
    function getPoolTokens(bytes32 poolId) external view returns (IERC20[] memory tokens, uint256[] memory balances);

    /**
     * @dev Returns detailed information for a Pool's registered token.
     *
     * `cash` is the number of tokens the Vault currently holds for the Pool. `managed` is the number of tokens
     * withdrawn and reported by the Pool's token Asset Manager. The Pool's total balance for `token` equals the sum of
     * `cash` and `managed`.
     *
     * `blockNumber` is the number of the block in which `token`'s balance was last modified (via either a join, exit,
     * swap, or Asset Management interactions). This value is useful to avoid so-called 'sandwich attacks', for example
     * when developing price oracles.
     *
     * `assetManager` is the Pool's token Asset Manager.
     */
    function getPoolTokenInfo(bytes32 poolId, IERC20 token)
        external
        view
        returns (
            uint256 cash,
            uint256 managed,
            uint256 blockNumber,
            address assetManager
        );

    struct PoolBalanceChange {
        IAsset[] assets;
        uint256[] limits;
        bytes userData;
        bool useInternalBalance;
    }

    /**
     * @dev Called by users to join a Pool, which transfers tokens from `sender` into the Pool's balance. This will
     * trigger custom Pool behavior, which will typically grant something in return to `recipient` - often tokenized
     * Pool shares.
     *
     * If the caller is not `sender`, it must be an authorized relayer for them.
     *
     * The `assets` and `maxAmountsIn` arrays must have the same length, and each entry in these indicates the maximum
     * amount to send for each asset. The amounts to send are decided by the Pool and not the Vault: it just enforces
     * these maximums.
     *
     * If joining a Pool that holds WETH, it is possible to send ETH directly: the Vault will do the wrapping. To enable
     * this mechanism, the IAsset sentinel value (the zero address) must be passed in the `assets` array instead of the
     * WETH address. Note that it is not possible to combine ETH and WETH in the same join. Any excess ETH will be sent
     * back to the caller (not the sender, which is relevant for relayers).
     *
     * `assets` must have the same length and order as the one returned by `getPoolTokens`. This prevents issues when
     * interacting with Pools that register and deregister tokens frequently. If sending ETH however, the array must be
     * sorted *before* replacing the WETH address with the ETH address, which means the final `assets` array might not
     * be sorted.
     *
     * If `fromInternalBalance` is true, the caller's Internal Balance will be preferred: ERC20 transfers will only
     * be made for the difference between the requested amount and Internal Balance (if any). Note that ETH cannot be
     * withdrawn from Internal Balance: attempting to do so with trigger a revert.
     *
     * This causes the Vault to call the `IBasePool.onJoinPool` hook on the Pool's contract, where Pools implements
     * their own custom logic. This typically requires additional information from the user (such as the expected number
     * of Pool shares to obtain). This can be encoded in the `userData` argument, which is ignored by the Vault and
     * passed directly to the Pool's contract, as is `recipient`.
     *
     * Emits a `PoolBalanceChanged` event.
     */
    function joinPool(
        bytes32 poolId,
        address sender,
        address recipient,
        JoinPoolRequest memory request
    ) external payable;

    struct JoinPoolRequest {
        IAsset[] assets;
        uint256[] maxAmountsIn;
        bytes userData;
        bool fromInternalBalance;
    }

    /**
     * @dev Called by users to exit a Pool, which transfers tokens from the Pool's balance to `recipient`. This will
     * trigger custom Pool behavior, which will typically ask for something in return from `sender` - often tokenized
     * Pool shares. The amount of tokens that can be withdraw is limited by the Pool's `cash` balance (see
     * `getPoolTokenInfo`).
     *
     * If the caller is not `sender`, it must be an authorized relayer for them.
     *
     * The `tokens` and `minAmountsOut` arrays must have the same length, and each entry in these indicates the minimum
     * token amount to receive for each token contract. The amounts to send are decided by the Pool and not the Vault:
     * it just enforces these minimums.
     *
     * If exiting a Pool that holds WETH, it is possible to receive ETH directly: the Vault will do the unwrapping. To
     * enable this mechanism, the IAsset sentinel value (the zero address) must be passed in the `assets` array instead
     * of the WETH address. Note that it is not possible to combine ETH and WETH in the same exit.
     *
     * `assets` must have the same length and order as the one returned by `getPoolTokens`. This prevents issues when
     * interacting with Pools that register and deregister tokens frequently. If receiving ETH however, the array must
     * be sorted *before* replacing the WETH address with the ETH address, which means the final `assets` array might
     * not be sorted.
     *
     * If `toInternalBalance` is true, the tokens will be deposited to `recipient`'s Internal Balance. Otherwise,
     * an ERC20 transfer will be performed, charging protocol withdraw fees. Note that ETH cannot be deposited to
     * Internal Balance: attempting to do so with trigger a revert.
     *
     * `minAmountsOut` is the minimum amount of tokens the user expects to get out of the Pool, for each token in the
     * `tokens` array. This array must match the Pool's registered tokens.
     *
     * Pools are free to implement any arbitrary logic in the `IPool.onExitPool` hook, and may require additional
     * information (such as the number of Pool shares to provide). This can be encoded in the `userData` argument, which
     * is ignored by the Vault and passed directly to the Pool.
     *
     * This causes the Vault to call the `IBasePool.onExitPool` hook on the Pool's contract, where Pools implements
     * their own custom logic. This typically requires additional information from the user (such as the expected number
     * of Pool shares to return). This can be encoded in the `userData` argument, which is ignored by the Vault and
     * passed directly to the Pool's contract.
     *
     * Emits a `PoolBalanceChanged` event.
     */
    function exitPool(
        bytes32 poolId,
        address sender,
        address payable recipient,
        ExitPoolRequest memory request
    ) external;

    struct ExitPoolRequest {
        IAsset[] assets;
        uint256[] minAmountsOut;
        bytes userData;
        bool toInternalBalance;
    }

    /**
     * @dev Emitted when a user joins or exits a Pool by calling `joinPool` or `exitPool` respectively.
     */
    event PoolBalanceChanged(
        bytes32 indexed poolId,
        address indexed liquidityProvider,
        PoolBalanceChangeKind kind,
        IERC20[] tokens,
        uint256[] amounts,
        uint256[] protocolFees
    );

    enum PoolBalanceChangeKind { JOIN, EXIT }

    // Swaps
    //
    // Users can swap tokens with Pools by calling the `batchSwapGivenIn` and `batchSwapGivenOut` functions. To do this,
    // they need not trust Pool contracts in any way: all security checks are made by the Vault. They must however be
    // aware of the Pools' pricing algorithms in order to estimate the prices Pools will quote.
    //
    // Both swap functions are batched, meaning they perform multiple of swaps in sequence. In each individual swap,
    // tokens of one kind are sent from the sender to the Pool (this is the 'token in'), and tokens of one
    // other kind are sent from the Pool to the sender in exchange (this is the 'token out'). More complex swaps, such
    // as one token in to multiple tokens out can be achieved by batching together individual swaps.
    //
    // Additionally, it is possible to chain swaps by using the output of one of them as the input for the other, as
    // well as the opposite. This extended swap is known as a 'multihop' swap, since it 'hops' through a number of
    // intermediate tokens before arriving at the final intended token.
    //
    // In all cases, tokens are only transferred in and out of the Vault (or withdrawn from and deposited into Internal
    // Balance) after all individual swaps have been completed, and the net token balance change computed. This makes
    // certain swap patterns, such as multihops, or swaps that interact with the same token pair in multiple Pools, cost
    // much less gas than they would otherwise.
    //
    // It also means that it is possible to e.g. under certain conditions perform arbitrage by swapping with multiple
    // Pools in a way that results in net token movement out of the Vault (profit), with no tokens being sent in (but
    // updating the Pool's internal balances).
    //
    // To protect users from front-running or the market changing rapidly, they supply a list of 'limits' for each token
    // involved in the swap, where either the maximum number of tokens to send (by passing a positive value) or minimum
    // amount of tokens to receive (by passing a negative value) is specified.
    //
    // Additionally, a 'deadline' timestamp can also be provided, forcing the swap to fail if it occurs after
    // this point in time (e.g. if the transaction failed to be included in a block promptly).
    //
    // If interacting with Pools that hold WETH, it is possible to both send and receive ETH directly: the Vault will do
    // the wrapping and unwrapping. To enable this mechanism, the IAsset sentinel value (the zero address) must be
    // passed in the `assets` array instead of the WETH address. Note that it is possible to combine ETH and WETH in the
    // same swap. Any excess ETH will be sent back to the caller (not the sender, which is relevant for relayers).
    //
    // Finally, Internal Balance can be used both when sending and receiving tokens.

    /**
     * @dev Performs a series of swaps with one or multiple Pools. In individual each swap, the amount of tokens sent to
     * the Pool is determined by the caller. For swaps where the amount of tokens received from the Pool is instead
     * determined, see `batchSwapGivenOut`.
     *
     * Returns an array with the net Vault asset balance deltas. Positive amounts represent tokens (or ETH) sent to the
     * Vault, and negative amounts tokens (or ETH) sent by the Vault. Each delta corresponds to the asset at the same
     * index in the `assets` array.
     *
     * Swaps are executed sequentially, in the order specified by the `swaps` array. Each array element describes a
     * Pool, the token and amount to send to this Pool, and the token to receive from it (but not the amount). This will
     * be determined by the Pool's pricing algorithm once the Vault calls the `onSwapGivenIn` hook on it.
     *
     * Multihop swaps can be executed by passing an `amountIn` value of zero for a swap. This will cause the amount out
     * of the previous swap to be used as the amount in of the current one. In such a scenario, `tokenIn` must equal the
     * previous swap's `tokenOut`.
     *
     * The `assets` array contains the addresses of all assets involved in the swaps. These are either token addresses,
     * or the IAsset sentinel value (the zero address) for ETH. Each entry in the `swaps` array specifies tokens in and
     * out by referencing an index in `assets`. Note that Pools never interact with ETH directly: it will be wrapped or
     * unwrapped using WETH by the Vault.
     *
     * Internal Balance usage and recipient are determined by the `funds` struct.
     *
     * Emits `Swap` events.
     */
    function batchSwapGivenIn(
        SwapIn[] calldata swaps,
        IAsset[] memory assets,
        FundManagement calldata funds,
        int256[] memory limits,
        uint256 deadline
    ) external payable returns (int256[] memory);

    /**
     * @dev Data for each individual swap executed by `batchSwapGivenIn`. The tokens in and out are indexed in the
     * `assets` array passed to that function, where an ETH asset is translated into WETH.
     *
     * If `amountIn` is zero, the multihop mechanism is used to determine the actual amount based on the amount out from
     * the previous swap.
     *
     * The `userData` field is ignored by the Vault, but forwarded to the Pool in the `onSwapGivenIn` hook, and may be
     * used to extend swap behavior.
     */
    struct SwapIn {
        bytes32 poolId;
        uint256 tokenInIndex;
        uint256 tokenOutIndex;
        uint256 amountIn;
        bytes userData;
    }

    /**
     * @dev Performs a series of swaps with one or multiple Pools. In individual each swap, the amount of tokens
     * received from the Pool is determined by the caller. For swaps where the amount of tokens sent to the Pool is
     * instead determined, see `batchSwapGivenIn`.
     *
     * Returns an array with the net Vault asset balance deltas. Positive amounts represent tokens (or ETH) sent to the
     * Vault, and negative amounts tokens (or ETH) sent by the Vault. Each delta corresponds to the asset at the same
     * index in the `assets` array.
     *
     * Swaps are executed sequentially, in the order specified by the `swaps` array. Each array element describes a
     * Pool, the token and amount to receive from this Pool, and the token to send to it (but not the amount). This will
     * be determined by the Pool's pricing algorithm once the Vault calls the `onSwapGivenOut` hook on it.
     *
     * Multihop swaps can be executed by passing an `amountOut` value of zero for a swap. This will cause the amount in
     * of the previous swap to be used as the amount out of the current one. In such a scenario, `tokenOut` must equal
     * the previous swap's `tokenIn`.
     *
     * The `assets` array contains the addresses of all assets involved in the swaps. These are either token addresses,
     * or the IAsset sentinel value (the zero address) for ETH. Each entry in the `swaps` array specifies tokens in and
     * out by referencing an index in `assets`. Note that Pools never interact with ETH directly: it will be wrapped or
     * unwrapped using WETH by the Vault.
     *
     * Internal Balance usage and recipient are determined by the `funds` struct.
     *
     * Emits `Swap` events.
     */
    function batchSwapGivenOut(
        SwapOut[] calldata swaps,
        IAsset[] memory assets,
        FundManagement calldata funds,
        int256[] memory limits,
        uint256 deadline
    ) external payable returns (int256[] memory);

    /**
     * @dev Data for each individual swap executed by `batchSwapGivenOut`. The tokens in and out are indexed in the
     * `assets` array passed to that function, where an ETH asset is translated into WETH.
     *
     * If `amountOut` is zero, the multihop mechanism is used to determine the actual amount based on the amount in from
     * the previous swap.
     *
     * The `userData` field is ignored by the Vault, but forwarded to the Pool in the `onSwapGivenOut` hook, and may be
     * used to extend swap behavior.
     */
    struct SwapOut {
        bytes32 poolId;
        uint256 tokenInIndex;
        uint256 tokenOutIndex;
        uint256 amountOut;
        bytes userData;
    }

    /**
     * @dev Emitted for each individual swap performed by `batchSwapGivenIn` and `batchSwapGivenOut`.
     */
    event Swap(
        bytes32 indexed poolId,
        IERC20 indexed tokenIn,
        IERC20 indexed tokenOut,
        uint256 tokensIn,
        uint256 tokensOut
    );

    /**
     * @dev All tokens in a swap are sent to the Vault from the `sender`'s account, and sent to `recipient`.
     *
     * If the caller is not `sender`, it must be an authorized relayer for them.
     *
     * If `fromInternalBalance` is true, the `sender`'s Internal Balance will be preferred, performing an ERC20
     * transfer for the difference between the requested amount and the User's Internal Balance (if any). The `sender`
     * must have allowed the Vault to use their tokens via `IERC20.approve()`. This matches the behavior of
     * `joinPool`.
     *
     * If `toInternalBalance` is true, tokens will be deposited to `recipient`'s internal balance instead of
     * transferred. This matches the behavior of `exitPool`.
     *
     * Note that ETH cannot be deposited to or withdrawn from Internal Balance: attempting to do so with trigger a
     * revert.
     */
    struct FundManagement {
        address sender;
        bool fromInternalBalance;
        address payable recipient;
        bool toInternalBalance;
    }

    /**
     * @dev Simulates a call to `batchSwapGivenIn` or `batchSwapGivenOut`, returning an array of Vault asset deltas.
     * Each element in the array corresponds to the asset at the same index, and indicates the number of tokens (or ETH)
     * the Vault would take from the sender (if positive) or send to the recipient (if negative). The arguments it
     * receives are the same that an equivalent `batchSwapGivenIn` or `batchSwapGivenOut` call would receive, except the
     * `SwapRequest` struct is used instead, and the `kind` argument specifies whether the swap is given in or given
     * out.
     *
     * Unlike `batchSwapGivenIn` and `batchSwapGivenOut`, this function performs no checks on the sender nor recipient
     * field in the `funds` struct. This makes it suitable to be called by off-chain applications via eth_call without
     * needing to hold tokens, approve them for the Vault, or even know a user's address.
     *
     * Note that this function is not 'view' (due to implementation details): the client code must explicitly execute
     * eth_call instead of eth_sendTransaction.
     */
    function queryBatchSwap(
        SwapKind kind,
        SwapRequest[] memory swaps,
        IAsset[] memory assets,
        FundManagement memory funds
    ) external returns (int256[] memory assetDeltas);

    enum SwapKind { GIVEN_IN, GIVEN_OUT }

    // This struct is identical in layout to SwapIn and SwapOut, except the 'amountIn/Out' field is named 'amount'.
    struct SwapRequest {
        bytes32 poolId;
        uint256 tokenInIndex;
        uint256 tokenOutIndex;
        uint256 amount;
        bytes userData;
    }

    // Flash Loans

    /**
     * @dev Performs a 'flash loan', sending tokens to `receiver` and executing the `receiveFlashLoan` hook on it,
     * and then reverting unless the tokens plus a protocol fee have been returned.
     *
     * The `tokens` and `amounts` arrays must have the same length, and each entry in these indicates the amount to
     * loan for each token contract. `tokens` must be sorted in ascending order.
     *
     * The 'receiverData' field is ignored by the Vault, and forwarded as-is to `receiver` as part of the
     * `receiveFlashLoan` call.
     */
    function flashLoan(
        IFlashLoanReceiver receiver,
        IERC20[] calldata tokens,
        uint256[] calldata amounts,
        bytes calldata receiverData
    ) external;

    // Asset Management
    //
    // Each token registered for a Pool can be assigned an Asset Manager, which is able to freely withdraw the Pool's
    // tokens from the Vault, deposit them, or assign arbitrary values to its `managed` balance (see
    // `getPoolTokenInfo`). This makes them extremely powerful and dangerous, as they can not only steal a Pool's tokens
    // but also manipulate its prices. However, a properly designed Asset Manager smart contract can be used to the
    // Pool's benefit, for example by lending unused tokens at an interest, or using them to participate in voting
    // protocols.

    /**
     * @dev Called by a Pool's Asset Manager to perform an operation (withdraw, deposit, or update) in the Vault.
     * Array input allows asset managers to manage multiple tokens for a pool in a single transaction.
     */
    function managePoolBalance(
        bytes32 poolId,
        AssetManagerOpKind kind,
        AssetManagerTransfer[] memory transfers
    ) external;

    struct AssetManagerTransfer {
        IERC20 token;
        uint256 amount;
    }

    /**
     * @dev Emitted when a Pool's token Asset manager withdraws or deposits token balance via `withdrawFromPoolBalance`
     * or `depositToPoolBalance`.
     */
    event PoolBalanceManaged(bytes32 indexed poolId, address indexed assetManager, IERC20 indexed token, int256 amount);
<<<<<<< HEAD
=======

    /**
     * @dev Called by a Pool's Asset Manager to withdraw tokens from the Vault. This decreases
     * the Pool's cash but increases its managed balance, leaving the total balance unchanged.
     * Array input allows asset managers to manage multiple tokens for a pool in a single transaction.
     */
    function withdrawFromPoolBalance(bytes32 poolId, AssetManagerTransfer[] memory transfers) external;

    /**
     * @dev Called by a Pool's Asset Manager to deposit tokens into the Vault. This increases the Pool's cash,
     * but decreases its managed balance, leaving the total balance unchanged. The Asset Manager must have approved
     * the Vault to use each token. Array input allows asset managers to manage multiple tokens for a pool in a
     * single transaction.
     */
    function depositToPoolBalance(bytes32 poolId, AssetManagerTransfer[] memory transfers) external;
>>>>>>> 64833c9f

    /**
     * Deposits increase the Pool's cash, but decreases its managed balance, leaving the total balance unchanged.
     *
     * Withdrawals decrease the Pool's cash, but increases its managed balance, leaving the total balance unchanged.
     *
     * Updates don't affect the Pool's cash balance, but because the managed balance changes, it does alter the total.
     * The external amount can be either increased or decreased by this call (i.e., reporting a gain or a loss).
     */
    enum AssetManagerOpKind { DEPOSIT, WITHDRAW, UPDATE }

    // Protocol Fees
    //
    // Some operations cause the Vault to collect tokens in the form of protocol fees, which can then be withdrawn by
    // permissioned accounts.
    //
    // There are three kinds of protocol fees:
    //
    //  - flash loan fees: charged on all flash loans, as a percentage of the amounts lent.
    //
    //  - withdraw fees: charged when users take tokens out of the Vault, by either calling
    // `withdrawFromInternalBalance` or calling `exitPool` without depositing to Internal Balance. The fee is a
    // percentage of the amount withdrawn. Swaps are unaffected by withdraw fees.
    //
    //  - swap fees: a percentage of the fees charged by Pools when performing swaps. For a number of reasons, including
    // swap gas costs and interface simplicity, protocol swap fees are not charged on each individual swap. Rather,
    // Pools are expected to keep track of how many swap fees they have charged, and pay any outstanding debts to the
    // Vault when they are joined or exited. This prevents users from joining a Pool with unpaid debt, as well as
    // exiting a Pool in debt without first paying their share.

    /**
     * @dev Returns the current protocol fee percentages. These are 18 decimals fixed point numbers, which means that
     * e.g. a value of 0.1e18 stands for a 10% fee.
     */
    function getProtocolFees()
        external
        view
        returns (
            uint256 swapFee,
            uint256 withdrawFee,
            uint256 flashLoanFee
        );

    /**
     * @dev Sets new Protocol fees. The caller must be allowed by the Authorizer to do this, and the new fee values must
     * not be above the absolute maximum amounts.
     */
    function setProtocolFees(
        uint256 swapFee,
        uint256 withdrawFee,
        uint256 flashLoanFee
    ) external;

    /**
     * @dev Returns the amount of protocol fees collected by the Vault for each token in the `tokens` array.
     */
    function getCollectedFees(IERC20[] memory tokens) external view returns (uint256[] memory);

    /**
     * @dev Withdraws collected protocol fees, transferring them to `recipient`. The caller must be allowed by the
     * Authorizer to do this.
     */
    function withdrawCollectedFees(
        IERC20[] calldata tokens,
        uint256[] calldata amounts,
        address recipient
    ) external;
}<|MERGE_RESOLUTION|>--- conflicted
+++ resolved
@@ -676,24 +676,6 @@
      * or `depositToPoolBalance`.
      */
     event PoolBalanceManaged(bytes32 indexed poolId, address indexed assetManager, IERC20 indexed token, int256 amount);
-<<<<<<< HEAD
-=======
-
-    /**
-     * @dev Called by a Pool's Asset Manager to withdraw tokens from the Vault. This decreases
-     * the Pool's cash but increases its managed balance, leaving the total balance unchanged.
-     * Array input allows asset managers to manage multiple tokens for a pool in a single transaction.
-     */
-    function withdrawFromPoolBalance(bytes32 poolId, AssetManagerTransfer[] memory transfers) external;
-
-    /**
-     * @dev Called by a Pool's Asset Manager to deposit tokens into the Vault. This increases the Pool's cash,
-     * but decreases its managed balance, leaving the total balance unchanged. The Asset Manager must have approved
-     * the Vault to use each token. Array input allows asset managers to manage multiple tokens for a pool in a
-     * single transaction.
-     */
-    function depositToPoolBalance(bytes32 poolId, AssetManagerTransfer[] memory transfers) external;
->>>>>>> 64833c9f
 
     /**
      * Deposits increase the Pool's cash, but decreases its managed balance, leaving the total balance unchanged.
