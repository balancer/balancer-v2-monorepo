// SPDX-License-Identifier: GPL-3.0-or-later
// This program is free software: you can redistribute it and/or modify
// it under the terms of the GNU General Public License as published by
// the Free Software Foundation, either version 3 of the License, or
// (at your option) any later version.

// This program is distributed in the hope that it will be useful,
// but WITHOUT ANY WARRANTY; without even the implied warranty of
// MERCHANTABILITY or FITNESS FOR A PARTICULAR PURPOSE.  See the
// GNU General Public License for more details.

// You should have received a copy of the GNU General Public License
// along with this program.  If not, see <http://www.gnu.org/licenses/>.

pragma experimental ABIEncoderV2;

import "@openzeppelin/contracts/token/ERC20/IERC20.sol";

import "./IFlashLoanReceiver.sol";
import "./IAuthorizer.sol";
import "./ISwapValidator.sol";

pragma solidity ^0.7.1;

// Full external interface for the Vault core contract - no external or public methods exist in the contract that don't
// override one of these declarations.
//
// All non-view functions in the Vault are non-reentrant: calling them while another one is mid-execution (e.g. while
// execution control is transferred to a token contract during a transfer) will result in a revert. View functions can
// be called, but they might return inconsistent results if called in a reentrant manner.
interface IVault {
    // Internal Balance

    /**
     * @dev Returns `user`'s Internal Balance for a specific token.
     */
    function getInternalTokenBalance(address user, IERC20 token) external view returns (uint256);

    /**
     * @dev Deposits tokens from the caller into `user`'s Internal Balance. The caller must have allowed the Vault
     * to use their tokens via `IERC20.approve()`.
     */
    function deposit(
        IERC20 token,
        uint256 amount,
        address user
    ) external;

    /**
     * @dev Withdraws tokens from the caller's Internal Balance, transferring them to `recipient`.
     * This charges protocol withdrawal fees.
     */
    function withdraw(
        IERC20 token,
        uint256 amount,
        address recipient
    ) external;

    // Agents

    /**
     * @dev Returns true if `agent` is an agent for `user`. An account's agent can make the Vault use the managed
     * account's approved tokens. All accounts are agents for themselves.
     */
    function isAgentFor(address user, address agent) external view returns (bool);

    /**
     * @dev Returns the number of agents for `user`. This does not include `user` itself, nor Universal Agents.
     */
    function getNumberOfUserAgents(address user) external view returns (uint256);

    /**
     * @dev Returns a partial list of `user`'s agents, starting at index `start`, up to index `end`. This does not
     * include `user` itself, nor Universal Agents.
     *
     * The ordering of this list may change as agents are added and removed.
     */
    function getUserAgents(
        address user,
        uint256 start,
        uint256 end
    ) external view returns (address[] memory);

    /**
     * @dev Adds `agent` as an agent for the caller.
     */
    function addUserAgent(address agent) external;

    /**
     * @dev Removes `agent` as an agent for the caller. An account is always its own agent: removing itself does
     * nothing. Universal Agents cannot be removed either.
     */
    function removeUserAgent(address agent) external;

    // Universal Agents

    /**
     @dev Returns the number of Universal Agents.
     */
    function getNumberOfUniversalAgents() external view returns (uint256);

    /**
     * @dev Returns a partial list of Universal Agents, starting at index `start`, up to index `end`. * The ordering of
     * this list may change as Universal Agents are added and removed.
     *
     * Universal Agents are agents for all accounts.
     */
    function getUniversalAgents(uint256 start, uint256 end) external view returns (address[] memory);

    /**
     * @dev Adds `agent` as a Universal Agent.
     *
     * Requirements:
     *
     * - the caller must be approved by the authorizer (`IAuthorizer.canAddUniversalAgent`).
     */
    function addUniversalAgent(address agent) external;

    /**
     * @dev Removes `agent` as a Universal Agent.
     *
     * Requirements:
     *
     * - the caller must be approved by the authorizer (`IAuthorizer.canRemoveUniversalAgent`).
     */
    function removeUniversalAgent(address agent) external;

    // Pools

    // There are three optimization levels for Pools, which allow for lower swap gas costs at the cost of reduced
    // functionality:
    //
    //  - standard: no special optimization, IPoolQuote is used to ask for quotes, passing the balance of all tokens in
    // the Pool. Swaps cost more gas the more tokens the Pool has (because of the extra storage reads).
    //
    //  - simplified quote: IPoolQuoteSimplified is used instead, which saves gas by only passes the balance of the two
    // tokens involved in the swap. This is suitable for some pricing algorithms, like the weighted constant product one
    // popularized by Balancer v1. Swap gas cost is independent of the number of tokens in the Pool.
    //
    //  - two tokens: this level achieves the lowest possible swap gas costs by restricting Pools to only having two
    // tokens, which allows for a specialized balance packing format. Like simplified quote Pools, these are called via
    // IPoolQuoteSimplified.
    enum PoolOptimization { STANDARD, SIMPLIFIED_QUOTE, TWO_TOKEN }

    /**
     * @dev Registers a the caller as a Pool, with selected optimization level.
     *
     * Returns the Pool's ID. Also emits a PoolCreated event.
     */
    function registerPool(PoolOptimization optimization) external returns (bytes32);

    /**
     * @dev Emitted when a Pool is created by calling `registerPool`. Contains the Pool ID of the registered pool.
     */
    event PoolCreated(bytes32 poolId);

    // Pool Queries

    /**
     * @dev Returns the number of Pools.
     */
    function getNumberOfPools() external view returns (uint256);

    /**
     * @dev Returns a partial list of Pool IDs, starting at index `start`, up to index `end`.
     */
    function getPoolIds(uint256 start, uint256 end) external view returns (bytes32[] memory);

    // These functions revert if querying a Pool that doesn't exist

    /**
     * @dev Returns a Pool's address and optimization level.
     */
    function getPool(bytes32 poolId) external view returns (address, PoolOptimization);

    /**
     * @dev Returns all tokens registered by a Pool. The order of this list might change as tokens are registered and
     * unregistered.
     */
    function getPoolTokens(bytes32 poolId) external view returns (IERC20[] memory);

    /**
     * @dev Returns the Pool's balance of `tokens`. This is the total balance, including assets held by the Pool's
     * Asset Manager and not currently held by the Vault.
     *
     * Each token in `tokens` must have been registered by the Pool.
     */
    function getPoolTokenBalances(bytes32 poolId, IERC20[] calldata tokens) external view returns (uint256[] memory);

    // Pool Management

    /**
     * @dev Called by the Pool to register `tokens`. A Pool can only add and remove liquidity for tokens it has
     * registered, and all swaps with a Pool must involve registered tokens.
     *
     * Each token in `tokens` must not be already registered before this call. For Pools with the Two Token
     * optimization, `tokens` must have a length of two, that is, both tokens must be registered at the same time.
     */
    function registerTokens(bytes32 poolId, IERC20[] calldata tokens) external;

    event TokensRegistered(bytes32 poolId, IERC20[] tokens);

    /**
     * @dev Called by the Pool to unregisted `tokens`. This prevents adding and removing liquidity in the future, as
     * well as swaps. Unregistered tokens can be re-registered in the future.
     *
     *
     * Each token in `tokens` must be registered before this call, and have zero balance. For Pools with the Two Token
     * optimization, `tokens` must have a length of two, that is, both tokens must be unregistered at the same time.
     */
    function unregisterTokens(bytes32 poolId, IERC20[] calldata tokens) external;

    event TokensUnregistered(bytes32 poolId, IERC20[] tokens);

    /**
     * @dev Called by the Pool to add tokens to its balance. Only registered tokens can have liquidity added.
     *
     * The tokens will be withdrawn from the `from` account, which the Pool must be an agent for. If
     * `withdrawFromInternalBalance` is true, `from`'s Internal Balance will be preferred, performing an ERC20
     * transfer for the difference between the requested amount and Internal Balance (if any). `from` must have
     * allowed the Vault to use their tokens via `IERC20.approve()`.
     */
    function addLiquidity(
        bytes32 poolId,
        address from,
        IERC20[] calldata tokens,
        uint256[] calldata amounts,
        bool withdrawFromInternalBalance
    ) external;

    /**
     * @dev Called by the Pool to remove tokens from its balance. Only registered tokens can have liquidity removed.
     *
     * The tokens will be sent to the `to` account. If `depositToInternalBalance` is true, they will be added as
     * Internal Balance instead of transferred.
     */
    function removeLiquidity(
        bytes32 poolId,
        address to,
        IERC20[] calldata tokens,
        uint256[] calldata amounts,
        bool depositToInternalBalance
    ) external;

    // Swap interface

    /**
     * @dev Performs a series of swaps with one or multiple Pools. In each swap, the amount of tokens sent to the Pool
     * is known. For swaps where the amount of tokens received from the Pool is known, see `batchSwapGivenOut`.
     *
     * Returns an array with the net Vault token balance deltas. Positive amounts represent tokens sent to the Vault,
     * and negative amounts tokens sent by the Vault. Each delta corresponds to the token at the same index in the
     * `tokens` array.
     *
     * A `validator` can be optionally supplied, and if so it will be called with `tokens`, the Vault deltas, and
     * user-supplied `validatorData`. This is useful to check a swap has happened according to user expectations (and
     * wasn't, for example, affected by other transactions), and potentially revert if not.
     *
     * Each swap is executed independently in the order specified by the `swaps` array. However, tokens are only
     * transferred in and out of the Vault (or withdrawn from and deposited into the User's Internal Balance) after
     * all swaps have been completed and the net token balance change computed. This means it is possible to e.g.
     * under certain conditions perform arbitrage by swapping with multiple Pools in a way that results in net token
     * movement out of the Vault (profit), with no tokens being sent in (but updating the Pool's internal balances).
     *
     * The `swaps` array contains the information about each individual swaps. All swaps consist of a Pool receiving
     * some amount of one of its tokens (`tokenIn`), and sending some amount of another one of its tokens (`tokenOut`).
     * The `tokenOut` amount is determined by the Pool's pricing algorithm by calling the `quoteOutGivenIn` function
     * (from IPoolQuote or IPoolQuoteSimplified).
     *
     * Multihop swaps, where one token is exchanged for another one by passing through one or more intermediate tokens,
     * can be executed by passing an `amountIn` value of zero for a swap. This will cause the amount out of the previous
     * swap to be used as the amount in of the current one. In such a scenario, `tokenIn` must equal the previous swap's
     * `tokenOut`.
     *
     * The `tokens` array contains the addresses of all tokens involved in the swaps.
     *
     * Funds will be sent and  received according to the data in the `funds` struct.
     */
    function batchSwapGivenIn(
        ISwapValidator validator,
        bytes calldata validatorData,
        SwapIn[] calldata swaps,
        IERC20[] memory tokens,
        FundManagement calldata funds
    ) external returns (int256[] memory);

    /**
     * @dev Data for a swap executed via `batchSwapGivenIn`. The tokens in and out are indexed in the `tokens` array
     * passed to that function.
     *
     * `amountIn` tokens are sent to the `poolId` Pool for the token in, and `userData` is forwarded to the Pool in the
     * `quoteOutGivenIn` function. If `amountIn` is zero, the multihop mechanism is used to determine the actual amount.
     */
    struct SwapIn {
        bytes32 poolId;
        uint256 tokenInIndex;
        uint256 tokenOutIndex;
        uint256 amountIn;
        bytes userData;
    }

    /**
     * @dev Performs a series of swaps with one or multiple Pools. In each swap, the amount of tokens received from the
     * Pool is known. For swaps where the amount of tokens sent to the Pool is known, see `batchSwapGivenIn`.
     *
     * Returns an array with the net Vault token balance deltas. Positive amounts represent tokens sent to the Vault,
     * and negative amounts tokens sent by the Vault. Each delta corresponds to the token at the same index in the
     * `tokens` array.
     *
     * A `validator` can be optionally supplied, and if so it will be called with `tokens`, the Vault deltas, and
     * user-supplied `validatorData`. This is useful to check a swap has happened according to user expectations (and
     * wasn't, for example, affected by other transactions), and potentially revert if not.
     *
     * Each swap is executed independently in the order specified by the `swaps` array. However, tokens are only
     * transferred in and out of the Vault (or withdrawn from and deposited into the User's Internal Balance) after
     * all swaps have been completed and the net token balance change computed. This means it is possible to e.g.
     * under certain conditions perform arbitrage by swapping with multiple Pools in a way that results in net token
     * movement out of the Vault (profit), with no tokens being sent in (but updating the Pool's internal balances).
     *
     * The `swaps` array contains the information about each individual swaps. All swaps consist of a Pool receiving
     * some amount of one of its tokens (`tokenIn`), and sending some amount of another one of its tokens (`tokenOut`).
     * The `tokenIn` amount is determined by the Pool's pricing algorithm by calling the `quoteInGivenOut` function
     * (from IPoolQuote or IPoolQuoteSimplified).
     *
     * Multihop swaps, where one token is exchanged for another one by passing through one or more intermediate tokens,
     * can be executed by passing an `amountOut` value of zero for a swap. This will cause the amount in of the previous
     * swap to be used as the amount out of the current one. In such a scenario, `tokenOut` must equal the previous
     * swap's `tokenIn`.
     *
     * The `tokens` array contains the addresses of all tokens involved in the swaps.
     *
     * Funds will be sent and  received according to the data in the `funds` struct.
     */
    function batchSwapGivenOut(
        ISwapValidator validator,
        bytes calldata validatorData,
        SwapOut[] calldata swaps,
        IERC20[] memory tokens,
        FundManagement calldata funds
    ) external returns (int256[] memory);

    /**
     * @dev Data for a swap executed via `batchSwapGivenOut`. The tokens in and out are indexed in the `tokens` array
     * passed to that function.
     *
     * `amountOut` tokens are received from the `poolId` Pool for the token out, and `userData` is forwarded to the Pool
     *  in the `quoteInGivenOut` function. If `amountOut` is zero, the multihop mechanism is used to determine the
     * actual amount.
     */
    struct SwapOut {
        bytes32 poolId;
        uint256 tokenInIndex;
        uint256 tokenOutIndex;
        uint256 amountOut;
        bytes userData;
    }

    /**
     * @dev All tokens in a swap are sent to the Vault from the `sender`'s account, and sent to the `recipient`. The
     * caller of the swap function must be an agent for `sender`.
     *
     * If `withdrawFromInternalBalance` is true, `sender`'s Internal Balance will be preferred, performing an ERC20
     * transfer for the difference between the requested amount and the User's Internal Balance (if any). `sender`
     * must have allowed the Vault to use their tokens via `IERC20.approve()`. This matches the behavior of
     * `addLiquidity`.
     *
     * If `depositToInternalBalance` is true, tokens will be deposited to `recipient`'s internal balance instead of
     * transferred. This matches the behavior of `removeLiquidity`.
     */
    struct FundManagement {
        address sender;
        address recipient;
        bool withdrawFromInternalBalance;
        bool depositToInternalBalance;
    }

    // Swap query methods

    /**
     * @dev Simulates a call to batchSwapGivenIn, returning an array of Vault token deltas. Each element in the array
     * corresponds to the token at the same index, and indicates the number of tokens the Vault would take from the
     * sender (if positive) or send to the recipient (if negative). The arguments it receives are the same that
     * an equivalent batchSwapGivenIn would receive.
     *
     * Unlike batchSwapGivenIn, this function performs no checks on its caller nor the sender and recipient fields in
     * the FundsManagement struct. This makes it suitable to be called by off-chain applications via eth_call without
     * needing to hold tokens, approve them for the Vault, or even know a user's address.
     *
     * Note however that this function is not 'view' (due to implementation details): the client code must explicitly
     * execute eth_call instead of eth_sendTransaction.
     */
    function queryBatchSwapGivenIn(
        SwapIn[] memory swaps,
        IERC20[] calldata tokens,
        FundManagement calldata funds
    ) external returns (int256[] memory);

    /**
     * @dev Simulates a call to batchSwapGivenOut, returning an array of Vault token deltas. Each element in the array
     * corresponds to the token at the same index, and indicates the number of tokens the Vault would take from the
     * sender (if positive) or send to the recipient (if negative). The arguments it receives are the same that
     * an equivalent batchSwapGivenOut would receive.
     *
     * Unlike batchSwapGivenOut, this function performs no checks on its caller nor the sender and recipient fields in
     * the FundsManagement struct. This makes it suitable to be called by off-chain applications via eth_call without
     * needing to hold tokens, approve them for the Vault, or even know a user's address.
     *
     * Note however that this function is not 'view' (due to implementation details): the client code must explicitly
     * execute eth_call instead of eth_sendTransaction.
     */
    function queryBatchSwapGivenOut(
        SwapOut[] memory swaps,
        IERC20[] calldata tokens,
        FundManagement calldata funds
    ) external returns (int256[] memory);

    // Protocol Fees

    /**
     * @dev Called by a Pool with an array of some of its registered tokens, and the amount of swap fees it has
     * collected for each of them. The Vault will then apply the protocol swap fee to these amounts, substracting from
     * the Pool's balance.
     *
     * Returns the updated Pool balance for each of `tokens`.
     */
    function paySwapProtocolFees(
        bytes32 poolId,
        IERC20[] calldata tokens,
        uint256[] calldata collectedFees
    ) external returns (uint256[] memory balances);

    // Flash Loan interface

    /**
     * @dev Performs a flash loan where 'amount' tokens of 'token' are sent to 'receiver', which must implement the
     * IFlashLoanReceiver interface. An arbitrary user-provided 'receiverData' is forwarded to this contract.
     *
     * Before returning from the IFlashLoanReceiver.receiveFlashLoan call, the receiver must transfer back the loaned
     * tokens, plus a proportional protocol fee.
     */
    function flashLoan(
        IFlashLoanReceiver receiver,
        IERC20[] calldata tokens,
        uint256[] calldata amounts,
        bytes calldata receiverData
    ) external;

    // Asset management interface

    /**
     * @dev Called by a Pool to set its Asset Manager for one of its registered tokens.
     */
    function setPoolAssetManager(
        bytes32 poolId,
        IERC20 token,
        address manager
    ) external;

    /**
     * @dev Returns a Pool's Asset Manager for `token`. Asset Managers can manage a Pool's assets by taking
     * them out of the Vault via `poolBalanceCashToManaged`, `poolBalanceManagedToCash` and `updateManagedBalance`.
     */
    function getPoolAssetManager(bytes32 poolId, IERC20 token) external view returns (address);

    /**
     * @dev Called by a Pool's Asset Manager for `token` to withdraw `amount` tokens from the Vault. This decreases
     * the Pool's cash but increases its managed balance, leaving the total balance unchanged.
     */
    function poolBalanceCashToManaged(
        bytes32 poolId,
        IERC20 token,
        uint256 amount
    ) external;

    /**
     * @dev Called by a Pool's Asset Manager for `token` to deposit `amount` tokens into the Vault. This increases
     * the Pool's cash but decreases its managed balance, leaving the total balance unchanged. The Asset Manager
     * must have approved the Vault to use `token`.
     */
    function poolBalanceManagedToCash(
        bytes32 poolId,
        IERC20 token,
        uint256 amount
    ) external;

    /**
     * @dev Called by a Pool's Asset Manager for `token` to update the external amount. This causes no change on
     * the Pool's cash, but because the managed balance changes, so does the total balance. The external amount can be
     * both increased and decreased by this call.
     */
    function updateManagedBalance(
        bytes32 poolId,
        IERC20 token,
        uint256 amount
    ) external;

    // Authorizer

    /**
     * @dev Returns the Vault's Authorizer.
     */
    function getAuthorizer() external view returns (IAuthorizer);

    /**
     * @dev Sets a new Authorizer for the Vault.
     *
     * Requirements:
     *
     * - the caller must be approved by the authorizer (`IAuthorizer.canChangeAuthorizer`).
     */
    function changeAuthorizer(IAuthorizer newAuthorizer) external;

    // Protocol Fees

    /**
     * @dev Returns the Protocol Withdraw Fee. Withdraw fees are applied on `withdraw` and `removeLiquidity` (unless
<<<<<<< HEAD
     * depositing into User Balance). Swaps and `poolBalanceCashToManaged` are not charged withdraw fees.
=======
     * depositing into the User's Internal Balance). Swaps and `investPoolBalance` are not charged withdraw fees.
>>>>>>> 5fda7f18
     *
     * This is an 18 decimal fixed point number, so e.g. 0.1e18 stands for a 10% fee.
     */
    function getProtocolWithdrawFee() external view returns (uint256);

    /**
     * @dev Returns the Protocol Swap Fee. These are paid by Pools via `paySwapProtocolFees`.
     *
     * This is an 18 decimal fixed point number, so e.g. 0.1e18 stands for a 10% fee.
     */
    function getProtocolSwapFee() external view returns (uint256);

    /**
     * @dev Returns the Protocol Flash Loan Fee. These are collected on all Flash Loans.
     *
     * This is an 18 decimal fixed point number, so e.g. 0.1e18 stands for a 10% fee.
     */
    function getProtocolFlashLoanFee() external view returns (uint256);

    /**
     * @dev Sets a new Protocol Withdraw Fee.
     *
     * Requirements:
     *
     * - the caller must be approved by the authorizer (`IAuthorizer.canSetProtocolWithdrawFee`).
     */
    function setProtocolWithdrawFee(uint256 newFee) external;

    /**
     * @dev Sets a new Protocol Swap Fee.
     *
     * Requirements:
     *
     * - the caller must be approved by the authorizer (`IAuthorizer.canSetProtocolSwapFee`).
     */
    function setProtocolSwapFee(uint256 newFee) external;

    /**
     * @dev Sets a new Protocol Flash Loan Fee.
     *
     * Requirements:
     *
     * - the caller must be approved by the authorizer (`IAuthorizer.canSetProtocolFlashLoanFee`).
     */
    function setProtocolFlashLoanFee(uint256 newFee) external;

    /**
     * @dev Returns the amount of protocol fees collected by the Vault for `token`.
     */
    function getCollectedFeesByToken(IERC20 token) external view returns (uint256);

    /**
     * @dev Withdraws collected protocol fees.
     *
     * Requirements:
     *
     * - the caller must be approved by the authorizer (`IAuthorizer.canWithdrawProtocolFees`) for each token.
     */
    function withdrawProtocolFees(
        IERC20[] calldata tokens,
        uint256[] calldata amounts,
        address recipient
    ) external;
}<|MERGE_RESOLUTION|>--- conflicted
+++ resolved
@@ -514,11 +514,7 @@
 
     /**
      * @dev Returns the Protocol Withdraw Fee. Withdraw fees are applied on `withdraw` and `removeLiquidity` (unless
-<<<<<<< HEAD
-     * depositing into User Balance). Swaps and `poolBalanceCashToManaged` are not charged withdraw fees.
-=======
-     * depositing into the User's Internal Balance). Swaps and `investPoolBalance` are not charged withdraw fees.
->>>>>>> 5fda7f18
+     * depositing into User's Internal Balance). Swaps and `poolBalanceCashToManaged` are not charged withdraw fees.
      *
      * This is an 18 decimal fixed point number, so e.g. 0.1e18 stands for a 10% fee.
      */
