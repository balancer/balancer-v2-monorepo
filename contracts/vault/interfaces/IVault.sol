--- conflicted
+++ resolved
@@ -85,7 +85,6 @@
     // the same kind (deposit, withdraw or transfer) at once.
 
     /**
-<<<<<<< HEAD
      * @dev Data for internal balance transfers - encompassing deposits, withdrawals, and transfers between accounts.
      *
      * This gives aggregators maximum flexibility, and makes it possible for an asset manager to manage multiple tokens
@@ -100,14 +99,11 @@
     }
 
     /**
-=======
->>>>>>> 1cb36eb5
      * @dev Returns `user`'s Internal Balance for a set of tokens.
      */
     function getInternalBalance(address user, IERC20[] memory tokens) external view returns (uint256[] memory);
 
     /**
-<<<<<<< HEAD
      * @dev Deposits tokens from each `source` address into Internal Balances of the corresponding `destination`
      * accounts specified in the struct. The sources must have allowed the Vault to use their tokens
      * via `IERC20.approve()`.
@@ -130,59 +126,6 @@
      * This does not charge protocol withdrawal fees.
      */
     function transferInternalBalance(BalanceTransfer[] memory transfers) external;
-=======
-     * @dev Deposits tokens from `sender` into `recipient`'s Internal Balance.
-     *
-     * If the caller is not `sender`, it must be an authorized relayer for them.
-     *
-     * The `tokens` and `amounts` arrays must have the same length, and each entry in these indicates the amount to
-     * deposit for each token contract.
-     *
-     * Emits `InternalBalanceChanged` events.
-     */
-    function depositToInternalBalance(
-        address sender,
-        IERC20[] memory tokens,
-        uint256[] memory amounts,
-        address recipient
-    ) external;
-
-    /**
-     * @dev Withdraws tokens from `sender`'s Internal Balance, transferring them to `recipient`. This charges protocol
-     * withdrawal fees.
-     *
-     * If the caller is not `sender`, it must be an authorized relayer for them.
-     *
-     * The `tokens` and `amounts` arrays must have the same length, and each entry in these indicates the amount to
-     * withdraw for each token contract.
-     *
-     * Emits `InternalBalanceChanged` events.
-     */
-    function withdrawFromInternalBalance(
-        address sender,
-        IERC20[] memory tokens,
-        uint256[] memory amounts,
-        address recipient
-    ) external;
-
-    /**
-     * @dev Transfers tokens from `sender`'s Internal Balance, transferring them to a recipient's Internal Balance.
-     * This does not charge protocol withdrawal fees.
-     *
-     * If the caller is not `sender`, it must be an authorized relayer for them.
-     *
-     * The `tokens`, `amounts` and `recipients` arrays must have the same length, and each entry in these indicates the
-     * amount to transfer for each token contract to each recipient.
-     *
-     * Emits `InternalBalanceChanged` events.
-     */
-    function transferInternalBalance(
-        address sender,
-        IERC20[] memory tokens,
-        uint256[] memory amounts,
-        address[] memory recipients
-    ) external;
->>>>>>> 1cb36eb5
 
     /**
      * @dev Emitted when a user's Internal Balance changes, either due to calls to the Internal Balance functions, or
