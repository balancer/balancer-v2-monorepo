// SPDX-License-Identifier: GPL-3.0-or-later
// This program is free software: you can redistribute it and/or modify
// it under the terms of the GNU General Public License as published by
// the Free Software Foundation, either version 3 of the License, or
// (at your option) any later version.

// This program is distributed in the hope that it will be useful,
// but WITHOUT ANY WARRANTY; without even the implied warranty of
// MERCHANTABILITY or FITNESS FOR A PARTICULAR PURPOSE.  See the
// GNU General Public License for more details.

// You should have received a copy of the GNU General Public License
// along with this program.  If not, see <http://www.gnu.org/licenses/>.

pragma experimental ABIEncoderV2;

import "@openzeppelin/contracts/token/ERC20/IERC20.sol";

import "./IAuthorizer.sol";
import "./IFlashLoanReceiver.sol";
import "./IAsset.sol";
import "./IWETH.sol";
import "../ProtocolFeesCollector.sol";

pragma solidity ^0.7.0;

/**
 * @dev Full external interface for the Vault core contract - no external or public methods exist in the contract that
 * don't override one of these declarations.
 */
interface IVault {
    // Generalities about the Vault:
    //
    // - Whenever documentation refers to 'tokens', it strictly refers to ERC20-compliant token contracts. Tokens are
    // transferred out of the Vault by calling the `IERC20.transfer` function, and transferred in by calling
    // `IERC20.transferFrom`. In these cases, the sender must have previously allowed the Vault to use their tokens by
    // calling `IERC20.approve`. The only deviation from the ERC20 standard that is supported is functions not returning
    // a boolean value: in these scenarios, a non-reverting call is assumed to be successful.
    //
    // - All non-view functions in the Vault are non-reentrant: calling them while another one is mid-execution (e.g.
    // while execution control is transferred to a token contract during a swap) will result in a revert. View
    // functions can be called in a re-reentrant way, but doing so might cause them to return inconsistent results.
    // Contracts calling view functions in the Vault must make sure the Vault has not already been entered.
    //
    // - View functions revert if referring to either unregistered Pools, or unregistered tokens for registered Pools.

    // Authorizer
    //
    // Some system actions are permissioned, like setting and collecting protocol fees. This permissioning system exists
    // outside of the Vault in the Authorizer contract: the Vault simply calls the Authorizer to check if the caller
    // can perform a given action.
    // The only exceptions to this involve relayers. A relayer is an account (typically a contract) that can use the
    // Internal Balance and Vault allowance of other accounts. For an account to be able to wield this power,
    // two things must occur:
    //  - The Authorizer must allow the the relayer to call the functions associated with this permission.
    //    In other words, Balancer governance must specifically approve the functions each relayer can call
    //  - Each user must approve the relayer to act on their behalf
    // This double protection means users cannot be tricked into allowing malicious relayers (because they will not
    // have been allowed by the Authorizer), nor can malicious relayers approved by a compromised Authorizer drain
    // user funds, since they would also need to be approved by each individual user.

    /**
     * @dev Returns the Vault's WETH instance.
     */
    // solhint-disable-next-line func-name-mixedcase
    function WETH() external view returns (IWETH);

    /**
     * @dev Returns the Vault's Authorizer.
     */
    function getAuthorizer() external view returns (IAuthorizer);

    /**
     * @dev Sets a new Authorizer for the Vault. The caller must be allowed by the current Authorizer to do this.
     */
    function changeAuthorizer(IAuthorizer newAuthorizer) external;

    /**
     * @dev Returns true if `user` has allowed `relayer` to act as a relayer for them.
     */
    function hasAllowedRelayer(address user, address relayer) external view returns (bool);

    /**
     * @dev Allows `relayer` to act as a relayer for the caller if `allowed` is true, and disallows it otherwise.
     */
    function changeRelayerAllowance(address relayer, bool allowed) external;

    // Internal Balance
    //
    // Users can deposit tokens into the Vault, where they are allocated to their Internal Balance.
    // This Internal Balance can be withdrawn or transferred, and it can also be used when joining Pools or
    // performing swaps, with greatly reduced gas costs. Swaps and Pool exits can also deposit to
    // Internal Balance.
    //
    // Internal Balance functions feature batching, which means each call can be used to perform multiple operations of
    // the same kind (deposit, withdraw or transfer) at once.

    /**
     * @dev Data for Internal Balance deposits and withdrawals, which include the possibility for ETH to be sent and
     * received without manual WETH wrapping or unwrapping.
     */
    struct AssetBalanceTransfer {
        IAsset asset;
        uint256 amount;
        address sender;
        address payable recipient;
    }

    /**
     * @dev Data for Internal Balance transfers, which are limited to ERC20 tokens.
     */
    struct TokenBalanceTransfer {
        IERC20 token;
        uint256 amount;
        address sender;
        address payable recipient;
    }

    /**
     * @dev Returns `user`'s Internal Balance for a set of tokens.
     */
    function getInternalBalance(address user, IERC20[] memory tokens) external view returns (uint256[] memory);

    /**
     * @dev Deposits `amount` assets from each `sender` address into Internal Balances of the corresponding `recipient`
     * accounts. The senders must have allowed the Vault to use their tokens via `IERC20.approve()`.
     *
     * For each deposit, if the caller is not `sender`, it must be an authorized relayer for them.
     *
     * ETH can be used by passing the ETH sentinel value as the asset and forwarding ETH in the call. It will be
     * wrapped into WETH and deposited as that token. Any ETH amount remaining will be sent back to the caller (not the
     * sender, which is relevant for relayers).
     *
     * Reverts if ETH was forwarded but not used in any transfer.
     */
    function depositToInternalBalance(AssetBalanceTransfer[] memory transfers) external payable;

    /**
     * @dev Withdraws `amount` assets from each `sender` address' Internal Balance to the corresponding `recipient`
     * accounts. The senders must have allowed the Vault to use their tokens via `IERC20.approve()`.
     *
     * For each withdrawal, if the caller is not `sender`, it must be an authorized relayer for them.
     *
     * ETH can be used by passing the ETH sentinel value as the asset. This will deduct WETH instead, unwrap it and send
     * it to the recipient.
     */
    function withdrawFromInternalBalance(AssetBalanceTransfer[] memory transfers) external;

    /**
     * @dev Transfers tokens from the internal balances of each `sender` address to the Internal Balances of each
     * `recipient`.
     *
     * For each transfer, if the caller is not `sender`, it must be an authorized relayer for them.
     */
    function transferInternalBalance(TokenBalanceTransfer[] memory transfers) external;

    /**
     * @dev Transfers tokens from each `sender` address to the corresponding `recipient` account, making use of the
     * Vault's allowance. This action is equivalent to an Internal Balance deposit followed immediately by a withdrawal.
     *
     * For each transfer, if the caller is not `sender`, it must be an authorized relayer for them.
     *
     * Typically, this function will only be called by relayers, letting them leverage the allowance users have already
     * given to the Vault.
     */
    function transferToExternalBalance(TokenBalanceTransfer[] memory transfers) external;

    /**
     * @dev Emitted when a user's Internal Balance changes, due to calls on the Internal Balance functions, or
     * to interacting with Pools using Internal Balance.
     *
     * Because Internal Balance works exclusively with ERC20 tokens, ETH deposits and withdrawals will use
     * the WETH address.
     */
    event InternalBalanceChanged(address indexed user, IERC20 indexed token, int256 delta);

    // Pools
    //
    // There are three specialization settings for Pools, which allow for lower gas cost swaps, at the cost of reduced
    // functionality:
    //
    //  - general: no specialization, suited for all Pools. IGeneralPool is used for swap request callbacks, passing the
    // balance of all tokens in the Pool. These Pools have the largest swap costs (because of the extra storage reads),
    // and these increase with the number of registered tokens.
    //
    //  - minimal swap info: IMinimalSwapInfoPool is used instead of IGeneralPool, which saves gas by only passing the
    // balance of the two tokens involved in the swap. This is suitable for some pricing algorithms, like the weighted
    // constant product one popularized by Balancer V1. Swap costs are smaller compared to general Pools, and are
    // independent of the number of registered tokens.
    //
    //  - two tokens: only allows two tokens to be registered. This achieves the lowest possible swap gas cost. Like
    // minimal swap info Pools, these are called via IMinimalSwapInfoPool.

    enum PoolSpecialization { GENERAL, MINIMAL_SWAP_INFO, TWO_TOKEN }

    /**
     * @dev Registers the caller contract as a Pool with a chosen specialization setting. Returns the Pool's ID,
     * which is used in all Pool-related functions. Pools cannot be deregistered, nor can the Pool's specialization
     * be changed.
     *
     * The caller is expected to be a smart contract that implements one of `IGeneralPool` or `IMinimalSwapInfoPool`.
     * This contract is known as the Pool's contract. Note that the same caller may register itself as multiple Pools
     * with unique Pool IDs, or in other words, multiple Pools may have the same contract.
     *
     * Emits a `PoolRegistered` event.
     */
    function registerPool(PoolSpecialization specialization) external returns (bytes32);

    /**
     * @dev Emitted when a Pool is registered by calling `registerPool`.
     */
    event PoolRegistered(bytes32 poolId);

    /**
     * @dev Returns a Pool's contract address and specialization setting.
     */
    function getPool(bytes32 poolId) external view returns (address, PoolSpecialization);

    /**
     * @dev Registers `tokens` for the `poolId` Pool. Must be called by the Pool's contract.
     *
     * Pools can only interact with tokens they have registered. Users join a Pool by transferring registered tokens,
     * exit by receiving registered tokens, and can only swap registered tokens.
     *
     * Each token can only be registered once. For Pools with the Two Token specialization, `tokens` must have a length
     * of two, that is, both tokens must be registered in the same `registerTokens` call.
     *
     * The `tokens` and `assetManagers` arrays must have the same length, and each entry in these indicates the Asset
     * Manager for each token. Asset Managers can manage a Pool's tokens by withdrawing and depositing them directly
     * (via `managePoolBalance` with the appropriate AssetManagerOpKind setting), and even set them to arbitrary amounts
     * with the UPDATE OpKind. They are therefore expected to be highly secured smart contracts with sound design
     * principles, and the decision to add an Asset Manager should not be made lightly.
     *
     * Pools can choose not to assign an Asset Manager to a given token by passing in the zero address. However, once an
     * Asset Manager is set, it cannot be changed except by deregistering the associated token and registering again
     * with a different Asset Manager.
     *
     * Emits `TokensRegistered` events.
     */
    function registerTokens(
        bytes32 poolId,
        IERC20[] calldata tokens,
        address[] calldata assetManagers
    ) external;

    /**
     * @dev Emitted when a Pool registers tokens by calling `registerTokens`.
     */
    event TokensRegistered(bytes32 poolId, IERC20[] tokens, address[] assetManagers);

    /**
     * @dev Deregisters `tokens` for the `poolId` Pool. Must be called by the Pool's contract.
     *
     * Only registered tokens (via `registerTokens`) can be deregistered. Additionally, they must have zero total
     * balance. For Pools with the Two Token specialization, `tokens` must have a length of two, that is, both tokens
     * must be deregistered in the same `deregisterTokens` call.
     *
     * A deregistered token can be re-registered later on, possibly with a different Asset Manager.
     *
     * Emits a `TokensDeregistered` event.
     */
    function deregisterTokens(bytes32 poolId, IERC20[] calldata tokens) external;

    /**
     * @dev Emitted when a Pool deregisters tokens by calling `deregisterTokens`.
     */
    event TokensDeregistered(bytes32 poolId, IERC20[] tokens);

    /**
     * @dev Returns a Pool's registered tokens, and the total balance for each.
     *
     * The order of the `tokens` array is the same order that will be used in `joinPool`, `exitPool`, as well as in all
     * Pool hooks (where applicable). Calls to `registerTokens` and `deregisterTokens` may change this order.
     *
     * If a Pool only registers tokens once, and these are sorted in ascending order, they will be stored in the same
     * order as passed to `registerTokens`.
     *
     * Total balances include both tokens held by the Vault and those withdrawn by the Pool's Asset Managers. These are
     * the amounts used by joins, exits and swaps.
     */
    function getPoolTokens(bytes32 poolId) external view returns (IERC20[] memory tokens, uint256[] memory balances);

    /**
     * @dev Returns detailed information for a Pool's registered token.
     *
     * `cash` is the number of tokens the Vault currently holds for the Pool. `managed` is the number of tokens
<<<<<<< HEAD
     * withdrawn or set as managed by the Pool's token Asset Manager. The Pool's total balance for `token` equals
     * the sum of `cash` and `managed`.
=======
     * withdrawn and held outside the Vault by the Pool's token Asset Manager. The Pool's total balance for `token`
     * equals the sum of `cash` and `managed`.
>>>>>>> 26b704c8
     *
     * `blockNumber` is the number of the block in which `token`'s balance was last modified (via either a join, exit,
     * swap, or Asset Management interaction). This value is useful to avoid so-called 'sandwich attacks', for example
     * when developing price oracles.
     *
     * `assetManager` is the Pool's token Asset Manager.
     */
    function getPoolTokenInfo(bytes32 poolId, IERC20 token)
        external
        view
        returns (
            uint256 cash,
            uint256 managed,
            uint256 blockNumber,
            address assetManager
        );

    struct PoolBalanceChange {
        IAsset[] assets;
        uint256[] limits;
        bytes userData;
        bool useInternalBalance;
    }

    /**
     * @dev Called by users to join a Pool, which transfers tokens from `sender` into the Pool's balance. This will
     * trigger custom Pool behavior, which will typically grant something in return to `recipient` - often tokenized
     * Pool shares.
     *
     * If the caller is not `sender`, it must be an authorized relayer for them.
     *
     * The `assets` and `maxAmountsIn` arrays must have the same length, and each entry indicates the maximum amount
     * to send for each asset. The amounts to send are decided by the Pool and not the Vault: it just enforces
     * these maximums.
     *
     * If joining a Pool that holds WETH, it is possible to send ETH directly: the Vault will do the wrapping. To enable
     * this mechanism, the IAsset sentinel value (the zero address) must be passed in the `assets` array instead of the
     * WETH address. Note that it is not possible to combine ETH and WETH in the same join. Any excess ETH will be sent
     * back to the caller (not the sender, which is important for relayers).
     *
     * `assets` must have the same length and order as the array returned by `getPoolTokens`. This prevents issues when
     * interacting with Pools that register and deregister tokens frequently. If sending ETH however, the array must be
     * sorted *before* replacing the WETH address with the ETH address, which means the final `assets` array might not
     * be sorted.
     *
     * If `fromInternalBalance` is true, the caller's Internal Balance will be preferred: ERC20 transfers will only
     * be made for the difference between the requested amount and Internal Balance (if any). Note that ETH cannot be
     * withdrawn from Internal Balance: attempting to do so will trigger a revert.
     *
     * This causes the Vault to call the `IBasePool.onJoinPool` hook on the Pool's contract, where Pools implement
     * their own custom logic. This typically requires additional information from the user (such as the expected number
     * of Pool shares). This can be encoded in the `userData` argument, which is ignored by the Vault and passed
     * directly to the Pool's contract, as is `recipient`.
     *
     * Emits a `PoolBalanceChanged` event.
     */
    function joinPool(
        bytes32 poolId,
        address sender,
        address recipient,
        JoinPoolRequest memory request
    ) external payable;

    struct JoinPoolRequest {
        IAsset[] assets;
        uint256[] maxAmountsIn;
        bytes userData;
        bool fromInternalBalance;
    }

    /**
     * @dev Called by users to exit a Pool, which transfers tokens from the Pool's balance to `recipient`. This will
     * trigger custom Pool behavior, which will typically ask for something in return from `sender` - often tokenized
     * Pool shares. The amount of tokens that can be withdrawn is limited by the Pool's `cash` balance (see
     * `getPoolTokenInfo`).
     *
     * If the caller is not `sender`, it must be an authorized relayer for them.
     *
     * The `tokens` and `minAmountsOut` arrays must have the same length, and each entry in these indicates the minimum
     * token amount to receive for each token contract. The amounts to send are decided by the Pool and not the Vault:
     * it just enforces these minimums.
     *
     * If exiting a Pool that holds WETH, it is possible to receive ETH directly: the Vault will do the unwrapping. To
     * enable this mechanism, the IAsset sentinel value (the zero address) must be passed in the `assets` array instead
     * of the WETH address. Note that it is not possible to combine ETH and WETH in the same exit.
     *
     * `assets` must have the same length and order as the array returned by `getPoolTokens`. This prevents issues when
     * interacting with Pools that register and deregister tokens frequently. If receiving ETH however, the array must
     * be sorted *before* replacing the WETH address with the ETH address, which means the final `assets` array might
     * not be sorted.
     *
     * If `toInternalBalance` is true, the tokens will be deposited to `recipient`'s Internal Balance. Otherwise,
     * an ERC20 transfer will be performed. Note that ETH cannot be deposited to Internal Balance: attempting to
     * do so will trigger a revert.
     *
     * `minAmountsOut` is the minimum amount of tokens the user expects to get out of the Pool, for each token in the
     * `tokens` array. This array must match the Pool's registered tokens.
     *
     * Pools are free to implement any arbitrary logic in the `IPool.onExitPool` hook, and may require additional
     * information (such as the number of Pool shares to provide). This can be encoded in the `userData` argument, which
     * is ignored by the Vault and passed directly to the Pool.
     *
     * This causes the Vault to call the `IBasePool.onExitPool` hook on the Pool's contract, where Pools implement
     * their own custom logic. This typically requires additional information from the user (such as the expected number
     * of Pool shares to return). This can be encoded in the `userData` argument, which is ignored by the Vault and
     * passed directly to the Pool's contract.
     *
     * Emits a `PoolBalanceChanged` event.
     */
    function exitPool(
        bytes32 poolId,
        address sender,
        address payable recipient,
        ExitPoolRequest memory request
    ) external;

    struct ExitPoolRequest {
        IAsset[] assets;
        uint256[] minAmountsOut;
        bytes userData;
        bool toInternalBalance;
    }

    /**
     * @dev Emitted when a user joins or exits a Pool by calling `joinPool` or `exitPool` respectively.
     */
    event PoolBalanceChanged(
        bytes32 indexed poolId,
        address indexed liquidityProvider,
        IERC20[] tokens,
        int256[] amounts,
        uint256[] protocolFees
    );

    enum PoolBalanceChangeKind { JOIN, EXIT }

    // Swaps
    //
    // Users can swap tokens with Pools by calling the `batchSwapGivenIn` and `batchSwapGivenOut` functions. To do this,
    // they need not trust Pool contracts in any way: all security checks are made by the Vault. They must however be
    // aware of the Pools' pricing algorithms in order to estimate the prices Pools will quote.
    //
    // Both swap functions are batched, meaning they perform multiple swaps in sequence. In each individual swap,
    // tokens of one kind are sent from the sender to the Pool (this is the 'token in'), and tokens of another
    // kind are sent from the Pool to the sender in exchange (this is the 'token out'). More complex swaps, such
    // as one token in to multiple tokens out can be achieved by batching together individual swaps.
    //
    // Additionally, it is possible to chain swaps by using the output of one as the input to the next, as
    // well as the opposite. This extended swap is known as a 'multihop' swap, since it 'hops' through a number of
    // intermediate tokens before arriving at the final intended token.
    //
    // In all cases, tokens are only transferred in and out of the Vault (or withdrawn from and deposited into Internal
    // Balance) after all individual swaps have been completed, and the net token balance change computed. This makes
    // certain swap patterns, such as multihops, or swaps that interact with the same token pair in multiple Pools, cost
    // much less gas than they would otherwise.
    //
    // It also means that under certain conditions it is possible to perform arbitrage by swapping with multiple
    // Pools in a way that results in net token movement out of the Vault (profit), with no tokens being sent in (only
    // updating the Pool's internal accounting).
    //
    // To protect users from front-running or the market changing rapidly, they supply a list of 'limits' for each token
    // involved in the swap, where either the maximum number of tokens to send (by passing a positive value) or the
    // minimum amount of tokens to receive (by passing a negative value) is specified.
    //
    // Additionally, a 'deadline' timestamp can also be provided, forcing the swap to fail if it occurs after
    // this point in time (e.g. if the transaction failed to be included in a block promptly).
    //
    // If interacting with Pools that hold WETH, it is possible to both send and receive ETH directly: the Vault will do
    // the wrapping and unwrapping. To enable this mechanism, the IAsset sentinel value (the zero address) must be
    // passed in the `assets` array instead of the WETH address. Note that it is possible to combine ETH and WETH in the
    // same swap. Any excess ETH will be sent back to the caller (not the sender, which is relevant for relayers).
    //
    // Finally, Internal Balance can be used when either sending or receiving tokens.

    /**
     * @dev Performs a series of swaps with one or multiple Pools. In each individual swap, the amount of tokens sent to
     * the Pool is determined by the caller. For swaps where the amount of tokens received from the Pool is
     * determined instead, see `batchSwapGivenOut`.
     *
     * Returns an array with the net Vault asset balance deltas. Positive amounts represent tokens (or ETH) sent to the
     * Vault, and negative amounts tokens (or ETH) sent by the Vault. Each delta corresponds to the asset at the same
     * index in the `assets` array.
     *
     * Swaps are executed sequentially, in the order specified by the `swaps` array. Each array element describes a
     * Pool, the token and amount to send to this Pool, and the token to receive from it (but not the amount). This will
     * be determined by the Pool's pricing algorithm once the Vault calls the `onSwapGivenIn` hook.
     *
     * Multihop swaps can be executed by passing an `amountIn` value of zero for a swap. This will cause the amount out
     * of the previous swap to be used as the amount in for the current one. In such a scenario, `tokenIn` must equal
     * the previous swap's `tokenOut`.
     *
     * The `assets` array contains the addresses of all assets involved in the swaps. These are either token addresses,
     * or the IAsset sentinel value (the zero address) for ETH. Each entry in the `swaps` array specifies tokens in and
     * out by referencing an index in `assets`. Note that Pools never interact with ETH directly: it will be wrapped or
     * unwrapped using WETH by the Vault.
     *
     * Internal Balance usage, sender, and recipient are determined by the `funds` struct. The `limits` array specifies
     * the minimum or maximum amount of each token the vault is allowed to transfer.
     *
     * Emits `Swap` events.
     */
    function batchSwapGivenIn(
        SwapIn[] calldata swaps,
        IAsset[] memory assets,
        FundManagement calldata funds,
        int256[] memory limits,
        uint256 deadline
    ) external payable returns (int256[] memory);

    /**
     * @dev Data for each individual swap executed by `batchSwapGivenIn`. The tokens in and out are indexed in the
     * `assets` array passed to that function, where an ETH asset is translated into WETH.
     *
     * If `amountIn` is zero, the multihop mechanism is used to determine the actual amount based on the amount out from
     * the previous swap.
     *
     * The `userData` field is ignored by the Vault, but forwarded to the Pool in the `onSwapGivenIn` hook, and may be
     * used to extend swap behavior.
     */
    struct SwapIn {
        bytes32 poolId;
        uint256 tokenInIndex;
        uint256 tokenOutIndex;
        uint256 amountIn;
        bytes userData;
    }

    /**
     * @dev Performs a series of swaps with one or multiple Pools. In each individual swap, the amount of tokens
     * received from the Pool is determined by the caller. For swaps where the amount of tokens sent to the Pool is
     * determined instead, see `batchSwapGivenIn`.
     *
     * Returns an array with the net Vault asset balance deltas. Positive amounts represent tokens (or ETH) sent to the
     * Vault, and negative amounts tokens (or ETH) sent by the Vault. Each delta corresponds to the asset at the same
     * index in the `assets` array.
     *
     * Swaps are executed sequentially, in the order specified by the `swaps` array. Each array element describes a
     * Pool, the token and amount to receive from this Pool, and the token to send to it (but not the amount). This will
     * be determined by the Pool's pricing algorithm once the Vault calls the `onSwapGivenOut` hook.
     *
     * Multihop swaps can be executed by passing an `amountOut` value of zero for a swap. This will cause the amount in
     * of the previous swap to be used as the amount out of the current one. In such a scenario, `tokenOut` must equal
     * the previous swap's `tokenIn`.
     *
     * The `assets` array contains the addresses of all assets involved in the swaps. These are either token addresses,
     * or the IAsset sentinel value (the zero address) for ETH. Each entry in the `swaps` array specifies tokens in and
     * out by referencing an index in `assets`. Note that Pools never interact with ETH directly: it will be wrapped or
     * unwrapped using WETH by the Vault.
     *
     * Internal Balance usage and recipient are determined by the `funds` struct. The `limits` array specifies the
     * minimum amount of each token the vault must transfer.
     *
     * Emits `Swap` events.
     */
    function batchSwapGivenOut(
        SwapOut[] calldata swaps,
        IAsset[] memory assets,
        FundManagement calldata funds,
        int256[] memory limits,
        uint256 deadline
    ) external payable returns (int256[] memory);

    /**
     * @dev Data for each individual swap executed by `batchSwapGivenOut`. The tokens in and out are indexed in the
     * `assets` array passed to that function, where an ETH asset is translated into WETH.
     *
     * If `amountOut` is zero, the multihop mechanism is used to determine the actual amount based on the amount in from
     * the previous swap.
     *
     * The `userData` field is ignored by the Vault, but forwarded to the Pool in the `onSwapGivenOut` hook, and may be
     * used to extend swap behavior.
     */
    struct SwapOut {
        bytes32 poolId;
        uint256 tokenInIndex;
        uint256 tokenOutIndex;
        uint256 amountOut;
        bytes userData;
    }

    /**
     * @dev Performs a swap with a single Pool.
     *
     * If the swap is given in (the number of tokens to send to the Pool is known), it returns the amount of tokens
     * taken from the Pool, which must be larger or equal to `limit`.
     *
     * If the swap is given out (the number of tokens to take from the Pool is known), it returns the amount of
     * tokens sent by the Pool, which must be smaller or equal to `limit`.
     *
     * Internal Balance usage and the recipient are determined by the `funds` struct.
     *
     * Emits a `Swap` event.
     */
    function swap(
        SingleSwap memory request,
        FundManagement memory funds,
        uint256 limit,
        uint256 deadline
    ) external payable returns (uint256);

    /**
     * @dev Data for two-token swaps executed by `swap`. Compared to `SwapIn` and `SwapOut`, the tokens in and out
     * are given so there is no asset array, but similarly, the ETH asset is translated into WETH.
     *
     * Here `amount` refers to `amountIn` or `amountOut` depending on whether `kind` specifies a swap given in or out.
     *
     * The `userData` field is ignored by the Vault, but forwarded to the Pool in the `onSwap` hook, and may be
     * used to extend swap behavior.
     */
    struct SingleSwap {
        bytes32 poolId;
        SwapKind kind;
        IAsset assetIn;
        IAsset assetOut;
        uint256 amount;
        bytes userData;
    }

    /**
     * @dev Emitted for each individual swap performed by `batchSwapGivenIn` and `batchSwapGivenOut`.
     */
    event Swap(
        bytes32 indexed poolId,
        IERC20 indexed tokenIn,
        IERC20 indexed tokenOut,
        uint256 tokensIn,
        uint256 tokensOut
    );

    /**
     * @dev All tokens in a swap are either sent from the `sender` account to the Vault, or from the Vault to the
     * `recipient` account.
     *
     * If the caller is not `sender`, it must be an authorized relayer for them.
     *
     * If `fromInternalBalance` is true, the `sender`'s Internal Balance will be preferred, performing an ERC20
     * transfer for the difference between the requested amount and the User's Internal Balance (if any). The `sender`
     * must have allowed the Vault to use their tokens via `IERC20.approve()`. This matches the behavior of
     * `joinPool`.
     *
     * If `toInternalBalance` is true, tokens will be deposited to `recipient`'s internal balance instead of
     * transferred. This matches the behavior of `exitPool`.
     *
     * Note that ETH cannot be deposited to or withdrawn from Internal Balance: attempting to do so will trigger a
     * revert.
     */
    struct FundManagement {
        address sender;
        bool fromInternalBalance;
        address payable recipient;
        bool toInternalBalance;
    }

    /**
     * @dev Simulates a call to `batchSwapGivenIn` or `batchSwapGivenOut`, returning an array of Vault asset deltas.
     * Each element in the array corresponds to the asset at the same index, and indicates the number of tokens (or ETH)
     * the Vault would take from the sender (if positive) or send to the recipient (if negative). The arguments it
     * receives are the same that an equivalent `batchSwapGivenIn` or `batchSwapGivenOut` call would receive, except the
     * `SwapRequest` struct is used instead, and the `kind` argument specifies whether the swap is given in or given
     * out.
     *
     * Unlike `batchSwapGivenIn` and `batchSwapGivenOut`, this function performs no checks on the sender or recipient
     * field in the `funds` struct. This makes it suitable to be called by off-chain applications via eth_call without
     * needing to hold tokens, approve them for the Vault, or even know a user's address.
     *
     * Note that this function is not 'view' (due to implementation details): the client code must explicitly execute
     * eth_call instead of eth_sendTransaction.
     */
    function queryBatchSwap(
        SwapKind kind,
        SwapRequest[] memory swaps,
        IAsset[] memory assets,
        FundManagement memory funds
    ) external returns (int256[] memory assetDeltas);

    enum SwapKind { GIVEN_IN, GIVEN_OUT }

    // This struct is identical in layout to SwapIn and SwapOut, except the 'amountIn/Out' field is named 'amount'.
    struct SwapRequest {
        bytes32 poolId;
        uint256 tokenInIndex;
        uint256 tokenOutIndex;
        uint256 amount;
        bytes userData;
    }

    // Flash Loans

    /**
     * @dev Performs a 'flash loan', sending tokens to `receiver` and executing the `receiveFlashLoan` hook on it,
     * and then reverting unless the tokens plus a protocol fee have been returned.
     *
     * The `tokens` and `amounts` arrays must have the same length, and each entry in these indicates the amount to
     * loan for each token contract. `tokens` must be sorted in ascending order.
     *
     * The 'receiverData' field is ignored by the Vault, and forwarded as-is to `receiver` as part of the
     * `receiveFlashLoan` call.
     */
    function flashLoan(
        IFlashLoanReceiver receiver,
        IERC20[] calldata tokens,
        uint256[] calldata amounts,
        bytes calldata receiverData
    ) external;

    // Asset Management
    //
    // Each token registered for a Pool can be assigned an Asset Manager, which is able to freely withdraw the Pool's
    // tokens from the Vault, deposit them, or assign arbitrary values to its `managed` balance (see
    // `getPoolTokenInfo`). This makes them extremely powerful and dangerous, as they can not only steal a Pool's
    // tokens, but also manipulate its prices. However, a properly designed Asset Manager smart contract can be used
    // for the Pool's benefit, for example by lending unused tokens out for interest, or using them to participate
    // in voting protocols.
    // This concept is unrelated to the IAsset interface.

    /**
     * @dev Called by a Pool's Asset Manager to perform an operation (withdraw, deposit, or update) in the Vault.
     * Array input allows asset managers to manage multiple tokens for a pool in a single transaction.
     */
    function managePoolBalance(
        bytes32 poolId,
        AssetManagerOpKind kind,
        AssetManagerTransfer[] memory transfers
    ) external;

    struct AssetManagerTransfer {
        IERC20 token;
        uint256 amount;
    }

    /**
     * @dev Emitted when a Pool's token Asset manager withdraws or deposits token balance via `managePoolBalance`
     * (using the AssetManagerOpKind to determine the type of update)
     */
    event PoolBalanceManaged(bytes32 indexed poolId, address indexed assetManager, IERC20 indexed token, int256 amount);

    /**
     * Deposits increase the Pool's cash, but decrease its managed balance, leaving the total balance unchanged.
     *
     * Withdrawals decrease the Pool's cash, but increase its managed balance, leaving the total balance unchanged.
     *
     * Updates don't affect the Pool's cash balance, but because the managed balance changes, it does alter the total.
     * The external amount can be either increased or decreased by this call (i.e., reporting a gain or a loss).
     */
    enum AssetManagerOpKind { DEPOSIT, WITHDRAW, UPDATE }

    // Protocol Fees
    //
    // Some operations cause the Vault to collect tokens in the form of protocol fees, which can then be withdrawn by
    // permissioned accounts.
    //
    // There are two kinds of protocol fees:
    //
    //  - flash loan fees: charged on all flash loans, as a percentage of the amounts lent.
    //
    //  - swap fees: a percentage of the fees charged by Pools when performing swaps. For a number of reasons, including
    // swap gas costs and interface simplicity, protocol swap fees are not charged on each individual swap. Rather,
    // Pools are expected to keep track of how many swap fees they have charged, and pay any outstanding debts to the
    // Vault when they are joined or exited. This prevents users from joining a Pool with unpaid debt, as well as
    // exiting a Pool in debt without first paying their share.

    /**
     * @dev Returns the current protocol fee module.
     */
    function getProtocolFeesCollector() external view returns (ProtocolFeesCollector);
}<|MERGE_RESOLUTION|>--- conflicted
+++ resolved
@@ -284,13 +284,8 @@
      * @dev Returns detailed information for a Pool's registered token.
      *
      * `cash` is the number of tokens the Vault currently holds for the Pool. `managed` is the number of tokens
-<<<<<<< HEAD
-     * withdrawn or set as managed by the Pool's token Asset Manager. The Pool's total balance for `token` equals
-     * the sum of `cash` and `managed`.
-=======
      * withdrawn and held outside the Vault by the Pool's token Asset Manager. The Pool's total balance for `token`
      * equals the sum of `cash` and `managed`.
->>>>>>> 26b704c8
      *
      * `blockNumber` is the number of the block in which `token`'s balance was last modified (via either a join, exit,
      * swap, or Asset Management interaction). This value is useful to avoid so-called 'sandwich attacks', for example
