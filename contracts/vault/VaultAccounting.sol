// SPDX-License-Identifier: GPL-3.0-or-later
// This program is free software: you can redistribute it and/or modify
// it under the terms of the GNU General Public License as published by
// the Free Software Foundation, either version 3 of the License, or
// (at your option) any later version.

// This program is distributed in the hope that it will be useful,
// but WITHOUT ANY WARRANTY; without even the implied warranty of
// MERCHANTABILITY or FITNESS FOR A PARTICULAR PURPOSE.  See the
// GNU General Public License for more details.

// You should have received a copy of the GNU General Public License
// along with this program.  If not, see <http://www.gnu.org/licenses/>.

pragma solidity ^0.7.1;
pragma experimental ABIEncoderV2;

import "@openzeppelin/contracts/token/ERC20/IERC20.sol";
import "@openzeppelin/contracts/token/ERC20/SafeERC20.sol";
import "@openzeppelin/contracts/utils/SafeCast.sol";

import "../math/FixedPoint.sol";

library BalanceLib {
    struct Balance {
        uint128 cash;
        uint128 total;
    }

<<<<<<< HEAD
    function invested(Balance storage self) internal view returns (uint128) {
        return self.total - self.cash;
=======
    function total(Balance memory self) internal pure returns (uint128) {
        return self.cash + self.invested;
>>>>>>> a0f266f1
    }
}

contract VaultAccounting {
    using BalanceLib for BalanceLib.Balance;
    using FixedPoint for uint256;
    using FixedPoint for uint128;
    using SafeCast for uint256;
    using SafeERC20 for IERC20;

    // The vault's accounted-for balance for each token. These include:
    //  * tokens in pools
    //  * tokens stored as user balance
    mapping(address => BalanceLib.Balance) internal _vaultTokenBalance; // token -> vault balance

    // Returns the amount of tokens that were actually received
    function _pullTokens(
        address token,
        address from,
        uint128 amount
    ) internal returns (uint128) {
        uint256 currentBalance = IERC20(token).balanceOf(address(this));

        IERC20(token).safeTransferFrom(from, address(this), amount);

        uint256 newBalance = IERC20(token).balanceOf(address(this));

        uint128 received = newBalance.sub(currentBalance).toUint128();
        _vaultTokenBalance[token].cash = _vaultTokenBalance[token].cash.add128(
            received
        );

        return received;
    }

    function _pushTokens(
        address token,
        address to,
        uint128 amount
    ) internal {
        _vaultTokenBalance[token].cash = _vaultTokenBalance[token].cash.sub128(
            amount
        );
        IERC20(token).safeTransfer(to, amount);
    }
}<|MERGE_RESOLUTION|>--- conflicted
+++ resolved
@@ -22,18 +22,39 @@
 import "../math/FixedPoint.sol";
 
 library BalanceLib {
+    using FixedPoint for uint128;
+
     struct Balance {
         uint128 cash;
         uint128 total;
     }
 
-<<<<<<< HEAD
     function invested(Balance storage self) internal view returns (uint128) {
         return self.total - self.cash;
-=======
-    function total(Balance memory self) internal pure returns (uint128) {
-        return self.cash + self.invested;
->>>>>>> a0f266f1
+    }
+
+    function increment(Balance storage self, uint128 amount)
+        internal
+        view
+        returns (Balance memory)
+    {
+        return
+            Balance({
+                cash: self.cash.add128(amount),
+                total: self.total.add128(amount)
+            });
+    }
+
+    function decrement(Balance storage self, uint128 amount)
+        internal
+        view
+        returns (Balance memory)
+    {
+        return
+            Balance({
+                cash: self.cash.sub128(amount),
+                total: self.total.sub128(amount)
+            });
     }
 }
 
@@ -62,7 +83,8 @@
         uint256 newBalance = IERC20(token).balanceOf(address(this));
 
         uint128 received = newBalance.sub(currentBalance).toUint128();
-        _vaultTokenBalance[token].cash = _vaultTokenBalance[token].cash.add128(
+
+        _vaultTokenBalance[token] = _vaultTokenBalance[token].increment(
             received
         );
 
@@ -74,9 +96,8 @@
         address to,
         uint128 amount
     ) internal {
-        _vaultTokenBalance[token].cash = _vaultTokenBalance[token].cash.sub128(
-            amount
-        );
+        _vaultTokenBalance[token] = _vaultTokenBalance[token].decrement(amount);
+
         IERC20(token).safeTransfer(to, amount);
     }
 }