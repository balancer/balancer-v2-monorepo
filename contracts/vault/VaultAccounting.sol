// SPDX-License-Identifier: GPL-3.0-or-later
// This program is free software: you can redistribute it and/or modify
// it under the terms of the GNU General Public License as published by
// the Free Software Foundation, either version 3 of the License, or
// (at your option) any later version.

// This program is distributed in the hope that it will be useful,
// but WITHOUT ANY WARRANTY; without even the implied warranty of
// MERCHANTABILITY or FITNESS FOR A PARTICULAR PURPOSE.  See the
// GNU General Public License for more details.

// You should have received a copy of the GNU General Public License
// along with this program.  If not, see <http://www.gnu.org/licenses/>.

pragma solidity ^0.7.1;
pragma experimental ABIEncoderV2;

import "@openzeppelin/contracts/token/ERC20/IERC20.sol";
import "@openzeppelin/contracts/token/ERC20/SafeERC20.sol";
import "@openzeppelin/contracts/utils/SafeCast.sol";

import "../math/FixedPoint.sol";

import "./IVault.sol";
import "./Settings.sol";

library BalanceLib {
    using FixedPoint for uint128;

    // This data structure is used to represent a token's balance for a Pool. 'cash' is how many tokens the Pool has
    // sitting inside of the Vault. 'total' is always larger or equal to 'cash', and represents the Pool's total token
    // balance, including tokens that are *not* inside of the Vault.
    //
    // Cash and total are updated in concordance whenever tokens are added/removed from a Pool, except when interacting
    // with the Pool's Investment Manager. The Investment Manager updates the new 'total' value (according to its own)
    // internal logic, which the Vault uses when validating swaps with the Pool's Trading Strategy, as well as returns
    // profits by returning invested 'cash'.
    //
    // The Vault disallows the Pool's 'cash' ever becoming negative, in other words, it can never use any tokens that
    // are not inside of the Vault.

    function cash(bytes32 balance) internal pure returns (uint128) {
        return uint128(uint256(balance)) & (2**(128) - 1);
    }

    /**
     * @dev The number of invested assets. This is simply the difference between 'total' and 'cash' - the Vault has no
     * insights into how the assets are used by the Investment Manager.
     */
    function invested(bytes32 balance) internal pure returns (uint128) {
        return uint128((uint256(balance) >> 128) & (2**(128) - 1));
    }

    function total(bytes32 balance) internal pure returns (uint128) {
        return cash(balance).add128(invested(balance));
    }

    function toBalance(uint128 cashBalance, uint128 investedBalance) internal pure returns (bytes32) {
        return bytes32((uint256(investedBalance) << 128) | cashBalance);
    }

    /**
     * @dev Increases a Pool's balance. Called when tokens are added to the Pool (except from the Investment Manager).
     */
    function increaseCash(bytes32 balance, uint128 amount) internal pure returns (bytes32) {
        uint128 newCash = cash(balance).add128(amount);
        uint128 newInvested = invested(balance);

        return toBalance(newCash, newInvested);
    }

    /**
     * @dev Decreases a Pool's balance. Called when tokens are removed from the Pool (except to the Investment Manager).
     */
    function decreaseCash(bytes32 balance, uint128 amount) internal pure returns (bytes32) {
        uint128 newCash = cash(balance).sub128(amount);
        uint128 newInvested = invested(balance);

        return toBalance(newCash, newInvested);
    }

    /**
     * @dev Increases a Pool's balance. Called when tokens are added to the Pool (except from the Investment Manager).
     */
    function cashToInvested(bytes32 balance, uint128 amount) internal pure returns (bytes32) {
        uint128 newCash = cash(balance).sub128(amount);
        uint128 newInvested = invested(balance).add128(amount);

        return toBalance(newCash, newInvested);
    }

    /**
     * @dev Decreases a Pool's balance. Called when tokens are removed from the Pool (except to the Investment Manager).
     */
    function investedToCash(bytes32 balance, uint128 amount) internal pure returns (bytes32) {
        uint128 newCash = cash(balance).add128(amount);
        uint128 newInvested = invested(balance).sub128(amount);

        return toBalance(newCash, newInvested);
    }

    function setInvested(bytes32 balance, uint128 newInvested) internal pure returns (bytes32) {
        uint128 newCash = cash(balance);

        return toBalance(newCash, newInvested);
    }
}

abstract contract VaultAccounting is IVault, Settings {
    using BalanceLib for bytes32;
    using FixedPoint for uint256;
    using FixedPoint for uint128;
    using SafeCast for uint256;
    using SafeERC20 for IERC20;

<<<<<<< HEAD
    // The Vault's accounted-for balance for each token. This should always be equal to the sum of all User Balance
    // tokens, plus all 'cash' of all Pools.
    // TODO: make this uint128 and not Balance, since it consists exclusively of 'cash'.
    mapping(IERC20 => bytes32) internal _vaultTokenBalance; // token -> vault balance

    function getTotalUnaccountedForTokens(IERC20 token) public view override returns (uint256) {
        uint256 totalBalance = token.balanceOf(address(this));
        assert(totalBalance >= _vaultTokenBalance[token].cash());

        return totalBalance - _vaultTokenBalance[token].cash();
    }

=======
>>>>>>> b3e3c04d
    /**
     * @dev Transfers tokens into the Vault from `from`. The caller must verify that this action was authorized by
     * `from` (typically by the entry-point function being called by an operator for `from`).
     *
     * The number of tokens received are measured as a delta, by calling `IERC20.balanceOf` before and after the
     * transfer. This means tokens with a transfer fee are supported. The number of tokens received is returned.
     */
    function _pullTokens(
        IERC20 token,
        address from,
        uint128 amount
    ) internal returns (uint128) {
        if (amount == 0) {
            return 0;
        }

        uint256 currentBalance = token.balanceOf(address(this));

        token.safeTransferFrom(from, address(this), amount);

        uint256 newBalance = token.balanceOf(address(this));

<<<<<<< HEAD
        uint128 received = newBalance.sub(currentBalance).toUint128();

        _vaultTokenBalance[token] = _vaultTokenBalance[token].increaseCash(received);

        return received;
=======
        return newBalance.sub(currentBalance).toUint128();
>>>>>>> b3e3c04d
    }

    /**
     * @dev Transfers tokens from the Vault to `to`. If `chargeFee` is true, a withdrawal fee will be collected.
     */
    function _pushTokens(
        IERC20 token,
        address to,
        uint128 amount,
        bool chargeFee
    ) internal {
        if (amount == 0) {
            return;
        }

<<<<<<< HEAD
        _vaultTokenBalance[token] = _vaultTokenBalance[token].decreaseCash(amount);

=======
        //TODO: collect protocol fee (issue #152)
>>>>>>> b3e3c04d
        uint128 amountToSend = chargeFee ? _applyProtocolWithdrawFee(amount) : amount;

        token.safeTransfer(to, amountToSend);
    }
}<|MERGE_RESOLUTION|>--- conflicted
+++ resolved
@@ -113,21 +113,6 @@
     using SafeCast for uint256;
     using SafeERC20 for IERC20;
 
-<<<<<<< HEAD
-    // The Vault's accounted-for balance for each token. This should always be equal to the sum of all User Balance
-    // tokens, plus all 'cash' of all Pools.
-    // TODO: make this uint128 and not Balance, since it consists exclusively of 'cash'.
-    mapping(IERC20 => bytes32) internal _vaultTokenBalance; // token -> vault balance
-
-    function getTotalUnaccountedForTokens(IERC20 token) public view override returns (uint256) {
-        uint256 totalBalance = token.balanceOf(address(this));
-        assert(totalBalance >= _vaultTokenBalance[token].cash());
-
-        return totalBalance - _vaultTokenBalance[token].cash();
-    }
-
-=======
->>>>>>> b3e3c04d
     /**
      * @dev Transfers tokens into the Vault from `from`. The caller must verify that this action was authorized by
      * `from` (typically by the entry-point function being called by an operator for `from`).
@@ -150,15 +135,7 @@
 
         uint256 newBalance = token.balanceOf(address(this));
 
-<<<<<<< HEAD
-        uint128 received = newBalance.sub(currentBalance).toUint128();
-
-        _vaultTokenBalance[token] = _vaultTokenBalance[token].increaseCash(received);
-
-        return received;
-=======
         return newBalance.sub(currentBalance).toUint128();
->>>>>>> b3e3c04d
     }
 
     /**
@@ -173,13 +150,6 @@
         if (amount == 0) {
             return;
         }
-
-<<<<<<< HEAD
-        _vaultTokenBalance[token] = _vaultTokenBalance[token].decreaseCash(amount);
-
-=======
-        //TODO: collect protocol fee (issue #152)
->>>>>>> b3e3c04d
         uint128 amountToSend = chargeFee ? _applyProtocolWithdrawFee(amount) : amount;
 
         token.safeTransfer(to, amountToSend);
