// SPDX-License-Identifier: GPL-3.0-or-later
// This program is free software: you can redistribute it and/or modify
// it under the terms of the GNU General Public License as published by
// the Free Software Foundation, either version 3 of the License, or
// (at your option) any later version.

// This program is distributed in the hope that it will be useful,
// but WITHOUT ANY WARRANTY; without even the implied warranty of
// MERCHANTABILITY or FITNESS FOR A PARTICULAR PURPOSE.  See the
// GNU General Public License for more details.

// You should have received a copy of the GNU General Public License
// along with this program.  If not, see <http://www.gnu.org/licenses/>.

pragma solidity ^0.7.1;
pragma experimental ABIEncoderV2;

import "../vendor/EnumerableSet.sol";

import "../utils/Lock.sol";
import "../utils/Logs.sol";
import "../BConst.sol";

import "./IVault.sol";
import "./VaultAccounting.sol";
import "./UserBalance.sol";

abstract contract PoolRegistry is
    IVault,
    VaultAccounting,
    UserBalance,
    BConst,
    Lock,
    Logs
{
    using EnumerableSet for EnumerableSet.BytesSet;
    using EnumerableSet for EnumerableSet.AddressSet;

    using BalanceLib for BalanceLib.Balance;

    using FixedPoint for uint128;

    struct PoolStrategy {
        address strategy;
        StrategyType strategyType;
    }

    // Set with all pools in the system
    // TODO do we need this? can pools be deleted? if not, an array should be good enough
    EnumerableSet.BytesSet internal _pools;

    // The controller of a pool is the only account that can:
    //  - change the controller
    //  - change the trading strategy
    //  - add tokens
    //  - remove tokens
    // The creator of a pool is the initial controller.
    mapping(bytes32 => address) internal _poolController;

    mapping(bytes32 => PoolStrategy) internal _poolStrategy;

    // Set with all tokens in a pool
    mapping(bytes32 => EnumerableSet.AddressSet) internal _poolTokens;

    // Tokens in a pool have non-zero balances, which can be used as a shortcut to check
    // at once if a) a pool exists and b) a token is in that pool.
    mapping(bytes32 => mapping(address => BalanceLib.Balance))
        internal _poolTokenBalance; // poolid => token => pool balance

    modifier withExistingPool(bytes32 poolId) {
        require(_pools.contains(poolId), "Inexistent pool");
        _;
    }

    modifier onlyPoolController(bytes32 poolId) {
        require(
            _poolController[poolId] == msg.sender,
            "Caller is not the pool controller"
        );
        _;
    }

    event PoolCreated(bytes32 poolId);

    function newPool(address strategy, StrategyType strategyType)
        external
        override
        returns (bytes32)
    {
        bytes32 poolId = keccak256(
            abi.encodePacked(address(this), _pools.length())
        );

        require(!_pools.contains(poolId), "Pool ID already exists");
        require(strategy != address(0), "Strategy must be set");

        _pools.add(poolId);
        _poolController[poolId] = msg.sender;
        _poolStrategy[poolId] = PoolStrategy({
            strategy: strategy,
            strategyType: strategyType
        });

        emit PoolCreated(poolId);

        return poolId;
    }

    function getTotalPools() external view override returns (uint256) {
        return _pools.length();
    }

    function getPoolIds(uint256 startIndex, uint256 endIndex)
        external
        view
        override
        _viewlock_
        returns (bytes32[] memory)
    {
        require(
            (endIndex >= startIndex) &&
                (endIndex - startIndex) <= _pools.length(),
            "Bad indices"
        );

        bytes32[] memory poolIds = new bytes32[](endIndex - startIndex);
        for (uint256 i = 0; i < poolIds.length; ++i) {
            poolIds[i] = _pools.at(i + startIndex);
        }

        return poolIds;
    }

    function getPoolTokens(bytes32 poolId)
        external
        view
        override
        _viewlock_
        withExistingPool(poolId)
        returns (address[] memory)
    {
        address[] memory tokens = new address[](_poolTokens[poolId].length());
        for (uint256 i = 0; i < tokens.length; ++i) {
            tokens[i] = _poolTokens[poolId].at(i);
        }

        return tokens;
    }

    function getPoolTokenBalances(bytes32 poolId, address[] calldata tokens)
        external
        view
        override
        withExistingPool(poolId)
        returns (uint128[] memory)
    {
        uint128[] memory balances = new uint128[](tokens.length);

        for (uint256 i = 0; i < tokens.length; ++i) {
            balances[i] = _poolTokenBalance[poolId][tokens[i]].total;
        }

        return balances;
    }

    function getPoolController(bytes32 poolId)
        external
        view
        override
        withExistingPool(poolId)
        _viewlock_
        returns (address)
    {
        return _poolController[poolId];
    }

    function getPoolStrategy(bytes32 poolId)
        external
        view
        override
        withExistingPool(poolId)
        _viewlock_
        returns (address, StrategyType)
    {
        PoolStrategy memory strategy = _poolStrategy[poolId];
        return (strategy.strategy, strategy.strategyType);
    }

    function setPoolController(bytes32 poolId, address controller)
        external
        override
        _logs_
        _lock_
        withExistingPool(poolId)
        onlyPoolController(poolId)
    {
        _poolController[poolId] = controller;
    }

    function addLiquidity(
        bytes32 poolId,
        address from,
        address[] calldata tokens,
        uint128[] calldata totalAmounts,
        uint128[] calldata amountsToTransfer
    ) external override withExistingPool(poolId) onlyPoolController(poolId) {
        require(
            tokens.length == totalAmounts.length,
            "Tokens and total amounts length mismatch"
        );

        require(
            totalAmounts.length == amountsToTransfer.length,
            "Amount arrays length mismatch"
        );

        require(isOperatorFor(from, msg.sender), "Caller is not operator");

        for (uint256 i = 0; i < tokens.length; ++i) {
            {
                // scope for received - avoids 'stack too deep' error

                uint128 received = _pullTokens(
                    tokens[i],
                    from,
                    amountsToTransfer[i]
                );

                {
                    // scope for amountFromuserBalance - avoids 'stack too deep' error

                    // This checks totalAmounts[i] >= amountsTransferred[i] (assuming amountsTransferred[i] >= received)
                    uint128 amountFromUserBalance = totalAmounts[i].sub128(
                        received
                    );

                    if (amountFromUserBalance > 0) {
                        _userTokenBalance[from][tokens[i]] = _userTokenBalance[from][tokens[i]]
                            .sub128(amountFromUserBalance);
                    }
                }
            }

            if (totalAmounts[i] > 0) {

                    BalanceLib.Balance memory currentBalance
                 = _poolTokenBalance[poolId][tokens[i]];

                if (currentBalance.total == 0) {
                    // No tokens with zero balance should ever be in the _poolTokens set
                    assert(_poolTokens[poolId].add(tokens[i]));
                }

                _poolTokenBalance[poolId][tokens[i]] = _poolTokenBalance[poolId][tokens[i]]
                    .increase(totalAmounts[i]);
            }
        }
    }

    function removeLiquidity(
        bytes32 poolId,
        address to,
        address[] calldata tokens,
        uint128[] calldata totalAmounts,
        uint128[] calldata amountsToTransfer
    ) external override withExistingPool(poolId) onlyPoolController(poolId) {
        require(
            tokens.length == totalAmounts.length,
            "Tokens and total amounts length mismatch"
        );

        require(
            totalAmounts.length == amountsToTransfer.length,
            "Amount arrays length mismatch"
        );

        for (uint256 i = 0; i < tokens.length; ++i) {
            require(
                _poolTokens[poolId].contains(tokens[i]),
                "Token not in pool"
            );

<<<<<<< HEAD
            _pushTokens(tokens[i], to, amounts[i], true);
=======
            // This asserts  totalAmounts[i] >= amountsToTransfer[i]
            uint128 amountToUserBalance = totalAmounts[i].sub128(
                amountsToTransfer[i]
            );

            _pushTokens(tokens[i], to, amountsToTransfer[i]);

            if (amountToUserBalance > 0) {
                _userTokenBalance[to][tokens[i]] = _userTokenBalance[to][tokens[i]]
                    .add128(amountToUserBalance);
            }
>>>>>>> baecc771

            _poolTokenBalance[poolId][tokens[i]] = _poolTokenBalance[poolId][tokens[i]]
                .decrease(totalAmounts[i]);

            if (_poolTokenBalance[poolId][tokens[i]].total == 0) {
                _poolTokens[poolId].remove(tokens[i]);
            }
        }
    }
}<|MERGE_RESOLUTION|>--- conflicted
+++ resolved
@@ -280,21 +280,17 @@
                 "Token not in pool"
             );
 
-<<<<<<< HEAD
-            _pushTokens(tokens[i], to, amounts[i], true);
-=======
             // This asserts  totalAmounts[i] >= amountsToTransfer[i]
             uint128 amountToUserBalance = totalAmounts[i].sub128(
                 amountsToTransfer[i]
             );
 
-            _pushTokens(tokens[i], to, amountsToTransfer[i]);
+            _pushTokens(tokens[i], to, amountsToTransfer[i], true);
 
             if (amountToUserBalance > 0) {
                 _userTokenBalance[to][tokens[i]] = _userTokenBalance[to][tokens[i]]
                     .add128(amountToUserBalance);
             }
->>>>>>> baecc771
 
             _poolTokenBalance[poolId][tokens[i]] = _poolTokenBalance[poolId][tokens[i]]
                 .decrease(totalAmounts[i]);
