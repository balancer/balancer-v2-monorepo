--- conflicted
+++ resolved
@@ -243,34 +243,6 @@
         emit TokensUnregistered(poolId, tokens);
     }
 
-<<<<<<< HEAD
-    function addLiquidity(
-        bytes32 poolId,
-        address from,
-        IERC20[] calldata tokens,
-        uint256[] calldata amounts,
-        bool _withdrawFromInternalBalance
-    ) external override nonReentrant onlyPool(poolId) {
-        require(isAgentFor(from, msg.sender), "Caller is not an agent");
-        require(tokens.length == amounts.length, "Tokens and total amounts length mismatch");
-
-        // Receive all tokens
-        _receiveLiquidity(from, tokens, amounts, _withdrawFromInternalBalance);
-
-        // Grant tokens to pools - how this is done depends on the Pool specialization setting
-        PoolSpecialization specialization = _getPoolSpecialization(poolId);
-        if (specialization == PoolSpecialization.TWO_TOKEN) {
-            require(tokens.length == 2, "ERR_TOKENS_LENGTH_MUST_BE_2");
-            _increaseTwoTokenPoolCash(poolId, tokens[0], amounts[0].toUint128(), tokens[1], amounts[1].toUint128());
-        } else if (specialization == PoolSpecialization.MINIMAL_SWAP_INFO) {
-            _increaseMinimalSwapInfoPoolCash(poolId, tokens, amounts);
-        } else {
-            _increaseGeneralPoolCash(poolId, tokens, amounts);
-        }
-    }
-
-=======
->>>>>>> 28b73fb4
     function joinPool(
         bytes32 poolId,
         address recipient,
