--- conflicted
+++ resolved
@@ -131,15 +131,9 @@
         PoolOptimization optimization,
         IERC20 token
     ) internal view returns (bytes32) {
-<<<<<<< HEAD
-        if (strategyType == IVault.StrategyType.PAIR) {
-            return _getPairPoolBalance(poolId, token);
-        } else if (strategyType == IVault.StrategyType.TWO_TOKEN) {
-=======
-        if (optimization == PoolOptimization.SIMPLIFIED_QUOTE) {
-            return _getSimplifiedQuotePoolTokenBalance(poolId, token);
-        } else if (optimization == PoolOptimization.TWO_TOKEN) {
->>>>>>> cc377d9d
+        if (optimization == PoolOptimization.SIMPLIFIED_QUOTE) {
+            return _getSimplifiedQuotePoolBalance(poolId, token);
+        } else if (optimization == PoolOptimization.TWO_TOKEN) {
             return _getTwoTokenPoolBalance(poolId, token);
         } else {
             return _getStandardPoolBalance(poolId, token);
@@ -179,14 +173,14 @@
         withExistingPool(poolId)
         onlyPool(poolId)
     {
-        (, StrategyType strategyType) = fromPoolId(poolId);
-        if (strategyType == StrategyType.TWO_TOKEN) {
+        (, PoolOptimization optimization) = fromPoolId(poolId);
+        if (optimization == PoolOptimization.TWO_TOKEN) {
             require(tokens.length == 2, "ERR_TOKENS_LENGTH_MUST_BE_2");
             _registerTwoTokenPoolTokens(poolId, tokens[0], tokens[1]);
-        } else if (strategyType == StrategyType.PAIR) {
-            _registerPairTokenPoolTokens(poolId, tokens);
-        } else {
-            _registerTuplePoolTokens(poolId, tokens);
+        } else if (optimization == PoolOptimization.SIMPLIFIED_QUOTE) {
+            _registerSimplifiedQuotePoolTokens(poolId, tokens);
+        } else {
+            _registerStandardPoolTokens(poolId, tokens);
         }
 
         emit TokensRegistered(poolId, tokens);
@@ -198,14 +192,14 @@
         withExistingPool(poolId)
         onlyPool(poolId)
     {
-        (, StrategyType strategyType) = fromPoolId(poolId);
-        if (strategyType == StrategyType.TWO_TOKEN) {
+        (, PoolOptimization optimization) = fromPoolId(poolId);
+        if (optimization == PoolOptimization.TWO_TOKEN) {
             require(tokens.length == 2, "ERR_TOKENS_LENGTH_MUST_BE_2");
             _unregisterTwoTokenPoolTokens(poolId, tokens[0], tokens[1]);
-        } else if (strategyType == StrategyType.PAIR) {
-            _unregisterPairTokenPoolTokens(poolId, tokens);
-        } else {
-            _unregisterTuplePoolTokens(poolId, tokens);
+        } else if (optimization == PoolOptimization.SIMPLIFIED_QUOTE) {
+            _unregisterSimplifiedQuotePoolTokens(poolId, tokens);
+        } else {
+            _unregisterStandardPoolTokens(poolId, tokens);
         }
 
         emit TokensUnregistered(poolId, tokens);
@@ -224,15 +218,15 @@
         // Receive all tokens
         _receiveLiquidity(from, tokens, amounts, withdrawFromUserBalance);
 
-        // Grant tokens to pools - how this is done depends on the pool type
-        (, StrategyType strategyType) = fromPoolId(poolId);
-        if (strategyType == StrategyType.TWO_TOKEN) {
+        // Grant tokens to pools - how this is done depends on the Pool optimization setting
+        (, PoolOptimization optimization) = fromPoolId(poolId);
+        if (optimization == PoolOptimization.TWO_TOKEN) {
             require(tokens.length == 2, "ERR_TOKENS_LENGTH_MUST_BE_2");
             _increaseTwoTokenPoolCash(poolId, tokens[0], amounts[0], tokens[1], amounts[1]);
-        } else if (strategyType == StrategyType.PAIR) {
-            _increasePairPoolCash(poolId, tokens, amounts);
-        } else {
-            _increaseTuplePoolCash(poolId, tokens, amounts);
+        } else if (optimization == PoolOptimization.SIMPLIFIED_QUOTE) {
+            _increaseSimplifiedQuotePoolCash(poolId, tokens, amounts);
+        } else {
+            _increaseStandardPoolCash(poolId, tokens, amounts);
         }
     }
 
@@ -255,29 +249,7 @@
                     toReceive -= toWithdraw;
                 }
 
-<<<<<<< HEAD
                 token.safeTransferFrom(from, address(this), toReceive);
-=======
-                tokens[i].safeTransferFrom(from, address(this), toReceive);
-            }
-        }
-
-        // Grant tokens to pools - how this is done depends on the Pool optimization setting
-
-        (, PoolOptimization optimization) = fromPoolId(poolId);
-        if (optimization == PoolOptimization.TWO_TOKEN) {
-            // These add both tokens at once
-            require(tokens.length == 2, "Must interact with all tokens in two token pool");
-            _increaseTwoTokenPoolCash(poolId, tokens[0], amounts[0], tokens[1], amounts[1]);
-        } else {
-            // Pools with other optimization settings have their tokens added one by one
-            for (uint256 i = 0; i < tokens.length; ++i) {
-                if (optimization == PoolOptimization.SIMPLIFIED_QUOTE) {
-                    _increaseSimplifiedQuotePoolCash(poolId, tokens[i], amounts[i]);
-                } else {
-                    _increaseStandardPoolCash(poolId, tokens[i], amounts[i]);
-                }
->>>>>>> cc377d9d
             }
         }
     }
@@ -291,35 +263,15 @@
     ) external override withExistingPool(poolId) onlyPool(poolId) {
         require(tokens.length == amounts.length, "Tokens and total amounts length mismatch");
 
-<<<<<<< HEAD
-        // Deduct tokens from pools - how this is done depends on the pool type
-        (, StrategyType strategyType) = fromPoolId(poolId);
-        if (strategyType == StrategyType.TWO_TOKEN) {
+        // Deduct tokens from pools - how this is done depends on the Pool optimization setting
+        (, PoolOptimization optimization) = fromPoolId(poolId);
+        if (optimization == PoolOptimization.TWO_TOKEN) {
             require(tokens.length == 2, "ERR_TOKENS_LENGTH_MUST_BE_2");
-=======
-        // Grant tokens to pools - how this is done depends on the Pool optimization setting
-
-        (, PoolOptimization optimization) = fromPoolId(poolId);
-        if (optimization == PoolOptimization.TWO_TOKEN) {
-            // These remove both tokens at once
-            require(tokens.length == 2, "Must interact with all tokens in two token pool");
->>>>>>> cc377d9d
             _decreaseTwoTokenPoolCash(poolId, tokens[0], amounts[0], tokens[1], amounts[1]);
-        } else if (strategyType == StrategyType.PAIR) {
-            _decreasePairPoolCash(poolId, tokens, amounts);
-        } else {
-<<<<<<< HEAD
-            _decreaseTuplePoolCash(poolId, tokens, amounts);
-=======
-            // Pools with other optimization settings have their tokens removed one by one
-            for (uint256 i = 0; i < tokens.length; ++i) {
-                if (optimization == PoolOptimization.SIMPLIFIED_QUOTE) {
-                    _decreaseSimplifiedQuotePoolCash(poolId, tokens[i], amounts[i]);
-                } else {
-                    _decreaseStandardPoolCash(poolId, tokens[i], amounts[i]);
-                }
-            }
->>>>>>> cc377d9d
+        } else if (optimization == PoolOptimization.SIMPLIFIED_QUOTE) {
+            _decreaseSimplifiedQuotePoolCash(poolId, tokens, amounts);
+        } else {
+            _decreaseStandardPoolCash(poolId, tokens, amounts);
         }
 
         // Send all tokens
@@ -364,15 +316,9 @@
         PoolOptimization optimization,
         IERC20 token
     ) internal view returns (bool) {
-<<<<<<< HEAD
-        if (strategyType == IVault.StrategyType.PAIR) {
-            return _isPairPoolInvested(poolId, token);
-        } else if (strategyType == IVault.StrategyType.TWO_TOKEN) {
-=======
         if (optimization == PoolOptimization.SIMPLIFIED_QUOTE) {
             return _isSimplifiedQuotePoolInvested(poolId, token);
         } else if (optimization == PoolOptimization.TWO_TOKEN) {
->>>>>>> cc377d9d
             return _isTwoTokenPoolInvested(poolId, token);
         } else {
             return _isStandardPoolInvested(poolId, token);
