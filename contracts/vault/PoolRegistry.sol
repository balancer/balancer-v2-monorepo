// SPDX-License-Identifier: GPL-3.0-or-later
// This program is free software: you can redistribute it and/or modify
// it under the terms of the GNU General Public License as published by
// the Free Software Foundation, either version 3 of the License, or
// (at your option) any later version.

// This program is distributed in the hope that it will be useful,
// but WITHOUT ANY WARRANTY; without even the implied warranty of
// MERCHANTABILITY or FITNESS FOR A PARTICULAR PURPOSE.  See the
// GNU General Public License for more details.

// You should have received a copy of the GNU General Public License
// along with this program.  If not, see <http://www.gnu.org/licenses/>.

pragma solidity ^0.7.1;
pragma experimental ABIEncoderV2;

import "@openzeppelin/contracts/token/ERC20/IERC20.sol";
import "@openzeppelin/contracts/math/Math.sol";
import "@openzeppelin/contracts/utils/ReentrancyGuard.sol";
import "../vendor/EnumerableSet.sol";

import "./IVault.sol";
import "./CashInvestedBalance.sol";
import "./PoolBalance.sol";
import "./VaultAccounting.sol";
import "./UserBalance.sol";

abstract contract PoolRegistry is ReentrancyGuard, IVault, VaultAccounting, UserBalance, PoolBalance {
    using EnumerableSet for EnumerableSet.BytesSet;

    using CashInvestedBalance for bytes32;

    using FixedPoint for uint128;

    struct PoolStrategy {
        address strategy;
        StrategyType strategyType;
    }

    // Set with all pools in the system
    // TODO do we need this? can pools be deleted? if not, an array should be good enough
    EnumerableSet.BytesSet internal _pools;

    modifier withExistingPool(bytes32 poolId) {
        require(_pools.contains(poolId), "Inexistent pool");
        _;
    }

    // operators are allowed to use a pools tokens for an investment
    mapping(bytes32 => mapping(IERC20 => address)) private _poolInvestmentManagers;

    event AuthorizedPoolInvestmentManager(bytes32 indexed poolId, IERC20 indexed token, address indexed operator);
    event RevokedPoolInvestmentManager(bytes32 indexed poolId, IERC20 indexed token, address indexed operator);

    modifier onlyPool(bytes32 poolId) {
        (address pool, ) = fromPoolId(poolId);
        require(pool == msg.sender, "Caller is not the pool");
        _;
    }

    function toPoolId(
        address strategy,
        uint16 strategyType,
        uint32 poolIndex
    ) public pure returns (bytes32) {
        uint256 serialized;
        serialized |= uint256(poolIndex) << (22 * 8);
        serialized |= uint256(strategyType) << (20 * 8);
        serialized |= uint256(strategy);
        return bytes32(serialized);
    }

    function fromPoolId(bytes32 serialized) public pure returns (address strategy, StrategyType strategyType) {
        //|| 6 bytes empty | 4 bytes count of pools | 2 bytes strategyType | 20 bytes address ||
        strategy = address(uint256(serialized) & (2**(20 * 8) - 1));
        strategyType = StrategyType(uint256(serialized >> (20 * 8)) & (2**(2 * 8) - 1));
    }

    // TODO: consider making the pool address msg.sender, and potentially disallowing the same address to be used
    // multiple times
    function newPool(address strategy, StrategyType strategyType) external override returns (bytes32) {
        bytes32 poolId = toPoolId(strategy, uint16(strategyType), uint32(_pools.length()));

        require(!_pools.contains(poolId), "Pool ID already exists");
        require(strategy != address(0), "Strategy must be set");

        _pools.add(poolId);

        emit PoolCreated(poolId);

        return poolId;
    }

    function getTotalPools() external view override returns (uint256) {
        return _pools.length();
    }

    function getPoolIds(uint256 start, uint256 end) external view override returns (bytes32[] memory) {
        require((end >= start) && (end - start) <= _pools.length(), "Bad indices");

        bytes32[] memory poolIds = new bytes32[](end - start);
        for (uint256 i = 0; i < poolIds.length; ++i) {
            poolIds[i] = _pools.at(i + start);
        }

        return poolIds;
    }

    function getPoolTokens(bytes32 poolId) external view override withExistingPool(poolId) returns (IERC20[] memory) {
        (, StrategyType strategyType) = fromPoolId(poolId);

        return _getPoolTokens(poolId, strategyType);
    }

    function getPoolTokenBalances(bytes32 poolId, IERC20[] calldata tokens)
        external
        view
        override
        withExistingPool(poolId)
        returns (uint128[] memory)
    {
        (, StrategyType strategyType) = fromPoolId(poolId);

        uint128[] memory balances = new uint128[](tokens.length);
        for (uint256 i = 0; i < tokens.length; ++i) {
            balances[i] = _getPoolTokenBalance(poolId, strategyType, tokens[i]).total();
        }

        return balances;
    }

    function getPool(bytes32 poolId) external view override withExistingPool(poolId) returns (address, StrategyType) {
        return fromPoolId(poolId);
    }

    function addLiquidity(
        bytes32 poolId,
        address from,
        IERC20[] calldata tokens,
        uint128[] calldata amounts,
        bool withdrawFromUserBalance
    ) external override withExistingPool(poolId) onlyPool(poolId) {
        require(tokens.length == amounts.length, "Tokens and total amounts length mismatch");

        require(isOperatorFor(from, msg.sender), "Caller is not operator");

        // Receive all tokens

        for (uint256 i = 0; i < tokens.length; ++i) {
            // Not technically necessary since the transfer call would fail
            require(tokens[i] != IERC20(0), "Token is the zero address");

            if (amounts[i] > 0) {
                uint128 toReceive = amounts[i];
                if (withdrawFromUserBalance) {
                    uint128 toWithdraw = uint128(Math.min(_userTokenBalance[from][tokens[i]], toReceive));

                    _userTokenBalance[from][tokens[i]] -= toWithdraw;
                    toReceive -= toWithdraw;
                }

                uint128 received = _pullTokens(tokens[i], from, toReceive);
                require(received == toReceive, "Not enough tokens received");
            }
        }

        // Grant tokens to pools - how this is done depends on the pool type

        (, StrategyType strategyType) = fromPoolId(poolId);
        if (strategyType == StrategyType.TWO_TOKEN) {
            // These set both tokens at once
            require(tokens.length == 2, "Can only add two tokens to two token pool");
            _increaseTwoTokenPoolCash(poolId, tokens[0], amounts[0], tokens[1], amounts[1]);
        } else {
            // Other pool types have their tokens added one by one
            for (uint256 i = 0; i < tokens.length; ++i) {
                if (strategyType == StrategyType.PAIR) {
                    _increasePairPoolCash(poolId, tokens[i], amounts[i]);
                } else {
                    _increaseTuplePoolCash(poolId, tokens[i], amounts[i]);
                }
            }
        }
    }

    function removeLiquidity(
        bytes32 poolId,
        address to,
        IERC20[] calldata tokens,
        uint128[] calldata amounts,
        bool depositToUserBalance
    ) external override withExistingPool(poolId) onlyPool(poolId) {
        require(tokens.length == amounts.length, "Tokens and total amounts length mismatch");

        // Send all tokens

        for (uint256 i = 0; i < tokens.length; ++i) {
            // Not technically necessary since the transfer call would fail
            require(tokens[i] != IERC20(0));

            if (amounts[i] > 0) {
                _decreasePoolCash(poolId, strategyType, tokens[i], amounts[i]);

                if (depositToUserBalance) {
                    // Deposit tokens to the recipient's User Balance - the Vault's balance doesn't change
                    _userTokenBalance[to][tokens[i]] = _userTokenBalance[to][tokens[i]].add128(amounts[i]);
                } else {
                    // Actually transfer the tokens to the recipient
                    _pushTokens(tokens[i], to, amounts[i], true);
                }
<<<<<<< HEAD
            }
        }

        // Deduct tokens from pools - how this is done depends on the pool type

        (, StrategyType strategyType) = fromPoolId(poolId);
        if (strategyType == StrategyType.TWO_TOKEN) {
            // These set both tokens at once
            require(tokens.length == 2);
            _decreaseTwoTokenPoolCash(poolId, tokens[0], amounts[0], tokens[1], amounts[1]);
        } else {
            // Other pool types have their tokens added one by one
            for (uint256 i = 0; i < tokens.length; ++i) {
                if (strategyType == StrategyType.PAIR) {
                    _decreasePairPoolCash(poolId, tokens[i], amounts[i]);
                } else {
                    _decreaseTuplePoolCash(poolId, tokens[i], amounts[i]);
                }
=======
>>>>>>> b762b6f1
            }
        }
    }

    // Investments

    modifier onlyPoolInvestmentManager(bytes32 poolId, IERC20 token) {
        require(_isPoolInvestmentManager(poolId, token, msg.sender), "SENDER_NOT_INVESTMENT_MANAGER");
        _;
    }

    function authorizePoolInvestmentManager(
        bytes32 poolId,
        IERC20 token,
        address manager
    ) external override onlyPool(poolId) {
        bool missing = _poolInvestmentManagers[poolId][token] == address(0);
        (, StrategyType strategyType) = fromPoolId(poolId);
        require(missing || _isPoolInvested(poolId, strategyType, token), "CANNOT_SET_INVESTMENT_MANAGER");

        _poolInvestmentManagers[poolId][token] = manager;
        emit AuthorizedPoolInvestmentManager(poolId, token, manager);
    }

    function revokePoolInvestmentManager(bytes32 poolId, IERC20 token) external override onlyPool(poolId) {
        address currentManager = _poolInvestmentManagers[poolId][token];
        bool exists = currentManager != address(0);
        (, StrategyType strategyType) = fromPoolId(poolId);
        require(exists && _isPoolInvested(poolId, strategyType, token), "CANNOT_REVOKE_INVESTMENT_MANAGER");

        delete _poolInvestmentManagers[poolId][token];
        emit RevokedPoolInvestmentManager(poolId, token, currentManager);
    }

    function isPoolInvestmentManager(
        bytes32 poolId,
        IERC20 token,
        address account
    ) external view returns (bool) {
        return _isPoolInvestmentManager(poolId, token, account);
    }

    function investPoolBalance(
        bytes32 poolId,
        IERC20 token,
        uint128 amount
    ) external override onlyPoolInvestmentManager(poolId, token) {
        (, StrategyType strategyType) = fromPoolId(poolId);
        _investPoolCash(poolId, strategyType, token, amount);

        _pushTokens(token, msg.sender, amount, false);
    }

    function divestPoolBalance(
        bytes32 poolId,
        IERC20 token,
        uint128 amount
    ) external override onlyPoolInvestmentManager(poolId, token) {
        // TODO: Think about what happens with tokens that charge a transfer fee
        uint128 divestedAmount = _pullTokens(token, msg.sender, amount);

        (, StrategyType strategyType) = fromPoolId(poolId);
        _divestPoolCash(poolId, strategyType, token, divestedAmount);
    }

    function updateInvested(
        bytes32 poolId,
        IERC20 token,
        uint128 amount
    ) external override onlyPoolInvestmentManager(poolId, token) {
        (, StrategyType strategyType) = fromPoolId(poolId);
        _setPoolInvestment(poolId, strategyType, token, amount);
    }

    function _isPoolInvestmentManager(
        bytes32 poolId,
        IERC20 token,
        address account
    ) internal view returns (bool) {
        return _poolInvestmentManagers[poolId][token] == account;
    }
}<|MERGE_RESOLUTION|>--- conflicted
+++ resolved
@@ -193,26 +193,6 @@
     ) external override withExistingPool(poolId) onlyPool(poolId) {
         require(tokens.length == amounts.length, "Tokens and total amounts length mismatch");
 
-        // Send all tokens
-
-        for (uint256 i = 0; i < tokens.length; ++i) {
-            // Not technically necessary since the transfer call would fail
-            require(tokens[i] != IERC20(0));
-
-            if (amounts[i] > 0) {
-                _decreasePoolCash(poolId, strategyType, tokens[i], amounts[i]);
-
-                if (depositToUserBalance) {
-                    // Deposit tokens to the recipient's User Balance - the Vault's balance doesn't change
-                    _userTokenBalance[to][tokens[i]] = _userTokenBalance[to][tokens[i]].add128(amounts[i]);
-                } else {
-                    // Actually transfer the tokens to the recipient
-                    _pushTokens(tokens[i], to, amounts[i], true);
-                }
-<<<<<<< HEAD
-            }
-        }
-
         // Deduct tokens from pools - how this is done depends on the pool type
 
         (, StrategyType strategyType) = fromPoolId(poolId);
@@ -228,8 +208,23 @@
                 } else {
                     _decreaseTuplePoolCash(poolId, tokens[i], amounts[i]);
                 }
-=======
->>>>>>> b762b6f1
+            }
+        }
+
+        // Send all tokens
+
+        for (uint256 i = 0; i < tokens.length; ++i) {
+            // Not technically necessary since the transfer call would fail
+            require(tokens[i] != IERC20(0));
+
+            if (amounts[i] > 0) {
+                if (depositToUserBalance) {
+                    // Deposit tokens to the recipient's User Balance - the Vault's balance doesn't change
+                    _userTokenBalance[to][tokens[i]] = _userTokenBalance[to][tokens[i]].add128(amounts[i]);
+                } else {
+                    // Actually transfer the tokens to the recipient
+                    _pushTokens(tokens[i], to, amounts[i], true);
+                }
             }
         }
     }
