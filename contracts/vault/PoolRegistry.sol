// SPDX-License-Identifier: GPL-3.0-or-later
// This program is free software: you can redistribute it and/or modify
// it under the terms of the GNU General Public License as published by
// the Free Software Foundation, either version 3 of the License, or
// (at your option) any later version.

// This program is distributed in the hope that it will be useful,
// but WITHOUT ANY WARRANTY; without even the implied warranty of
// MERCHANTABILITY or FITNESS FOR A PARTICULAR PURPOSE.  See the
// GNU General Public License for more details.

// You should have received a copy of the GNU General Public License
// along with this program.  If not, see <http://www.gnu.org/licenses/>.

pragma solidity ^0.7.1;
pragma experimental ABIEncoderV2;

import "@openzeppelin/contracts/token/ERC20/IERC20.sol";
import "@openzeppelin/contracts/math/Math.sol";
import "@openzeppelin/contracts/utils/ReentrancyGuard.sol";

import "./UserBalance.sol";

<<<<<<< HEAD
import "./balances/CashInvested.sol";
import "./balances/TuplePoolsBalance.sol";
import "./balances/PairPoolsBalance.sol";
import "./balances/TwoTokenPoolsBalance.sol";

abstract contract PoolRegistry is
    ReentrancyGuard,
    UserBalance,
    TuplePoolsBalance,
    PairPoolsBalance,
    TwoTokenPoolsBalance
{
    using EnumerableSet for EnumerableSet.BytesSet;
    using CashInvested for bytes32;
=======
abstract contract PoolRegistry is ReentrancyGuard, UserBalance, PoolBalance {
    using EnumerableSet for EnumerableSet.Bytes32Set;

    using CashInvestedBalance for bytes32;

>>>>>>> fb2e3c17
    using FixedPoint for uint128;

    struct PoolStrategy {
        address strategy;
        StrategyType strategyType;
    }

    // Set with all pools in the system
    // TODO do we need this? can pools be deleted? if not, an array should be good enough
    EnumerableSet.Bytes32Set internal _pools;

    modifier withExistingPool(bytes32 poolId) {
        require(_pools.contains(poolId), "Nonexistent pool");
        _;
    }

    // investment managers are allowed to use a pools tokens for an investment
    mapping(bytes32 => mapping(IERC20 => address)) private _poolInvestmentManagers;

    event PoolInvestmentManagerAdded(bytes32 indexed poolId, IERC20 indexed token, address indexed agent);
    event PoolInvestmentManagerRemoved(bytes32 indexed poolId, IERC20 indexed token, address indexed agent);

    modifier onlyPool(bytes32 poolId) {
        (address pool, ) = fromPoolId(poolId);
        require(pool == msg.sender, "Caller is not the pool");
        _;
    }

    function toPoolId(
        address strategy,
        uint16 strategyType,
        uint32 poolIndex
    ) public pure returns (bytes32) {
        uint256 serialized;
        serialized |= uint256(poolIndex) << (22 * 8);
        serialized |= uint256(strategyType) << (20 * 8);
        serialized |= uint256(strategy);
        return bytes32(serialized);
    }

    function fromPoolId(bytes32 serialized) public pure returns (address strategy, StrategyType strategyType) {
        //|| 6 bytes empty | 4 bytes count of pools | 2 bytes strategyType | 20 bytes address ||
        strategy = address(uint256(serialized) & (2**(20 * 8) - 1));
        strategyType = StrategyType(uint256(serialized >> (20 * 8)) & (2**(2 * 8) - 1));
    }

    // TODO: consider making the pool address msg.sender, and potentially disallowing the same address to be used
    // multiple times
    function newPool(address strategy, StrategyType strategyType) external override returns (bytes32) {
        bytes32 poolId = toPoolId(strategy, uint16(strategyType), uint32(_pools.length()));

        require(!_pools.contains(poolId), "Pool ID already exists");
        require(strategy != address(0), "Strategy must be set");

        _pools.add(poolId);

        emit PoolCreated(poolId);

        return poolId;
    }

    function getNumberOfPools() external view override returns (uint256) {
        return _pools.length();
    }

    function getPoolIds(uint256 start, uint256 end) external view override returns (bytes32[] memory) {
        require((end >= start) && (end - start) <= _pools.length(), "Bad indices");

        bytes32[] memory poolIds = new bytes32[](end - start);
        for (uint256 i = 0; i < poolIds.length; ++i) {
            poolIds[i] = _pools.at(i + start);
        }

        return poolIds;
    }

    function getPoolTokens(bytes32 poolId) external view override withExistingPool(poolId) returns (IERC20[] memory) {
        (, StrategyType strategyType) = fromPoolId(poolId);

        if (strategyType == IVault.StrategyType.PAIR) {
            return _getPairPoolTokens(poolId);
        } else if (strategyType == IVault.StrategyType.TWO_TOKEN) {
            return _getTwoTokenPoolTokens(poolId);
        } else {
            return _getTuplePoolTokens(poolId);
        }
    }

    /**
     * @dev Returns the balance for a token in a Pool.
     *
     * Requirements:
     *
     * - `token` must be in the Pool.
     */
    function _getPoolTokenBalance(
        bytes32 poolId,
        IVault.StrategyType strategyType,
        IERC20 token
    ) internal view returns (bytes32) {
        if (strategyType == IVault.StrategyType.PAIR) {
            return _getPairPoolTokenBalance(poolId, token);
        } else if (strategyType == IVault.StrategyType.TWO_TOKEN) {
            return _getTwoTokenPoolBalance(poolId, token);
        } else {
            return _getTuplePoolBalance(poolId, token);
        }
    }

    function getPoolTokenBalances(bytes32 poolId, IERC20[] calldata tokens)
        external
        view
        override
        withExistingPool(poolId)
        returns (uint128[] memory)
    {
        (, StrategyType strategyType) = fromPoolId(poolId);

        uint128[] memory balances = new uint128[](tokens.length);
        for (uint256 i = 0; i < tokens.length; ++i) {
            balances[i] = _getPoolTokenBalance(poolId, strategyType, tokens[i]).total();
        }

        return balances;
    }

    function getPool(bytes32 poolId) external view override withExistingPool(poolId) returns (address, StrategyType) {
        return fromPoolId(poolId);
    }

    function addLiquidity(
        bytes32 poolId,
        address from,
        IERC20[] calldata tokens,
        uint128[] calldata amounts,
        bool withdrawFromUserBalance
    ) external override withExistingPool(poolId) onlyPool(poolId) {
        require(tokens.length == amounts.length, "Tokens and total amounts length mismatch");

        require(isAgentFor(from, msg.sender), "Caller is not an agent");

        (, StrategyType strategyType) = fromPoolId(poolId);

        // Receive all tokens

        for (uint256 i = 0; i < tokens.length; ++i) {
            // Not technically necessary since the transfer call would fail
            require(tokens[i] != IERC20(0), "Token is the zero address");

            if (amounts[i] > 0) {
                uint128 toReceive = amounts[i];
                if (withdrawFromUserBalance) {
                    uint128 toWithdraw = uint128(Math.min(_userTokenBalance[from][tokens[i]], toReceive));

                    _userTokenBalance[from][tokens[i]] -= toWithdraw;
                    toReceive -= toWithdraw;
                }

                _pullTokens(tokens[i], from, toReceive);
            }
        }

        // Grant tokens to pools - how this is done depends on the pool type
        if (strategyType == StrategyType.TWO_TOKEN) {
            // These set both tokens at once
            require(tokens.length == 2, "Must interact with all tokens in two token pool");
            _increaseTwoTokenPoolCash(poolId, tokens[0], amounts[0], tokens[1], amounts[1]);
        } else {
            for (uint256 i = 0; i < tokens.length; ++i) {
                // Other pool types have their tokens added one by one
                if (strategyType == StrategyType.PAIR) {
                    _increasePairPoolCash(poolId, tokens[i], amounts[i]);
                } else {
                    _increaseTuplePoolCash(poolId, tokens[i], amounts[i]);
                }
            }
        }
    }

    function removeLiquidity(
        bytes32 poolId,
        address to,
        IERC20[] calldata tokens,
        uint128[] calldata amounts,
        bool depositToUserBalance
    ) external override withExistingPool(poolId) onlyPool(poolId) {
        require(tokens.length == amounts.length, "Tokens and total amounts length mismatch");

        // Deduct tokens from pools - how this is done depends on the pool type

        (, StrategyType strategyType) = fromPoolId(poolId);
        if (strategyType == StrategyType.TWO_TOKEN) {
            // These set both tokens at once
            require(tokens.length == 2, "Must interact with all tokens in two token pool");
            _decreaseTwoTokenPoolCash(poolId, tokens[0], amounts[0], tokens[1], amounts[1]);
        } else {
            // Other pool types have their tokens added one by one
            for (uint256 i = 0; i < tokens.length; ++i) {
                if (strategyType == StrategyType.PAIR) {
                    _decreasePairPoolCash(poolId, tokens[i], amounts[i]);
                } else {
                    _decreaseTuplePoolCash(poolId, tokens[i], amounts[i]);
                }
            }
        }

        // Send all tokens

        for (uint256 i = 0; i < tokens.length; ++i) {
            // Not technically necessary since the transfer call would fail
            require(tokens[i] != IERC20(0), "Token is the zero address");

            if (amounts[i] > 0) {
                if (depositToUserBalance) {
                    // Deposit tokens to the recipient's User Balance - the Vault's balance doesn't change
                    _userTokenBalance[to][tokens[i]] = _userTokenBalance[to][tokens[i]].add128(amounts[i]);
                } else {
                    // Actually transfer the tokens to the recipient
                    _pushTokens(tokens[i], to, amounts[i], true);
                }
            }
        }
    }

    // Investments

    modifier onlyPoolInvestmentManager(bytes32 poolId, IERC20 token) {
        require(_isPoolInvestmentManager(poolId, token, msg.sender), "SENDER_NOT_INVESTMENT_MANAGER");
        _;
    }

    function _isPoolInvested(
        bytes32 poolId,
        IVault.StrategyType strategyType,
        IERC20 token
    ) internal view returns (bool) {
        if (strategyType == IVault.StrategyType.PAIR) {
            return _isPairPoolInvested(poolId, token);
        } else if (strategyType == IVault.StrategyType.TWO_TOKEN) {
            _isTwoTokenPoolInvested(poolId, token);
        } else {
            return _isTuplePoolInvested(poolId, token);
        }
    }

    function authorizePoolInvestmentManager(
        bytes32 poolId,
        IERC20 token,
        address manager
    ) external override onlyPool(poolId) {
        bool missing = _poolInvestmentManagers[poolId][token] == address(0);
        (, StrategyType strategyType) = fromPoolId(poolId);
        require(missing || _isPoolInvested(poolId, strategyType, token), "CANNOT_SET_INVESTMENT_MANAGER");

        _poolInvestmentManagers[poolId][token] = manager;
        emit PoolInvestmentManagerAdded(poolId, token, manager);
    }

    function revokePoolInvestmentManager(bytes32 poolId, IERC20 token) external override onlyPool(poolId) {
        address currentManager = _poolInvestmentManagers[poolId][token];
        bool exists = currentManager != address(0);
        (, StrategyType strategyType) = fromPoolId(poolId);
        require(exists && _isPoolInvested(poolId, strategyType, token), "CANNOT_REVOKE_INVESTMENT_MANAGER");

        delete _poolInvestmentManagers[poolId][token];
        emit PoolInvestmentManagerRemoved(poolId, token, currentManager);
    }

    function isPoolInvestmentManager(
        bytes32 poolId,
        IERC20 token,
        address account
    ) external view returns (bool) {
        return _isPoolInvestmentManager(poolId, token, account);
    }

    function investPoolBalance(
        bytes32 poolId,
        IERC20 token,
        uint128 amount
    ) external override onlyPoolInvestmentManager(poolId, token) {
        (, StrategyType strategyType) = fromPoolId(poolId);
        if (strategyType == IVault.StrategyType.PAIR) {
            _investPairPoolCash(poolId, token, amount);
        } else if (strategyType == IVault.StrategyType.TWO_TOKEN) {
            _investTwoTokenPoolCash(poolId, token, amount);
        } else {
            _investTuplePoolCash(poolId, token, amount);
        }

        _pushTokens(token, msg.sender, amount, false);
    }

    function divestPoolBalance(
        bytes32 poolId,
        IERC20 token,
        uint128 amount
    ) external override onlyPoolInvestmentManager(poolId, token) {
        _pullTokens(token, msg.sender, amount);

        (, StrategyType strategyType) = fromPoolId(poolId);
        if (strategyType == IVault.StrategyType.PAIR) {
            _divestPairPoolCash(poolId, token, amount);
        } else if (strategyType == IVault.StrategyType.TWO_TOKEN) {
            _divestTwoTokenPoolCash(poolId, token, amount);
        } else {
            _divestTuplePoolCash(poolId, token, amount);
        }
    }

    function updateInvested(
        bytes32 poolId,
        IERC20 token,
        uint128 amount
    ) external override onlyPoolInvestmentManager(poolId, token) {
        (, StrategyType strategyType) = fromPoolId(poolId);
        if (strategyType == IVault.StrategyType.PAIR) {
            _setPairPoolInvestment(poolId, token, amount);
        } else if (strategyType == IVault.StrategyType.TWO_TOKEN) {
            _setTwoTokenPoolInvestment(poolId, token, amount);
        } else {
            _setTuplePoolInvestment(poolId, token, amount);
        }
    }

    function _isPoolInvestmentManager(
        bytes32 poolId,
        IERC20 token,
        address account
    ) internal view returns (bool) {
        return _poolInvestmentManagers[poolId][token] == account;
    }
}<|MERGE_RESOLUTION|>--- conflicted
+++ resolved
@@ -21,7 +21,6 @@
 
 import "./UserBalance.sol";
 
-<<<<<<< HEAD
 import "./balances/CashInvested.sol";
 import "./balances/TuplePoolsBalance.sol";
 import "./balances/PairPoolsBalance.sol";
@@ -34,15 +33,8 @@
     PairPoolsBalance,
     TwoTokenPoolsBalance
 {
-    using EnumerableSet for EnumerableSet.BytesSet;
+    using EnumerableSet for EnumerableSet.Bytes32Set;
     using CashInvested for bytes32;
-=======
-abstract contract PoolRegistry is ReentrancyGuard, UserBalance, PoolBalance {
-    using EnumerableSet for EnumerableSet.Bytes32Set;
-
-    using CashInvestedBalance for bytes32;
-
->>>>>>> fb2e3c17
     using FixedPoint for uint128;
 
     struct PoolStrategy {
