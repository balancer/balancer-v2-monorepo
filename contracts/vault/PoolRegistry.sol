// SPDX-License-Identifier: GPL-3.0-or-later
// This program is free software: you can redistribute it and/or modify
// it under the terms of the GNU General Public License as published by
// the Free Software Foundation, either version 3 of the License, or
// (at your option) any later version.

// This program is distributed in the hope that it will be useful,
// but WITHOUT ANY WARRANTY; without even the implied warranty of
// MERCHANTABILITY or FITNESS FOR A PARTICULAR PURPOSE.  See the
// GNU General Public License for more details.

// You should have received a copy of the GNU General Public License
// along with this program.  If not, see <http://www.gnu.org/licenses/>.

pragma solidity ^0.7.1;
pragma experimental ABIEncoderV2;

import "@openzeppelin/contracts/token/ERC20/IERC20.sol";
import "@openzeppelin/contracts/token/ERC20/SafeERC20.sol";
import "@openzeppelin/contracts/math/Math.sol";
import "@openzeppelin/contracts/math/SignedSafeMath.sol";
import "@openzeppelin/contracts/utils/SafeCast.sol";
import "../vendor/ReentrancyGuard.sol";

import "./InternalBalance.sol";

import "./interfaces/IPool.sol";

import "./balances/BalanceAllocation.sol";
import "./balances/StandardPoolsBalance.sol";
import "./balances/SimplifiedQuotePoolsBalance.sol";
import "./balances/TwoTokenPoolsBalance.sol";

abstract contract PoolRegistry is
    ReentrancyGuard,
    InternalBalance,
    StandardPoolsBalance,
    SimplifiedQuotePoolsBalance,
    TwoTokenPoolsBalance
{
    using EnumerableSet for EnumerableSet.Bytes32Set;
    using SafeERC20 for IERC20;
    using BalanceAllocation for bytes32;
    using FixedPoint for uint128;
    using FixedPoint for uint256;
    using FixedPoint for int256;
    using SafeCast for uint256;
    using SafeCast for uint128;

    // Set with all pools in the system
    EnumerableSet.Bytes32Set internal _pools;

    modifier withExistingPool(bytes32 poolId) {
        _ensureExistingPool(poolId);
        _;
    }

    mapping(bytes32 => mapping(IERC20 => address)) private _poolAssetManagers;

    event PoolAssetManagerSet(bytes32 indexed poolId, IERC20 indexed token, address indexed agent);

    modifier onlyPool(bytes32 poolId) {
<<<<<<< HEAD
        _ensureExistingPool(poolId);
        address pool = _getPoolAddress(poolId);
        require(pool == msg.sender, "Caller is not the pool");
=======
        _ensurePoolIsSender(poolId);
>>>>>>> 9a88d84f
        _;
    }

    /**
     * @dev Returns a Pool ID. These are deterministically created, by packing into the ID the Pool address and its
     * optimization setting. In order to make them unique, a nonce is also added.
     */
    function _toPoolId(
        address pool,
        PoolOptimization optimization,
        uint80 nonce
    ) internal pure returns (bytes32) {
        uint256 serialized;

        // | 10 bytes nonce | 2 bytes optimization setting | 20 bytes pool address |
        serialized |= uint256(nonce) << (22 * 8);
        serialized |= uint256(optimization) << (20 * 8);
        serialized |= uint256(pool);

        return bytes32(serialized);
    }

    /**
<<<<<<< HEAD
     * @dev Returns a Pool's address. Due to how Pool IDs are created, this is done with no storage access.
=======
     * @dev Returns a Pool's address. Due to how Pool IDs are created, this is done with no storage
     * accesses and costs little gas.
>>>>>>> 9a88d84f
     */
    function _getPoolAddress(bytes32 poolId) internal pure returns (address) {
        // | 10 bytes nonce | 2 bytes optimization setting | 20 bytes pool address |
        return address(uint256(poolId) & (2**(20 * 8) - 1));
    }

    /**
<<<<<<< HEAD
     * @dev Returns a Pool's optimization setting. Due to how Pool IDs are created, this is done with no storage access.
=======
     * @dev Returns a Pool's optimization setting. Due to how Pool IDs are created, this is done with no storage
     * accesses and costs little gas.
>>>>>>> 9a88d84f
     */
    function _getPoolOptimization(bytes32 poolId) internal pure returns (PoolOptimization) {
        // | 10 bytes nonce | 2 bytes optimization setting | 20 bytes pool address |
        return PoolOptimization(uint256(poolId >> (20 * 8)) & (2**(2 * 8) - 1));
    }

    function registerPool(PoolOptimization optimization) external override nonReentrant returns (bytes32) {
        // We use the Pool length as the Pool ID creation nonce. Since Pools cannot be deleted, nonces are unique. This
        // however assumes there will never be more than than 2**80 Pools.
        bytes32 poolId = _toPoolId(msg.sender, optimization, uint80(_pools.length()));

        bool added = _pools.add(poolId);
        require(added, "Pool ID already exists");

        emit PoolCreated(poolId);

        return poolId;
    }

    function getNumberOfPools() external view override returns (uint256) {
        return _pools.length();
    }

    function getPoolIds(uint256 start, uint256 end) external view override returns (bytes32[] memory) {
        require((end >= start) && (end - start) <= _pools.length(), "ERR_BAD_INDICES");

        bytes32[] memory poolIds = new bytes32[](end - start);
        for (uint256 i = 0; i < poolIds.length; ++i) {
            poolIds[i] = _pools.at(i + start);
        }

        return poolIds;
    }

    function getPoolTokens(bytes32 poolId) public view override withExistingPool(poolId) returns (IERC20[] memory) {
        PoolOptimization optimization = _getPoolOptimization(poolId);

        if (optimization == PoolOptimization.SIMPLIFIED_QUOTE) {
            return _getSimplifiedQuotePoolTokens(poolId);
        } else if (optimization == PoolOptimization.TWO_TOKEN) {
            return _getTwoTokenPoolTokens(poolId);
        } else {
            return _getStandardPoolTokens(poolId);
        }
    }

    /**
     * @dev Returns the balance for a token in a Pool.
     *
     * Requirements:
     *
     * - `token` must be in the Pool.
     */
    function _getPoolTokenBalance(
        bytes32 poolId,
        PoolOptimization optimization,
        IERC20 token
    ) internal view returns (bytes32) {
        if (optimization == PoolOptimization.SIMPLIFIED_QUOTE) {
            return _getSimplifiedQuotePoolBalance(poolId, token);
        } else if (optimization == PoolOptimization.TWO_TOKEN) {
            return _getTwoTokenPoolBalance(poolId, token);
        } else {
            return _getStandardPoolBalance(poolId, token);
        }
    }

    function getPoolTokenBalances(bytes32 poolId, IERC20[] memory tokens)
        public
        view
        override
        withExistingPool(poolId)
        returns (uint256[] memory)
    {
        PoolOptimization optimization = _getPoolOptimization(poolId);

        uint256[] memory balances = new uint256[](tokens.length);
        for (uint256 i = 0; i < tokens.length; ++i) {
            balances[i] = _getPoolTokenBalance(poolId, optimization, tokens[i]).totalBalance();
        }

        return balances;
    }

    function getPool(bytes32 poolId)
        external
        view
        override
        withExistingPool(poolId)
        returns (address, PoolOptimization)
    {
        return (_getPoolAddress(poolId), _getPoolOptimization(poolId));
    }

<<<<<<< HEAD
    function registerTokens(bytes32 poolId, IERC20[] calldata tokens) external override nonReentrant onlyPool(poolId) {
=======
    function registerTokens(
        bytes32 poolId,
        IERC20[] calldata tokens,
        address[] calldata assetManagers
    ) external override nonReentrant onlyPool(poolId) {
>>>>>>> 9a88d84f
        PoolOptimization optimization = _getPoolOptimization(poolId);
        if (optimization == PoolOptimization.TWO_TOKEN) {
            require(tokens.length == 2, "ERR_TOKENS_LENGTH_MUST_BE_2");
            _registerTwoTokenPoolTokens(poolId, tokens[0], tokens[1]);
        } else if (optimization == PoolOptimization.SIMPLIFIED_QUOTE) {
            _registerSimplifiedQuotePoolTokens(poolId, tokens);
        } else {
            _registerStandardPoolTokens(poolId, tokens);
        }

        // Assign each token's asset manager
        for (uint256 i = 0; i < tokens.length; ++i) {
            address assetManager = assetManagers[i];
            IERC20 token = tokens[i];

            // The asset manager feature is disabled by setting it to the zero address
            _poolAssetManagers[poolId][token] = assetManager;
            emit PoolAssetManagerSet(poolId, token, assetManager);
        }

        emit TokensRegistered(poolId, tokens);
    }

    function unregisterTokens(bytes32 poolId, IERC20[] calldata tokens)
        external
        override
        nonReentrant
        onlyPool(poolId)
    {
        PoolOptimization optimization = _getPoolOptimization(poolId);
        if (optimization == PoolOptimization.TWO_TOKEN) {
            require(tokens.length == 2, "ERR_TOKENS_LENGTH_MUST_BE_2");
            _unregisterTwoTokenPoolTokens(poolId, tokens[0], tokens[1]);
        } else if (optimization == PoolOptimization.SIMPLIFIED_QUOTE) {
            _unregisterSimplifiedQuotePoolTokens(poolId, tokens);
        } else {
            _unregisterStandardPoolTokens(poolId, tokens);
        }

        // The unregister calls above ensure the token balance is zero
        // So safe to remove any associated asset managers
        for (uint256 i = 0; i < tokens.length; ++i) {
            delete _poolAssetManagers[poolId][tokens[i]];
        }

        emit TokensUnregistered(poolId, tokens);
    }

    function addLiquidity(
        bytes32 poolId,
        address from,
        IERC20[] calldata tokens,
        uint256[] calldata amounts,
        bool withdrawFromInternalBalance
    ) external override nonReentrant onlyPool(poolId) {
        require(isAgentFor(from, msg.sender), "Caller is not an agent");
        require(tokens.length == amounts.length, "Tokens and total amounts length mismatch");

        // Receive all tokens
        _receiveLiquidity(from, tokens, amounts, withdrawFromInternalBalance);

        // Grant tokens to pools - how this is done depends on the Pool optimization setting
        PoolOptimization optimization = _getPoolOptimization(poolId);
        if (optimization == PoolOptimization.TWO_TOKEN) {
            require(tokens.length == 2, "ERR_TOKENS_LENGTH_MUST_BE_2");
            _increaseTwoTokenPoolCash(poolId, tokens[0], amounts[0].toUint128(), tokens[1], amounts[1].toUint128());
        } else if (optimization == PoolOptimization.SIMPLIFIED_QUOTE) {
            _increaseSimplifiedQuotePoolCash(poolId, tokens, amounts);
        } else {
            _increaseStandardPoolCash(poolId, tokens, amounts);
        }
    }

    function joinPool(
        bytes32 poolId,
        address recipient,
        IERC20[] memory tokens,
        uint256[] memory maxAmountsIn,
        bool withdrawFromUserBalance,
        bytes memory userData
    ) external override nonReentrant withExistingPool(poolId) {
        require(tokens.length == maxAmountsIn.length, "ERR_TOKENS_AMOUNTS_LENGTH_MISMATCH");

        {
            // require tokens are the same as the pool tokens, in the same order and complete
            IERC20[] memory poolTokens = getPoolTokens(poolId);
            require(poolTokens.length == tokens.length, "ERR_TOKENS_MISMATCH");
            for (uint256 i = 0; i < poolTokens.length; ++i) {
                require(poolTokens[i] == tokens[i], "ERR_TOKENS_MISMATCH");
            }
        }

        (uint256[] memory amountsIn, uint256[] memory dueProtocolFeeAmounts) = _callOnJoinPool(
            poolId,
            tokens,
            recipient,
            maxAmountsIn,
            userData
        );

        require(amountsIn.length == tokens.length, "ERR_AMOUNTS_IN_LENGTH");
        require(dueProtocolFeeAmounts.length == tokens.length, "ERR_DUE_PROTOCOL_FEE_AMOUNTS_LENGTH");

        // Signed because the fees might be larger than the amounts in for a token
        int256[] memory poolBalanceDeltas = new int256[](tokens.length);

        for (uint256 i = 0; i < tokens.length; ++i) {
            IERC20 token = tokens[i];

            uint128 amountIn = amountsIn[i].toUint128();
            require(amountIn <= maxAmountsIn[i], "ERR_JOIN_ABOVE_MAX");

            // Receive token
            {
                uint128 tokensToReceive = amountIn;
                if (tokensToReceive > 0) {
                    if (withdrawFromUserBalance) {
                        uint128 toWithdraw = Math
                            .min(_internalTokenBalance[msg.sender][token], tokensToReceive)
                            .toUint128();

                        // toWithdraw is guaranteed to be less or equal than both of these two amounts because it equals
                        // the smallest of the two, which means the subtraction cannot overflow.
                        _internalTokenBalance[msg.sender][token] -= toWithdraw;
                        tokensToReceive -= toWithdraw;
                    }

                    token.safeTransferFrom(msg.sender, address(this), tokensToReceive);
                }
            }

            uint128 feeToPay = dueProtocolFeeAmounts[i].toUint128();

            // Charge swap protocol fees to pool
            {
                _collectedProtocolFees[token] = _collectedProtocolFees[token].add(feeToPay);
            }

            poolBalanceDeltas[i] = SignedSafeMath.sub(amountIn, feeToPay);
        }

        // Grant tokens to pools - how this is done depends on the Pool optimization setting
        PoolOptimization optimization = _getPoolOptimization(poolId);
        if (optimization == PoolOptimization.TWO_TOKEN) {
            _alterTwoTokenPoolCash(poolId, tokens[0], poolBalanceDeltas[0], tokens[1], poolBalanceDeltas[1]);
        } else if (optimization == PoolOptimization.SIMPLIFIED_QUOTE) {
            _alterSimplifiedQuotePoolCash(poolId, tokens, poolBalanceDeltas);
        } else {
            _alterStandardPoolCash(poolId, tokens, poolBalanceDeltas);
        }
    }

    function exitPool(
        bytes32 poolId,
        address recipient,
        IERC20[] memory tokens,
        uint256[] memory minAmountsOut,
        bool depositToInternalBalance,
        bytes memory userData
    ) external override nonReentrant withExistingPool(poolId) {
        require(tokens.length == minAmountsOut.length, "ERR_TOKENS_AMOUNTS_LENGTH_MISMATCH");

        {
            // require tokens are the same as the pool tokens, in the same order and complete
            IERC20[] memory poolTokens = getPoolTokens(poolId);
            require(poolTokens.length == tokens.length, "ERR_TOKENS_MISMATCH");
            for (uint256 i = 0; i < poolTokens.length; ++i) {
                require(poolTokens[i] == tokens[i], "ERR_TOKENS_MISMATCH");
            }
        }

        (uint256[] memory amountsOut, uint256[] memory dueProtocolFeeAmounts) = _callOnExitPool(
            poolId,
            tokens,
            recipient,
            minAmountsOut,
            userData
        );

        require(amountsOut.length == tokens.length, "ERR_AMOUNTS_OUT_LENGTH");
        require(dueProtocolFeeAmounts.length == tokens.length, "ERR_DUE_PROTOCOL_FEE_AMOUNTS_LENGTH");

        uint256[] memory poolBalanceDeltas = new uint256[](tokens.length);

        for (uint256 i = 0; i < tokens.length; ++i) {
            IERC20 token = tokens[i];

            uint128 amountOut = amountsOut[i].toUint128();
            require(amountOut >= minAmountsOut[i], "ERR_EXIT_BELOW_MIN");

            // Send token
            if (amountOut > 0) {
                if (depositToInternalBalance) {
                    // Deposit tokens to the recipient's Internal Balance - the Vault's balance doesn't change
                    _internalTokenBalance[recipient][token] = _internalTokenBalance[recipient][token].add128(amountOut);
                } else {
                    // Transfer the tokens to the recipient, charging the protocol exit fee
                    uint128 feeAmount = _calculateProtocolWithdrawFeeAmount(amountOut);
                    _collectedProtocolFees[token] = _collectedProtocolFees[token].add(feeAmount);

                    token.safeTransfer(recipient, amountOut.sub(feeAmount));
                }
            }

            uint128 feeToPay = dueProtocolFeeAmounts[i].toUint128();

            // Charge swap protocol fees to pool
            {
                _collectedProtocolFees[token] = _collectedProtocolFees[token].add(feeToPay);
            }

            poolBalanceDeltas[i] = amountOut.add(feeToPay);
        }

        // Grant tokens to pools - how this is done depends on the Pool optimization setting
        PoolOptimization optimization = _getPoolOptimization(poolId);
        if (optimization == PoolOptimization.TWO_TOKEN) {
            _decreaseTwoTokenPoolCash(
                poolId,
                tokens[0],
                poolBalanceDeltas[0].toUint128(),
                tokens[1],
                poolBalanceDeltas[1].toUint128()
            );
        } else if (optimization == PoolOptimization.SIMPLIFIED_QUOTE) {
            _decreaseSimplifiedQuotePoolCash(poolId, tokens, poolBalanceDeltas);
        } else {
            _decreaseStandardPoolCash(poolId, tokens, poolBalanceDeltas);
        }
    }

    // Needed to avoid stack too deep issues
    function _callOnJoinPool(
        bytes32 poolId,
        IERC20[] memory tokens,
        address recipient,
        uint256[] memory maxAmountsIn,
        bytes memory userData
    ) private returns (uint256[] memory, uint256[] memory) {
        address pool = _getPoolAddress(poolId);
        uint256[] memory currentBalances = getPoolTokenBalances(poolId, tokens);

        return
            IPool(pool).onJoinPool(
                poolId,
                msg.sender,
                recipient,
                currentBalances,
                maxAmountsIn,
                getProtocolSwapFee(),
                userData
            );
    }

    // Needed to avoid stack too deep issues
    function _callOnExitPool(
        bytes32 poolId,
        IERC20[] memory tokens,
        address recipient,
        uint256[] memory minAmountsOut,
        bytes memory userData
    ) private returns (uint256[] memory, uint256[] memory) {
        address pool = _getPoolAddress(poolId);
        uint256[] memory currentBalances = getPoolTokenBalances(poolId, tokens);

        return
            IPool(pool).onExitPool(
                poolId,
                msg.sender,
                recipient,
                currentBalances,
                minAmountsOut,
                getProtocolSwapFee(),
                userData
            );
    }

    function _receiveLiquidity(
        address from,
        IERC20[] memory tokens,
        uint256[] memory amounts,
        bool withdrawFromInternalBalance
    ) internal {
        for (uint256 i = 0; i < tokens.length; ++i) {
            // Not technically necessary since the transfer call would fail
            IERC20 token = tokens[i];
            require(token != IERC20(0), "Token is the zero address");

            uint256 toReceive = amounts[i];
            if (toReceive > 0) {
                if (withdrawFromInternalBalance) {
                    uint128 toWithdraw = uint128(Math.min(_internalTokenBalance[from][token], toReceive));
                    _internalTokenBalance[from][token] -= toWithdraw;
                    toReceive -= toWithdraw;
                }

                token.safeTransferFrom(from, address(this), toReceive);
            }
        }
    }

    function removeLiquidity(
        bytes32 poolId,
        address to,
        IERC20[] calldata tokens,
        uint256[] calldata amounts,
        bool depositToInternalBalance
    ) external override nonReentrant onlyPool(poolId) {
        require(tokens.length == amounts.length, "Tokens and total amounts length mismatch");

        // Deduct tokens from pools - how this is done depends on the Pool optimization setting
        PoolOptimization optimization = _getPoolOptimization(poolId);
        if (optimization == PoolOptimization.TWO_TOKEN) {
            require(tokens.length == 2, "ERR_TOKENS_LENGTH_MUST_BE_2");
            _decreaseTwoTokenPoolCash(poolId, tokens[0], amounts[0].toUint128(), tokens[1], amounts[1].toUint128());
        } else if (optimization == PoolOptimization.SIMPLIFIED_QUOTE) {
            _decreaseSimplifiedQuotePoolCash(poolId, tokens, amounts);
        } else {
            _decreaseStandardPoolCash(poolId, tokens, amounts);
        }

        // Send all tokens
        _withdrawLiquidity(to, tokens, amounts, depositToInternalBalance);
    }

    function _withdrawLiquidity(
        address to,
        IERC20[] memory tokens,
        uint256[] memory amounts,
        bool depositToInternalBalance
    ) internal {
        for (uint256 i = 0; i < tokens.length; ++i) {
            // Not technically necessary since the transfer call would fail
            IERC20 token = tokens[i];
            require(token != IERC20(0), "Token is the zero address");

            uint256 amount256 = amounts[i];
            uint128 amount128 = amount256.toUint128();
            if (amount256 > 0) {
                if (depositToInternalBalance) {
                    // Deposit tokens to the recipient User's Internal Balance - the Vault's balance doesn't change
                    _internalTokenBalance[to][token] = _internalTokenBalance[to][token].add128(amount128);
                } else {
                    // Transfer the tokens to the recipient, charging the protocol exit fee
                    uint128 feeAmount = _calculateProtocolWithdrawFeeAmount(amount128);
                    _collectedProtocolFees[token] = _collectedProtocolFees[token].add(feeAmount);
                    token.safeTransfer(to, amount256.sub(feeAmount));
                }
            }
        }
    }

    // Assets under management

    modifier onlyPoolAssetManager(bytes32 poolId, IERC20 token) {
        _ensureExistingPool(poolId);
        require(_isPoolAssetManager(poolId, token, msg.sender), "SENDER_NOT_ASSET_MANAGER");
        _;
    }

    function _poolIsManaged(
        bytes32 poolId,
        PoolOptimization optimization,
        IERC20 token
    ) internal view returns (bool) {
        if (optimization == PoolOptimization.SIMPLIFIED_QUOTE) {
            return _simplifiedQuotePoolIsManaged(poolId, token);
        } else if (optimization == PoolOptimization.TWO_TOKEN) {
            return _twoTokenPoolIsManaged(poolId, token);
        } else {
            return _standardPoolIsManaged(poolId, token);
        }
    }

<<<<<<< HEAD
    function setPoolAssetManager(
        bytes32 poolId,
        IERC20 token,
        address manager
    ) external override nonReentrant onlyPool(poolId) {
        require(_poolAssetManagers[poolId][token] == address(0), "CANNOT_RESET_ASSET_MANAGER");
        require(manager != address(0), "Asset manager is the zero address");

        _poolAssetManagers[poolId][token] = manager;
        emit PoolAssetManagerSet(poolId, token, manager);
    }

    function getPoolAssetManager(bytes32 poolId, IERC20 token)
        external
        view
        override
        withExistingPool(poolId)
        returns (address)
    {
        _ensureTokenRegistered(poolId, token);
=======
    function getPoolAssetManager(bytes32 poolId, IERC20 token) external view override returns (address) {
>>>>>>> 9a88d84f
        return _poolAssetManagers[poolId][token];
    }

    function isPoolAssetManager(
        bytes32 poolId,
        IERC20 token,
        address account
    ) external view override withExistingPool(poolId) returns (bool) {
        return _isPoolAssetManager(poolId, token, account);
    }

    function withdrawFromPoolBalance(
        bytes32 poolId,
        IERC20 token,
        uint256 amount
    ) external override nonReentrant onlyPoolAssetManager(poolId, token) {
        PoolOptimization optimization = _getPoolOptimization(poolId);
        if (optimization == PoolOptimization.SIMPLIFIED_QUOTE) {
            _simplifiedQuotePoolCashToManaged(poolId, token, amount.toUint128());
        } else if (optimization == PoolOptimization.TWO_TOKEN) {
            _twoTokenPoolCashToManaged(poolId, token, amount.toUint128());
        } else {
            _standardPoolCashToManaged(poolId, token, amount.toUint128());
        }

        token.safeTransfer(msg.sender, amount);
    }

    function depositToPoolBalance(
        bytes32 poolId,
        IERC20 token,
        uint256 amount
    ) external override nonReentrant onlyPoolAssetManager(poolId, token) {
        token.safeTransferFrom(msg.sender, address(this), amount);

        PoolOptimization optimization = _getPoolOptimization(poolId);
        if (optimization == PoolOptimization.SIMPLIFIED_QUOTE) {
            _simplifiedQuotePoolManagedToCash(poolId, token, amount.toUint128());
        } else if (optimization == PoolOptimization.TWO_TOKEN) {
            _twoTokenPoolManagedToCash(poolId, token, amount.toUint128());
        } else {
            _standardPoolManagedToCash(poolId, token, amount.toUint128());
        }
    }

    function updateManagedBalance(
        bytes32 poolId,
        IERC20 token,
        uint256 amount
    ) external override nonReentrant onlyPoolAssetManager(poolId, token) {
        PoolOptimization optimization = _getPoolOptimization(poolId);
        if (optimization == PoolOptimization.SIMPLIFIED_QUOTE) {
            _setSimplifiedQuotePoolManagedBalance(poolId, token, amount.toUint128());
        } else if (optimization == PoolOptimization.TWO_TOKEN) {
            _setTwoTokenPoolManagedBalance(poolId, token, amount.toUint128());
        } else {
            _setStandardPoolManagedBalance(poolId, token, amount.toUint128());
        }
    }

    function _isPoolAssetManager(
        bytes32 poolId,
        IERC20 token,
        address account
    ) internal view returns (bool) {
        _ensureTokenRegistered(poolId, token);
        return _poolAssetManagers[poolId][token] == account;
    }

    function paySwapProtocolFees(
        bytes32 poolId,
        IERC20[] calldata tokens,
        uint256[] calldata collectedFees
    ) external override nonReentrant onlyPool(poolId) returns (uint256[] memory balances) {
        require(tokens.length == collectedFees.length, "Tokens and total collected fees length mismatch");

        uint128 swapFee = getProtocolSwapFee().toUint128();
        PoolOptimization optimization = _getPoolOptimization(poolId);

        if (optimization == PoolOptimization.TWO_TOKEN) {
            require(tokens.length == 2, "ERR_TOKENS_LENGTH_MUST_BE_2");

            IERC20 tokenX = tokens[0];
            IERC20 tokenY = tokens[1];
            uint128 feeToCollectTokenX = _collectProtocolSwapFee(tokenX, collectedFees[0], swapFee).toUint128();
            uint128 feeToCollectTokenY = _collectProtocolSwapFee(tokenY, collectedFees[1], swapFee).toUint128();

            _decreaseTwoTokenPoolCash(poolId, tokenX, feeToCollectTokenX, tokenY, feeToCollectTokenY);
        } else {
            uint256[] memory feesToCollect = _collectProtocolSwapFees(tokens, collectedFees, swapFee);
            if (optimization == PoolOptimization.SIMPLIFIED_QUOTE) {
                _decreaseSimplifiedQuotePoolCash(poolId, tokens, feesToCollect);
            } else {
                _decreaseStandardPoolCash(poolId, tokens, feesToCollect);
            }
        }

        balances = new uint256[](tokens.length);
        for (uint256 i = 0; i < tokens.length; ++i) {
            balances[i] = _getPoolTokenBalance(poolId, optimization, tokens[i]).totalBalance();
        }

        return balances;
    }

    function _collectProtocolSwapFees(
        IERC20[] memory tokens,
        uint256[] memory collectedFees,
        uint256 swapFee
    ) private returns (uint256[] memory feesToCollect) {
        feesToCollect = new uint256[](tokens.length);
        for (uint256 i = 0; i < tokens.length; ++i) {
            feesToCollect[i] = _collectProtocolSwapFee(tokens[i], collectedFees[i], swapFee);
        }
    }

<<<<<<< HEAD
    function _ensureExistingPool(bytes32 poolId) internal view {
        require(_pools.contains(poolId), "Nonexistent pool");
    }

    function _ensureTokenRegistered(bytes32 poolId, IERC20 token) internal view {
        require(_isTokenRegistered(poolId, token), "ERR_TOKEN_NOT_REGISTERED");
    }

    function _isTokenRegistered(bytes32 poolId, IERC20 token) internal view returns (bool) {
        PoolOptimization optimization = _getPoolOptimization(poolId);
        if (optimization == PoolOptimization.TWO_TOKEN) {
            return _isTwoTokenPoolTokenRegistered(poolId, token);
        } else if (optimization == PoolOptimization.SIMPLIFIED_QUOTE) {
            return _isSimplifiedQuotePoolTokenRegistered(poolId, token);
        } else {
            return _isStandardPoolTokenRegistered(poolId, token);
        }
    }
    
=======
    function _ensurePoolIsSender(bytes32 poolId) private view {
        _ensureExistingPool(poolId);
        address pool = _getPoolAddress(poolId);
        require(pool == msg.sender, "Caller is not the pool");
    }

    function _ensureExistingPool(bytes32 poolId) private view {
        require(_pools.contains(poolId), "Nonexistent pool");
    }

>>>>>>> 9a88d84f
    function _collectProtocolSwapFee(
        IERC20 token,
        uint256 collectedFee,
        uint256 swapFee
    ) private returns (uint256) {
        uint256 feeToCollect = collectedFee.mul(swapFee);
        _collectedProtocolFees[token] = _collectedProtocolFees[token].add(feeToCollect);
        return feeToCollect;
    }
}<|MERGE_RESOLUTION|>--- conflicted
+++ resolved
@@ -60,13 +60,7 @@
     event PoolAssetManagerSet(bytes32 indexed poolId, IERC20 indexed token, address indexed agent);
 
     modifier onlyPool(bytes32 poolId) {
-<<<<<<< HEAD
-        _ensureExistingPool(poolId);
-        address pool = _getPoolAddress(poolId);
-        require(pool == msg.sender, "Caller is not the pool");
-=======
         _ensurePoolIsSender(poolId);
->>>>>>> 9a88d84f
         _;
     }
 
@@ -90,12 +84,8 @@
     }
 
     /**
-<<<<<<< HEAD
-     * @dev Returns a Pool's address. Due to how Pool IDs are created, this is done with no storage access.
-=======
      * @dev Returns a Pool's address. Due to how Pool IDs are created, this is done with no storage
      * accesses and costs little gas.
->>>>>>> 9a88d84f
      */
     function _getPoolAddress(bytes32 poolId) internal pure returns (address) {
         // | 10 bytes nonce | 2 bytes optimization setting | 20 bytes pool address |
@@ -103,12 +93,8 @@
     }
 
     /**
-<<<<<<< HEAD
-     * @dev Returns a Pool's optimization setting. Due to how Pool IDs are created, this is done with no storage access.
-=======
      * @dev Returns a Pool's optimization setting. Due to how Pool IDs are created, this is done with no storage
      * accesses and costs little gas.
->>>>>>> 9a88d84f
      */
     function _getPoolOptimization(bytes32 poolId) internal pure returns (PoolOptimization) {
         // | 10 bytes nonce | 2 bytes optimization setting | 20 bytes pool address |
@@ -203,15 +189,11 @@
         return (_getPoolAddress(poolId), _getPoolOptimization(poolId));
     }
 
-<<<<<<< HEAD
-    function registerTokens(bytes32 poolId, IERC20[] calldata tokens) external override nonReentrant onlyPool(poolId) {
-=======
     function registerTokens(
         bytes32 poolId,
         IERC20[] calldata tokens,
         address[] calldata assetManagers
     ) external override nonReentrant onlyPool(poolId) {
->>>>>>> 9a88d84f
         PoolOptimization optimization = _getPoolOptimization(poolId);
         if (optimization == PoolOptimization.TWO_TOKEN) {
             require(tokens.length == 2, "ERR_TOKENS_LENGTH_MUST_BE_2");
@@ -586,19 +568,6 @@
         }
     }
 
-<<<<<<< HEAD
-    function setPoolAssetManager(
-        bytes32 poolId,
-        IERC20 token,
-        address manager
-    ) external override nonReentrant onlyPool(poolId) {
-        require(_poolAssetManagers[poolId][token] == address(0), "CANNOT_RESET_ASSET_MANAGER");
-        require(manager != address(0), "Asset manager is the zero address");
-
-        _poolAssetManagers[poolId][token] = manager;
-        emit PoolAssetManagerSet(poolId, token, manager);
-    }
-
     function getPoolAssetManager(bytes32 poolId, IERC20 token)
         external
         view
@@ -607,9 +576,6 @@
         returns (address)
     {
         _ensureTokenRegistered(poolId, token);
-=======
-    function getPoolAssetManager(bytes32 poolId, IERC20 token) external view override returns (address) {
->>>>>>> 9a88d84f
         return _poolAssetManagers[poolId][token];
     }
 
@@ -726,7 +692,12 @@
         }
     }
 
-<<<<<<< HEAD
+    function _ensurePoolIsSender(bytes32 poolId) internal view {
+        _ensureExistingPool(poolId);
+        address pool = _getPoolAddress(poolId);
+        require(pool == msg.sender, "Caller is not the pool");
+    }
+
     function _ensureExistingPool(bytes32 poolId) internal view {
         require(_pools.contains(poolId), "Nonexistent pool");
     }
@@ -745,19 +716,7 @@
             return _isStandardPoolTokenRegistered(poolId, token);
         }
     }
-    
-=======
-    function _ensurePoolIsSender(bytes32 poolId) private view {
-        _ensureExistingPool(poolId);
-        address pool = _getPoolAddress(poolId);
-        require(pool == msg.sender, "Caller is not the pool");
-    }
-
-    function _ensureExistingPool(bytes32 poolId) private view {
-        require(_pools.contains(poolId), "Nonexistent pool");
-    }
-
->>>>>>> 9a88d84f
+
     function _collectProtocolSwapFee(
         IERC20 token,
         uint256 collectedFee,
