--- conflicted
+++ resolved
@@ -276,30 +276,6 @@
             balances
         );
 
-<<<<<<< HEAD
-=======
-        for (uint256 i = 0; i < assets.length; ++i) {
-            require(amountsOut[i] >= minAmountsOut[i], "EXIT_BELOW_MIN");
-            uint256 amountOut = amountsOut[i];
-
-            // Send tokens from the recipient - possibly to Internal Balance
-            // Tokens deposited to Internal Balance are not later exempt from withdrawal fees.
-            uint256 withdrawFee = toInternalBalance ? 0 : _calculateProtocolWithdrawFeeAmount(amountOut);
-            _sendAsset(assets[i], amountOut.sub(withdrawFee), recipient, toInternalBalance, false);
-
-            uint256 protocolSwapFee = dueProtocolFeeAmounts[i];
-
-            // Compute the new Pool balances - we reuse the `balances` array to avoid allocating more memory. A Pool's
-            // token balance always decreases after an exit (potentially by 0).
-            uint256 delta = amountOut.add(protocolSwapFee);
-            balances[i] = balances[i].decreaseCash(delta);
-
-            _increaseCollectedFees(_translateToIERC20(assets[i]), protocolSwapFee.add(withdrawFee));
-        }
-
-        IERC20[] memory tokens = _translateToIERC20(assets);
-
->>>>>>> ff69bc5d
         // Update the Pool's balance - how this is done depends on the Pool specialization setting.
         PoolSpecialization specialization = _getPoolSpecialization(poolId);
         if (specialization == PoolSpecialization.TWO_TOKEN) {
@@ -545,7 +521,6 @@
 
             // Send tokens from the recipient - possibly to Internal Balance
             // Tokens deposited to Internal Balance are not later exempt from withdrawal fees.
-
             uint256 withdrawFee = change.useInternalBalance ? 0 : _calculateProtocolWithdrawFeeAmount(amountOut);
             IAsset asset = change.assets[i];
             _sendAsset(asset, amountOut.sub(withdrawFee), recipient, change.useInternalBalance, false);
