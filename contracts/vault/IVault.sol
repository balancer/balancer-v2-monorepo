--- conflicted
+++ resolved
@@ -16,11 +16,8 @@
 
 import "@openzeppelin/contracts/token/ERC20/IERC20.sol";
 
-<<<<<<< HEAD
 import "./IFlashLoanReceiver.sol";
-=======
 import "../validators/ISwapValidator.sol";
->>>>>>> ea952842
 
 pragma solidity ^0.7.1;
 
@@ -255,35 +252,12 @@
      *
      * Funds will be received according to the data in `fundsIn`, and sent according to `fundsOut`.
      */
-<<<<<<< HEAD
-    function batchSwap(
-        Diff[] calldata diffs,
-        Swap[] calldata swaps,
-        FundsIn calldata fundsIn,
-        FundsOut calldata fundsOut
-    ) external;
-
-    // Flash Loan interface
-    function flashLoan(
-        IFlashLoanReceiver receiver,
-        IERC20 token,
-        uint256 amount,
-        bytes calldata userData
-    ) external;
-
-    // Investment interface
-    function setInvestablePercentage(
-        bytes32 poolId,
-        IERC20 token,
-        uint128 percentage
-=======
     function batchSwapGivenIn(
         ISwapValidator validator,
         bytes calldata validatorData,
         SwapIn[] calldata swaps,
         IERC20[] memory tokens,
         FundManagement calldata funds
->>>>>>> ea952842
     ) external;
 
     function batchSwapGivenOut(
@@ -327,11 +301,12 @@
     }
 
     // Flash Loan interface
+    // Flash Loan interface
     function flashLoan(
-        address _receiver,
-        address _token,
-        uint256 _amount,
-        bytes memory _params //TODO check for reentrancy
+        IFlashLoanReceiver receiver,
+        IERC20 token,
+        uint256 amount,
+        bytes calldata userData
     ) external;
 
     // Investment interface
