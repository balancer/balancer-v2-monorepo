// SPDX-License-Identifier: GPL-3.0-or-later
// This program is free software: you can redistribute it and/or modify
// it under the terms of the GNU General Public License as published by
// the Free Software Foundation, either version 3 of the License, or
// (at your option) any later version.

// This program is distributed in the hope that it will be useful,
// but WITHOUT ANY WARRANTY; without even the implied warranty of
// MERCHANTABILITY or FITNESS FOR A PARTICULAR PURPOSE.  See the
// GNU General Public License for more details.

// You should have received a copy of the GNU General Public License
// along with this program.  If not, see <http://www.gnu.org/licenses/>.

pragma solidity ^0.7.0;
pragma experimental ABIEncoderV2;

import "@openzeppelin/contracts/token/ERC20/IERC20.sol";

import "../lib/math/Math.sol";
import "../lib/helpers/BalancerErrors.sol";
import "../lib/helpers/InputHelpers.sol";
import "../lib/openzeppelin/ReentrancyGuard.sol";
import "../lib/openzeppelin/SafeERC20.sol";

import "./Fees.sol";
import "./UserBalance.sol";
import "./balances/BalanceAllocation.sol";
import "./balances/GeneralPoolsBalance.sol";
import "./balances/MinimalSwapInfoPoolsBalance.sol";
import "./balances/TwoTokenPoolsBalance.sol";
import "./interfaces/IBasePool.sol";

abstract contract PoolAssets is
    Fees,
    ReentrancyGuard,
    UserBalance,
    GeneralPoolsBalance,
    MinimalSwapInfoPoolsBalance,
    TwoTokenPoolsBalance
{
    using Math for uint256;
    using SafeERC20 for IERC20;
    using BalanceAllocation for bytes32;
    using BalanceAllocation for bytes32[];

    // Stores the Asset Manager for each token of each Pool.
    mapping(bytes32 => mapping(IERC20 => address)) private _poolAssetManagers;

    function getPoolTokenInfo(bytes32 poolId, IERC20 token)
        external
        view
        override
        withRegisteredPool(poolId)
        returns (
            uint256 cash,
            uint256 managed,
            uint256 lastChangeBlock,
            address assetManager
        )
    {
        bytes32 balance;
        PoolSpecialization specialization = _getPoolSpecialization(poolId);

        if (specialization == PoolSpecialization.TWO_TOKEN) {
            balance = _getTwoTokenPoolBalance(poolId, token);
        } else if (specialization == PoolSpecialization.MINIMAL_SWAP_INFO) {
            balance = _getMinimalSwapInfoPoolBalance(poolId, token);
        } else {
            // PoolSpecialization.GENERAL
            balance = _getGeneralPoolBalance(poolId, token);
        }

        cash = balance.cash();
        managed = balance.managed();
        lastChangeBlock = balance.lastChangeBlock();
        assetManager = _poolAssetManagers[poolId][token];
    }

    function getPoolTokens(bytes32 poolId)
        external
        view
        override
        withRegisteredPool(poolId)
        returns (
            IERC20[] memory tokens,
            uint256[] memory balances,
            uint256 lastChangeBlock
        )
    {
        bytes32[] memory rawBalances;
        (tokens, rawBalances) = _getPoolTokens(poolId);
        (balances, lastChangeBlock) = rawBalances.totalsAndLastChangeBlock();
    }

    function getPool(bytes32 poolId)
        external
        view
        override
        withRegisteredPool(poolId)
        returns (address, PoolSpecialization)
    {
        return (_getPoolAddress(poolId), _getPoolSpecialization(poolId));
    }

    function registerTokens(
        bytes32 poolId,
        IERC20[] memory tokens,
        address[] memory assetManagers
    ) external override nonReentrant whenNotPaused onlyPool(poolId) {
        InputHelpers.ensureInputLengthMatch(tokens.length, assetManagers.length);

        // Validates token addresses and assigns asset managers
        for (uint256 i = 0; i < tokens.length; ++i) {
            IERC20 token = tokens[i];
            _require(token != IERC20(0), Errors.INVALID_TOKEN);

            _poolAssetManagers[poolId][token] = assetManagers[i];
        }

        PoolSpecialization specialization = _getPoolSpecialization(poolId);
        if (specialization == PoolSpecialization.TWO_TOKEN) {
            _require(tokens.length == 2, Errors.TOKENS_LENGTH_MUST_BE_2);
            _registerTwoTokenPoolTokens(poolId, tokens[0], tokens[1]);
        } else if (specialization == PoolSpecialization.MINIMAL_SWAP_INFO) {
            _registerMinimalSwapInfoPoolTokens(poolId, tokens);
        } else {
            // PoolSpecialization.GENERAL
            _registerGeneralPoolTokens(poolId, tokens);
        }

        emit TokensRegistered(poolId, tokens, assetManagers);
    }

    function deregisterTokens(bytes32 poolId, IERC20[] memory tokens)
        external
        override
        nonReentrant
        whenNotPaused
        onlyPool(poolId)
    {
        PoolSpecialization specialization = _getPoolSpecialization(poolId);
        if (specialization == PoolSpecialization.TWO_TOKEN) {
            _require(tokens.length == 2, Errors.TOKENS_LENGTH_MUST_BE_2);
            _deregisterTwoTokenPoolTokens(poolId, tokens[0], tokens[1]);
        } else if (specialization == PoolSpecialization.MINIMAL_SWAP_INFO) {
            _deregisterMinimalSwapInfoPoolTokens(poolId, tokens);
        } else {
            // PoolSpecialization.GENERAL
            _deregisterGeneralPoolTokens(poolId, tokens);
        }

        // The deregister calls above ensure the total token balance is zero. Therefore it is now safe to remove any
        // associated Asset Managers, since they hold no Pool balance.
        for (uint256 i = 0; i < tokens.length; ++i) {
            delete _poolAssetManagers[poolId][tokens[i]];
        }

        emit TokensDeregistered(poolId, tokens);
    }

    function joinPool(
        bytes32 poolId,
        address sender,
        address recipient,
        JoinPoolRequest memory request
    ) external payable override whenNotPaused {
        _joinOrExit(PoolBalanceChangeKind.JOIN, poolId, sender, recipient, _toPoolBalanceChange(request));
    }

    struct PoolBalanceChange {
        IAsset[] assets;
        uint256[] limits;
        bytes userData;
        bool useInternalBalance;
    }

    /**
     * @dev Converts a JoinPoolRequest into a PoolBalanceChange, with no runtime cost.
     */
    function _toPoolBalanceChange(JoinPoolRequest memory request)
        private
        pure
        returns (PoolBalanceChange memory change)
    {
        // solhint-disable-next-line no-inline-assembly
        assembly {
            change := request
        }
    }

    function exitPool(
        bytes32 poolId,
        address sender,
        address payable recipient,
        ExitPoolRequest memory request
    ) external override {
        _joinOrExit(PoolBalanceChangeKind.EXIT, poolId, sender, recipient, _toPoolBalanceChange(request));
    }

    /**
     * @dev Converts an ExitPoolRequest into a PoolBalanceChange, with no runtime cost.
     */
    function _toPoolBalanceChange(ExitPoolRequest memory request)
        private
        pure
        returns (PoolBalanceChange memory change)
    {
        // solhint-disable-next-line no-inline-assembly
        assembly {
            change := request
        }
    }

    function _joinOrExit(
        PoolBalanceChangeKind kind,
        bytes32 poolId,
        address sender,
        address recipient,
        PoolBalanceChange memory change
    ) internal nonReentrant withRegisteredPool(poolId) authenticateFor(sender) {
        InputHelpers.ensureInputLengthMatch(change.assets.length, change.limits.length);

        IERC20[] memory tokens = _translateToIERC20(change.assets);
        bytes32[] memory balances = _validateTokensAndGetBalances(poolId, tokens);
        (
            bytes32[] memory finalBalances,
            uint256[] memory amounts,
            uint256[] memory dueProtocolFeeAmounts
        ) = _callPoolBalanceChange(kind, poolId, sender, recipient, change, balances);

        // Update the Pool's balance - how this is done depends on the Pool specialization setting.
        PoolSpecialization specialization = _getPoolSpecialization(poolId);
        if (specialization == PoolSpecialization.TWO_TOKEN) {
            _setTwoTokenPoolCashBalances(poolId, tokens[0], finalBalances[0], tokens[1], finalBalances[1]);
        } else if (specialization == PoolSpecialization.MINIMAL_SWAP_INFO) {
            _setMinimalSwapInfoPoolBalances(poolId, tokens, finalBalances);
        } else {
            // PoolSpecialization.GENERAL
            _setGeneralPoolBalances(poolId, finalBalances);
        }

        // We can unsafely cast to int256 because balances are actually stored as uint112
        bool positive = kind == PoolBalanceChangeKind.JOIN;
        emit PoolBalanceChanged(poolId, sender, tokens, _unsafeCastToInt256(amounts, positive), dueProtocolFeeAmounts);
    }

    function _callPoolBalanceChange(
        PoolBalanceChangeKind kind,
        bytes32 poolId,
        address sender,
        address recipient,
        PoolBalanceChange memory change,
        bytes32[] memory balances
    )
        internal
        returns (
            bytes32[] memory finalBalances,
            uint256[] memory amounts,
            uint256[] memory dueProtocolFeeAmounts
        )
    {
        (uint256[] memory totalBalances, uint256 lastChangeBlock) = balances.totalsAndLastChangeBlock();

        IBasePool pool = IBasePool(_getPoolAddress(poolId));
        (amounts, dueProtocolFeeAmounts) = kind == PoolBalanceChangeKind.JOIN
            ? pool.onJoinPool(
                poolId,
                sender,
                recipient,
                totalBalances,
<<<<<<< HEAD
                lastChangeBlock,
                _getProtocolSwapFee(),
=======
                latestBlockNumberUsed,
                _getprotocolSwapFeePercentage(),
>>>>>>> 0cef35f9
                change.userData
            )
            : pool.onExitPool(
                poolId,
                sender,
                recipient,
                totalBalances,
<<<<<<< HEAD
                lastChangeBlock,
                _getProtocolSwapFee(),
=======
                latestBlockNumberUsed,
                _getprotocolSwapFeePercentage(),
>>>>>>> 0cef35f9
                change.userData
            );

        InputHelpers.ensureInputLengthMatch(balances.length, amounts.length, dueProtocolFeeAmounts.length);

        finalBalances = kind == PoolBalanceChangeKind.JOIN
            ? _receiveAssets(sender, change, balances, amounts, dueProtocolFeeAmounts)
            : _sendAssets(payable(recipient), change, balances, amounts, dueProtocolFeeAmounts);
    }

    /**
     * @dev Returns the total balance for `poolId`'s `expectedTokens`.
     *
     * `expectedTokens` must exactly equal the token array returned by `getPoolTokens`: both arrays must have the same
     * length, elements and order.
     */
    function _validateTokensAndGetBalances(bytes32 poolId, IERC20[] memory expectedTokens)
        internal
        view
        returns (bytes32[] memory)
    {
        (IERC20[] memory actualTokens, bytes32[] memory balances) = _getPoolTokens(poolId);
        InputHelpers.ensureInputLengthMatch(actualTokens.length, expectedTokens.length);
        _require(actualTokens.length > 0, Errors.POOL_NO_TOKENS);

        for (uint256 i = 0; i < actualTokens.length; ++i) {
            _require(actualTokens[i] == expectedTokens[i], Errors.TOKENS_MISMATCH);
        }

        return balances;
    }

    // Asset Manager

    function managePoolBalance(PoolBalanceOp[] memory ops) external override nonReentrant whenNotPaused {
        // This variable could be declared inside the loop, but that causes the compiler to allocate memory on each
        // loop iteration, increasing gas costs.
        PoolBalanceOp memory op;

        for (uint256 i = 0; i < ops.length; ++i) {
            // By indexing the array only once, we don't spend extra gas in the same bounds check.
            op = ops[i];

            bytes32 poolId = op.poolId;
            _ensureRegisteredPool(poolId);

            IERC20 token = op.token;
            _require(_isTokenRegistered(poolId, token), Errors.TOKEN_NOT_REGISTERED);
            _require(_poolAssetManagers[poolId][token] == msg.sender, Errors.SENDER_NOT_ASSET_MANAGER);

            PoolBalanceOpKind kind = op.kind;
            uint256 amount = op.amount;
            (int256 cashDelta, int256 managedDelta) = _performPoolManagementOperation(kind, poolId, token, amount);

            emit PoolBalanceManaged(poolId, msg.sender, token, cashDelta, managedDelta);
        }
    }

    /**
     * @dev Performs the `kind` Asset Manager operation on a Pool.
     *
     * Withdrawals will transfer `amount` tokens to the caller, deposits will transfer `amount` tokens from the caller,
     * and updates will set the managed balance to `amount`.
     *
     * Returns a tuple with the 'cash' and 'managed' balance deltas as a result of this call.
     */
    function _performPoolManagementOperation(
        PoolBalanceOpKind kind,
        bytes32 poolId,
        IERC20 token,
        uint256 amount
    ) private returns (int256, int256) {
        PoolSpecialization specialization = _getPoolSpecialization(poolId);

        if (kind == PoolBalanceOpKind.WITHDRAW) {
            return _withdrawPoolBalance(poolId, specialization, token, amount);
        } else if (kind == PoolBalanceOpKind.DEPOSIT) {
            return _depositPoolBalance(poolId, specialization, token, amount);
        } else {
            // PoolBalanceOpKind.UPDATE
            return _updateManagedBalance(poolId, specialization, token, amount);
        }
    }

    /**
     * @dev Moves `amount` tokens from a Pool's 'cash' to 'managed' balance, and transfers them to the caller.
     *
     * Returns the 'cash' and 'managed' balance deltas as a result of this call, which will be complementary.
     */
    function _withdrawPoolBalance(
        bytes32 poolId,
        PoolSpecialization specialization,
        IERC20 token,
        uint256 amount
    ) private returns (int256 cashDelta, int256 managedDelta) {
        if (specialization == PoolSpecialization.TWO_TOKEN) {
            _twoTokenPoolCashToManaged(poolId, token, amount);
        } else if (specialization == PoolSpecialization.MINIMAL_SWAP_INFO) {
            _minimalSwapInfoPoolCashToManaged(poolId, token, amount);
        } else if (specialization == PoolSpecialization.MINIMAL_SWAP_INFO) {
            _minimalSwapInfoPoolCashToManaged(poolId, token, amount);
        } else {
            // PoolSpecialization.GENERAL
            _generalPoolCashToManaged(poolId, token, amount);
        }

        token.safeTransfer(msg.sender, amount);

        // Since 'cash' and 'managed' are stored as uint112, `amount` is guaranteed to also fit in 112 bits. It will
        // therefore always fit in a 256 bit integer.
        cashDelta = int256(-amount);
        managedDelta = int256(amount);
    }

    /**
     * @dev Moves `amount` tokens from a Pool's 'managed' to 'cash' balance, and transfers them from the caller.
     *
     * Returns the 'cash' and 'managed' balance deltas as a result of this call, which will be complementary.
     */
    function _depositPoolBalance(
        bytes32 poolId,
        PoolSpecialization specialization,
        IERC20 token,
        uint256 amount
    ) private returns (int256 cashDelta, int256 managedDelta) {
        if (specialization == PoolSpecialization.TWO_TOKEN) {
            _twoTokenPoolManagedToCash(poolId, token, amount);
        } else if (specialization == PoolSpecialization.MINIMAL_SWAP_INFO) {
            _minimalSwapInfoPoolManagedToCash(poolId, token, amount);
        } else if (specialization == PoolSpecialization.MINIMAL_SWAP_INFO) {
            _minimalSwapInfoPoolManagedToCash(poolId, token, amount);
        } else {
            // PoolSpecialization.GENERAL
            _generalPoolManagedToCash(poolId, token, amount);
        }

        token.safeTransferFrom(msg.sender, address(this), amount);

        // Since 'cash' and 'managed' are stored as uint112, `amount` is guaranteed to also fit in 112 bits. It will
        // therefore always fit in a 256 bit integer.
        cashDelta = int256(amount);
        managedDelta = int256(-amount);
    }

    /**
     * @dev Sets a Pool's 'managed' balance to `amount`.
     *
     * Returns the 'cash' and 'managed' balance deltas as a result of this call (the 'cash' delta will always be zero).
     */
    function _updateManagedBalance(
        bytes32 poolId,
        PoolSpecialization specialization,
        IERC20 token,
        uint256 amount
    ) private returns (int256 cashDelta, int256 managedDelta) {
        if (specialization == PoolSpecialization.TWO_TOKEN) {
            managedDelta = _setTwoTokenPoolManagedBalance(poolId, token, amount);
        } else if (specialization == PoolSpecialization.MINIMAL_SWAP_INFO) {
            managedDelta = _setMinimalSwapInfoPoolManagedBalance(poolId, token, amount);
        } else {
            // PoolSpecialization.GENERAL
            managedDelta = _setGeneralPoolManagedBalance(poolId, token, amount);
        }

        cashDelta = 0;
    }

    /**
     * @dev Returns all of `poolId`'s registered tokens, along with their raw balances.
     */
    function _getPoolTokens(bytes32 poolId) internal view returns (IERC20[] memory tokens, bytes32[] memory balances) {
        PoolSpecialization specialization = _getPoolSpecialization(poolId);
        if (specialization == PoolSpecialization.TWO_TOKEN) {
            return _getTwoTokenPoolTokens(poolId);
        } else if (specialization == PoolSpecialization.MINIMAL_SWAP_INFO) {
            return _getMinimalSwapInfoPoolTokens(poolId);
        } else {
            // PoolSpecialization.GENERAL
            return _getGeneralPoolTokens(poolId);
        }
    }

    function _receiveAssets(
        address sender,
        PoolBalanceChange memory change,
        bytes32[] memory balances,
        uint256[] memory amountsIn,
        uint256[] memory dueProtocolFeeAmounts
    ) private returns (bytes32[] memory finalBalances) {
        uint256 wrappedEth = 0;

        finalBalances = new bytes32[](balances.length);
        for (uint256 i = 0; i < change.assets.length; ++i) {
            uint256 amountIn = amountsIn[i];
            _require(amountIn <= change.limits[i], Errors.JOIN_ABOVE_MAX);

            // Receive assets from the caller - possibly from Internal Balance
            IAsset asset = change.assets[i];
            _receiveAsset(asset, amountIn, sender, change.useInternalBalance);

            if (_isETH(asset)) {
                wrappedEth = wrappedEth.add(amountIn);
            }

            uint256 feeAmountToPay = dueProtocolFeeAmounts[i];

            // Compute the new Pool balances. Note that due protocol fees might be larger than amounts in,
            // resulting in an overall decrease of the Pool's balance for a token.
            finalBalances[i] = (amountIn >= feeAmountToPay)
                ? balances[i].increaseCash(amountIn - feeAmountToPay) // Don't need checked arithmetic
                : balances[i].decreaseCash(feeAmountToPay - amountIn); // -(int256(amountIn) - int256(feeAmountToPay))

            _payFee(_translateToIERC20(asset), feeAmountToPay);
        }

        // Handle any used and remaining ETH.
        _handleRemainingEth(wrappedEth);
    }

    function _sendAssets(
        address payable recipient,
        PoolBalanceChange memory change,
        bytes32[] memory balances,
        uint256[] memory amountsOut,
        uint256[] memory dueProtocolFeeAmounts
    ) private returns (bytes32[] memory finalBalances) {
        finalBalances = new bytes32[](balances.length);
        for (uint256 i = 0; i < change.assets.length; ++i) {
            uint256 amountOut = amountsOut[i];
            _require(amountOut >= change.limits[i], Errors.EXIT_BELOW_MIN);

            // Send tokens to the recipient - possibly to Internal Balance
            IAsset asset = change.assets[i];
            _sendAsset(asset, amountOut, recipient, change.useInternalBalance);

            uint256 protocolSwapFeePercentageAmount = dueProtocolFeeAmounts[i];

            // Compute the new Pool balances. A Pool's token balance always decreases after an exit (potentially by 0).
            uint256 delta = amountOut.add(protocolSwapFeePercentageAmount);
            finalBalances[i] = balances[i].decreaseCash(delta);

            _payFee(_translateToIERC20(asset), protocolSwapFeePercentageAmount);
        }
    }

    /**
     * @dev Returns true if `token` is registered for `poolId`.
     */
    function _isTokenRegistered(bytes32 poolId, IERC20 token) private view returns (bool) {
        PoolSpecialization specialization = _getPoolSpecialization(poolId);
        if (specialization == PoolSpecialization.TWO_TOKEN) {
            return _isTwoTokenPoolTokenRegistered(poolId, token);
        } else if (specialization == PoolSpecialization.MINIMAL_SWAP_INFO) {
            return _isMinimalSwapInfoPoolTokenRegistered(poolId, token);
        } else {
            // PoolSpecialization.GENERAL
            return _isGeneralPoolTokenRegistered(poolId, token);
        }
    }

    /**
     * @dev Casts an array of uint256 to int256 without checking overflows
     */
    function _unsafeCastToInt256(uint256[] memory values, bool positive) private pure returns (int256[] memory casts) {
        casts = new int256[](values.length);
        for (uint256 i = 0; i < values.length; i++) {
            casts[i] = positive ? int256(values[i]) : -int256(values[i]);
        }
    }
}<|MERGE_RESOLUTION|>--- conflicted
+++ resolved
@@ -269,13 +269,8 @@
                 sender,
                 recipient,
                 totalBalances,
-<<<<<<< HEAD
                 lastChangeBlock,
-                _getProtocolSwapFee(),
-=======
-                latestBlockNumberUsed,
                 _getprotocolSwapFeePercentage(),
->>>>>>> 0cef35f9
                 change.userData
             )
             : pool.onExitPool(
@@ -283,13 +278,8 @@
                 sender,
                 recipient,
                 totalBalances,
-<<<<<<< HEAD
                 lastChangeBlock,
-                _getProtocolSwapFee(),
-=======
-                latestBlockNumberUsed,
                 _getprotocolSwapFeePercentage(),
->>>>>>> 0cef35f9
                 change.userData
             );
 
