// SPDX-License-Identifier: GPL-3.0-or-later
// This program is free software: you can redistribute it and/or modify
// it under the terms of the GNU General Public License as published by
// the Free Software Foundation, either version 3 of the License, or
// (at your option) any later version.

// This program is distributed in the hope that it will be useful,
// but WITHOUT ANY WARRANTY; without even the implied warranty of
// MERCHANTABILITY or FITNESS FOR A PARTICULAR PURPOSE.  See the
// GNU General Public License for more details.

// You should have received a copy of the GNU General Public License
// along with this program.  If not, see <http://www.gnu.org/licenses/>.

pragma solidity ^0.7.1;

import "hardhat/console.sol";

import "@openzeppelin/contracts/utils/SafeCast.sol";
import "@openzeppelin/contracts/token/ERC20/IERC20.sol";

import "../../math/FixedPoint.sol";

import "./BalanceAllocation.sol";

contract TwoTokenPoolsBalance {
    using SafeCast for uint256;
    using FixedPoint for int256;
    using BalanceAllocation for bytes32;

    // Data for Pools with Two Tokens
    //
    // These are similar to the Minimal Swap Info Pool case (because the Pool only has two tokens, and therefore there
    // are only two balances to read), but there's a key difference in how data is stored. Keeping a set makes little
    // sense, as it will only ever hold two tokens, so we can just store those two directly.
    // The gas savings associated with using these Pools come from how token balances are stored: cash for token A and
    // token B is packed together, as are external amounts. Because only cash changes in a swap, there's no need to
    // write to this second storage slot.
    // This however makes Vault code that interacts with these Pools cumbersome: both balances must be accessed at the
    // same time by using both token addresses, and some logic is needed to differentiate token A from token B. In this
    // case, token A is always the token with the lowest numerical address value. The token X and token Y names are used
    // in functions when it is unknown which one is A and which one is B.

    struct TwoTokenTokens {
        IERC20 tokenA;
        IERC20 tokenB;
    }

    struct TwoTokenSharedBalances {
        bytes32 sharedCash;
        bytes32 sharedManaged;
    }

    mapping(bytes32 => TwoTokenTokens) internal _poolTwoTokenTokens;

    // We could just keep a mapping from Pool ID to TwoTokenSharedBalances, but there's an issue: we wouldn't know to
    // which tokens those balances correspond. This would mean having to also check the tokens struct in a swap, to make
    // sure the tokens being swapped are the ones in the Pool.
    // What we do instead to save those storage reads is keep a nested mapping from token pair hash to the balances
    // struct. The Pool only has two tokens, so only a single entry of this mapping is set (the one that corresponds to
    // that pair's hash). This means queries for token pairs where any of the tokens is not in the Pool will generate a
    // hash for a mapping entry that was not set, containing zero balances. Non-zero balances are only possible if both
    // tokens in the pair are the Pool's tokens, which means we don't have to check the TwoTokensTokens struct and save
    // storage reads.
    mapping(bytes32 => mapping(bytes32 => TwoTokenSharedBalances)) internal _poolTwoTokenSharedBalances;

    /**
     * @dev Returns an array with all the tokens in a Two Token Pool. This array will have either two or zero entries
     * (if the Pool doesn't have any tokens).
     */
    function _getTwoTokenPoolTokens(bytes32 poolId) internal view returns (IERC20[] memory) {
        TwoTokenTokens memory poolTokens = _poolTwoTokenTokens[poolId];

        IERC20[] memory tokens;
        // Both tokens will either be zero or non-zero, but we keep the full check for clarity
        if (poolTokens.tokenA != IERC20(0) && poolTokens.tokenB != IERC20(0)) {
            tokens = new IERC20[](2);
            tokens[0] = poolTokens.tokenA;
            tokens[1] = poolTokens.tokenB;
        } else {
            tokens = new IERC20[](0);
        }

        return tokens;
    }

    /**
     * @dev Returns the balance for a token in a Two Token Pool.
     *
     * This function is convenient but not particularly gas efficient, and should be avoided during gas-sensitive
     * operations, such as swaps. For those, _getTwoTokenPoolSharedBalances provides a more flexible interface.
     *
     * Requirements:
     *
     * - `token` must be in the Pool.
     */
    function _getTwoTokenPoolBalance(bytes32 poolId, IERC20 token) internal view returns (bytes32) {
        // We can't just read the balance of token, because we need to know the full pair in order to compute the pair
        // hash and access the balance mapping. We therefore also read the TwoTokenTokens struct.
        TwoTokenTokens memory poolTokens = _poolTwoTokenTokens[poolId];
        bytes32 pairHash = _getTwoTokenPairHash(poolTokens.tokenA, poolTokens.tokenB);
        TwoTokenSharedBalances storage poolSharedBalance = _poolTwoTokenSharedBalances[poolId][pairHash];

        bytes32 sharedCash = poolSharedBalance.sharedCash;
        bytes32 sharedManaged = poolSharedBalance.sharedManaged;

        if (token == poolTokens.tokenA) {
            return BalanceAllocation.fromSharedToBalanceA(sharedCash, sharedManaged);
        } else if (token == poolTokens.tokenB) {
            return BalanceAllocation.fromSharedToBalanceB(sharedCash, sharedManaged);
        } else {
            revert("ERR_TOKEN_NOT_REGISTERED");
        }
    }

    /**
     * @dev Registers the tokens of a Two Token Pool.
     *
     * Requirements:
     *
     * - `tokenX` and `tokenY` cannot be the same.
     * - Both tokens must not be the zero address.
     * - Both tokens must not be registered in the Pool.
     */
    function _registerTwoTokenPoolTokens(
        bytes32 poolId,
        IERC20 tokenX,
        IERC20 tokenY
    ) internal {
<<<<<<< HEAD
        require(tokenX != IERC20(0) && tokenY != IERC20(0), "ERR_TOKEN_IS_ZERO");
=======
        require(tokenX != tokenY, "ERR_TOKENS_ARE_THE_SAME");
        require(tokenX != IERC20(0) && tokenY != IERC20(0), "ERR_TOKEN_CANT_BE_ZERO");
>>>>>>> eae864c1

        // Not technically true since we didn't register yet, but this is consistent with the error messages of other
        // optimization settings.
        require(tokenX != tokenY, "ERR_TOKEN_ALREADY_REGISTERED");

        TwoTokenTokens memory poolTokens = _poolTwoTokenTokens[poolId];
        require(poolTokens.tokenA == IERC20(0) && poolTokens.tokenB == IERC20(0), "ERR_TOKENS_ALREADY_SET");

        (IERC20 tokenA, IERC20 tokenB) = _sortTwoTokens(tokenX, tokenY);
        _poolTwoTokenTokens[poolId] = TwoTokenTokens({ tokenA: tokenA, tokenB: tokenB });
    }

    /**
     * @dev Unregisters the tokens of a Two Token Pool.
     *
     * Requirements:
     *
     * - `tokenX` and `tokenY` must be the Pool's tokens.
     * - Both tokens must have non balance in the Vault.
     */
    function _unregisterTwoTokenPoolTokens(
        bytes32 poolId,
        IERC20 tokenX,
        IERC20 tokenY
    ) internal {
        (bytes32 tokenABalance, bytes32 tokenBBalance, ) = _getTwoTokenPoolSharedBalances(poolId, tokenX, tokenY);
        require(tokenABalance.isZero() && tokenBBalance.isZero(), "ERR_TOKEN_BALANCE_IS_NOT_ZERO");

        delete _poolTwoTokenTokens[poolId];
        // No need to delete the balance entries, since they already are zero
    }

    /**
     * @dev Adds cash to a Two Token Pool.
     *
     * Requirements:
     *
     * - `tokenX` and `tokenY` must be the Pool's tokens.
     */
    function _increaseTwoTokenPoolCash(
        bytes32 poolId,
        IERC20 tokenX,
        uint128 amountX,
        IERC20 tokenY,
        uint128 amountY
    ) internal {
        _updateTwoTokenPoolCashTokenBalance(poolId, tokenX, amountX, tokenY, amountY, BalanceAllocation.increaseCash);
    }

    function _alterTwoTokenPoolCash(
        bytes32 poolId,
        IERC20 tokenX,
        int256 amountX,
        IERC20 tokenY,
        int256 amountY
    ) internal {
        _updateTwoTokenPoolCashTokenBalance(
            poolId,
            tokenX,
            amountX.abs().toUint128(),
            amountX > 0 ? BalanceAllocation.increaseCash : BalanceAllocation.decreaseCash,
            tokenY,
            amountY.abs().toUint128(),
            amountY > 0 ? BalanceAllocation.increaseCash : BalanceAllocation.decreaseCash
        );
    }

    /**
     * @dev Removes cash from a Two Token Pool.
     *
     * Requirements:
     *
     * - `tokenX` and `tokenY` must be the Pool's tokens.
     * - `amountX` and `amountY` must be less or equal than the Pool's cash for the respective token.
     */
    function _decreaseTwoTokenPoolCash(
        bytes32 poolId,
        IERC20 tokenX,
        uint128 amountX,
        IERC20 tokenY,
        uint128 amountY
    ) internal {
        _updateTwoTokenPoolCashTokenBalance(poolId, tokenX, amountX, tokenY, amountY, BalanceAllocation.decreaseCash);
    }

    function _twoTokenPoolCashToManaged(
        bytes32 poolId,
        IERC20 token,
        uint128 amount
    ) internal {
        _updateTwoTokenPoolSharedTokenBalance(poolId, token, BalanceAllocation.cashToManaged, amount);
    }

    function _twoTokenPoolManagedToCash(
        bytes32 poolId,
        IERC20 token,
        uint128 amount
    ) internal {
        _updateTwoTokenPoolSharedTokenBalance(poolId, token, BalanceAllocation.managedToCash, amount);
    }

    function _setTwoTokenPoolManagedBalance(
        bytes32 poolId,
        IERC20 token,
        uint128 amount
    ) internal {
        _updateTwoTokenPoolSharedTokenBalance(poolId, token, BalanceAllocation.setManagedBalance, amount);
    }

    function _updateTwoTokenPoolCashTokenBalance(
        bytes32 poolId,
        IERC20 tokenX,
        uint128 amountX,
        IERC20 tokenY,
        uint128 amountY,
        function(bytes32, uint128) pure returns (bytes32) mutation
    ) private {
        (
            bytes32 tokenABalance,
            bytes32 tokenBBalance,
            TwoTokenSharedBalances storage poolSharedBalances
        ) = _getTwoTokenPoolSharedBalances(poolId, tokenX, tokenY);

        if (tokenX < tokenY) {
            // X is A, Y is B
            tokenABalance = mutation(tokenABalance, amountX);
            tokenBBalance = mutation(tokenBBalance, amountY);
        } else {
            // X is B, Y is A
            tokenABalance = mutation(tokenABalance, amountY);
            tokenBBalance = mutation(tokenBBalance, amountX);
        }

        poolSharedBalances.sharedCash = BalanceAllocation.toSharedCash(tokenABalance, tokenBBalance);
        // We don't need to write to the sharedManaged entry
    }

    function _updateTwoTokenPoolCashTokenBalance(
        bytes32 poolId,
        IERC20 tokenX,
        uint128 amountX,
        function(bytes32, uint128) pure returns (bytes32) mutationX,
        IERC20 tokenY,
        uint128 amountY,
        function(bytes32, uint128) pure returns (bytes32) mutationY
    ) private {
        (
            bytes32 tokenABalance,
            bytes32 tokenBBalance,
            TwoTokenSharedBalances storage poolSharedBalances
        ) = _getTwoTokenPoolSharedBalances(poolId, tokenX, tokenY);

        if (tokenX < tokenY) {
            // X is A, Y is B
            tokenABalance = mutationX(tokenABalance, amountX);
            tokenBBalance = mutationY(tokenBBalance, amountY);
        } else {
            // X is B, Y is A
            tokenABalance = mutationY(tokenABalance, amountY);
            tokenBBalance = mutationX(tokenBBalance, amountX);
        }

        poolSharedBalances.sharedCash = BalanceAllocation.toSharedCash(tokenABalance, tokenBBalance);
        // We don't need to write to the sharedManaged entry
    }

    function _updateTwoTokenPoolSharedTokenBalance(
        bytes32 poolId,
        IERC20 token,
        function(bytes32, uint128) pure returns (bytes32) mutation,
        uint128 amount
    ) private {
        TwoTokenTokens memory poolTokens = _poolTwoTokenTokens[poolId];
        bytes32 pairHash = _getTwoTokenPairHash(poolTokens.tokenA, poolTokens.tokenB);
        TwoTokenSharedBalances storage poolSharedBalances = _poolTwoTokenSharedBalances[poolId][pairHash];

        bytes32 sharedCash = poolSharedBalances.sharedCash;
        bytes32 sharedManaged = poolSharedBalances.sharedManaged;

        bytes32 tokenABalance = BalanceAllocation.fromSharedToBalanceA(sharedCash, sharedManaged);
        bytes32 tokenBBalance = BalanceAllocation.fromSharedToBalanceB(sharedCash, sharedManaged);

        if (token == poolTokens.tokenA) {
            tokenABalance = mutation(tokenABalance, amount);
        } else if (token == poolTokens.tokenB) {
            tokenBBalance = mutation(tokenBBalance, amount);
        } else {
            revert("ERR_TOKEN_NOT_REGISTERED");
        }

        poolSharedBalances.sharedCash = BalanceAllocation.toSharedCash(tokenABalance, tokenBBalance);
        poolSharedBalances.sharedManaged = BalanceAllocation.toSharedManaged(tokenABalance, tokenBBalance);
    }

    function _twoTokenPoolIsManaged(bytes32 poolId, IERC20 token) internal view returns (bool) {
        bytes32 currentBalance = _getTwoTokenPoolBalance(poolId, token);
        return currentBalance.isManaged();
    }

    /**
     * @dev Returns the balance for a token pair in a Two Token Pool, reverting if either of the tokens is
     * not registered by the Pool.
     *
     * The returned balances are those of token A and token B, where token A is the lowest of token X and token Y, and
     * token B the other.
     *
     * This function also returns a storage pointer to the TwoTokenSharedBalances entry associated with the token pair,
     * which can be used to update this entry without having to recompute the pair hash and storage slot.
     */
    function _getTwoTokenPoolSharedBalances(
        bytes32 poolId,
        IERC20 tokenX,
        IERC20 tokenY
    )
        internal
        view
        returns (
            bytes32 tokenABalance,
            bytes32 tokenBBalance,
            TwoTokenSharedBalances storage poolSharedBalances
        )
    {
        (IERC20 tokenA, IERC20 tokenB) = _sortTwoTokens(tokenX, tokenY);
        bytes32 pairHash = _getTwoTokenPairHash(tokenA, tokenB);
        poolSharedBalances = _poolTwoTokenSharedBalances[poolId][pairHash];

        bytes32 sharedCash = poolSharedBalances.sharedCash;
        bytes32 sharedManaged = poolSharedBalances.sharedManaged;

        // Only registered tokens can have non-zero balances, so we can use this as a shortcut to avoid the
        // expensive _hasPoolTwoTokens check.
        bool exists = sharedCash.isNotZero() || sharedManaged.isNotZero() || _hasPoolTwoTokens(poolId, tokenA, tokenB);
        require(exists, "ERR_TOKEN_NOT_REGISTERED");

        tokenABalance = BalanceAllocation.fromSharedToBalanceA(sharedCash, sharedManaged);
        tokenBBalance = BalanceAllocation.fromSharedToBalanceB(sharedCash, sharedManaged);
    }

    function _hasPoolTwoTokens(
        bytes32 poolId,
        IERC20 tokenA,
        IERC20 tokenB
    ) internal view returns (bool) {
        TwoTokenTokens memory poolTokens = _poolTwoTokenTokens[poolId];
        return poolTokens.tokenA == tokenA && tokenB == poolTokens.tokenB;
    }

    function _isTwoTokenPoolTokenRegistered(bytes32 poolId, IERC20 token) internal view returns (bool) {
        TwoTokenTokens memory poolTokens = _poolTwoTokenTokens[poolId];
        return (token == poolTokens.tokenA || token == poolTokens.tokenB) && token != IERC20(0);
    }

    /**
     * @dev Returns a hash associated with a given token pair.
     */
    function _getTwoTokenPairHash(IERC20 tokenA, IERC20 tokenB) private pure returns (bytes32) {
        return keccak256(abi.encodePacked(tokenA, tokenB));
    }

    /**
     * @dev Sorts two tokens ascendingly, returning them as a (tokenA, tokenB) tuple.
     */
    function _sortTwoTokens(IERC20 tokenX, IERC20 tokenY) private pure returns (IERC20, IERC20) {
        return tokenX < tokenY ? (tokenX, tokenY) : (tokenY, tokenX);
    }
}<|MERGE_RESOLUTION|>--- conflicted
+++ resolved
@@ -127,15 +127,10 @@
         IERC20 tokenX,
         IERC20 tokenY
     ) internal {
-<<<<<<< HEAD
-        require(tokenX != IERC20(0) && tokenY != IERC20(0), "ERR_TOKEN_IS_ZERO");
-=======
-        require(tokenX != tokenY, "ERR_TOKENS_ARE_THE_SAME");
         require(tokenX != IERC20(0) && tokenY != IERC20(0), "ERR_TOKEN_CANT_BE_ZERO");
->>>>>>> eae864c1
 
         // Not technically true since we didn't register yet, but this is consistent with the error messages of other
-        // optimization settings.
+        // specialization settings.
         require(tokenX != tokenY, "ERR_TOKEN_ALREADY_REGISTERED");
 
         TwoTokenTokens memory poolTokens = _poolTwoTokenTokens[poolId];
