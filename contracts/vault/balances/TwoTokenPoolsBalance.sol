// SPDX-License-Identifier: GPL-3.0-or-later
// This program is free software: you can redistribute it and/or modify
// it under the terms of the GNU General Public License as published by
// the Free Software Foundation, either version 3 of the License, or
// (at your option) any later version.

// This program is distributed in the hope that it will be useful,
// but WITHOUT ANY WARRANTY; without even the implied warranty of
// MERCHANTABILITY or FITNESS FOR A PARTICULAR PURPOSE.  See the
// GNU General Public License for more details.

// You should have received a copy of the GNU General Public License
// along with this program.  If not, see <http://www.gnu.org/licenses/>.

pragma solidity ^0.7.0;
pragma experimental ABIEncoderV2;

import "@openzeppelin/contracts/token/ERC20/IERC20.sol";

import "../../lib/helpers/BalancerErrors.sol";

import "./BalanceAllocation.sol";
import "../PoolRegistry.sol";

abstract contract TwoTokenPoolsBalance is PoolRegistry {
    using BalanceAllocation for bytes32;

    // Data for Pools with the Two Tokens specialization setting
    //
    // These are similar to the Minimal Swap Info Pool case (because the Pool only has two tokens, and therefore there
    // are only two balances to read), but there's a key difference in how data is stored. Keeping a set makes little
    // sense, as it will only ever hold two tokens, so we can just store those two directly.
    //
    // The gas savings associated with using these Pools come from how token balances are stored: cash amounts for token
    // A and token B are packed together, as are managed amounts. Because only cash changes in a swap, there's no need
    // to write to this second storage slot. A single last change block number for both tokens is stored with the packed
    // cash fields.

    struct TwoTokenPoolBalances {
        bytes32 sharedCash;
        bytes32 sharedManaged;
    }

    // We could just keep a mapping from Pool ID to TwoTokenSharedBalances, but there's an issue: we wouldn't know to
    // which tokens those balances correspond. This would mean having to also check which are registered with the Pool.
    //
    // What we do instead to save those storage reads is keep a nested mapping from token pair hash to the balances
    // struct. The Pool only has two tokens, so only a single entry of this mapping is set (the one that corresponds to
    // that pair's hash).
    //
    // This has the trade-off of making Vault code that interacts with these Pools cumbersome: both balances must be
    // accessed at the same time by using both token addresses, and some logic is needed to determine how the pair hash
    // is computed. We do this by sorting the tokens, calling the token with the lowest numerical address value token A,
    // and the other one token B. In functions where the token arguments could be either A or B, we use X and Y instead.
    //
    // If users query a token pair containing an unregistered token, the Pool will generate a hash for a mapping entry
    // that was not set, and return zero balances. Non-zero balances are only possible if both tokens in the pair
    // are registered with the Pool, which means we don't have to check the TwoTokenPoolTokens struct, and can save
    // storage reads.

    struct TwoTokenPoolTokens {
        IERC20 tokenA;
        IERC20 tokenB;
        mapping(bytes32 => TwoTokenPoolBalances) balances;
    }

    mapping(bytes32 => TwoTokenPoolTokens) private _twoTokenPoolTokens;

    /**
     * @dev Registers tokens in a Two Token Pool.
     *
     * This function assumes `poolId` exists and corresponds to the Two Token specialization setting.
     *
     * Requirements:
     *
     * - `tokenX` and `tokenY` must not be the same
     * - The tokens must be ordered: tokenX < tokenY
     */
    function _registerTwoTokenPoolTokens(
        bytes32 poolId,
        IERC20 tokenX,
        IERC20 tokenY
    ) internal {
        // Not technically true since we didn't register yet, but this is consistent with the error messages of other
        // specialization settings.
        _require(tokenX != tokenY, Errors.TOKEN_ALREADY_REGISTERED);

        _require(tokenX < tokenY, Errors.UNSORTED_TOKENS);

        // A Two Token Pool with no registered tokens is identified by having zero addresses for tokens A and B.
        TwoTokenPoolTokens storage poolTokens = _twoTokenPoolTokens[poolId];
        _require(poolTokens.tokenA == IERC20(0) && poolTokens.tokenB == IERC20(0), Errors.TOKENS_ALREADY_SET);

        // Since tokenX < tokenY, tokenX is A and tokenY is B
        poolTokens.tokenA = tokenX;
        poolTokens.tokenB = tokenY;

        // Note that we don't initialize the balance mapping: the default value of zero corresponds to an empty
        // balance.
    }

    /**
     * @dev Deregisters tokens in a Two Token Pool.
     *
     * This function assumes `poolId` exists and corresponds to the Two Token specialization setting.
     *
     * Requirements:
     *
     * - `tokenX` and `tokenY` must be registered in the Pool
     * - both tokens must have zero balance in the Vault
     */
    function _deregisterTwoTokenPoolTokens(
        bytes32 poolId,
        IERC20 tokenX,
        IERC20 tokenY
    ) internal {
        (bytes32 balanceA, bytes32 balanceB, ) = _getTwoTokenPoolSharedBalances(poolId, tokenX, tokenY);

        _require(balanceA.isZero() && balanceB.isZero(), Errors.NONZERO_TOKEN_BALANCE);

        delete _twoTokenPoolTokens[poolId];
    }

    /**
     * @dev Sets the cash balances of a Two Token Pool's tokens.
     *
     * WARNING: this assumes `tokenA` and `tokenB` are the Pool's two registered tokens, and are in the correct order.
     */
    function _setTwoTokenPoolCashBalances(
        bytes32 poolId,
        IERC20 tokenA,
        bytes32 balanceA,
        IERC20 tokenB,
        bytes32 balanceB
    ) internal {
        bytes32 pairHash = _getTwoTokenPairHash(tokenA, tokenB);
        TwoTokenPoolBalances storage poolBalances = _twoTokenPoolTokens[poolId].balances[pairHash];
        poolBalances.sharedCash = BalanceAllocation.toSharedCash(balanceA, balanceB);
    }

    /**
     * @dev Transforms `amount` of `token`'s balance in a Two Token Pool from cash into managed.
     *
     * This function assumes `poolId` exists, corresponds to the Two Token specialization setting, and that `token` is
     * registered for that Pool.
     */
    function _twoTokenPoolCashToManaged(
        bytes32 poolId,
        IERC20 token,
        uint256 amount
    ) internal {
        _updateTwoTokenPoolSharedBalance(poolId, token, BalanceAllocation.cashToManaged, amount);
    }

    /**
     * @dev Transforms `amount` of `token`'s balance in a Two Token Pool from managed into cash.
     *
     * This function assumes `poolId` exists, corresponds to the Two Token specialization setting, and that `token` is
     * registered for that Pool.
     */
    function _twoTokenPoolManagedToCash(
        bytes32 poolId,
        IERC20 token,
        uint256 amount
    ) internal {
        _updateTwoTokenPoolSharedBalance(poolId, token, BalanceAllocation.managedToCash, amount);
    }

    /**
     * @dev Sets `token`'s managed balance in a Two Token Pool to `amount`.
     *
     * This function assumes `poolId` exists, corresponds to the Two Token specialization setting, and that `token` is
     * registered for that Pool.
     *
     * Returns the managed balance delta as a result of this call.
     */
    function _setTwoTokenPoolManagedBalance(
        bytes32 poolId,
        IERC20 token,
        uint256 amount
    ) internal returns (int256) {
        return _updateTwoTokenPoolSharedBalance(poolId, token, BalanceAllocation.setManaged, amount);
    }

    /**
     * @dev Sets `token`'s balance in a Two Token Pool to the result of the `mutation` function when called with
     * the current balance and `amount`.
     *
     * This function assumes `poolId` exists, corresponds to the Two Token specialization setting, and that `token` is
     * registered for that Pool.
     *
     * Returns the managed balance delta as a result of this call.
     */
    function _updateTwoTokenPoolSharedBalance(
        bytes32 poolId,
        IERC20 token,
        function(bytes32, uint256) returns (bytes32) mutation,
        uint256 amount
    ) private returns (int256) {
        (
            TwoTokenPoolBalances storage balances,
            IERC20 tokenA,
            bytes32 balanceA,
            IERC20 tokenB,
            bytes32 balanceB
        ) = _getTwoTokenPoolBalances(poolId);

        int256 delta;
        if (token == tokenA) {
            bytes32 newBalance = mutation(balanceA, amount);
            delta = newBalance.managedDelta(balanceA);
            balanceA = newBalance;
        } else if (token == tokenB) {
            bytes32 newBalance = mutation(balanceB, amount);
            delta = newBalance.managedDelta(balanceB);
            balanceB = newBalance;
        } else {
            _revert(Errors.TOKEN_NOT_REGISTERED);
        }

        balances.sharedCash = BalanceAllocation.toSharedCash(balanceA, balanceB);
        balances.sharedManaged = BalanceAllocation.toSharedManaged(balanceA, balanceB);

        return delta;
    }

    /**
     * @dev Returns the balance of the two tokens in a Two Token Pool.
     *
     * The returned balances are those of token A and token B, where token A is the lowest of token X and token Y, and
     * token B the other.
     *
     * This function also returns a storage pointer to the TwoTokenPoolBalances struct associated with the token pair,
     * which can be used to update it without having to recompute the pair hash and storage slot.
     *
     * Requirements:
     *
     * - `poolId` must be a Minimal Swap Info Pool
     * - `tokenX` and `tokenY` must be registered in the Pool
     */
    function _getTwoTokenPoolSharedBalances(
        bytes32 poolId,
        IERC20 tokenX,
        IERC20 tokenY
    )
        internal
        view
        returns (
            bytes32 balanceA,
            bytes32 balanceB,
            TwoTokenPoolBalances storage poolBalances
        )
    {
        (IERC20 tokenA, IERC20 tokenB) = _sortTwoTokens(tokenX, tokenY);
        bytes32 pairHash = _getTwoTokenPairHash(tokenA, tokenB);

        poolBalances = _twoTokenPoolTokens[poolId].balances[pairHash];

        // Because we're reading balances using the pair hash, if either token X or token Y is not registered then
        // *both* balance entries will be zero.
        bytes32 sharedCash = poolBalances.sharedCash;
        bytes32 sharedManaged = poolBalances.sharedManaged;

<<<<<<< HEAD
        // A non-zero balance guarantees that both tokens are registered. If zero, we manually check whether each
        // token is registered in the Pool. Token registration implies that the Pool is registered as well, which
        // lets us save gas by not performing the check.
        bool tokensRegistered = sharedCash.isNotZero() ||
            sharedManaged.isNotZero() ||
            _hasPoolTwoTokens(poolId, tokenA, tokenB);
=======
        // Only registered tokens can have non-zero balances, so we can use this as a shortcut to avoid the
        // expensive _isTwoTokenPoolTokenRegistered checks.
        bool exists = sharedCash.isNotZero() ||
            sharedManaged.isNotZero() ||
            (_isTwoTokenPoolTokenRegistered(poolId, tokenA) && _isTwoTokenPoolTokenRegistered(poolId, tokenB));
>>>>>>> 67c9e7d9

        if (!tokensRegistered) {
            // The tokens might not be registered because the Pool itself is not registered. We check this to provide a
            // more accurate revert reason.
            _ensureRegisteredPool(poolId);
            _revert(Errors.TOKEN_NOT_REGISTERED);
        }

        balanceA = BalanceAllocation.fromSharedToBalanceA(sharedCash, sharedManaged);
        balanceB = BalanceAllocation.fromSharedToBalanceB(sharedCash, sharedManaged);
    }

    /*
     * @dev Returns an array with all the tokens and balances in a Two Token Pool. The order may change when
     * tokens are registered or deregistered.
     *
     * This function assumes `poolId` exists and corresponds to the Two Token specialization setting.
     */
    function _getTwoTokenPoolTokens(bytes32 poolId)
        internal
        view
        returns (IERC20[] memory tokens, bytes32[] memory balances)
    {
        (, IERC20 tokenA, bytes32 balanceA, IERC20 tokenB, bytes32 balanceB) = _getTwoTokenPoolBalances(poolId);

        // Both tokens will either be zero (if unregistered) or non-zero (if registered), but we keep the full check for
        // clarity.
        if (tokenA == IERC20(0) || tokenB == IERC20(0)) {
            return (new IERC20[](0), new bytes32[](0));
        }

        // Note that functions relying on this getter expect tokens to be properly ordered, so we use the (A, B)
        // ordering.

        tokens = new IERC20[](2);
        tokens[0] = tokenA;
        tokens[1] = tokenB;

        balances = new bytes32[](2);
        balances[0] = balanceA;
        balances[1] = balanceB;
    }

    /**
     * @dev Returns the balance of a token in a Two Token Pool.
     *
     * This function assumes `poolId` exists and corresponds to the General specialization setting.
     *
     * This function is convenient but not particularly gas efficient, and should be avoided during gas-sensitive
     * operations, such as swaps. For those, _getTwoTokenPoolSharedBalances provides a more flexible interface.
     *
     * Requirements:
     *
     * - `token` must be registered in the Pool
     */
    function _getTwoTokenPoolBalance(bytes32 poolId, IERC20 token) internal view returns (bytes32 balance) {
        // We can't just read the balance of token, because we need to know the full pair in order to compute the pair
        // hash and access the balance mapping. We therefore rely on `_getTwoTokenPoolBalances`.
        (, IERC20 tokenA, bytes32 balanceA, IERC20 tokenB, bytes32 balanceB) = _getTwoTokenPoolBalances(poolId);

        if (token == tokenA) {
            return balanceA;
        } else if (token == tokenB) {
            return balanceB;
        } else {
            _revert(Errors.TOKEN_NOT_REGISTERED);
        }
    }

<<<<<<< HEAD
    function _hasPoolTwoTokens(
        bytes32 poolId,
        IERC20 tokenA,
        IERC20 tokenB
    ) internal view returns (bool) {
        TwoTokenPoolTokens storage poolTokens = _twoTokenPoolTokens[poolId];
        return poolTokens.tokenA == tokenA && tokenB == poolTokens.tokenB;
    }

    /**
     * @dev Returns true if `token` is registered in a Two Token Pool.
     *
     * This function assumes `poolId` exists and corresponds to the Two Token specialization setting.
     */
=======
>>>>>>> 67c9e7d9
    function _isTwoTokenPoolTokenRegistered(bytes32 poolId, IERC20 token) internal view returns (bool) {
        TwoTokenPoolTokens storage poolTokens = _twoTokenPoolTokens[poolId];

        // The zero address can never be a registered token.
        return (token == poolTokens.tokenA || token == poolTokens.tokenB) && token != IERC20(0);
    }

    /**
     * @dev Same as `_getTwoTokenPoolTokens`, except it returns the two tokens and balances directly instead of using
     * an array, as well as a storage pointer to the `TwoTokenPoolBalances` struct, which can be used to update it
     * without having to recompute the pair hash and storage slot.
     */
    function _getTwoTokenPoolBalances(bytes32 poolId)
        private
        view
        returns (
            TwoTokenPoolBalances storage poolBalances,
            IERC20 tokenA,
            bytes32 balanceA,
            IERC20 tokenB,
            bytes32 balanceB
        )
    {
        TwoTokenPoolTokens storage poolTokens = _twoTokenPoolTokens[poolId];
        tokenA = poolTokens.tokenA;
        tokenB = poolTokens.tokenB;

        bytes32 pairHash = _getTwoTokenPairHash(tokenA, tokenB);
        poolBalances = poolTokens.balances[pairHash];

        bytes32 sharedCash = poolBalances.sharedCash;
        bytes32 sharedManaged = poolBalances.sharedManaged;

        balanceA = BalanceAllocation.fromSharedToBalanceA(sharedCash, sharedManaged);
        balanceB = BalanceAllocation.fromSharedToBalanceB(sharedCash, sharedManaged);
    }

    /**
     * @dev Returns the hash associated with a given token pair.
     */
    function _getTwoTokenPairHash(IERC20 tokenA, IERC20 tokenB) private pure returns (bytes32) {
        return keccak256(abi.encodePacked(tokenA, tokenB));
    }

    /**
     * @dev Sorts two tokens in ascending order, returning them as a (tokenA, tokenB) tuple.
     */
    function _sortTwoTokens(IERC20 tokenX, IERC20 tokenY) private pure returns (IERC20, IERC20) {
        return tokenX < tokenY ? (tokenX, tokenY) : (tokenY, tokenX);
    }
}<|MERGE_RESOLUTION|>--- conflicted
+++ resolved
@@ -261,20 +261,12 @@
         bytes32 sharedCash = poolBalances.sharedCash;
         bytes32 sharedManaged = poolBalances.sharedManaged;
 
-<<<<<<< HEAD
         // A non-zero balance guarantees that both tokens are registered. If zero, we manually check whether each
         // token is registered in the Pool. Token registration implies that the Pool is registered as well, which
         // lets us save gas by not performing the check.
         bool tokensRegistered = sharedCash.isNotZero() ||
             sharedManaged.isNotZero() ||
-            _hasPoolTwoTokens(poolId, tokenA, tokenB);
-=======
-        // Only registered tokens can have non-zero balances, so we can use this as a shortcut to avoid the
-        // expensive _isTwoTokenPoolTokenRegistered checks.
-        bool exists = sharedCash.isNotZero() ||
-            sharedManaged.isNotZero() ||
             (_isTwoTokenPoolTokenRegistered(poolId, tokenA) && _isTwoTokenPoolTokenRegistered(poolId, tokenB));
->>>>>>> 67c9e7d9
 
         if (!tokensRegistered) {
             // The tokens might not be registered because the Pool itself is not registered. We check this to provide a
@@ -344,23 +336,11 @@
         }
     }
 
-<<<<<<< HEAD
-    function _hasPoolTwoTokens(
-        bytes32 poolId,
-        IERC20 tokenA,
-        IERC20 tokenB
-    ) internal view returns (bool) {
-        TwoTokenPoolTokens storage poolTokens = _twoTokenPoolTokens[poolId];
-        return poolTokens.tokenA == tokenA && tokenB == poolTokens.tokenB;
-    }
-
     /**
      * @dev Returns true if `token` is registered in a Two Token Pool.
      *
      * This function assumes `poolId` exists and corresponds to the Two Token specialization setting.
      */
-=======
->>>>>>> 67c9e7d9
     function _isTwoTokenPoolTokenRegistered(bytes32 poolId, IERC20 token) internal view returns (bool) {
         TwoTokenPoolTokens storage poolTokens = _twoTokenPoolTokens[poolId];
 
