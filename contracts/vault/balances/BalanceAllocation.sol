// SPDX-License-Identifier: GPL-3.0-or-later
// This program is free software: you can redistribute it and/or modify
// it under the terms of the GNU General Public License as published by
// the Free Software Foundation, either version 3 of the License, or
// (at your option) any later version.

// This program is distributed in the hope that it will be useful,
// but WITHOUT ANY WARRANTY; without even the implied warranty of
// MERCHANTABILITY or FITNESS FOR A PARTICULAR PURPOSE.  See the
// GNU General Public License for more details.

// You should have received a copy of the GNU General Public License
// along with this program.  If not, see <http://www.gnu.org/licenses/>.

pragma solidity ^0.7.0;

import "../../lib/math/Math.sol";

// This library is used to create a data structure that represents a token's balance for a Pool. 'cash' is how many
// tokens the Pool has sitting inside of the Vault. 'managed' is how many tokens were withdrawn from the Vault by the
// Pool's Asset Manager. 'total' is the sum of these two, and represents the Pool's total token balance, including
// tokens that are *not* inside of the Vault.
//
// 'cash' is updated whenever tokens enter and exit the Vault, while 'managed' is only updated if the reason tokens are
// moving is due to an Asset Manager action. This is reflected in the different methods available: 'increaseCash'
// and 'decreaseCash' for swaps and add/remove liquidity events, and 'cashToManaged' and 'managedToCash' for
// events transferring funds to and from the asset manager.
//
// The Vault disallows the Pool's 'cash' ever becoming negative, in other words, it can never use any tokens that
// are not inside of the Vault.
//
// One of the goals of this library is to store the entire token balance in a single storage slot, which is we we use
// 112 bit unsigned integers for 'cash' and 'managed'. Since 'total' is also a 112 bit unsigned value, any combination
// of 'cash' and 'managed' that yields a 'total' that doesn't fit in that range is disallowed.
//
// The remaining 32 bits of each storage slot are used to store the most recent block number when a balance was
// updated. This can be used to implement price oracles that are resilient to 'sandwich' attacks.
//
// We could use a Solidity struct to pack these two values together in a single storage slot, but unfortunately Solidity
// only allows for structs to live in either storage, calldata or memory. Because a memory struct still takes up a
// slot in the stack (to store its memory location), and because the entire balance fits in a single stack slot (two
// 112 bit values), using memory is strictly less gas performant. Therefore, we do manual packing and unpacking. The
// type we use to represent these values is bytes32, as it doesn't have any arithmetic operations and therefore reduces
// the chance of misuse.
library BalanceAllocation {
    using Math for uint256;

    // The 'cash' portion of the balance is stored in the least significant 112 bits of a 256 bit word, while the
    // 'managed' part uses the following 112 bits. The remaining 32 bits are used to store the block number.

    /**
     * @dev Returns the total amount of Pool tokens, including those that are not currently in the Vault ('managed').
     */
    function total(bytes32 balance) internal pure returns (uint256) {
        return cash(balance).add(managed(balance));
    }

    /**
     * @dev Returns the amount of Pool tokens currently in the Vault.
     */
    function cash(bytes32 balance) internal pure returns (uint256) {
        uint256 mask = 2**(112) - 1;
        return uint256(balance) & mask;
    }

    /**
     * @dev Returns the amount of Pool tokens that have been withdrawn (or reported) by its Asset Manager.
     */
    function managed(bytes32 balance) internal pure returns (uint256) {
        uint256 mask = 2**(112) - 1;
        return uint256(balance >> 112) & mask;
    }

    /**
     * @dev Returns the last block number when a balance was updated.
     */
    function blockNumber(bytes32 balance) internal pure returns (uint256) {
        uint256 mask = 2**(32) - 1;
        return uint256(balance >> 224) & mask;
    }

    /**
     * @dev Returns the managed delta between two balances
     */
    function managedDelta(bytes32 balance, bytes32 otherBalance) internal pure returns (int256) {
        // Due to how balances are packed we know the delta between two managed values will always fit in an int256
        return int256(managed(balance)) - int256(managed(otherBalance));
    }

    /**
     * @dev Returns the total balance for each entry in `balances`.
     */
    function totals(bytes32[] memory balances) internal pure returns (uint256[] memory results) {
        results = new uint256[](balances.length);
        for (uint256 i = 0; i < results.length; i++) {
            results[i] = total(balances[i]);
        }
    }

    /**
     * @dev Returns the total balance for each entry in `balances`, as well as the latest block number when any of them
     * was last updated.
     */
    function totalsAndMaxBlockNumber(bytes32[] memory balances)
        internal
        pure
        returns (uint256[] memory results, uint256 maxBlockNumber)
    {
        maxBlockNumber = 0;
        results = new uint256[](balances.length);

        for (uint256 i = 0; i < results.length; i++) {
            bytes32 balance = balances[i];
            results[i] = total(balance);
            maxBlockNumber = Math.max(maxBlockNumber, blockNumber(balance));
        }
    }

    /**
     * @dev Returns true if `balance`'s total balance is zero. Costs less gas than computing the total.
     */
    function isZero(bytes32 balance) internal pure returns (bool) {
        // We simply need to check the least significant 224 bytes of the word, the block number does not affect this.
        uint256 mask = 2**(224) - 1;
        return (uint256(balance) & mask) == 0;
    }

    /**
     * @dev Returns true if `balance`'s total balance is not zero. Costs less gas than computing the total.
     */
    function isNotZero(bytes32 balance) internal pure returns (bool) {
        return !isZero(balance);
    }

    /**
     * @dev Packs together cash and managed amounts with a block number to create a balance value.
     * Critically, this also checks that the sum of cash and external doesn't overflow, that is, that `total()`
     * can be computed.
     */
    function toBalance(
        uint256 _cash,
        uint256 _managed,
        uint256 _blockNumber
    ) internal pure returns (bytes32) {
        uint256 balance = _cash + _managed;
<<<<<<< HEAD
        require(balance >= _cash && balance < 2**112, "BALANCE_TOTAL_OVERFLOW");
        // We assume the block number will fit in a uint32 - this is expected to hold for at least a few decades.
=======
        _require(balance >= _cash && balance < 2**112, Errors.BALANCE_TOTAL_OVERFLOW);
        // We assume the block number will fits in an uint32 - this is expected to hold for at least a few decades.
>>>>>>> 562fa428
        return _pack(_cash, _managed, _blockNumber);
    }

    /**
     * @dev Increases a Pool's 'cash' (and therefore its 'total'). Called when Pool tokens are sent to the Vault (except
     * when an Asset Manager action decreases the managed balance).
     */
    function increaseCash(bytes32 balance, uint256 amount) internal view returns (bytes32) {
        uint256 newCash = cash(balance).add(amount);
        uint256 currentManaged = managed(balance);
        uint256 newBlockNumber = block.number;

        return toBalance(newCash, currentManaged, newBlockNumber);
    }

    /**
     * @dev Decreases a Pool's 'cash' (and therefore its 'total'). Called when Pool tokens are sent from the Vault
     * (except as an Asset Manager action that increases the managed balance).
     */
    function decreaseCash(bytes32 balance, uint256 amount) internal view returns (bytes32) {
        uint256 newCash = cash(balance).sub(amount);
        uint256 currentManaged = managed(balance);
        uint256 newBlockNumber = block.number;

        return toBalance(newCash, currentManaged, newBlockNumber);
    }

    /**
     * @dev Moves 'cash' into 'managed', leaving 'total' unchanged. Called when Pool tokens are sent from the Vault
     * when an Asset Manager action increases the managed balance.
     */
    function cashToManaged(bytes32 balance, uint256 amount) internal pure returns (bytes32) {
        uint256 newCash = cash(balance).sub(amount);
        uint256 newManaged = managed(balance).add(amount);
        uint256 currentBlockNumber = blockNumber(balance);

        return toBalance(newCash, newManaged, currentBlockNumber);
    }

    /**
     * @dev Moves 'managed' into 'cash', leaving 'total' unchanged. Called when Pool tokens are sent to the Vault when
     * an Asset Manager action decreases the managed balance.
     */
    function managedToCash(bytes32 balance, uint256 amount) internal pure returns (bytes32) {
        uint256 newCash = cash(balance).add(amount);
        uint256 newManaged = managed(balance).sub(amount);
        uint256 currentBlockNumber = blockNumber(balance);

        return toBalance(newCash, newManaged, currentBlockNumber);
    }

    /**
     * @dev Sets 'managed' balance to an arbitrary value, changing 'total'. Called when the Asset Manager reports
     * profits or losses. It's the Manager's responsibility to provide a meaningful value.
     */
    function setManaged(bytes32 balance, uint256 newManaged) internal view returns (bytes32) {
        uint256 currentCash = cash(balance);
        uint256 newBlockNumber = block.number;
        return toBalance(currentCash, newManaged, newBlockNumber);
    }

    // Alternative mode for Pools with the two token specialization setting

    // Instead of storing cash and external for each token in a single storage slot, two token pools store the cash for
    // both tokens in the same slot, and the external for both in another one. This reduces the gas cost for swaps,
    // because the only slot that needs to be updated is the one with the cash. However, it also means that managing
    // balances is more cumbersome, as both tokens need to be read/written at the same time.
    //
    // The field with both cash balances packed is called sharedCash, and the one with external amounts is called
    // sharedManaged. These two are collectively called the 'shared' balance fields. In both of these, the portion
    // that corresponds to token A is stored in the least significant 112 bits of a 256 bit word, while token B's part
    // uses the most significant 112 bits.
    //
    // Because only cash is written to during a swap, we store the block number there. Typically Pools have a distinct
    // block number per token: in the case of two token Pools this is not necessary, as both values will be the same.

    /**
     * @dev Unpacks the shared token A and token B cash and managed balances into the balance for token A.
     */
    function fromSharedToBalanceA(bytes32 sharedCash, bytes32 sharedManaged) internal pure returns (bytes32) {
        return toBalance(_decodeBalanceA(sharedCash), _decodeBalanceA(sharedManaged), blockNumber(sharedCash));
    }

    /**
     * @dev Unpacks the shared token A and token B cash and managed balances into the balance for token B.
     */
    function fromSharedToBalanceB(bytes32 sharedCash, bytes32 sharedManaged) internal pure returns (bytes32) {
        return toBalance(_decodeBalanceB(sharedCash), _decodeBalanceB(sharedManaged), blockNumber(sharedCash));
    }

    /**
     * @dev Returns the sharedCash shared field, given the current balances for tokenA and tokenB.
     */
    function toSharedCash(bytes32 tokenABalance, bytes32 tokenBBalance) internal pure returns (bytes32) {
        // Both balances have the block number. Since both balances are always updated at the same time,
        // it does not matter where we pick it from.
        return _pack(cash(tokenABalance), cash(tokenBBalance), blockNumber(tokenABalance));
    }

    /**
     * @dev Returns the sharedManaged shared field, given the current balances for tokenA and tokenB.
     */
    function toSharedManaged(bytes32 tokenABalance, bytes32 tokenBBalance) internal pure returns (bytes32) {
        return _pack(managed(tokenABalance), managed(tokenBBalance), 0);
    }

    /**
     * @dev Unpacks the balance corresponding to token A for a shared balance
     * Note that this function can be used to decode both cash and managed balances.
     */
    function _decodeBalanceA(bytes32 sharedBalance) private pure returns (uint256) {
        uint256 mask = 2**(112) - 1;
        return uint256(sharedBalance) & mask;
    }

    /**
     * @dev Unpacks the balance corresponding to token B for a shared balance
     * Note that this function can be used to decode both cash and managed balances.
     */
    function _decodeBalanceB(bytes32 sharedBalance) private pure returns (uint256) {
        uint256 mask = 2**(112) - 1;
        return uint256(sharedBalance >> 112) & mask;
    }

    // Shared functions

    /**
     * @dev Packs together two uint112 and one uint32 into a bytes32
     */
    function _pack(
        uint256 _leastSignificant,
        uint256 _midSignificant,
        uint256 _mostSignificant
    ) private pure returns (bytes32) {
        return bytes32((_mostSignificant << 224) + (_midSignificant << 112) + _leastSignificant);
    }
}<|MERGE_RESOLUTION|>--- conflicted
+++ resolved
@@ -143,13 +143,8 @@
         uint256 _blockNumber
     ) internal pure returns (bytes32) {
         uint256 balance = _cash + _managed;
-<<<<<<< HEAD
-        require(balance >= _cash && balance < 2**112, "BALANCE_TOTAL_OVERFLOW");
         // We assume the block number will fit in a uint32 - this is expected to hold for at least a few decades.
-=======
         _require(balance >= _cash && balance < 2**112, Errors.BALANCE_TOTAL_OVERFLOW);
-        // We assume the block number will fits in an uint32 - this is expected to hold for at least a few decades.
->>>>>>> 562fa428
         return _pack(_cash, _managed, _blockNumber);
     }
 
