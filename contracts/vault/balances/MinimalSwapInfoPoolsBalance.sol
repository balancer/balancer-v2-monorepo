--- conflicted
+++ resolved
@@ -72,13 +72,8 @@
             IERC20 token = tokens[i];
             _require(_minimalSwapInfoPoolsBalances[poolId][token].isZero(), Errors.NONZERO_TOKEN_BALANCE);
             bool removed = poolTokens.remove(address(token));
-<<<<<<< HEAD
-            require(removed, "TOKEN_NOT_REGISTERED");
             // No need to delete the balance entries, since they are already zero
-=======
             _require(removed, Errors.TOKEN_NOT_REGISTERED);
-            // No need to delete the balance entries, since they already are zero
->>>>>>> 562fa428
         }
     }
 
