// SPDX-License-Identifier: GPL-3.0-or-later
// This program is free software: you can redistribute it and/or modify
// it under the terms of the GNU General Public License as published by
// the Free Software Foundation, either version 3 of the License, or
// (at your option) any later version.

// This program is distributed in the hope that it will be useful,
// but WITHOUT ANY WARRANTY; without even the implied warranty of
// MERCHANTABILITY or FITNESS FOR A PARTICULAR PURPOSE.  See the
// GNU General Public License for more details.

// You should have received a copy of the GNU General Public License
// along with this program.  If not, see <http://www.gnu.org/licenses/>.

pragma solidity ^0.7.0;
pragma experimental ABIEncoderV2;

import "@openzeppelin/contracts/token/ERC20/IERC20.sol";

import "../../lib/helpers/BalancerErrors.sol";
import "../../lib/openzeppelin/EnumerableSet.sol";

import "./BalanceAllocation.sol";
import "../PoolRegistry.sol";

abstract contract MinimalSwapInfoPoolsBalance is PoolRegistry {
    using BalanceAllocation for bytes32;
    using EnumerableSet for EnumerableSet.AddressSet;

    // Data for Pools with the Minimal Swap Info specialization setting
    //
    // These Pools use the IMinimalSwapInfoPool interface, and so the Vault must read the balance of the two tokens
    // in the swap. The best solution is to use a mapping from token to balance, which lets us read or write any token's
    // balance in a single storage access.
    //
    // We also keep a set of registered tokens. Because tokens with non-zero balance are by definition registered, in
    // some balance getters we skip checking for token registration if a non-zero balance is found, saving gas by
    // performing a single read instead of two.

    mapping(bytes32 => mapping(IERC20 => bytes32)) internal _minimalSwapInfoPoolsBalances;
    mapping(bytes32 => EnumerableSet.AddressSet) internal _minimalSwapInfoPoolsTokens;

    /**
     * @dev Registers a list of tokens in a Minimal Swap Info Pool.
     *
     * This function assumes `poolId` exists and corresponds to the Minimal Swap Info specialization setting.
     *
     * Requirements:
     *
     * - `tokens` must not be registered in the Pool
     * - `tokens` must not contain duplicates
     */
    function _registerMinimalSwapInfoPoolTokens(bytes32 poolId, IERC20[] memory tokens) internal {
        EnumerableSet.AddressSet storage poolTokens = _minimalSwapInfoPoolsTokens[poolId];

        for (uint256 i = 0; i < tokens.length; ++i) {
            bool added = poolTokens.add(address(tokens[i]));
            _require(added, Errors.TOKEN_ALREADY_REGISTERED);
            // Note that we don't initialize the balance mapping: the default value of zero corresponds to an empty
            // balance.
        }
    }

    /**
     * @dev Deregisters a list of tokens in a Minimal Swap Info Pool.
     *
     * This function assumes `poolId` exists and corresponds to the Minimal Swap Info specialization setting.
     *
     * Requirements:
     *
     * - `tokens` must be registered in the Pool
     * - `tokens` must have zero balance in the Vault
     * - `tokens` must not contain duplicates
     */
    function _deregisterMinimalSwapInfoPoolTokens(bytes32 poolId, IERC20[] memory tokens) internal {
        EnumerableSet.AddressSet storage poolTokens = _minimalSwapInfoPoolsTokens[poolId];

        for (uint256 i = 0; i < tokens.length; ++i) {
            IERC20 token = tokens[i];
            _require(_minimalSwapInfoPoolsBalances[poolId][token].isZero(), Errors.NONZERO_TOKEN_BALANCE);

            bool removed = poolTokens.remove(address(token));
            _require(removed, Errors.TOKEN_NOT_REGISTERED);
        }
    }

    /**
     * @dev Sets the balances of a Minimal Swap Info Pool's tokens to `balances`.
     *
     * WARNING: this assumes `balances` has the same length and order as the Pool's tokens.
     */
    function _setMinimalSwapInfoPoolBalances(
        bytes32 poolId,
        IERC20[] memory tokens,
        bytes32[] memory balances
    ) internal {
        for (uint256 i = 0; i < tokens.length; ++i) {
            _minimalSwapInfoPoolsBalances[poolId][tokens[i]] = balances[i];
        }
    }

    /**
     * @dev Transforms `amount` of `token`'s balance in a Minimal Swap Info Pool from cash into managed.
     *
     * This function assumes `poolId` exists, corresponds to the Minimal Swap Info specialization setting, and that
     * `token` is registered for that Pool.
     */
    function _minimalSwapInfoPoolCashToManaged(
        bytes32 poolId,
        IERC20 token,
        uint256 amount
    ) internal {
        _updateMinimalSwapInfoPoolBalance(poolId, token, BalanceAllocation.cashToManaged, amount);
    }

    /**
     * @dev Transforms `amount` of `token`'s balance in a Minimal Swap Info Pool from managed into cash.
     *
     * This function assumes `poolId` exists, corresponds to the Minimal Swap Info specialization setting, and that
     * `token` is registered for that Pool.
     */
    function _minimalSwapInfoPoolManagedToCash(
        bytes32 poolId,
        IERC20 token,
        uint256 amount
    ) internal {
        _updateMinimalSwapInfoPoolBalance(poolId, token, BalanceAllocation.managedToCash, amount);
    }

    /**
     * @dev Sets `token`'s managed balance in a Minimal Swap Info Pool to `amount`.
     *
     * This function assumes `poolId` exists, corresponds to the Minimal Swap Info specialization setting, and that
     * `token` is registered for that Pool.
     *
     * Returns the managed balance delta as a result of this call.
     */
    function _setMinimalSwapInfoPoolManagedBalance(
        bytes32 poolId,
        IERC20 token,
        uint256 amount
    ) internal returns (int256) {
        return _updateMinimalSwapInfoPoolBalance(poolId, token, BalanceAllocation.setManaged, amount);
    }

    /**
     * @dev Sets `token`'s balance in a Minimal Swap Info Pool to the result of the `mutation` function when called with
     * the current balance and `amount`.
     *
     * This function assumes `poolId` exists, corresponds to the Minimal Swap Info specialization setting, and that
     * `token` is registered for that Pool.
     *
     * Returns the managed balance delta as a result of this call.
     */
    function _updateMinimalSwapInfoPoolBalance(
        bytes32 poolId,
        IERC20 token,
        function(bytes32, uint256) returns (bytes32) mutation,
        uint256 amount
    ) internal returns (int256) {
        bytes32 currentBalance = _getMinimalSwapInfoPoolBalance(poolId, token);

        bytes32 newBalance = mutation(currentBalance, amount);
        _minimalSwapInfoPoolsBalances[poolId][token] = newBalance;

        return newBalance.managedDelta(currentBalance);
    }

    /**
     * @dev Returns an array with all the tokens and balances in a Minimal Swap Info Pool. The order may change when
     * tokens are registered or deregistered.
     *
     * This function assumes `poolId` exists and corresponds to the Minimal Swap Info specialization setting.
     */
    function _getMinimalSwapInfoPoolTokens(bytes32 poolId)
        internal
        view
        returns (IERC20[] memory tokens, bytes32[] memory balances)
    {
        EnumerableSet.AddressSet storage poolTokens = _minimalSwapInfoPoolsTokens[poolId];
        tokens = new IERC20[](poolTokens.length());
        balances = new bytes32[](tokens.length);

        for (uint256 i = 0; i < tokens.length; ++i) {
<<<<<<< HEAD
            IERC20 token = IERC20(poolTokens.at(i));

=======
            // Because the iteration is bounded by `tokens.length`, which matches the EnumerableSet's length, we can use
            // `unchecked_at` as we know `i` is a valid token index, saving storage reads.
            IERC20 token = IERC20(poolTokens.unchecked_at(i));
>>>>>>> 67c9e7d9
            tokens[i] = token;
            balances[i] = _minimalSwapInfoPoolsBalances[poolId][token];
        }
    }

    /**
     * @dev Returns the balance of a token in a Minimal Swap Info Pool.
     *
     * Requirements:
     *
     * - `poolId` must be a Minimal Swap Info Pool
     * - `token` must be registered in the Pool
     */
    function _getMinimalSwapInfoPoolBalance(bytes32 poolId, IERC20 token) internal view returns (bytes32) {
        bytes32 balance = _minimalSwapInfoPoolsBalances[poolId][token];

        // A non-zero balance guarantees that the token is registered. If zero, we manually check if the token is
        // registered in the Pool. Token registration implies that the Pool is registered as well, which lets us save
        // gas by not performing the check.
        bool tokenRegistered = balance.isNotZero() || _minimalSwapInfoPoolsTokens[poolId].contains(address(token));

        if (!tokenRegistered) {
            // The token might not be registered because the Pool itself is not registered. We check this to provide a
            // more accurate revert reason.
            _ensureRegisteredPool(poolId);
            _revert(Errors.TOKEN_NOT_REGISTERED);
        }

        return balance;
    }

    /**
     * @dev Returns true if `token` is registered in a Minimal Swap Info Pool.
     *
     * This function assumes `poolId` exists and corresponds to the Minimal Swap Info specialization setting.
     */
    function _isMinimalSwapInfoPoolTokenRegistered(bytes32 poolId, IERC20 token) internal view returns (bool) {
        EnumerableSet.AddressSet storage poolTokens = _minimalSwapInfoPoolsTokens[poolId];
        return poolTokens.contains(address(token));
    }
}<|MERGE_RESOLUTION|>--- conflicted
+++ resolved
@@ -182,14 +182,9 @@
         balances = new bytes32[](tokens.length);
 
         for (uint256 i = 0; i < tokens.length; ++i) {
-<<<<<<< HEAD
-            IERC20 token = IERC20(poolTokens.at(i));
-
-=======
             // Because the iteration is bounded by `tokens.length`, which matches the EnumerableSet's length, we can use
             // `unchecked_at` as we know `i` is a valid token index, saving storage reads.
             IERC20 token = IERC20(poolTokens.unchecked_at(i));
->>>>>>> 67c9e7d9
             tokens[i] = token;
             balances[i] = _minimalSwapInfoPoolsBalances[poolId][token];
         }
