--- conflicted
+++ resolved
@@ -42,97 +42,48 @@
         }
     }
 
-<<<<<<< HEAD
     function depositToInternalBalance(BalanceTransfer[] memory transfers) external override nonReentrant {
         for (uint256 i = 0; i < transfers.length; i++) {
+            address sender = transfers[i].source;
+            _authenticateSenderFor(sender);
+
             IERC20 token = transfers[i].token;
             uint256 amount = transfers[i].amount;
-            address user = transfers[i].account;
-
-            _increaseInternalBalance(user, token, amount);
-            token.safeTransferFrom(msg.sender, address(this), amount);
-
-            emit InternalBalanceDeposited(msg.sender, user, token, amount);
-        }
-    }
-
-    function withdrawFromInternalBalance(BalanceTransfer[] memory transfers) external override nonReentrant {
-        for (uint256 i = 0; i < transfers.length; i++) {
-            IERC20 token = transfers[i].token;
-            uint256 amount = transfers[i].amount;
-            address recipient = transfers[i].account;
-=======
-    function depositToInternalBalance(
-        address sender,
-        IERC20[] memory tokens,
-        uint256[] memory amounts,
-        address recipient
-    ) external override nonReentrant authenticateFor(sender) {
-        InputHelpers.ensureInputLengthMatch(tokens.length, amounts.length);
-
-        for (uint256 i = 0; i < tokens.length; i++) {
-            IERC20 token = tokens[i];
-            uint256 amount = amounts[i];
+            address recipient = transfers[i].destination;
 
             _increaseInternalBalance(recipient, token, amount);
             token.safeTransferFrom(sender, address(this), amount);
         }
     }
 
-    function withdrawFromInternalBalance(
-        address sender,
-        IERC20[] memory tokens,
-        uint256[] memory amounts,
-        address recipient
-    ) external override nonReentrant authenticateFor(sender) {
-        InputHelpers.ensureInputLengthMatch(tokens.length, amounts.length);
-
-        for (uint256 i = 0; i < tokens.length; i++) {
-            IERC20 token = tokens[i];
-            uint256 amount = amounts[i];
->>>>>>> 221a1242
+    function withdrawFromInternalBalance(BalanceTransfer[] memory transfers) external override nonReentrant {
+        for (uint256 i = 0; i < transfers.length; i++) {
+            address sender = transfers[i].source;
+            _authenticateSenderFor(sender);
+            
+            IERC20 token = transfers[i].token;
+            uint256 amount = transfers[i].amount;
+            address recipient = transfers[i].destination;
 
             uint256 feeAmount = _calculateProtocolWithdrawFeeAmount(amount);
             _increaseCollectedFees(token, feeAmount);
 
             _decreaseInternalBalance(sender, token, amount);
             token.safeTransfer(recipient, amount.sub(feeAmount));
-<<<<<<< HEAD
-
-            emit InternalBalanceWithdrawn(msg.sender, recipient, token, amount);
         }
     }
 
     function transferInternalBalance(BalanceTransfer[] memory transfers) external override nonReentrant {
         for (uint256 i = 0; i < transfers.length; i++) {
+            address sender = transfers[i].source;
+            _authenticateSenderFor(sender);
+
             IERC20 token = transfers[i].token;
             uint256 amount = transfers[i].amount;
-            address recipient = transfers[i].account;
-=======
-        }
-    }
-
-    function transferInternalBalance(
-        address sender,
-        IERC20[] memory tokens,
-        uint256[] memory amounts,
-        address[] memory recipients
-    ) external override nonReentrant authenticateFor(sender) {
-        InputHelpers.ensureInputLengthMatch(tokens.length, amounts.length, recipients.length);
-
-        for (uint256 i = 0; i < tokens.length; i++) {
-            IERC20 token = tokens[i];
-            uint256 amount = amounts[i];
-            address recipient = recipients[i];
->>>>>>> 221a1242
+            address recipient = transfers[i].destination;
 
             _decreaseInternalBalance(sender, token, amount);
             _increaseInternalBalance(recipient, token, amount);
-<<<<<<< HEAD
-
-            emit InternalBalanceTransferred(msg.sender, recipient, token, amount);
-=======
->>>>>>> 221a1242
         }
     }
 
