// SPDX-License-Identifier: GPL-3.0-or-later
// This program is free software: you can redistribute it and/or modify
// it under the terms of the GNU General Public License as published by
// the Free Software Foundation, either version 3 of the License, or
// (at your option) any later version.

// This program is distributed in the hope that it will be useful,
// but WITHOUT ANY WARRANTY; without even the implied warranty of
// MERCHANTABILITY or FITNESS FOR A PARTICULAR PURPOSE.  See the
// GNU General Public License for more details.

// You should have received a copy of the GNU General Public License
// along with this program.  If not, see <http://www.gnu.org/licenses/>.

pragma solidity ^0.7.0;
pragma experimental ABIEncoderV2;

import "@openzeppelin/contracts/token/ERC20/IERC20.sol";
import "@openzeppelin/contracts/token/ERC20/SafeERC20.sol";

import "../lib/math/Math.sol";
import "../lib/helpers/InputHelpers.sol";
import "../lib/helpers/ReentrancyGuard.sol";

import "./Fees.sol";
import "./AssetTransfersHandler.sol";
import "./balances/InternalBalanceAllocation.sol";

abstract contract InternalBalance is ReentrancyGuard, AssetTransfersHandler, Fees {
    using Math for uint256;
    using SafeERC20 for IERC20;
    using InternalBalanceAllocation for bytes32;

    // Stores all account's Internal Balance for each token.
    mapping(address => mapping(IERC20 => bytes32)) private _internalTokenBalance;

    function getInternalBalance(address user, IERC20[] memory tokens)
        external
        view
        override
        returns (uint256[] memory balances)
    {
        balances = new uint256[](tokens.length);
        for (uint256 i = 0; i < tokens.length; i++) {
            balances[i] = _getInternalBalance(user, tokens[i]).actual();
        }
    }

    function depositToInternalBalance(AssetBalanceTransfer[] memory transfers)
        external
        payable
        override
        nonReentrant
        noEmergencyPeriod
    {
        uint256 totalWrappedETH = 0;
        bool wrappedETH = false;

        for (uint256 i = 0; i < transfers.length; i++) {
            address sender = transfers[i].sender;
            _authenticateCallerFor(sender);

            IAsset asset = transfers[i].asset;
            uint256 amount = transfers[i].amount;
            address recipient = transfers[i].recipient;

<<<<<<< HEAD
            _increaseInternalBalance(recipient, _translateToIERC20(asset), amount);

            // _receiveAsset does not check if the caller sent enough ETH, so we keep track of it independently (as
            // multiple deposits may have all deposited ETH).
            _receiveAsset(asset, amount, sender, false);
            if (_isETH(asset)) {
                wrappedETH = true;
                totalWrappedETH = totalWrappedETH.add(amount);
            }
=======
            _increaseInternalBalance(recipient, token, amount, true);
            token.safeTransferFrom(sender, address(this), amount);
>>>>>>> 7efc1b0a
        }

        // We prevent user error by reverting if ETH was sent but not allocated to any deposit.
        if (msg.value > 0) {
            require(wrappedETH, "UNALLOCATED_ETH");
        }

        // By returning the excess ETH, we also check that at least totalWrappedETH has been received.
        _returnExcessEthToCaller(totalWrappedETH);
    }

    function withdrawFromInternalBalance(AssetBalanceTransfer[] memory transfers) external override nonReentrant {
        for (uint256 i = 0; i < transfers.length; i++) {
            address sender = transfers[i].sender;
            _authenticateCallerFor(sender);

            IAsset asset = transfers[i].asset;
            uint256 amount = transfers[i].amount;
            address payable recipient = transfers[i].recipient;
            IERC20 token = _translateToIERC20(asset);

            _decreaseInternalBalance(sender, token, amount);

            uint256 feeAmount = _sendAsset(asset, amount, recipient, false, true);
            _increaseCollectedFees(token, feeAmount);
        }
    }

    function transferInternalBalance(TokenBalanceTransfer[] memory transfers)
        external
        override
        nonReentrant
        noEmergencyPeriod
    {
        for (uint256 i = 0; i < transfers.length; i++) {
            address sender = transfers[i].sender;
            _authenticateCallerFor(sender);

            IERC20 token = transfers[i].token;
            uint256 amount = transfers[i].amount;
            address recipient = transfers[i].recipient;

<<<<<<< HEAD
            _decreaseInternalBalance(sender, token, amount);
            _increaseInternalBalance(recipient, token, amount);
=======
            uint256 amountToTransfer = amount;
            (uint256 taxableAmount, ) = _decreaseInternalBalance(sender, token, amount, false);

            if (taxableAmount > 0) {
                uint256 feeAmount = _calculateProtocolWithdrawFeeAmount(taxableAmount);
                _increaseCollectedFees(token, feeAmount);
                amountToTransfer = amountToTransfer.sub(feeAmount);
            }

            token.safeTransfer(recipient, amountToTransfer);
>>>>>>> 7efc1b0a
        }
    }

    function transferToExternalBalance(TokenBalanceTransfer[] memory transfers) external override nonReentrant {
        for (uint256 i = 0; i < transfers.length; i++) {
            address sender = transfers[i].sender;
            _authenticateCallerFor(sender);

            IERC20 token = transfers[i].token;
            uint256 amount = transfers[i].amount;
            address recipient = transfers[i].recipient;

<<<<<<< HEAD
            // Do not charge withdrawal fee, since it's just making use of the Vault's allowance
            token.safeTransferFrom(sender, recipient, amount);
=======
            // Transferring internal balance to another account is not charged withdrawal fees
            _decreaseInternalBalance(sender, token, amount, false);
            // Tokens transferred internally are not later exempt from withdrawal fees.
            _increaseInternalBalance(recipient, token, amount, false);
>>>>>>> 7efc1b0a
        }
    }

    /**
     * @dev Increases `account`'s Internal Balance for `token` by `amount`.
     */
    function _increaseInternalBalance(
        address account,
        IERC20 token,
        uint256 amount,
        bool trackExempt
    ) internal override {
        bytes32 currentInternalBalance = _getInternalBalance(account, token);
        bytes32 newBalance = currentInternalBalance.increase(amount, trackExempt);
        _setInternalBalance(account, token, newBalance);
    }

    /**
     * @dev Decreases `account`'s Internal Balance for `token` by `amount`.
     * When `capped` the internal balance will be decreased as much as possible without reverting.
     * @return taxableAmount The amount that should be used to charge fees. Some functionalities in the Vault
     * allows users to avoid fees when working with internal balance deltas in the same block. This is the case for
     * deposits and withdrawals for example.
     * @return decreasedAmount The amount that was actually decreased, note this might not be equal to `amount` in
     * case it was `capped` and the internal balance was actually lower than it.
     */
    function _decreaseInternalBalance(
        address account,
        IERC20 token,
        uint256 amount,
        bool capped
    ) internal override returns (uint256, uint256) {
        bytes32 currentInternalBalance = _getInternalBalance(account, token);
        (bytes32 newBalance, uint256 taxableAmount, uint256 decreasedAmount) = currentInternalBalance.decrease(
            amount,
            capped
        );
        _setInternalBalance(account, token, newBalance);
        return (taxableAmount, decreasedAmount);
    }

    /**
     * @dev Sets `account`'s Internal Balance for `token` to `balance`.
     *
     * This costs less gas than `_increaseInternalBalance` or `_decreaseInternalBalance`, since the current collected
     * fees do not need to be read.
     */
    function _setInternalBalance(
        address account,
        IERC20 token,
        bytes32 balance
    ) private {
        _internalTokenBalance[account][token] = balance;
        emit InternalBalanceChanged(account, token, balance.actual());
    }

    /**
     * @dev Returns `account`'s Internal Balance for `token`.
     */
    function _getInternalBalance(address account, IERC20 token) internal view returns (bytes32) {
        return _internalTokenBalance[account][token];
    }
}<|MERGE_RESOLUTION|>--- conflicted
+++ resolved
@@ -64,8 +64,7 @@
             uint256 amount = transfers[i].amount;
             address recipient = transfers[i].recipient;
 
-<<<<<<< HEAD
-            _increaseInternalBalance(recipient, _translateToIERC20(asset), amount);
+            _increaseInternalBalance(recipient, _translateToIERC20(asset), amount, true);
 
             // _receiveAsset does not check if the caller sent enough ETH, so we keep track of it independently (as
             // multiple deposits may have all deposited ETH).
@@ -74,10 +73,6 @@
                 wrappedETH = true;
                 totalWrappedETH = totalWrappedETH.add(amount);
             }
-=======
-            _increaseInternalBalance(recipient, token, amount, true);
-            token.safeTransferFrom(sender, address(this), amount);
->>>>>>> 7efc1b0a
         }
 
         // We prevent user error by reverting if ETH was sent but not allocated to any deposit.
@@ -99,10 +94,16 @@
             address payable recipient = transfers[i].recipient;
             IERC20 token = _translateToIERC20(asset);
 
-            _decreaseInternalBalance(sender, token, amount);
-
-            uint256 feeAmount = _sendAsset(asset, amount, recipient, false, true);
-            _increaseCollectedFees(token, feeAmount);
+            uint256 amountToSend = amount;
+            (uint256 taxableAmount, ) = _decreaseInternalBalance(sender, token, amount, false);
+
+            if (taxableAmount > 0) {
+                uint256 feeAmount = _calculateProtocolWithdrawFeeAmount(taxableAmount);
+                _increaseCollectedFees(token, feeAmount);
+                amountToSend = amountToSend.sub(feeAmount);
+            }
+
+            _sendAsset(asset, amountToSend, recipient, false);
         }
     }
 
@@ -120,42 +121,24 @@
             uint256 amount = transfers[i].amount;
             address recipient = transfers[i].recipient;
 
-<<<<<<< HEAD
-            _decreaseInternalBalance(sender, token, amount);
-            _increaseInternalBalance(recipient, token, amount);
-=======
-            uint256 amountToTransfer = amount;
-            (uint256 taxableAmount, ) = _decreaseInternalBalance(sender, token, amount, false);
-
-            if (taxableAmount > 0) {
-                uint256 feeAmount = _calculateProtocolWithdrawFeeAmount(taxableAmount);
-                _increaseCollectedFees(token, feeAmount);
-                amountToTransfer = amountToTransfer.sub(feeAmount);
-            }
-
-            token.safeTransfer(recipient, amountToTransfer);
->>>>>>> 7efc1b0a
-        }
-    }
-
-    function transferToExternalBalance(TokenBalanceTransfer[] memory transfers) external override nonReentrant {
-        for (uint256 i = 0; i < transfers.length; i++) {
-            address sender = transfers[i].sender;
-            _authenticateCallerFor(sender);
-
-            IERC20 token = transfers[i].token;
-            uint256 amount = transfers[i].amount;
-            address recipient = transfers[i].recipient;
-
-<<<<<<< HEAD
-            // Do not charge withdrawal fee, since it's just making use of the Vault's allowance
-            token.safeTransferFrom(sender, recipient, amount);
-=======
             // Transferring internal balance to another account is not charged withdrawal fees
             _decreaseInternalBalance(sender, token, amount, false);
             // Tokens transferred internally are not later exempt from withdrawal fees.
             _increaseInternalBalance(recipient, token, amount, false);
->>>>>>> 7efc1b0a
+        }
+    }
+
+    function transferToExternalBalance(TokenBalanceTransfer[] memory transfers) external override nonReentrant {
+        for (uint256 i = 0; i < transfers.length; i++) {
+            address sender = transfers[i].sender;
+            _authenticateCallerFor(sender);
+
+            IERC20 token = transfers[i].token;
+            uint256 amount = transfers[i].amount;
+            address recipient = transfers[i].recipient;
+
+            // Do not charge withdrawal fee, since it's just making use of the Vault's allowance
+            token.safeTransferFrom(sender, recipient, amount);
         }
     }
 
