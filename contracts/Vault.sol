// SPDX-License-Identifier: GPL-3.0-or-later
// This program is free software: you can redistribute it and/or modify
// it under the terms of the GNU General Public License as published by
// the Free Software Foundation, either version 3 of the License, or
// (at your option) any later version.

// This program is distributed in the hope that it will be useful,
// but WITHOUT ANY WARRANTY; without even the implied warranty of
// MERCHANTABILITY or FITNESS FOR A PARTICULAR PURPOSE.  See the
// GNU General Public License for more details.

// You should have received a copy of the GNU General Public License
// along with this program.  If not, see <http://www.gnu.org/licenses/>.

pragma solidity ^0.7.1;
pragma experimental ABIEncoderV2;

import "@openzeppelin/contracts/token/ERC20/IERC20.sol";

import "@nomiclabs/buidler/console.sol";

import "./PoolRegistry.sol";

import "./ICallee.sol";

import "./LogExpMath.sol";

contract Vault is PoolRegistry {
    mapping(address => uint256) private _tokenBalances;

    // Bind does not lock because it jumps to `rebind`, which does
    function bind(
        bytes32 poolId,
        address token,
        uint256 balance,
        uint256 denorm
    ) external override _logs_ {
        require(msg.sender == pools[poolId].controller, "ERR_NOT_CONTROLLER");
        require(!poolRecords[poolId][token].bound, "ERR_IS_BOUND");

        require(
            pools[poolId].tokens.length < MAX_BOUND_TOKENS,
            "ERR_MAX_TOKENS"
        );

        poolRecords[poolId][token] = Record({
            bound: true,
            index: pools[poolId].tokens.length,
            denorm: 0 // denorm will be validated by rebind()
        });
        pools[poolId].tokens.push(token);
        rebind(poolId, token, balance, denorm);
    }

    function rebind(
        bytes32 poolId,
        address token,
        uint256 balance,
        uint256 denorm
    ) public override _logs_ _lock_ {
        require(msg.sender == pools[poolId].controller, "ERR_NOT_CONTROLLER");
        require(poolRecords[poolId][token].bound, "ERR_NOT_BOUND");

        require(denorm >= MIN_WEIGHT, "ERR_MIN_WEIGHT");
        require(denorm <= MAX_WEIGHT, "ERR_MAX_WEIGHT");
        require(balance >= MIN_BALANCE, "ERR_MIN_BALANCE");

        // Adjust the denorm and totalWeight
        uint256 oldWeight = poolRecords[poolId][token].denorm;
        if (denorm > oldWeight) {
            pools[poolId].totalWeight = badd(
                pools[poolId].totalWeight,
                bsub(denorm, oldWeight)
            );
            require(
                pools[poolId].totalWeight <= MAX_TOTAL_WEIGHT,
                "ERR_MAX_TOTAL_WEIGHT"
            );
        } else if (denorm < oldWeight) {
            pools[poolId].totalWeight = bsub(
                pools[poolId].totalWeight,
                bsub(oldWeight, denorm)
            );
        }
        poolRecords[poolId][token].denorm = denorm;

        // Adjust the balance record and actual token balance
        uint256 oldBalance = _balances[poolId][token];
        _balances[poolId][token] = balance;

        if (balance > oldBalance) {
            _pullUnderlying(token, msg.sender, bsub(balance, oldBalance));
        } else if (balance < oldBalance) {
            // TODO: charge exit fee
            _pushUnderlying(token, msg.sender, bsub(oldBalance, balance));
        }
    }

    function unbind(bytes32 poolId, address token)
        external
        override
        _logs_
        _lock_
    {
        require(msg.sender == pools[poolId].controller, "ERR_NOT_CONTROLLER");
        require(poolRecords[poolId][token].bound, "ERR_NOT_BOUND");

        uint256 tokenBalance = _balances[poolId][token];

        pools[poolId].totalWeight = bsub(
            pools[poolId].totalWeight,
            poolRecords[poolId][token].denorm
        );

        // Swap the token-to-unbind with the last token,
        // then delete the last token
        uint256 index = poolRecords[poolId][token].index;
        uint256 last = pools[poolId].tokens.length - 1;
        pools[poolId].tokens[index] = pools[poolId].tokens[last];
        poolRecords[poolId][pools[poolId].tokens[index]].index = index;
        pools[poolId].tokens.pop();
        poolRecords[poolId][token] = Record({
            bound: false,
            index: 0,
            denorm: 0
        });

        // TODO: charge exit fee
        _pushUnderlying(token, msg.sender, tokenBalance);
    }

    function getSpotPrice(
        bytes32 poolId,
        address tokenIn,
        address tokenOut
    ) external override view _viewlock_ returns (uint256 spotPrice) {
        Record storage inRecord = poolRecords[poolId][tokenIn];
        uint256 inRecordBalance = _balances[poolId][tokenIn];
        Record storage outRecord = poolRecords[poolId][tokenOut];
        uint256 outRecordBalance = _balances[poolId][tokenOut];

        require(inRecord.bound, "ERR_NOT_BOUND");
        require(outRecord.bound, "ERR_NOT_BOUND");

        return
            calcSpotPrice(
                inRecordBalance,
                inRecord.denorm,
                outRecordBalance,
                outRecord.denorm,
                pools[poolId].swapFee
            );
    }

    function getSpotPriceSansFee(
        bytes32 poolId,
        address tokenIn,
        address tokenOut
    ) external override view _viewlock_ returns (uint256 spotPrice) {
        Record storage inRecord = poolRecords[poolId][tokenIn];
        uint256 inRecordBalance = _balances[poolId][tokenIn];
        Record storage outRecord = poolRecords[poolId][tokenOut];
        uint256 outRecordBalance = _balances[poolId][tokenOut];

        require(inRecord.bound, "ERR_NOT_BOUND");
        require(outRecord.bound, "ERR_NOT_BOUND");

        return
            calcSpotPrice(
                inRecordBalance,
                inRecord.denorm,
                outRecordBalance,
                outRecord.denorm,
                0
            );
    }

    function batchSwap(
        Diff[] memory diffs,
        Swap[] memory swaps,
<<<<<<< HEAD
        address recipient,
        bytes memory callbackData
    ) public {
        //TODO: avoid reentrancy

=======
        address recipient
    ) public override {
>>>>>>> 5aca5393
        // TODO: check tokens in diffs are unique. Is this necessary? Would avoid multiple valid diff
        // indexes pointing to the same token.
        // A simple way to implement this is to require the addresses to be sorted, and require strict
        // inequality

        for (uint256 i = 0; i < diffs.length; ++i) {
            require(diffs[i].vaultDelta == 0, "Bad workspace");
        }

        // TODO: check each pool only appears in a single swap. Might be overly restrictive, but easy
        // to implement (require swaps array to be sorted by poolId).

        // Steps 1, 2 & 3:
        //  - validate hints
        //  - check new pool balances are valid
        //  - accumulate token diffs
        //  - update pool balances

        for (uint256 i = 0; i < swaps.length; ++i) {
            Swap memory swap = swaps[i];
            Pool storage pool = pools[swap.poolId];

            // TODO: account for swap fees

            // 1.1.a: Validate hints and new balance for token A

            // Validate Pool has Token A and diff index is correct
            address tokenA = diffs[swap.tokenA.tokenDiffIndex].token;

            Record memory recordA = poolRecords[swap.poolId][tokenA];
            uint256 recordABalance = _balances[swap.poolId][tokenA];

            // Validate swap alters pool's balance for token A
            require(swap.tokenA.balance != recordABalance, "NOOP");

            // 1.1.b: Validate hints and new balance for token B

            // Validate Pool has Token B and diff index is correct
            address tokenB = diffs[swap.tokenB.tokenDiffIndex].token;

            Record memory recordB = poolRecords[swap.poolId][tokenB];
            uint256 recordBBalance = _balances[swap.poolId][tokenB];

            // Validate swap alters pool's balance for token B
            require(swap.tokenB.balance != recordBBalance, "NOOP");

            // 1.2: Accumulate token diffs
            int256 balanceADelta = int256(swap.tokenA.balance - recordABalance); // TODO: check overflow
            diffs[swap.tokenA.tokenDiffIndex].vaultDelta += balanceADelta;

            int256 balanceBDelta = int256(swap.tokenB.balance - recordBBalance); // TODO: check overflow
            diffs[swap.tokenB.tokenDiffIndex].vaultDelta += balanceBDelta;

            // 2: Check new balances are valid without considering fee.
            // Fees are always charged from tokenA regardless if is a token entering or exiting the pool.
            uint256 tokenABalanceMinusFee = swap.tokenA.balance -
                bmul(abs(balanceADelta), pool.swapFee);

            require(
                _validateBalances(
                    // Temporary in-memory struct to reduce stack usage (stack-too-deep error),
                    // we'll regardless need such an abstraction once we extract the curves from
                    // the vault
                    PoolStateTransition({
                        oldBalanceA: recordABalance,
                        oldBalanceB: recordBBalance,
                        newBalanceA: tokenABalanceMinusFee,
                        newBalanceB: swap.tokenB.balance
                    }),
                    bdiv(recordA.denorm, pool.totalWeight),
                    bdiv(recordB.denorm, pool.totalWeight)
                ),
                "ERR_INVALID_SWAP"
            );

            // 3: update pool balances
            _balances[swap.poolId][tokenA] = swap.tokenA.balance;
            _balances[swap.poolId][tokenB] = swap.tokenB.balance;
        }

        // Step 4: send out tokens to send

        for (uint256 i = 0; i < diffs.length; ++i) {
            Diff memory diff = diffs[i];

            if (diff.vaultDelta < 0) {
                // Make delta positive
                uint256 amount = uint256(-diff.vaultDelta);

                _pushUnderlying(diff.token, recipient, amount);
            } else if (diff.vaultDelta > 0) {
                //Adds current balance to delta creating final expected balance
                diff.vaultDelta += int256(
                    IERC20(diff.token).balanceOf(address(this))
                ); //TODO: check overflows
            }
        }
        
        ICallee(msg.sender).callback(recipient, callbackData); //TODO: check if more data is needed to be passed when used as external flashswap

        // Step 5: check tokens have been received

        for (uint256 i = 0; i < diffs.length; ++i) {
            Diff memory diff = diffs[i];

            if (diff.vaultDelta > 0) {
                uint256 newBalance = IERC20(diff.token).balanceOf(
                    address(this)
                );

                // TODO: check strict equality? Might not be feasible due to approximations
                require(
                    newBalance >= uint256(diff.vaultDelta),
                    "ERR_INVALID_DEPOSIT"
                );

                // Update token balance
                _tokenBalances[diff.token] = newBalance;
            }
        }
    }

    struct PoolStateTransition {
        uint256 oldBalanceA;
        uint256 oldBalanceB;
        uint256 newBalanceA;
        uint256 newBalanceB;
    }

    function _validateBalances(
        PoolStateTransition memory transition,
        uint256 normalizedWeightA,
        uint256 normalizedWeightB
    ) private pure returns (bool) {
        //Balances should never be zero
        require(
            transition.newBalanceA > 0 && transition.newBalanceB > 0,
            "ERR_INVALID_BALANCE"
        );

        uint256 oldValue = bmul(
            uint256(
                LogExpMath.exp(
                    int256(transition.oldBalanceA),
                    int256(normalizedWeightA)
                )
            ),
            uint256(
                LogExpMath.exp(
                    int256(transition.oldBalanceB),
                    int256(normalizedWeightB)
                )
            )
        );

        uint256 newValue = bmul(
            uint256(
                LogExpMath.exp(
                    int256(transition.newBalanceA),
                    int256(normalizedWeightA)
                )
            ),
            uint256(
                LogExpMath.exp(
                    int256(transition.newBalanceB),
                    int256(normalizedWeightB)
                )
            )
        );

        // Require value to remain or increase, even if this means the trader is not being optimal
        if (newValue >= oldValue) {
            return true;
        } else {
            // We can't use strict comparison due to the different approximations involved. For
            // the values to be 'equal', their difference should be less than exp error
            // multiplied. 137*10^(-17) * 137*10^(-17).

            // TODO: this value is actually much lower - make the check stricter
            return bsub(BONE, bdiv(newValue, oldValue)) < 1876900;
        }
    }

    function addInitialLiquidity(
        bytes32 poolId,
        address[] calldata initialTokens,
        uint256[] calldata initialBalances
    ) external override onlyPoolController(poolId) {
        pools[poolId].tokens = initialTokens;

        for (uint256 i = 0; i < initialTokens.length; ++i) {
            address t = initialTokens[i];
            uint256 tokenAmountIn = initialBalances[i];
            require(tokenAmountIn != 0, "ERR_MATH_APPROX");
            require(
                bsub(
                    IERC20(t).balanceOf(address(this)),
                    _allocatedBalances[t]
                ) >= tokenAmountIn,
                "INSUFFICIENT UNALLOCATED BALANCE"
            );

            _balances[poolId][t] = tokenAmountIn;
            _allocatedBalances[t] = badd(_allocatedBalances[t], tokenAmountIn);
        }
    }

    function addLiquidity(bytes32 poolId, uint256[] calldata amountsIn)
        external
        override
        onlyPoolController(poolId)
    {
        Pool memory pool = pools[poolId];

        for (uint256 i = 0; i < pool.tokens.length; ++i) {
            address t = pool.tokens[i];
            uint256 bal = _balances[poolId][t];
            uint256 tokenAmountIn = amountsIn[i];
            require(tokenAmountIn != 0, "ERR_MATH_APPROX");
            require(
                bsub(
                    IERC20(t).balanceOf(address(this)),
                    _allocatedBalances[t]
                ) >= tokenAmountIn,
                "INSUFFICIENT UNALLOCATED BALANCE"
            );

            _balances[poolId][t] = badd(bal, tokenAmountIn);
            _allocatedBalances[t] = badd(_allocatedBalances[t], tokenAmountIn);
        }
    }

    function removeLiquidity(
        bytes32 poolId,
        address recipient,
        uint256[] calldata amountsOut
    ) external override onlyPoolController(poolId) {
        Pool memory pool = pools[poolId];

        for (uint256 i = 0; i < pool.tokens.length; ++i) {
            address t = pool.tokens[i];
            uint256 bal = _balances[poolId][t];
            uint256 tokenAmountOut = amountsOut[i];
            require(tokenAmountOut != 0, "ERR_MATH_APPROX");
            require(
                _allocatedBalances[t] >= tokenAmountOut,
                "INSUFFICIENT BALANCE TO WITHDRAW"
            );

            bool xfer = IERC20(t).transfer(recipient, tokenAmountOut);
            require(xfer, "ERR_ERC20_FALSE");

            _balances[poolId][t] = bsub(bal, tokenAmountOut);
            _allocatedBalances[t] = bsub(_allocatedBalances[t], tokenAmountOut);
        }
    }

    function getTokenAmountsIn(
        bytes32 poolId,
        uint256 ratio,
        uint256[] calldata maxAmountsIn
    ) external override view returns (uint256[] memory) {
        Pool memory pool = pools[poolId];
        require(
            pool.tokens.length == maxAmountsIn.length,
            "MAX AMOUNTS IN DOES NOT MATCH TOKENS LENGTH"
        );
        uint256[] memory tokenAmountsIn = new uint256[](pool.tokens.length);
        for (uint256 i = 0; i < pool.tokens.length; ++i) {
            address t = pool.tokens[i];
            uint256 bal = _balances[poolId][t];
            uint256 tokenAmountIn = bmul(ratio, bal);
            require(tokenAmountIn <= maxAmountsIn[i], "ERR_LIMIT_IN");
            tokenAmountsIn[i] = tokenAmountIn;
        }
        return tokenAmountsIn;
    }

    function getTokenAmountsOut(
        bytes32 poolId,
        uint256 ratio,
        uint256[] calldata minAmountsOut
    ) external override view returns (uint256[] memory) {
        Pool memory pool = pools[poolId];
        require(
            pool.tokens.length == minAmountsOut.length,
            "MAX AMOUNTS IN DOES NOT MATCH TOKENS LENGTH"
        );
        uint256[] memory tokenAmountsOut = new uint256[](pool.tokens.length);

        for (uint256 i = 0; i < pool.tokens.length; ++i) {
            address t = pool.tokens[i];
            uint256 bal = _balances[poolId][t];

            uint256 tokenAmountOut = bmul(ratio, bal);
            require(tokenAmountOut != 0, "ERR_MATH_APPROX");
            require(tokenAmountOut <= minAmountsOut[i], "ERR_LIMIT_OUT");

            tokenAmountsOut[i] = tokenAmountOut;
        }
        return tokenAmountsOut;
    }

    // 'Underlying' token-manipulation functions make external calls but are NOT locked
    // You must `_lock_` or otherwise ensure reentry-safety

    function _pullUnderlying(
        address erc20,
        address from,
        uint256 amount
    ) internal {
        bool xfer = IERC20(erc20).transferFrom(from, address(this), amount);
        require(xfer, "ERR_ERC20_FALSE");

        // TODO: What assumptions do we make when pulling? Should we check token.balanceOf(this)
        // increased by toPull?
        _tokenBalances[erc20] += amount;
    }

    function _pushUnderlying(
        address erc20,
        address to,
        uint256 amount
    ) internal {
        // TODO: What assumptions do we make when pushing? Should we check token.balanceOf(this)
        // decreased by toPull?
        _tokenBalances[erc20] -= amount;

        bool xfer = IERC20(erc20).transfer(to, amount);
        require(xfer, "ERR_ERC20_FALSE");
    }
}<|MERGE_RESOLUTION|>--- conflicted
+++ resolved
@@ -178,16 +178,11 @@
     function batchSwap(
         Diff[] memory diffs,
         Swap[] memory swaps,
-<<<<<<< HEAD
         address recipient,
         bytes memory callbackData
-    ) public {
+    ) public override {
         //TODO: avoid reentrancy
 
-=======
-        address recipient
-    ) public override {
->>>>>>> 5aca5393
         // TODO: check tokens in diffs are unique. Is this necessary? Would avoid multiple valid diff
         // indexes pointing to the same token.
         // A simple way to implement this is to require the addresses to be sorted, and require strict
@@ -285,7 +280,7 @@
                 ); //TODO: check overflows
             }
         }
-        
+
         ICallee(msg.sender).callback(recipient, callbackData); //TODO: check if more data is needed to be passed when used as external flashswap
 
         // Step 5: check tokens have been received
