import { HardhatRuntimeEnvironment } from 'hardhat/types';
import { DeployFunction } from 'hardhat-deploy/types';

const func: DeployFunction = async function (hre: HardhatRuntimeEnvironment) {
  const { deployments, getNamedAccounts } = hre;
  const { deploy, execute } = deployments;

  const { deployer } = await getNamedAccounts();

  const vault = await deployments.get('Vault');

  const constantProductPoolFactory = await deploy('ConstantProductPoolFactory', {
    from: deployer,
    args: [vault.address],
    log: true,
    deterministicDeployment: true,
  });

  const stablecoinPoolFactory = await deploy('StablecoinPoolFactory', {
    from: deployer,
    args: [vault.address],
    log: true,
    deterministicDeployment: true,
  });

  await execute(
    'Vault',
    {
      from: deployer,
      log: true,
    },
<<<<<<< HEAD
    'addUniversalAgentManager',
    fixedSetFactory.address
=======
    'authorizeTrustedOperatorReporter',
    constantProductPoolFactory.address
>>>>>>> 925738db
  );

  await execute(
    'Vault',
    {
      from: deployer,
      log: true,
    },
<<<<<<< HEAD
    'addUniversalAgentManager',
    ownableFixedSetFactory.address
=======
    'authorizeTrustedOperatorReporter',
    stablecoinPoolFactory.address
>>>>>>> 925738db
  );
};
export default func;<|MERGE_RESOLUTION|>--- conflicted
+++ resolved
@@ -29,13 +29,8 @@
       from: deployer,
       log: true,
     },
-<<<<<<< HEAD
     'addUniversalAgentManager',
-    fixedSetFactory.address
-=======
-    'authorizeTrustedOperatorReporter',
     constantProductPoolFactory.address
->>>>>>> 925738db
   );
 
   await execute(
@@ -44,13 +39,8 @@
       from: deployer,
       log: true,
     },
-<<<<<<< HEAD
-    'addUniversalAgentManager',
-    ownableFixedSetFactory.address
-=======
-    'authorizeTrustedOperatorReporter',
+   'addUniversalAgentManager',
     stablecoinPoolFactory.address
->>>>>>> 925738db
   );
 };
 export default func;