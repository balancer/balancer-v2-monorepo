import { expect } from 'chai';
import { ethers } from 'hardhat';
import { Contract } from 'ethers';
import { SignerWithAddress } from '@nomiclabs/hardhat-ethers/dist/src/signer-with-address';

import * as expectEvent from '@balancer-labs/v2-helpers/src/test/expectEvent';
import TimelockAuthorizer from '@balancer-labs/v2-helpers/src/models/authorizer/TimelockAuthorizer';
import { deploy } from '@balancer-labs/v2-helpers/src/contract';
import { actionId } from '@balancer-labs/v2-helpers/src/models/misc/actions';
import { BigNumberish } from '@balancer-labs/v2-helpers/src/numbers';
import { ZERO_ADDRESS } from '@balancer-labs/v2-helpers/src/constants';
import { advanceTime, currentTimestamp, DAY } from '@balancer-labs/v2-helpers/src/time';
import { MAX_UINT256 } from '@balancer-labs/v2-helpers/src/constants';
import Vault from '@balancer-labs/v2-helpers/src/models/vault/Vault';

describe('TimelockAuthorizer', () => {
  let authorizer: TimelockAuthorizer, vault: Contract, authenticatedContract: Contract;
  let root: SignerWithAddress,
    nextRoot: SignerWithAddress,
    grantee: SignerWithAddress,
    canceler: SignerWithAddress,
    other: SignerWithAddress,
    from: SignerWithAddress;

  before('setup signers', async () => {
    [, root, nextRoot, grantee, canceler, other] = await ethers.getSigners();
  });

  const GLOBAL_CANCELER_SCHEDULED_EXECUTION_ID = MAX_UINT256;

  const ACTION_1 = '0x0000000000000000000000000000000000000000000000000000000000000001';
  const ACTION_2 = '0x0000000000000000000000000000000000000000000000000000000000000002';
  const ACTIONS = [ACTION_1, ACTION_2];

  const WHERE_1 = ethers.Wallet.createRandom().address;
  const WHERE_2 = ethers.Wallet.createRandom().address;
  const WHERE = [WHERE_1, WHERE_2];

  const GENERAL_PERMISSION_SPECIFIER = TimelockAuthorizer.GENERAL_PERMISSION_SPECIFIER;
  const EVERYWHERE = TimelockAuthorizer.EVERYWHERE;
  const NOT_WHERE = ethers.Wallet.createRandom().address;

  const MINIMUM_EXECUTION_DELAY = 5 * DAY;

  sharedBeforeEach('deploy authorizer', async () => {
    let authorizerContract: Contract;

    ({ instance: vault, authorizer: authorizerContract } = await Vault.create({
      admin: root,
      nextAdmin: nextRoot.address,
    }));

    authorizer = new TimelockAuthorizer(authorizerContract, root);
    authenticatedContract = await deploy('MockAuthenticatedContract', { args: [vault.address] });
  });

<<<<<<< HEAD
  describe('manageGranter', () => {
    context('when the sender is the root', () => {
      context('when adding a granter', () => {
        context('for a specific action', () => {
          const actionId = ACTION_1;

          context('for a specific contract', () => {
            const where = WHERE_1;

            it('grantee can grant permission for that action in that contract only', async () => {
              await authorizer.addGranter(actionId, grantee, where, { from: root });
=======
  describe('granters', () => {
    describe('addGranter', () => {
      context('in a specific contract', () => {
        it('grantee can grant permission for that action only in that contract', async () => {
          await authorizer.addGranter(ACTION_1, grantee, WHERE_1, { from: root });
>>>>>>> cf55ba1a

          expect(await authorizer.isGranter(ACTION_1, grantee, WHERE_1)).to.be.true;
          expect(await authorizer.isGranter(ACTION_1, grantee, WHERE_2)).to.be.false;
          expect(await authorizer.isGranter(ACTION_1, grantee, EVERYWHERE)).to.be.false;
        });

<<<<<<< HEAD
            it('grantee cannot grant permission for any other action', async () => {
              await authorizer.addGranter(actionId, grantee, where, { from: root });
=======
        it('grantee cannot grant permission for any other action anywhere', async () => {
          await authorizer.addGranter(ACTION_1, grantee, WHERE_1, { from: root });
>>>>>>> cf55ba1a

          expect(await authorizer.isGranter(ACTION_2, grantee, WHERE_1)).to.be.false;
          expect(await authorizer.isGranter(ACTION_2, grantee, WHERE_2)).to.be.false;
          expect(await authorizer.isGranter(ACTION_2, grantee, EVERYWHERE)).to.be.false;
        });

        it('emits a GranterAdded event', async () => {
          const receipt = await (await authorizer.addGranter(ACTION_1, grantee, WHERE_1, { from: root })).wait();
          expectEvent.inReceipt(receipt, 'GranterAdded', {
            actionId: ACTION_1,
            account: grantee.address,
            where: WHERE_1,
          });
        });

<<<<<<< HEAD
          context('for a any contract', () => {
            const where = EVERYWHERE;

            it('grantee can grant permission for that action on any contract', async () => {
              await authorizer.addGranter(actionId, grantee, where, { from: root });

              expect(await authorizer.canGrant(ACTION_1, grantee, WHERE_1)).to.be.true;
              expect(await authorizer.canGrant(ACTION_1, grantee, EVERYWHERE)).to.be.true;

              expect(await authorizer.isGranter(ACTION_1, grantee, WHERE_1)).to.be.true;
              expect(await authorizer.isGranter(ACTION_1, grantee, EVERYWHERE)).to.be.true;
            });

            it('grantee cannot grant permission for that any other action anywhere', async () => {
              await authorizer.addGranter(actionId, grantee, where, { from: root });
=======
        it('reverts if the grantee is already a granter', async () => {
          await authorizer.addGranter(ACTION_1, grantee, WHERE_1, { from: root });
          await expect(authorizer.addGranter(ACTION_1, grantee, WHERE_1, { from: root })).to.be.revertedWith(
            'ACCOUNT_IS_ALREADY_GRANTER'
          );
        });

        it('reverts if the grantee is already a global granter', async () => {
          await authorizer.addGranter(ACTION_1, grantee, EVERYWHERE, { from: root });
          await expect(authorizer.addGranter(ACTION_1, grantee, WHERE_1, { from: root })).to.be.revertedWith(
            'ACCOUNT_IS_ALREADY_GRANTER'
          );
        });
>>>>>>> cf55ba1a

        it('reverts if the grantee is root', async () => {
          await expect(authorizer.addGranter(ACTION_1, root, WHERE_1, { from: root })).to.be.revertedWith(
            'ACCOUNT_IS_ALREADY_GRANTER'
          );
        });

        it('reverts if the caller is not root', async () => {
          await expect(authorizer.addGranter(ACTION_1, grantee, WHERE_1, { from: other })).to.be.revertedWith(
            'SENDER_IS_NOT_ROOT'
          );
        });
      });

<<<<<<< HEAD
      context('when removing a granter', () => {
        context('for a specific action', () => {
          const actionId = ACTION_1;

          context('for a specific contract', () => {
            const where = WHERE_1;

            it('grantee cannot grant permission for that action in that contract only', async () => {
              await authorizer.addGranter(actionId, grantee, where, { from: root });
              await authorizer.removeGranter(actionId, grantee, where, { from: root });

              expect(await authorizer.canGrant(ACTION_1, grantee, WHERE_1)).to.be.false;
              expect(await authorizer.isGranter(ACTION_1, grantee, WHERE_1)).to.be.false;
            });

            it('grantee cannot grant permission for any other action', async () => {
              await authorizer.addGranter(actionId, grantee, where, { from: root });

              expect(await authorizer.canGrant(ACTION_2, grantee, WHERE_1)).to.be.false;
              expect(await authorizer.canGrant(GENERAL_PERMISSION_SPECIFIER, grantee, WHERE_1)).to.be.false;
              expect(await authorizer.canGrant(ACTION_1, grantee, EVERYWHERE)).to.be.false;
              expect(await authorizer.canGrant(GENERAL_PERMISSION_SPECIFIER, grantee, EVERYWHERE)).to.be.false;

              expect(await authorizer.isGranter(ACTION_2, grantee, WHERE_1)).to.be.false;
              expect(await authorizer.isGranter(GENERAL_PERMISSION_SPECIFIER, grantee, WHERE_1)).to.be.false;
              expect(await authorizer.isGranter(ACTION_1, grantee, EVERYWHERE)).to.be.false;
              expect(await authorizer.isGranter(GENERAL_PERMISSION_SPECIFIER, grantee, EVERYWHERE)).to.be.false;
            });
          });

          context('for a any contract', () => {
            const where = EVERYWHERE;

            it('grantee cannot grant permission for that action on any contract', async () => {
              await authorizer.addGranter(actionId, grantee, where, { from: root });
              await authorizer.removeGranter(actionId, grantee, where, { from: root });
=======
      context('in any contract', () => {
        it('grantee can grant permission for that action in any contract', async () => {
          await authorizer.addGranter(ACTION_1, grantee, EVERYWHERE, { from: root });

          expect(await authorizer.isGranter(ACTION_1, grantee, WHERE_1)).to.be.true;
          expect(await authorizer.isGranter(ACTION_1, grantee, WHERE_2)).to.be.true;
          expect(await authorizer.isGranter(ACTION_1, grantee, EVERYWHERE)).to.be.true;
        });
>>>>>>> cf55ba1a

        it('grantee cannot grant permission for any other action anywhere', async () => {
          await authorizer.addGranter(ACTION_1, grantee, EVERYWHERE, { from: root });

<<<<<<< HEAD
              expect(await authorizer.isGranter(ACTION_1, grantee, WHERE_1)).to.be.false;
              expect(await authorizer.isGranter(ACTION_1, grantee, EVERYWHERE)).to.be.false;
            });

            it('grantee cannot grant permission for that any other action anywhere', async () => {
              await authorizer.addGranter(actionId, grantee, where, { from: root });

              expect(await authorizer.canGrant(ACTION_2, grantee, WHERE_1)).to.be.false;
              expect(await authorizer.canGrant(ACTION_2, grantee, EVERYWHERE)).to.be.false;
              expect(await authorizer.canGrant(GENERAL_PERMISSION_SPECIFIER, grantee, EVERYWHERE)).to.be.false;
=======
          expect(await authorizer.isGranter(ACTION_2, grantee, WHERE_1)).to.be.false;
          expect(await authorizer.isGranter(ACTION_2, grantee, WHERE_2)).to.be.false;
          expect(await authorizer.isGranter(ACTION_2, grantee, EVERYWHERE)).to.be.false;
        });
>>>>>>> cf55ba1a

        it('emits a GranterAdded event', async () => {
          const receipt = await (await authorizer.addGranter(ACTION_1, grantee, EVERYWHERE, { from: root })).wait();
          expectEvent.inReceipt(receipt, 'GranterAdded', {
            actionId: ACTION_1,
            account: grantee.address,
            where: EVERYWHERE,
          });
        });

<<<<<<< HEAD
        context('for any action', () => {
          const actionId = GENERAL_PERMISSION_SPECIFIER;

          context('for a specific contract', () => {
            const where = WHERE_1;

            it('grantee cannot grant permission for any action in that contract only', async () => {
              await authorizer.addGranter(actionId, grantee, where, { from: root });
              await authorizer.removeGranter(actionId, grantee, where, { from: root });

              expect(await authorizer.canGrant(ACTION_1, grantee, WHERE_1)).to.be.false;
              expect(await authorizer.canGrant(GENERAL_PERMISSION_SPECIFIER, grantee, WHERE_1)).to.be.false;

              expect(await authorizer.isGranter(ACTION_1, grantee, WHERE_1)).to.be.false;
              expect(await authorizer.isGranter(GENERAL_PERMISSION_SPECIFIER, grantee, WHERE_1)).to.be.false;
            });

            it('grantee cannot grant permissions in any other contract', async () => {
              await authorizer.addGranter(actionId, grantee, where, { from: root });
              await authorizer.removeGranter(actionId, grantee, where, { from: root });

              expect(await authorizer.canGrant(ACTION_1, grantee, WHERE_2)).to.be.false;
              expect(await authorizer.canGrant(ACTION_1, grantee, EVERYWHERE)).to.be.false;
              expect(await authorizer.canGrant(GENERAL_PERMISSION_SPECIFIER, grantee, EVERYWHERE)).to.be.false;

              expect(await authorizer.isGranter(ACTION_1, grantee, WHERE_2)).to.be.false;
              expect(await authorizer.isGranter(ACTION_1, grantee, EVERYWHERE)).to.be.false;
              expect(await authorizer.isGranter(GENERAL_PERMISSION_SPECIFIER, grantee, EVERYWHERE)).to.be.false;
            });
=======
        it('does not revert if the grantee is already a granter in a specific contract', async () => {
          await authorizer.addGranter(ACTION_1, grantee, WHERE_1, { from: root });

          const receipt = await (await authorizer.addGranter(ACTION_1, grantee, EVERYWHERE, { from: root })).wait();
          expectEvent.inReceipt(receipt, 'GranterAdded', {
            actionId: ACTION_1,
            account: grantee.address,
            where: EVERYWHERE,
>>>>>>> cf55ba1a
          });
        });

<<<<<<< HEAD
          context('for a any contract', () => {
            const where = EVERYWHERE;

            it('grantee cannot grant permission for any action anywhere', async () => {
              await authorizer.addGranter(actionId, grantee, where, { from: root });
              await authorizer.removeGranter(actionId, grantee, where, { from: root });
=======
        it('reverts if the grantee is already a global granter', async () => {
          await authorizer.addGranter(ACTION_1, grantee, EVERYWHERE, { from: root });
          await expect(authorizer.addGranter(ACTION_1, grantee, EVERYWHERE, { from: root })).to.be.revertedWith(
            'ACCOUNT_IS_ALREADY_GRANTER'
          );
        });
>>>>>>> cf55ba1a

        it('reverts if the grantee is root', async () => {
          await expect(authorizer.addGranter(ACTION_1, root, EVERYWHERE, { from: root })).to.be.revertedWith(
            'ACCOUNT_IS_ALREADY_GRANTER'
          );
        });

        it('reverts if the caller is not root', async () => {
          await expect(authorizer.addGranter(ACTION_1, grantee, EVERYWHERE, { from: other })).to.be.revertedWith(
            'SENDER_IS_NOT_ROOT'
          );
        });
      });
    });

<<<<<<< HEAD
    context('when the sender is not the root', () => {
      context('when adding a granter', () => {
        const itReverts = (actionId: string, where: string) => {
          it('reverts', async () => {
            await expect(authorizer.addGranter(actionId, grantee, where, { from: other })).to.be.revertedWith(
              'SENDER_IS_NOT_ROOT'
            );
          });
        };
=======
    describe('removeGranter', () => {
      context('in a specific contract', () => {
        it('revokee cannot grant permission for that action anywhere', async () => {
          await authorizer.addGranter(ACTION_1, grantee, WHERE_1, { from: root });
          await authorizer.removeGranter(ACTION_1, grantee, WHERE_1, { from: root });
>>>>>>> cf55ba1a

          expect(await authorizer.isGranter(ACTION_1, grantee, WHERE_1)).to.be.false;
          expect(await authorizer.isGranter(ACTION_1, grantee, WHERE_2)).to.be.false;
          expect(await authorizer.isGranter(ACTION_1, grantee, EVERYWHERE)).to.be.false;
        });

        it('revokee cannot grant permission for any other action', async () => {
          await authorizer.addGranter(ACTION_1, grantee, WHERE_1, { from: root });
          await authorizer.removeGranter(ACTION_1, grantee, WHERE_1, { from: root });

<<<<<<< HEAD
            context('when the sender has permission', () => {
              beforeEach('grant permission', async () => {
                await authorizer.addGranter(actionId, other, where, { from: root });
              });
=======
          expect(await authorizer.isGranter(ACTION_2, grantee, WHERE_1)).to.be.false;
          expect(await authorizer.isGranter(ACTION_2, grantee, WHERE_2)).to.be.false;
          expect(await authorizer.isGranter(ACTION_2, grantee, EVERYWHERE)).to.be.false;
        });
>>>>>>> cf55ba1a

        it('emits a GranterRemoved event', async () => {
          await authorizer.addGranter(ACTION_1, grantee, WHERE_1, { from: root });

          const receipt = await (await authorizer.removeGranter(ACTION_1, grantee, WHERE_1, { from: root })).wait();
          expectEvent.inReceipt(receipt, 'GranterRemoved', {
            actionId: ACTION_1,
            account: grantee.address,
            where: WHERE_1,
          });
        });

<<<<<<< HEAD
          context('for any contract', () => {
            const where = EVERYWHERE;

            context('when the sender has permission', () => {
              beforeEach('grant permission', async () => {
                await authorizer.addGranter(actionId, other, where, { from: root });
              });

              itReverts(actionId, where);
            });

            context('when the sender does not have permission', () => {
              itReverts(actionId, where);
            });
          });
        });

        context('for any action', () => {
          const actionId = GENERAL_PERMISSION_SPECIFIER;
=======
        it('reverts if the revokee is not a granter', async () => {
          await expect(authorizer.removeGranter(ACTION_1, grantee, WHERE_1, { from: root })).to.be.revertedWith(
            'ACCOUNT_IS_NOT_GRANTER'
          );
        });

        it('reverts if the revokee is a global granter', async () => {
          await authorizer.addGranter(ACTION_1, grantee, EVERYWHERE, { from: root });
          await expect(authorizer.removeGranter(ACTION_1, grantee, WHERE_1, { from: root })).to.be.revertedWith(
            'GRANTER_IS_GLOBAL'
          );
        });
>>>>>>> cf55ba1a

        it('reverts if the revokee is root', async () => {
          await expect(authorizer.removeGranter(ACTION_1, root, WHERE_1, { from: root })).to.be.revertedWith(
            'CANNOT_REMOVE_ROOT_GRANTER'
          );
        });

<<<<<<< HEAD
            context('when the sender has permission', () => {
              beforeEach('grant permission', async () => {
                await authorizer.addGranter(actionId, other, where, { from: root });
              });
=======
        it('reverts if the caller is not root', async () => {
          await authorizer.addGranter(ACTION_1, grantee, WHERE_1, { from: root });
          await expect(authorizer.removeGranter(ACTION_1, grantee, WHERE_1, { from: other })).to.be.revertedWith(
            'SENDER_IS_NOT_ROOT'
          );
        });
      });
>>>>>>> cf55ba1a

      context('in any contract', () => {
        it('revokee cannot grant permission for that action on any contract', async () => {
          await authorizer.addGranter(ACTION_1, grantee, EVERYWHERE, { from: root });
          await authorizer.removeGranter(ACTION_1, grantee, EVERYWHERE, { from: root });

          expect(await authorizer.isGranter(ACTION_1, grantee, WHERE_1)).to.be.false;
          expect(await authorizer.isGranter(ACTION_1, grantee, EVERYWHERE)).to.be.false;
        });

<<<<<<< HEAD
          context('for any contract', () => {
            const where = EVERYWHERE;

            context('when the sender has permission', () => {
              beforeEach('grant permission', async () => {
                await authorizer.addGranter(actionId, other, where, { from: root });
              });
=======
        it('revokee cannot grant permission for that any other action anywhere', async () => {
          await authorizer.addGranter(ACTION_1, grantee, EVERYWHERE, { from: root });
          await authorizer.removeGranter(ACTION_1, grantee, EVERYWHERE, { from: root });

          expect(await authorizer.isGranter(ACTION_2, grantee, WHERE_1)).to.be.false;
          expect(await authorizer.isGranter(ACTION_2, grantee, EVERYWHERE)).to.be.false;
        });
>>>>>>> cf55ba1a

        it('emits a GranterRemoved event', async () => {
          await authorizer.addGranter(ACTION_1, grantee, EVERYWHERE, { from: root });

          const receipt = await (await authorizer.removeGranter(ACTION_1, grantee, EVERYWHERE, { from: root })).wait();
          expectEvent.inReceipt(receipt, 'GranterRemoved', {
            actionId: ACTION_1,
            account: grantee.address,
            where: EVERYWHERE,
          });
        });

<<<<<<< HEAD
      context('when removing a granter', () => {
        const itReverts = (actionId: string, where: string) => {
          it('reverts', async () => {
            await expect(authorizer.removeGranter(actionId, grantee, where, { from: other })).to.be.revertedWith(
              'SENDER_IS_NOT_ROOT'
            );
          });
        };
=======
        it('reverts if the revokee is not a global granter', async () => {
          await expect(authorizer.removeGranter(ACTION_1, grantee, EVERYWHERE, { from: root })).to.be.revertedWith(
            'ACCOUNT_IS_NOT_GRANTER'
          );
        });
>>>>>>> cf55ba1a

        it('reverts if the revokee is a granter in a specific contract', async () => {
          await authorizer.addGranter(ACTION_1, grantee, WHERE_1, { from: root });
          await expect(authorizer.removeGranter(ACTION_1, grantee, EVERYWHERE, { from: root })).to.be.revertedWith(
            'ACCOUNT_IS_NOT_GRANTER'
          );
        });

        it('preserves granter status if revokee was granter over both a specific contract and globally', async () => {
          await authorizer.addGranter(ACTION_1, grantee, WHERE_1, { from: root });
          await authorizer.addGranter(ACTION_1, grantee, EVERYWHERE, { from: root });

          expect(await authorizer.isGranter(ACTION_1, grantee, WHERE_1)).to.be.true;
          expect(await authorizer.isGranter(ACTION_1, grantee, EVERYWHERE)).to.be.true;

          await authorizer.removeGranter(ACTION_1, grantee, EVERYWHERE, { from: root });

          expect(await authorizer.isGranter(ACTION_1, grantee, WHERE_1)).to.be.true;
          expect(await authorizer.isGranter(ACTION_1, grantee, EVERYWHERE)).to.be.false;

          await authorizer.removeGranter(ACTION_1, grantee, WHERE_1, { from: root });

          expect(await authorizer.isGranter(ACTION_1, grantee, WHERE_1)).to.be.false;
          expect(await authorizer.isGranter(ACTION_1, grantee, EVERYWHERE)).to.be.false;
        });

        it('reverts if the revokee is root', async () => {
          await expect(authorizer.removeGranter(ACTION_1, root, EVERYWHERE, { from: root })).to.be.revertedWith(
            'CANNOT_REMOVE_ROOT_GRANTER'
          );
        });

        it('reverts if the caller is not root', async () => {
          await authorizer.addGranter(ACTION_1, grantee, EVERYWHERE, { from: root });
          await expect(authorizer.removeGranter(ACTION_1, grantee, EVERYWHERE, { from: other })).to.be.revertedWith(
            'SENDER_IS_NOT_ROOT'
          );
        });
      });
    });
  });

  describe('manageRevoker', () => {
    context('when the sender is the root', () => {
      sharedBeforeEach('remove root global revoke permission', async () => {
        // The root address has global revoke permissions for all action IDs.
        // This also allows the root to add and remove revokers for all action IDs, however it's possible for root
        // to lose these global permissions under certain circumstances and root must be able to recover.
        // We perform these tests under the conditions that root has lost this permission to ensure that it can recover.
        await authorizer.removeRevoker(GENERAL_PERMISSION_SPECIFIER, root, EVERYWHERE, { from: root });
      });

      context('when adding a revoker', () => {
        context('for a specific action', () => {
          const actionId = ACTION_1;

          context('for a specific contract', () => {
            const where = WHERE_1;

            it('grantee can revoke permission for that action in that contract only', async () => {
              await authorizer.addRevoker(actionId, grantee, where, { from: root });

              expect(await authorizer.canRevoke(ACTION_1, grantee, WHERE_1)).to.be.true;
              expect(await authorizer.isRevoker(ACTION_1, grantee, WHERE_1)).to.be.true;
            });

            it('grantee cannot revoke permission for any other action', async () => {
              await authorizer.addRevoker(actionId, grantee, where, { from: root });

              expect(await authorizer.canRevoke(ACTION_2, grantee, WHERE_1)).to.be.false;
              expect(await authorizer.canRevoke(GENERAL_PERMISSION_SPECIFIER, grantee, WHERE_1)).to.be.false;
              expect(await authorizer.canRevoke(ACTION_1, grantee, EVERYWHERE)).to.be.false;
              expect(await authorizer.canRevoke(GENERAL_PERMISSION_SPECIFIER, grantee, EVERYWHERE)).to.be.false;

              expect(await authorizer.isRevoker(ACTION_2, grantee, WHERE_1)).to.be.false;
              expect(await authorizer.isRevoker(GENERAL_PERMISSION_SPECIFIER, grantee, WHERE_1)).to.be.false;
              expect(await authorizer.isRevoker(ACTION_1, grantee, EVERYWHERE)).to.be.false;
              expect(await authorizer.isRevoker(GENERAL_PERMISSION_SPECIFIER, grantee, EVERYWHERE)).to.be.false;
            });
          });

          context('for a any contract', () => {
            const where = EVERYWHERE;

            it('grantee can revoke permission for that action on any contract', async () => {
              await authorizer.addRevoker(actionId, grantee, where, { from: root });

              expect(await authorizer.canRevoke(ACTION_1, grantee, WHERE_1)).to.be.true;
              expect(await authorizer.canRevoke(ACTION_1, grantee, EVERYWHERE)).to.be.true;

              expect(await authorizer.isRevoker(ACTION_1, grantee, WHERE_1)).to.be.true;
              expect(await authorizer.isRevoker(ACTION_1, grantee, EVERYWHERE)).to.be.true;
            });

            it('grantee cannot revoke permission for that any other action anywhere', async () => {
              await authorizer.addRevoker(actionId, grantee, where, { from: root });

              expect(await authorizer.canRevoke(ACTION_2, grantee, WHERE_1)).to.be.false;
              expect(await authorizer.canRevoke(ACTION_2, grantee, EVERYWHERE)).to.be.false;
              expect(await authorizer.canRevoke(GENERAL_PERMISSION_SPECIFIER, grantee, EVERYWHERE)).to.be.false;

              expect(await authorizer.isRevoker(ACTION_2, grantee, WHERE_1)).to.be.false;
              expect(await authorizer.isRevoker(ACTION_2, grantee, EVERYWHERE)).to.be.false;
              expect(await authorizer.isRevoker(GENERAL_PERMISSION_SPECIFIER, grantee, EVERYWHERE)).to.be.false;
            });
          });
        });

        context('for a any action', () => {
          const actionId = GENERAL_PERMISSION_SPECIFIER;

          context('for a specific contract', () => {
            const where = WHERE_1;

            it('grantee can revoke permission for any action in that contract only', async () => {
              await authorizer.addRevoker(actionId, grantee, where, { from: root });

              expect(await authorizer.canRevoke(ACTION_1, grantee, WHERE_1)).to.be.true;
              expect(await authorizer.canRevoke(GENERAL_PERMISSION_SPECIFIER, grantee, WHERE_1)).to.be.true;

              expect(await authorizer.isRevoker(ACTION_1, grantee, WHERE_1)).to.be.true;
              expect(await authorizer.isRevoker(GENERAL_PERMISSION_SPECIFIER, grantee, WHERE_1)).to.be.true;
            });

            it('grantee cannot revoke permissions in any other contract', async () => {
              await authorizer.addRevoker(actionId, grantee, where, { from: root });

              expect(await authorizer.canRevoke(ACTION_1, grantee, WHERE_2)).to.be.false;
              expect(await authorizer.canRevoke(ACTION_1, grantee, EVERYWHERE)).to.be.false;
              expect(await authorizer.canRevoke(GENERAL_PERMISSION_SPECIFIER, grantee, EVERYWHERE)).to.be.false;

              expect(await authorizer.isRevoker(ACTION_1, grantee, WHERE_2)).to.be.false;
              expect(await authorizer.isRevoker(ACTION_1, grantee, EVERYWHERE)).to.be.false;
              expect(await authorizer.isRevoker(GENERAL_PERMISSION_SPECIFIER, grantee, EVERYWHERE)).to.be.false;
            });
          });

          context('for a any contract', () => {
            const where = EVERYWHERE;

            it('grantee can revoke permission for any action anywhere', async () => {
              await authorizer.addRevoker(actionId, grantee, where, { from: root });

              expect(await authorizer.canRevoke(ACTION_1, grantee, WHERE_1)).to.be.true;
              expect(await authorizer.canRevoke(GENERAL_PERMISSION_SPECIFIER, grantee, WHERE_1)).to.be.true;
              expect(await authorizer.canRevoke(ACTION_1, grantee, EVERYWHERE)).to.be.true;
              expect(await authorizer.canRevoke(GENERAL_PERMISSION_SPECIFIER, grantee, EVERYWHERE)).to.be.true;

              expect(await authorizer.isRevoker(ACTION_1, grantee, WHERE_1)).to.be.true;
              expect(await authorizer.isRevoker(GENERAL_PERMISSION_SPECIFIER, grantee, WHERE_1)).to.be.true;
              expect(await authorizer.isRevoker(ACTION_1, grantee, EVERYWHERE)).to.be.true;
              expect(await authorizer.isRevoker(GENERAL_PERMISSION_SPECIFIER, grantee, EVERYWHERE)).to.be.true;
            });
          });
        });
      });

      context('when removing a revoker', () => {
        context('for a specific action', () => {
          const actionId = ACTION_1;

          context('for a specific contract', () => {
            const where = WHERE_1;

            it('grantee cannot revoke permission for that action in that contract only', async () => {
              await authorizer.addRevoker(actionId, grantee, where, { from: root });
              await authorizer.removeRevoker(actionId, grantee, where, { from: root });

              expect(await authorizer.canRevoke(ACTION_1, grantee, WHERE_1)).to.be.false;
              expect(await authorizer.isRevoker(ACTION_1, grantee, WHERE_1)).to.be.false;
            });

            it('grantee cannot revoke permission for any other action', async () => {
              await authorizer.addRevoker(actionId, grantee, where, { from: root });

              expect(await authorizer.canRevoke(ACTION_2, grantee, WHERE_1)).to.be.false;
              expect(await authorizer.canRevoke(GENERAL_PERMISSION_SPECIFIER, grantee, WHERE_1)).to.be.false;
              expect(await authorizer.canRevoke(ACTION_1, grantee, EVERYWHERE)).to.be.false;
              expect(await authorizer.canRevoke(GENERAL_PERMISSION_SPECIFIER, grantee, EVERYWHERE)).to.be.false;

              expect(await authorizer.isRevoker(ACTION_2, grantee, WHERE_1)).to.be.false;
              expect(await authorizer.isRevoker(GENERAL_PERMISSION_SPECIFIER, grantee, WHERE_1)).to.be.false;
              expect(await authorizer.isRevoker(ACTION_1, grantee, EVERYWHERE)).to.be.false;
              expect(await authorizer.isRevoker(GENERAL_PERMISSION_SPECIFIER, grantee, EVERYWHERE)).to.be.false;
            });
          });

          context('for a any contract', () => {
            const where = EVERYWHERE;

            it('grantee cannot grant permission for that action on any contract', async () => {
              await authorizer.addRevoker(actionId, grantee, where, { from: root });
              await authorizer.removeRevoker(actionId, grantee, where, { from: root });

              expect(await authorizer.canRevoke(ACTION_1, grantee, WHERE_1)).to.be.false;
              expect(await authorizer.canRevoke(ACTION_1, grantee, EVERYWHERE)).to.be.false;

              expect(await authorizer.isRevoker(ACTION_1, grantee, WHERE_1)).to.be.false;
              expect(await authorizer.isRevoker(ACTION_1, grantee, EVERYWHERE)).to.be.false;
            });

            it('grantee cannot grant permission for that any other action anywhere', async () => {
              await authorizer.addRevoker(actionId, grantee, where, { from: root });

              expect(await authorizer.canRevoke(ACTION_2, grantee, WHERE_1)).to.be.false;
              expect(await authorizer.canRevoke(ACTION_2, grantee, EVERYWHERE)).to.be.false;
              expect(await authorizer.canRevoke(GENERAL_PERMISSION_SPECIFIER, grantee, EVERYWHERE)).to.be.false;

              expect(await authorizer.isRevoker(ACTION_2, grantee, WHERE_1)).to.be.false;
              expect(await authorizer.isRevoker(ACTION_2, grantee, EVERYWHERE)).to.be.false;
              expect(await authorizer.isRevoker(GENERAL_PERMISSION_SPECIFIER, grantee, EVERYWHERE)).to.be.false;
            });
          });
        });

        context('for a any action', () => {
          const actionId = GENERAL_PERMISSION_SPECIFIER;

          context('for a specific contract', () => {
            const where = WHERE_1;

            it('grantee cannot revoke permission for any action in that contract only', async () => {
              await authorizer.addRevoker(actionId, grantee, where, { from: root });
              await authorizer.removeRevoker(actionId, grantee, where, { from: root });

              expect(await authorizer.canRevoke(ACTION_1, grantee, WHERE_1)).to.be.false;
              expect(await authorizer.canRevoke(GENERAL_PERMISSION_SPECIFIER, grantee, WHERE_1)).to.be.false;

              expect(await authorizer.isRevoker(ACTION_1, grantee, WHERE_1)).to.be.false;
              expect(await authorizer.isRevoker(GENERAL_PERMISSION_SPECIFIER, grantee, WHERE_1)).to.be.false;
            });

            it('grantee cannot revoke permissions in any other contract', async () => {
              await authorizer.addRevoker(actionId, grantee, where, { from: root });
              await authorizer.removeRevoker(actionId, grantee, where, { from: root });

              expect(await authorizer.canRevoke(ACTION_1, grantee, WHERE_2)).to.be.false;
              expect(await authorizer.canRevoke(ACTION_1, grantee, EVERYWHERE)).to.be.false;
              expect(await authorizer.canRevoke(GENERAL_PERMISSION_SPECIFIER, grantee, EVERYWHERE)).to.be.false;

              expect(await authorizer.isRevoker(ACTION_1, grantee, WHERE_2)).to.be.false;
              expect(await authorizer.isRevoker(ACTION_1, grantee, EVERYWHERE)).to.be.false;
              expect(await authorizer.isRevoker(GENERAL_PERMISSION_SPECIFIER, grantee, EVERYWHERE)).to.be.false;
            });
          });

          context('for a any contract', () => {
            const where = EVERYWHERE;

            it('grantee cannot revoke permission for any action anywhere', async () => {
              await authorizer.addRevoker(actionId, grantee, where, { from: root });
              await authorizer.removeRevoker(actionId, grantee, where, { from: root });

              expect(await authorizer.canRevoke(ACTION_1, grantee, WHERE_1)).to.be.false;
              expect(await authorizer.canRevoke(GENERAL_PERMISSION_SPECIFIER, grantee, WHERE_1)).to.be.false;
              expect(await authorizer.canRevoke(ACTION_1, grantee, EVERYWHERE)).to.be.false;
              expect(await authorizer.canRevoke(GENERAL_PERMISSION_SPECIFIER, grantee, EVERYWHERE)).to.be.false;

              expect(await authorizer.isRevoker(ACTION_1, grantee, WHERE_1)).to.be.false;
              expect(await authorizer.isRevoker(GENERAL_PERMISSION_SPECIFIER, grantee, WHERE_1)).to.be.false;
              expect(await authorizer.isRevoker(ACTION_1, grantee, EVERYWHERE)).to.be.false;
              expect(await authorizer.isRevoker(GENERAL_PERMISSION_SPECIFIER, grantee, EVERYWHERE)).to.be.false;
            });
          });
        });
      });
    });

    context('when the sender is not the root', () => {
      context('when granting permission', () => {
        const itReverts = (actionId: string, where: string) => {
          it('reverts', async () => {
            await expect(authorizer.addRevoker(actionId, grantee, where, { from: other })).to.be.revertedWith(
              'SENDER_IS_NOT_ROOT'
            );
          });
        };

        context('for a specific action', () => {
          const actionId = ACTION_1;

          context('for a specific contract', () => {
            const where = WHERE_1;

            itReverts(actionId, where);
          });

          context('for a any contract', () => {
            const where = EVERYWHERE;

            itReverts(actionId, where);
          });
        });

        context('for a any action', () => {
          const actionId = GENERAL_PERMISSION_SPECIFIER;

          context('for a specific contract', () => {
            const where = WHERE_1;

            itReverts(actionId, where);
          });

          context('for a any contract', () => {
            const where = EVERYWHERE;

            itReverts(actionId, where);
          });
        });
      });

      context('when removing a revoker', () => {
        const itReverts = (actionId: string, where: string) => {
          it('reverts', async () => {
            await expect(authorizer.removeRevoker(actionId, grantee, where, { from: other })).to.be.revertedWith(
              'SENDER_IS_NOT_ROOT'
            );
          });
        };

        context('for a specific action', () => {
          const actionId = ACTION_1;

          context('for a specific contract', () => {
            const where = WHERE_1;

            itReverts(actionId, where);
          });

          context('for a any contract', () => {
            const where = EVERYWHERE;

            itReverts(actionId, where);
          });
        });

        context('for a any action', () => {
          const actionId = GENERAL_PERMISSION_SPECIFIER;

          context('for a specific contract', () => {
            const where = WHERE_1;

            itReverts(actionId, where);
          });

          context('for a any contract', () => {
            const where = EVERYWHERE;

            itReverts(actionId, where);
          });
        });
      });
    });
  });

  describe('addCanceler', () => {
    context('when the sender is the root', () => {
      context('when adding canceler', () => {
        context('for a specific scheduled execution id', () => {
          it('can add canceler for a specific execution id', async () => {
            expect(await authorizer.isCanceler(0, canceler)).to.be.false;

            await authorizer.addCanceler(0, canceler, { from: root });

            expect(await authorizer.isCanceler(0, canceler)).to.be.true;
            // test that canceler has only a specific permission
            expect(await authorizer.isCanceler(1, canceler)).to.be.false;
          });

          it('emits an event', async () => {
            const receipt = await authorizer.addCanceler(0, canceler, { from: root });

            expectEvent.inReceipt(await receipt.wait(), 'CancelerAdded', { scheduledExecutionId: 0 });
          });

          it('cannot be added twice', async () => {
            await authorizer.addCanceler(0, canceler, { from: root });

            await expect(authorizer.addCanceler(0, canceler, { from: root })).to.be.revertedWith(
              'ACCOUNT_IS_ALREADY_CANCELER'
            );
          });
        });

        context('for any scheduled execution id', () => {
          it('root is a canceler', async () => {
            expect(await authorizer.isCanceler(GLOBAL_CANCELER_SCHEDULED_EXECUTION_ID, root)).to.be.true;
          });

          it('cannot add root as a canceler', async () => {
            await expect(
              authorizer.addCanceler(GLOBAL_CANCELER_SCHEDULED_EXECUTION_ID, root, { from: root })
            ).to.be.revertedWith('ACCOUNT_IS_ALREADY_CANCELER');
          });

          it('can add canceler for any execution id', async () => {
            await authorizer.addCanceler(GLOBAL_CANCELER_SCHEDULED_EXECUTION_ID, canceler, { from: root });

            expect(await authorizer.isCanceler(GLOBAL_CANCELER_SCHEDULED_EXECUTION_ID, canceler)).to.be.true;
            // check that the canceler can cancel any action
            expect(await authorizer.isCanceler(0, canceler)).to.be.true;
            expect(await authorizer.isCanceler(1, canceler)).to.be.true;
            expect(await authorizer.isCanceler(2, canceler)).to.be.true;
          });

          it('emits an event', async () => {
            const receipt = await authorizer.addCanceler(GLOBAL_CANCELER_SCHEDULED_EXECUTION_ID, canceler, {
              from: root,
            });

            expectEvent.inReceipt(await receipt.wait(), 'CancelerAdded', {
              scheduledExecutionId: GLOBAL_CANCELER_SCHEDULED_EXECUTION_ID,
            });
          });

          it('can add specific canceler and then a global', async () => {
            let receipt = await authorizer.addCanceler(0, canceler, { from: root });
            expectEvent.inReceipt(await receipt.wait(), 'CancelerAdded', {
              scheduledExecutionId: 0,
            });
            receipt = await authorizer.addCanceler(GLOBAL_CANCELER_SCHEDULED_EXECUTION_ID, canceler, { from: root });
            expectEvent.inReceipt(await receipt.wait(), 'CancelerAdded', {
              scheduledExecutionId: GLOBAL_CANCELER_SCHEDULED_EXECUTION_ID,
            });

            expect(await authorizer.isCanceler(0, canceler)).to.be.true;
            expect(await authorizer.isCanceler(GLOBAL_CANCELER_SCHEDULED_EXECUTION_ID, canceler)).to.be.true;
          });

          it('cannot be added twice', async () => {
            await authorizer.addCanceler(GLOBAL_CANCELER_SCHEDULED_EXECUTION_ID, canceler, { from: root });

            await expect(
              authorizer.addCanceler(GLOBAL_CANCELER_SCHEDULED_EXECUTION_ID, canceler, { from: root })
            ).to.be.revertedWith('ACCOUNT_IS_ALREADY_CANCELER');
          });
        });
      });
    });

    context('when the sender is not the root', () => {
      it('reverts', async () => {
        await expect(authorizer.addCanceler(0, canceler, { from: other })).to.be.revertedWith('SENDER_IS_NOT_ROOT');
      });
    });
  });

  describe('removeCanceler', () => {
    context('when the sender is the root', () => {
      context('when removing canceler', () => {
        context('for a specific scheduled execution id', () => {
          it('can remove canceler for a specific execution id', async () => {
            await authorizer.addCanceler(0, canceler, { from: root });
            await authorizer.removeCanceler(0, canceler, { from: root });

            expect(await authorizer.isCanceler(0, canceler)).to.be.false;
          });

          it('emits an event', async () => {
            await authorizer.addCanceler(0, canceler, { from: root });
            const receipt = await authorizer.removeCanceler(0, canceler, { from: root });

            expectEvent.inReceipt(await receipt.wait(), 'CancelerRemoved', {
              scheduledExecutionId: 0,
              canceler: canceler.address,
            });
          });

          it('cannot remove if not canceler', async () => {
            await expect(authorizer.removeCanceler(0, canceler, { from: root })).to.be.revertedWith(
              'ACCOUNT_IS_NOT_CANCELER'
            );
          });

          it('cannot remove root', async () => {
            await expect(authorizer.removeCanceler(0, root, { from: root })).to.be.revertedWith(
              'CANNOT_REMOVE_ROOT_CANCELER'
            );
          });

          it('cannot remove global canceler for a specific execution id', async () => {
            await authorizer.addCanceler(GLOBAL_CANCELER_SCHEDULED_EXECUTION_ID, canceler, { from: root });
            await expect(authorizer.removeCanceler(0, canceler, { from: root })).to.be.revertedWith(
              'ACCOUNT_IS_GLOBAL_CANCELER'
            );
          });

          it('cannot be removed twice', async () => {
            await authorizer.addCanceler(0, canceler, { from: root });
            await authorizer.removeCanceler(0, canceler, { from: root });

            await expect(authorizer.removeCanceler(0, canceler, { from: root })).to.be.revertedWith(
              'ACCOUNT_IS_NOT_CANCELER'
            );
          });
        });

        context('for any scheduled execution id', () => {
          it('can remove canceler for any execution id', async () => {
            await authorizer.addCanceler(GLOBAL_CANCELER_SCHEDULED_EXECUTION_ID, canceler, { from: root });

            await authorizer.removeCanceler(GLOBAL_CANCELER_SCHEDULED_EXECUTION_ID, canceler, { from: root });

            expect(await authorizer.isCanceler(GLOBAL_CANCELER_SCHEDULED_EXECUTION_ID, canceler)).to.be.false;
          });

          it('emits an event', async () => {
            await authorizer.addCanceler(GLOBAL_CANCELER_SCHEDULED_EXECUTION_ID, canceler, { from: root });
            const receipt = await authorizer.removeCanceler(GLOBAL_CANCELER_SCHEDULED_EXECUTION_ID, canceler, {
              from: root,
            });

            expectEvent.inReceipt(await receipt.wait(), 'CancelerRemoved', {
              scheduledExecutionId: GLOBAL_CANCELER_SCHEDULED_EXECUTION_ID,
              canceler: canceler.address,
            });
          });

          it('cannot remove if not a canceler', async () => {
            await expect(
              authorizer.removeCanceler(GLOBAL_CANCELER_SCHEDULED_EXECUTION_ID, other, { from: root })
            ).to.be.revertedWith('ACCOUNT_IS_NOT_CANCELER');
          });

          it('cannot remove the root', async () => {
            await expect(
              authorizer.removeCanceler(GLOBAL_CANCELER_SCHEDULED_EXECUTION_ID, root, { from: root })
            ).to.be.revertedWith('CANNOT_REMOVE_ROOT_CANCELER');
          });

          it('cannot be removed twice', async () => {
            await authorizer.addCanceler(GLOBAL_CANCELER_SCHEDULED_EXECUTION_ID, canceler, { from: root });
            await authorizer.removeCanceler(GLOBAL_CANCELER_SCHEDULED_EXECUTION_ID, canceler, { from: root });

            await expect(
              authorizer.removeCanceler(GLOBAL_CANCELER_SCHEDULED_EXECUTION_ID, canceler, { from: root })
            ).to.be.revertedWith('ACCOUNT_IS_NOT_CANCELER');
          });

          it('can remove canceler for any execution id', async () => {
            await authorizer.addCanceler(0, canceler, { from: root });
            await authorizer.addCanceler(GLOBAL_CANCELER_SCHEDULED_EXECUTION_ID, canceler, { from: root });

            expect(await authorizer.isCanceler(0, canceler)).to.be.true;
            expect(await authorizer.isCanceler(1, canceler)).to.be.true;

            await authorizer.removeCanceler(GLOBAL_CANCELER_SCHEDULED_EXECUTION_ID, canceler, { from: root });

            expect(await authorizer.isCanceler(0, canceler)).to.be.true;
            expect(await authorizer.isCanceler(1, canceler)).to.be.false;

            await authorizer.removeCanceler(0, canceler, { from: root });

            expect(await authorizer.isCanceler(0, canceler)).to.be.false;
            expect(await authorizer.isCanceler(1, canceler)).to.be.false;
          });
        });
      });
    });

    context('when the sender is not the root', () => {
      it('reverts', async () => {
        await expect(authorizer.removeCanceler(0, canceler, { from: canceler })).to.be.revertedWith(
          'SENDER_IS_NOT_ROOT'
        );
      });
    });
  });

  describe('grantPermissions', () => {
    context('when the sender is the root', () => {
      context('when the target does not have the permission granted', () => {
        context('when there is no delay set to grant permissions', () => {
          it('grants permission to perform the requested actions for the requested contracts', async () => {
            await authorizer.grantPermissions(ACTIONS, grantee, WHERE, { from: root });

            expect(await authorizer.canPerform(ACTION_1, grantee, WHERE_1)).to.be.true;
            expect(await authorizer.canPerform(ACTION_2, grantee, WHERE_2)).to.be.true;
          });

          it('does not grant permission to perform the requested actions everywhere', async () => {
            await authorizer.grantPermissions(ACTIONS, grantee, WHERE, { from: root });

            expect(await authorizer.canPerform(ACTION_1, grantee, EVERYWHERE)).to.be.false;
            expect(await authorizer.canPerform(ACTION_2, grantee, EVERYWHERE)).to.be.false;
          });

          it('does not grant permission to perform the requested actions for other contracts', async () => {
            await authorizer.grantPermissions(ACTIONS, grantee, WHERE, { from: root });

            expect(await authorizer.canPerform(ACTION_1, grantee, NOT_WHERE)).to.be.false;
            expect(await authorizer.canPerform(ACTION_2, grantee, NOT_WHERE)).to.be.false;
          });

          it('emits an event', async () => {
            const receipt = await (await authorizer.grantPermissions(ACTIONS, grantee, WHERE, { from: root })).wait();

            ACTIONS.forEach((action, i) => {
              expectEvent.inReceipt(receipt, 'PermissionGranted', {
                actionId: action,
                account: grantee.address,
                where: WHERE[i],
              });
            });
          });
        });

        context.skip('when there is a delay set to grant permissions', () => {
          const delay = DAY;
          let grantActionId: string;

          sharedBeforeEach('set constants', async () => {
            grantActionId = await authorizer.getGrantPermissionActionId(ACTION_1);
          });

          sharedBeforeEach('set delay', async () => {
            const setAuthorizerAction = await actionId(vault, 'setAuthorizer');
            await authorizer.scheduleAndExecuteDelayChange(setAuthorizerAction, delay * 2, { from: root });
            await authorizer.scheduleAndExecuteDelayChange(grantActionId, delay, { from: root });
          });

          it('reverts', async () => {
            await expect(authorizer.grantPermissions(ACTION_1, grantee, WHERE_1, { from: root })).to.be.revertedWith(
              'SENDER_IS_NOT_GRANTER'
            );
          });

          it('can schedule a grant permission', async () => {
            const id = await authorizer.scheduleGrantPermission(ACTION_1, grantee, WHERE_1, [], { from: root });

            await advanceTime(delay);
            await authorizer.execute(id, { from: root });

            expect(await authorizer.canPerform(ACTION_1, grantee, WHERE_1)).to.be.true;
            expect(await authorizer.canPerform(ACTION_2, grantee, WHERE_2)).to.be.false;
          });
        });
      });

      context('when the target has the permission granted', () => {
        context('when the permission was granted for a set of contracts', () => {
          sharedBeforeEach('grant permissions', async () => {
            await authorizer.grantPermissions(ACTIONS, grantee, WHERE, { from: root });
          });

          it('ignores the request and can still perform those actions', async () => {
            await expect(authorizer.grantPermissions(ACTIONS, grantee, WHERE, { from: root })).not.to.reverted;

            expect(await authorizer.canPerform(ACTION_1, grantee, WHERE_1)).to.be.true;
            expect(await authorizer.canPerform(ACTION_2, grantee, WHERE_2)).to.be.true;
          });

          it('does not grant permission to perform the requested actions everywhere', async () => {
            await authorizer.grantPermissions(ACTIONS, grantee, WHERE, { from: root });

            expect(await authorizer.canPerform(ACTION_1, grantee, EVERYWHERE)).to.be.false;
            expect(await authorizer.canPerform(ACTION_2, grantee, EVERYWHERE)).to.be.false;
          });

          it('does not grant permission to perform the requested actions for other contracts', async () => {
            await authorizer.grantPermissions(ACTIONS, grantee, WHERE, { from: root });

            expect(await authorizer.canPerform(ACTION_1, grantee, NOT_WHERE)).to.be.false;
            expect(await authorizer.canPerform(ACTION_2, grantee, NOT_WHERE)).to.be.false;
          });

          it('does not emit an event', async () => {
            const tx = await authorizer.grantPermissions(ACTIONS, grantee, WHERE, { from: root });
            expectEvent.notEmitted(await tx.wait(), 'PermissionGranted');
          });
        });

        context('when the permission was granted globally', () => {
          sharedBeforeEach('grant permissions', async () => {
            await authorizer.grantPermissionsGlobally(ACTIONS, grantee, { from: root });
          });

          it('grants permission to perform the requested actions for the requested contracts', async () => {
            await authorizer.grantPermissions(ACTIONS, grantee, WHERE, { from: root });

            expect(await authorizer.canPerform(ACTION_1, grantee, WHERE_1)).to.be.true;
            expect(await authorizer.canPerform(ACTION_2, grantee, WHERE_1)).to.be.true;
            expect(await authorizer.canPerform(ACTION_1, grantee, WHERE_2)).to.be.true;
            expect(await authorizer.canPerform(ACTION_2, grantee, WHERE_2)).to.be.true;
          });

          it('still can perform the requested actions everywhere', async () => {
            await authorizer.grantPermissions(ACTIONS, grantee, WHERE, { from: root });

            expect(await authorizer.canPerform(ACTION_1, grantee, EVERYWHERE)).to.be.true;
            expect(await authorizer.canPerform(ACTION_2, grantee, EVERYWHERE)).to.be.true;
          });

          it('still can perform the requested actions for other contracts', async () => {
            await authorizer.grantPermissions(ACTIONS, grantee, WHERE, { from: root });

            expect(await authorizer.canPerform(ACTION_1, grantee, NOT_WHERE)).to.be.true;
            expect(await authorizer.canPerform(ACTION_2, grantee, NOT_WHERE)).to.be.true;
          });

          it('emits an event', async () => {
            const receipt = await (await authorizer.grantPermissions(ACTIONS, grantee, WHERE, { from: root })).wait();

            ACTIONS.forEach((action, i) => {
              expectEvent.inReceipt(receipt, 'PermissionGranted', {
                actionId: action,
                account: grantee.address,
                where: WHERE[i],
              });
            });
          });
        });
      });
    });

    context('when the sender is not the root', () => {
      it('reverts', async () => {
        await expect(authorizer.grantPermissions(ACTIONS, grantee, WHERE, { from: grantee })).to.be.revertedWith(
          'SENDER_IS_NOT_GRANTER'
        );
      });
    });
  });

  describe('grantPermissionsGlobally', () => {
    context('when the sender is the root', () => {
      context('when the target does not have the permission granted', () => {
        it('grants permission to perform the requested actions everywhere', async () => {
          await authorizer.grantPermissionsGlobally(ACTIONS, grantee, { from: root });

          expect(await authorizer.canPerform(ACTION_1, grantee, EVERYWHERE)).to.be.true;
          expect(await authorizer.canPerform(ACTION_2, grantee, EVERYWHERE)).to.be.true;
        });

        it('grants permission to perform the requested actions in any specific contract', async () => {
          await authorizer.grantPermissionsGlobally(ACTIONS, grantee, { from: root });

          expect(await authorizer.canPerform(ACTION_1, grantee, NOT_WHERE)).to.be.true;
          expect(await authorizer.canPerform(ACTION_2, grantee, NOT_WHERE)).to.be.true;
        });

        it('emits an event', async () => {
          const receipt = await (await authorizer.grantPermissionsGlobally(ACTIONS, grantee, { from: root })).wait();

          for (const action of ACTIONS) {
            expectEvent.inReceipt(receipt, 'PermissionGranted', {
              actionId: action,
              account: grantee.address,
              where: TimelockAuthorizer.EVERYWHERE,
            });
          }
        });
      });

      context('when the target has the permission granted', () => {
        context('when the permission was granted for a set of contracts', () => {
          sharedBeforeEach('grant permissions', async () => {
            await authorizer.grantPermissions(ACTIONS, grantee, WHERE, { from: root });
          });

          it('grants permission to perform the requested actions everywhere', async () => {
            await authorizer.grantPermissionsGlobally(ACTIONS, grantee, { from: root });

            expect(await authorizer.canPerform(ACTION_1, grantee, EVERYWHERE)).to.be.true;
            expect(await authorizer.canPerform(ACTION_2, grantee, EVERYWHERE)).to.be.true;
          });

          it('still can perform the requested actions for the previously granted contracts', async () => {
            await authorizer.grantPermissionsGlobally(ACTIONS, grantee, { from: root });

            expect(await authorizer.canPerform(ACTION_1, grantee, WHERE_1)).to.be.true;
            expect(await authorizer.canPerform(ACTION_2, grantee, WHERE_1)).to.be.true;
            expect(await authorizer.canPerform(ACTION_1, grantee, WHERE_2)).to.be.true;
            expect(await authorizer.canPerform(ACTION_2, grantee, WHERE_2)).to.be.true;
          });

          it('emits an event', async () => {
            const receipt = await (await authorizer.grantPermissionsGlobally(ACTIONS, grantee, { from: root })).wait();

            for (const action of ACTIONS) {
              expectEvent.inReceipt(receipt, 'PermissionGranted', {
                actionId: action,
                account: grantee.address,
                where: TimelockAuthorizer.EVERYWHERE,
              });
            }
          });
        });

        context('when the permission was granted globally', () => {
          sharedBeforeEach('grant permissions', async () => {
            await authorizer.grantPermissionsGlobally(ACTIONS, grantee, { from: root });
          });

          it('ignores the request and can still perform the requested actions everywhere', async () => {
            await expect(authorizer.grantPermissionsGlobally(ACTIONS, grantee, { from: root })).not.to.be.reverted;

            expect(await authorizer.canPerform(ACTION_1, grantee, EVERYWHERE)).to.be.true;
            expect(await authorizer.canPerform(ACTION_2, grantee, EVERYWHERE)).to.be.true;
          });

          it('ignores the request and can still perform the requested actions in any specific contract', async () => {
            await expect(authorizer.grantPermissionsGlobally(ACTIONS, grantee, { from: root })).not.to.be.reverted;

            expect(await authorizer.canPerform(ACTION_1, grantee, NOT_WHERE)).to.be.true;
            expect(await authorizer.canPerform(ACTION_2, grantee, NOT_WHERE)).to.be.true;
          });

          it('does not emit an event', async () => {
            const tx = await authorizer.grantPermissionsGlobally(ACTIONS, grantee, { from: root });
            expectEvent.notEmitted(await tx.wait(), 'PermissionGrantedGlobally');
          });
        });
      });
    });

    context('when the sender is not the root', () => {
      it('reverts', async () => {
        await expect(authorizer.grantPermissionsGlobally(ACTIONS, grantee, { from: grantee })).to.be.revertedWith(
          'SENDER_IS_NOT_GRANTER'
        );
      });
    });
  });

  describe('revokePermissions', () => {
    context('when the sender is the root', () => {
      context('when the target does not have the permission granted', () => {
        it('ignores the request and cannot perform the requested actions everywhere', async () => {
          await expect(authorizer.revokePermissions(ACTIONS, grantee, WHERE, { from: root })).not.to.be.reverted;

          expect(await authorizer.canPerform(ACTION_1, grantee, EVERYWHERE)).to.be.false;
          expect(await authorizer.canPerform(ACTION_2, grantee, EVERYWHERE)).to.be.false;
        });

        it('ignores the request and cannot perform the requested actions in any specific contract', async () => {
          await expect(authorizer.revokePermissions(ACTIONS, grantee, WHERE, { from: root })).not.to.be.reverted;

          expect(await authorizer.canPerform(ACTION_1, grantee, NOT_WHERE)).to.be.false;
          expect(await authorizer.canPerform(ACTION_2, grantee, NOT_WHERE)).to.be.false;
        });

        it('does not emit an event', async () => {
          const tx = await authorizer.grantPermissions(ACTIONS, grantee, WHERE, { from: root });
          expectEvent.notEmitted(await tx.wait(), 'PermissionRevoked');
        });
      });

      context('when the target has the permission granted', () => {
        context('when the permission was granted for a set of contracts', () => {
          sharedBeforeEach('grant permissions', async () => {
            await authorizer.grantPermissions(ACTIONS, grantee, WHERE, { from: root });
          });

          context('when there is no delay set to revoke permissions', () => {
            it('revokes the requested permission for the requested contracts', async () => {
              await authorizer.revokePermissions(ACTIONS, grantee, WHERE, { from: root });

              expect(await authorizer.canPerform(ACTION_1, grantee, WHERE_1)).to.be.false;
              expect(await authorizer.canPerform(ACTION_2, grantee, WHERE_1)).to.be.false;
              expect(await authorizer.canPerform(ACTION_1, grantee, WHERE_2)).to.be.false;
              expect(await authorizer.canPerform(ACTION_2, grantee, WHERE_2)).to.be.false;
            });

            it('still cannot perform the requested actions everywhere', async () => {
              await authorizer.revokePermissions(ACTIONS, grantee, WHERE, { from: root });

              expect(await authorizer.canPerform(ACTION_1, grantee, EVERYWHERE)).to.be.false;
              expect(await authorizer.canPerform(ACTION_2, grantee, EVERYWHERE)).to.be.false;
            });

            it('emits an event', async () => {
              const receipt = await (
                await authorizer.revokePermissions(ACTIONS, grantee, WHERE, { from: root })
              ).wait();

              ACTIONS.forEach((action, i) => {
                expectEvent.inReceipt(receipt, 'PermissionRevoked', {
                  actionId: action,
                  account: grantee.address,
                  where: WHERE[i],
                });
              });
            });
          });

          context('when there is a delay set to revoke permissions', () => {
            const delay = DAY;
            let revokeActionId: string;

            sharedBeforeEach('set constants', async () => {
              revokeActionId = await authorizer.getRevokePermissionActionId(ACTION_1);
            });

            sharedBeforeEach('set delay', async () => {
              const setAuthorizerAction = await actionId(vault, 'setAuthorizer');
              await authorizer.scheduleAndExecuteDelayChange(setAuthorizerAction, delay * 2, { from: root });
              await authorizer.scheduleAndExecuteDelayChange(revokeActionId, delay, { from: root });
            });

            it('reverts', async () => {
              await expect(authorizer.revokePermissions(ACTION_1, grantee, WHERE_1, { from: root })).to.be.revertedWith(
                'SENDER_IS_NOT_REVOKER'
              );
            });

            it('can schedule a revoke permission', async () => {
              const id = await authorizer.scheduleRevokePermission(ACTION_1, grantee, WHERE_1, [], { from: root });

              await advanceTime(delay);
              await authorizer.execute(id, { from: root });

              expect(await authorizer.canPerform(ACTION_1, grantee, WHERE_1)).to.be.false;
              expect(await authorizer.canPerform(ACTION_2, grantee, WHERE_2)).to.be.true;
            });
          });
        });

        context('when the permission was granted globally', () => {
          sharedBeforeEach('grant permissions', async () => {
            await authorizer.grantPermissionsGlobally(ACTIONS, grantee, { from: root });
          });

          it('still can perform the requested actions for the requested contracts', async () => {
            await authorizer.revokePermissions(ACTIONS, grantee, WHERE, { from: root });

            expect(await authorizer.canPerform(ACTION_1, grantee, WHERE_1)).to.be.true;
            expect(await authorizer.canPerform(ACTION_2, grantee, WHERE_1)).to.be.true;
            expect(await authorizer.canPerform(ACTION_1, grantee, WHERE_2)).to.be.true;
            expect(await authorizer.canPerform(ACTION_2, grantee, WHERE_2)).to.be.true;
          });

          it('still can perform the requested actions everywhere', async () => {
            await authorizer.revokePermissions(ACTIONS, grantee, WHERE, { from: root });

            expect(await authorizer.canPerform(ACTION_1, grantee, EVERYWHERE)).to.be.true;
            expect(await authorizer.canPerform(ACTION_2, grantee, EVERYWHERE)).to.be.true;
          });

          it('does not emit an event', async () => {
            const tx = await authorizer.grantPermissions(ACTIONS, grantee, WHERE, { from: root });
            expectEvent.notEmitted(await tx.wait(), 'PermissionRevoked');
          });
        });
      });
    });

    context('when the sender is not the root', () => {
      it('reverts', async () => {
        await expect(authorizer.revokePermissions(ACTIONS, grantee, WHERE, { from: grantee })).to.be.revertedWith(
          'SENDER_IS_NOT_REVOKER'
        );
      });
    });
  });

  describe('revokePermissionsGlobally', () => {
    context('when the sender is the root', () => {
      context('when the sender does not have the permission granted', () => {
        it('ignores the request and cannot perform the requested actions everywhere', async () => {
          await expect(authorizer.revokePermissionsGlobally(ACTIONS, grantee, { from: root })).not.to.be.reverted;

          expect(await authorizer.canPerform(ACTION_1, grantee, EVERYWHERE)).to.be.false;
          expect(await authorizer.canPerform(ACTION_2, grantee, EVERYWHERE)).to.be.false;
        });

        it('ignores the request and cannot perform the requested actions in any specific contract', async () => {
          await expect(authorizer.revokePermissionsGlobally(ACTIONS, grantee, { from: root })).not.to.be.reverted;

          expect(await authorizer.canPerform(ACTION_1, grantee, NOT_WHERE)).to.be.false;
          expect(await authorizer.canPerform(ACTION_2, grantee, NOT_WHERE)).to.be.false;
        });

        it('does not emit an event', async () => {
          const tx = await authorizer.revokePermissionsGlobally(ACTIONS, grantee, { from: root });
          expectEvent.notEmitted(await tx.wait(), 'PermissionRevokedGlobally');
        });
      });

      context('when the grantee has the permission granted', () => {
        context('when the permission was granted for a set of contracts', () => {
          sharedBeforeEach('grant permissions', async () => {
            await authorizer.grantPermissions(ACTIONS, grantee, WHERE, { from: root });
          });

          it('still cannot perform the requested actions everywhere', async () => {
            await authorizer.revokePermissionsGlobally(ACTIONS, grantee, { from: root });

            expect(await authorizer.canPerform(ACTION_1, grantee, EVERYWHERE)).to.be.false;
            expect(await authorizer.canPerform(ACTION_2, grantee, EVERYWHERE)).to.be.false;
          });

          it('still can perform the requested actions for the previously granted permissions', async () => {
            await authorizer.revokePermissionsGlobally(ACTIONS, grantee, { from: root });

            expect(await authorizer.canPerform(ACTION_1, grantee, WHERE_1)).to.be.true;
            expect(await authorizer.canPerform(ACTION_2, grantee, WHERE_2)).to.be.true;
          });

          it('does not emit an event', async () => {
            const tx = await authorizer.revokePermissionsGlobally(ACTIONS, grantee, { from: root });
            expectEvent.notEmitted(await tx.wait(), 'PermissionRevokedGlobally');
          });
        });

        context('when the permission was granted globally', () => {
          sharedBeforeEach('grant permissions', async () => {
            await authorizer.grantPermissionsGlobally(ACTIONS, grantee, { from: root });
          });

          it('revokes the requested global permission and cannot perform the requested actions everywhere', async () => {
            await authorizer.revokePermissionsGlobally(ACTIONS, grantee, { from: root });

            expect(await authorizer.canPerform(ACTION_1, grantee, WHERE_1)).to.be.false;
            expect(await authorizer.canPerform(ACTION_2, grantee, WHERE_1)).to.be.false;
            expect(await authorizer.canPerform(ACTION_1, grantee, WHERE_2)).to.be.false;
            expect(await authorizer.canPerform(ACTION_2, grantee, WHERE_2)).to.be.false;
          });

          it('cannot perform the requested actions in any specific contract', async () => {
            await authorizer.revokePermissionsGlobally(ACTIONS, grantee, { from: root });

            expect(await authorizer.canPerform(ACTION_1, grantee, NOT_WHERE)).to.be.false;
            expect(await authorizer.canPerform(ACTION_2, grantee, NOT_WHERE)).to.be.false;
          });

          it('emits an event', async () => {
            const receipt = await (await authorizer.revokePermissionsGlobally(ACTIONS, grantee, { from: root })).wait();

            for (const action of ACTIONS) {
              expectEvent.inReceipt(receipt, 'PermissionRevoked', {
                actionId: action,
                account: grantee.address,
                where: TimelockAuthorizer.EVERYWHERE,
              });
            }
          });
        });
      });
    });

    context('when the sender is not the root', () => {
      it('reverts', async () => {
        await expect(authorizer.revokePermissionsGlobally(ACTIONS, grantee, { from: grantee })).to.be.revertedWith(
          'SENDER_IS_NOT_REVOKER'
        );
      });
    });
  });

  describe('renouncePermissions', () => {
    context('when the sender does not have the permission granted', () => {
      it('ignores the request and still cannot perform the requested actions everywhere', async () => {
        await expect(authorizer.renouncePermissions(ACTIONS, WHERE, { from: grantee })).not.to.be.reverted;

        expect(await authorizer.canPerform(ACTION_1, grantee, EVERYWHERE)).to.be.false;
        expect(await authorizer.canPerform(ACTION_2, grantee, EVERYWHERE)).to.be.false;
      });

      it('ignores the request and still cannot perform the requested actions in any specific contract', async () => {
        await expect(authorizer.renouncePermissions(ACTIONS, WHERE, { from: grantee })).not.to.be.reverted;

        expect(await authorizer.canPerform(ACTION_1, grantee, NOT_WHERE)).to.be.false;
        expect(await authorizer.canPerform(ACTION_2, grantee, NOT_WHERE)).to.be.false;
      });
    });

    context('when the sender has the permission granted', () => {
      context('when the sender has the permission granted for a specific contract', () => {
        sharedBeforeEach('grant permissions', async () => {
          await authorizer.grantPermissions(ACTIONS, grantee, WHERE, { from: root });
        });

        it('revokes the requested permission for the requested contracts', async () => {
          await authorizer.renouncePermissions(ACTIONS, WHERE, { from: grantee });

          expect(await authorizer.canPerform(ACTION_1, grantee, WHERE_1)).to.be.false;
          expect(await authorizer.canPerform(ACTION_2, grantee, WHERE_1)).to.be.false;
          expect(await authorizer.canPerform(ACTION_1, grantee, WHERE_2)).to.be.false;
          expect(await authorizer.canPerform(ACTION_2, grantee, WHERE_2)).to.be.false;
        });

        it('still cannot perform the requested actions everywhere', async () => {
          await authorizer.renouncePermissions(ACTIONS, WHERE, { from: grantee });

          expect(await authorizer.canPerform(ACTION_1, grantee, EVERYWHERE)).to.be.false;
          expect(await authorizer.canPerform(ACTION_2, grantee, EVERYWHERE)).to.be.false;
        });
      });

      context('when the sender has the permission granted globally', () => {
        sharedBeforeEach('grant permissions', async () => {
          await authorizer.grantPermissionsGlobally(ACTIONS, grantee, { from: root });
        });

        it('still can perform the requested actions for the requested contracts', async () => {
          await authorizer.renouncePermissions(ACTIONS, WHERE, { from: grantee });

          expect(await authorizer.canPerform(ACTION_1, grantee, WHERE_1)).to.be.true;
          expect(await authorizer.canPerform(ACTION_2, grantee, WHERE_1)).to.be.true;
          expect(await authorizer.canPerform(ACTION_1, grantee, WHERE_2)).to.be.true;
          expect(await authorizer.canPerform(ACTION_2, grantee, WHERE_2)).to.be.true;
        });

        it('still can perform the requested actions everywhere', async () => {
          await authorizer.renouncePermissions(ACTIONS, WHERE, { from: grantee });

          expect(await authorizer.canPerform(ACTION_1, grantee, EVERYWHERE)).to.be.true;
          expect(await authorizer.canPerform(ACTION_2, grantee, EVERYWHERE)).to.be.true;
        });
      });
    });
  });

  describe('renouncePermissionsGlobally', () => {
    context('when the sender does not have the permission granted', () => {
      it('ignores the request and still cannot perform the requested actions everywhere', async () => {
        await expect(authorizer.renouncePermissionsGlobally(ACTIONS, { from: grantee })).not.to.be.reverted;

        expect(await authorizer.canPerform(ACTION_1, grantee, EVERYWHERE)).to.be.false;
        expect(await authorizer.canPerform(ACTION_2, grantee, EVERYWHERE)).to.be.false;
      });

      it('ignores the request and still cannot perform the requested actions in any specific contract', async () => {
        await expect(authorizer.renouncePermissionsGlobally(ACTIONS, { from: grantee })).not.to.be.reverted;

        expect(await authorizer.canPerform(ACTION_1, grantee, NOT_WHERE)).to.be.false;
        expect(await authorizer.canPerform(ACTION_2, grantee, NOT_WHERE)).to.be.false;
      });
    });

    context('when the sender has the permission granted', () => {
      context('when the sender has the permission granted for a specific contract', () => {
        sharedBeforeEach('grant permissions', async () => {
          await authorizer.grantPermissions(ACTIONS, grantee, WHERE, { from: root });
        });

        it('still can perform the requested actions for the requested contracts', async () => {
          await authorizer.renouncePermissionsGlobally(ACTIONS, { from: grantee });

          expect(await authorizer.canPerform(ACTION_1, grantee, WHERE_1)).to.be.true;
          expect(await authorizer.canPerform(ACTION_2, grantee, WHERE_2)).to.be.true;
        });

        it('still cannot perform the requested actions everywhere', async () => {
          await authorizer.renouncePermissionsGlobally(ACTIONS, { from: grantee });

          expect(await authorizer.canPerform(ACTION_1, grantee, EVERYWHERE)).to.be.false;
          expect(await authorizer.canPerform(ACTION_2, grantee, EVERYWHERE)).to.be.false;
        });
      });

      context('when the sender has the permission granted globally', () => {
        sharedBeforeEach('grant permissions', async () => {
          await authorizer.grantPermissionsGlobally(ACTIONS, grantee, { from: root });
        });

        it('revokes the requested permissions everywhere', async () => {
          await authorizer.renouncePermissionsGlobally(ACTIONS, { from: grantee });

          expect(await authorizer.canPerform(ACTION_1, grantee, EVERYWHERE)).to.be.false;
          expect(await authorizer.canPerform(ACTION_2, grantee, EVERYWHERE)).to.be.false;
        });

        it('still cannot perform the requested actions in any specific contract', async () => {
          await authorizer.renouncePermissionsGlobally(ACTIONS, { from: grantee });

          expect(await authorizer.canPerform(ACTION_1, grantee, NOT_WHERE)).to.be.false;
          expect(await authorizer.canPerform(ACTION_2, grantee, NOT_WHERE)).to.be.false;
        });
      });
    });
  });

  describe('setDelay', () => {
    const action = ACTION_1;

    context('when the sender is the root', () => {
      context('when the new delay is less than 2 years', () => {
        const delay = DAY;

        context('when the action is scheduled', () => {
          let expectedData: string;

          sharedBeforeEach('compute expected data', async () => {
            expectedData = authorizer.instance.interface.encodeFunctionData('setDelay', [action, delay]);
          });

          context('when the delay is less than or equal to the delay to set the authorizer in the vault', () => {
            sharedBeforeEach('set delay to set authorizer', async () => {
              const setAuthorizerAction = await actionId(vault, 'setAuthorizer');
              await authorizer.scheduleAndExecuteDelayChange(setAuthorizerAction, delay * 2, { from: root });
            });

            function itSchedulesTheDelayChangeCorrectly(expectedDelay: number) {
              it('schedules a delay change', async () => {
                const id = await authorizer.scheduleDelayChange(action, delay, [], { from: root });

                const scheduledExecution = await authorizer.getScheduledExecution(id);
                expect(scheduledExecution.executed).to.be.false;
                expect(scheduledExecution.data).to.be.equal(expectedData);
                expect(scheduledExecution.where).to.be.equal(authorizer.address);
                expect(scheduledExecution.protected).to.be.false;
                expect(scheduledExecution.executableAt).to.be.at.almostEqual(
                  (await currentTimestamp()).add(expectedDelay)
                );
              });

              it('can be executed after the expected delay', async () => {
                const id = await authorizer.scheduleDelayChange(action, delay, [], { from: root });

                await advanceTime(expectedDelay);
                await authorizer.execute(id);
                expect(await authorizer.delay(action)).to.be.equal(delay);
              });

              it('emits an event', async () => {
                const id = await authorizer.scheduleDelayChange(action, delay, [], { from: root });

                await advanceTime(expectedDelay);
                const receipt = await authorizer.execute(id);
                expectEvent.inReceipt(await receipt.wait(), 'ActionDelaySet', { actionId: action, delay });
              });
            }

            context('when the delay is being increased', () => {
              context('when there was no previous delay', () => {
                itSchedulesTheDelayChangeCorrectly(MINIMUM_EXECUTION_DELAY);
              });

              context('when there was a previous delay set', () => {
                const previousDelay = delay / 2;

                sharedBeforeEach('set previous delay', async () => {
                  await authorizer.scheduleAndExecuteDelayChange(action, previousDelay, { from: root });
                });

                itSchedulesTheDelayChangeCorrectly(MINIMUM_EXECUTION_DELAY);
              });
            });

            context('when the delay is being decreased', () => {
              const previousDelay = delay * 2;
              const executionDelay = Math.max(previousDelay - delay, MINIMUM_EXECUTION_DELAY);

              sharedBeforeEach('set previous delay', async () => {
                await authorizer.scheduleAndExecuteDelayChange(action, previousDelay, { from: root });
              });

              itSchedulesTheDelayChangeCorrectly(executionDelay);
            });
          });

          context('when the delay is greater than the delay to set the authorizer in the vault', () => {
            it('reverts on execution', async () => {
              const id = await authorizer.scheduleDelayChange(action, delay, [], { from: root });
              await advanceTime(MINIMUM_EXECUTION_DELAY);
              await expect(authorizer.execute(id)).to.be.revertedWith('DELAY_EXCEEDS_SET_AUTHORIZER');
            });
          });
        });

        context('when the action is performed directly', () => {
          it('reverts', async () => {
            await expect(authorizer.instance.setDelay(action, delay)).to.be.revertedWith('CAN_ONLY_BE_SCHEDULED');
          });
        });
      });

      context('when the new delay is more than 2 years', () => {
        const delay = DAY * 900;

        it('reverts', async () => {
          await expect(authorizer.scheduleDelayChange(action, delay, [])).to.be.revertedWith('DELAY_TOO_LARGE');
        });
      });
    });

    context('when the sender is not the root', () => {
      sharedBeforeEach('grant permission', async () => {
        // We never check that the caller has this permission but if we were to check a permission
        // it would be this one, we then grant it to the caller so we can be sure about why the call is reverting.
        const setDelayActionId = await authorizer.getScheduleDelayActionId(action);
        await authorizer.grantPermissions(setDelayActionId, grantee, authorizer, { from: root });
      });

      it('reverts', async () => {
        await expect(authorizer.scheduleDelayChange(action, DAY, [], { from: grantee })).to.be.revertedWith(
          'SENDER_IS_NOT_ROOT'
        );
      });
    });
  });

  describe('schedule', () => {
    const delay = DAY * 5;
    const functionData = '0x0123456789abcdef';

    let where: Contract, action: string, data: string, executors: SignerWithAddress[];
    let anotherAuthenticatedContract: Contract;

    sharedBeforeEach('deploy sample instances', async () => {
      anotherAuthenticatedContract = await deploy('MockAuthenticatedContract', { args: [vault.address] });
    });

    sharedBeforeEach('set authorizer permission delay', async () => {
      // We must set a delay for the `setAuthorizer` function as well to be able to give one to `protectedFunction`
      const setAuthorizerAction = await actionId(vault, 'setAuthorizer');
      await authorizer.scheduleAndExecuteDelayChange(setAuthorizerAction, 2 * delay, { from: root });
    });

    const schedule = async (): Promise<number> => {
      data = authenticatedContract.interface.encodeFunctionData('protectedFunction', [functionData]);
      return authorizer.schedule(where, data, executors || [], { from: grantee });
    };

    context('when the target is not the authorizer', () => {
      sharedBeforeEach('set where', async () => {
        where = authenticatedContract;
      });

      context('when the sender has permission', () => {
        context('when the sender has permission for the requested action', () => {
          sharedBeforeEach('set action', async () => {
            action = await actionId(authenticatedContract, 'protectedFunction');
          });

          context('when the sender has permission for the requested contract', () => {
            sharedBeforeEach('grant permission', async () => {
              await authorizer.grantPermissions(action, grantee, authenticatedContract, { from: root });
            });

            context('when there is a delay set', () => {
              const delay = DAY * 5;

              sharedBeforeEach('set delay', async () => {
                await authorizer.scheduleAndExecuteDelayChange(action, delay, { from: root });
              });

              context('when no executors are specified', () => {
                sharedBeforeEach('set executors', async () => {
                  executors = [];
                });

                it('schedules a non-protected execution', async () => {
                  const id = await schedule();

                  const scheduledExecution = await authorizer.getScheduledExecution(id);
                  expect(scheduledExecution.executed).to.be.false;
                  expect(scheduledExecution.data).to.be.equal(data);
                  expect(scheduledExecution.where).to.be.equal(where.address);
                  expect(scheduledExecution.protected).to.be.false;
                  expect(scheduledExecution.executableAt).to.be.at.almostEqual((await currentTimestamp()).add(delay));
                });

                it('cannot execute the action immediately', async () => {
                  const id = await schedule();
                  await expect(authorizer.execute(id)).to.be.revertedWith('ACTION_NOT_YET_EXECUTABLE');
                });

                it('can be executed by anyone', async () => {
                  const id = await schedule();
                  await advanceTime(delay);

                  const receipt = await authorizer.execute(id);
                  expectEvent.inReceipt(await receipt.wait(), 'ExecutionExecuted', { scheduledExecutionId: id });

                  const scheduledExecution = await authorizer.getScheduledExecution(id);
                  expect(scheduledExecution.executed).to.be.true;

                  expectEvent.inIndirectReceipt(
                    await receipt.wait(),
                    authenticatedContract.interface,
                    'ProtectedFunctionCalled',
                    {
                      data: functionData,
                    }
                  );
                });

                it('cannot be executed twice', async () => {
                  const id = await schedule();
                  await advanceTime(delay);

                  await authorizer.execute(id);
                  await expect(authorizer.execute(id)).to.be.revertedWith('ACTION_ALREADY_EXECUTED');
                });

                it('receives canceler status', async () => {
                  const id = await schedule();

                  expect(await authorizer.isCanceler(id, grantee)).to.be.true;
                });

                it('can cancel the action immediately', async () => {
                  const id = await schedule();
                  // should not revert
                  const receipt = await authorizer.cancel(id, { from: grantee });
                  expectEvent.inReceipt(await receipt.wait(), 'ExecutionCancelled', { scheduledExecutionId: id });
                });
              });

              context('when an executor is specified', () => {
                sharedBeforeEach('set executors', async () => {
                  executors = [other];
                });

                it('schedules the requested execution', async () => {
                  const id = await schedule();

                  const scheduledExecution = await authorizer.getScheduledExecution(id);
                  expect(scheduledExecution.executed).to.be.false;
                  expect(scheduledExecution.data).to.be.equal(data);
                  expect(scheduledExecution.where).to.be.equal(where.address);
                  expect(scheduledExecution.protected).to.be.true;
                  expect(scheduledExecution.executableAt).to.be.at.almostEqual((await currentTimestamp()).add(delay));
                });

                it('emits ExecutorAdded events', async () => {
                  const receipt = await authorizer.instance.connect(grantee).schedule(
                    where.address,
                    data,
                    executors.map((e) => e.address)
                  );

                  for (const executor of executors) {
                    expectEvent.inReceipt(await receipt.wait(), 'ExecutorAdded', { executor: executor.address });
                  }
                });

                it('cannot execute the action immediately', async () => {
                  const id = await schedule();
                  await expect(authorizer.execute(id, { from: executors[0] })).to.be.revertedWith(
                    'ACTION_NOT_YET_EXECUTABLE'
                  );
                });

                it('can be executed by the executor only', async () => {
                  const id = await schedule();
                  await advanceTime(delay);

                  await expect(authorizer.execute(id, { from: grantee })).to.be.revertedWith('SENDER_IS_NOT_EXECUTOR');

                  const receipt = await authorizer.execute(id, { from: executors[0] });
                  expectEvent.inReceipt(await receipt.wait(), 'ExecutionExecuted', { scheduledExecutionId: id });

                  const scheduledExecution = await authorizer.getScheduledExecution(id);
                  expect(scheduledExecution.executed).to.be.true;

                  expectEvent.inIndirectReceipt(
                    await receipt.wait(),
                    authenticatedContract.interface,
                    'ProtectedFunctionCalled',
                    {
                      data: functionData,
                    }
                  );
                });

                it('cannot be executed twice', async () => {
                  const id = await schedule();
                  await advanceTime(delay);

                  await authorizer.execute(id, { from: executors[0] });
                  await expect(authorizer.execute(id, { from: executors[0] })).to.be.revertedWith(
                    'ACTION_ALREADY_EXECUTED'
                  );
                });
              });
            });

            context('when there is no delay set', () => {
              it('reverts', async () => {
                await expect(schedule()).to.be.revertedWith('CANNOT_SCHEDULE_ACTION');
              });
            });
          });

          context('when the sender has permissions for another contract', () => {
            sharedBeforeEach('grant permission', async () => {
              await authorizer.grantPermissions(action, grantee, anotherAuthenticatedContract, { from: root });
            });

            it('reverts', async () => {
              await expect(schedule()).to.be.revertedWith('SENDER_DOES_NOT_HAVE_PERMISSION');
            });
          });
        });

        context('when the sender has permissions for another action', () => {
          sharedBeforeEach('grant permission', async () => {
            action = await actionId(authenticatedContract, 'secondProtectedFunction');
            await authorizer.grantPermissions(action, grantee, authenticatedContract, { from: root });
          });

          it('reverts', async () => {
            await expect(schedule()).to.be.revertedWith('SENDER_DOES_NOT_HAVE_PERMISSION');
          });
        });
      });

      context('when the sender does not have permission', () => {
        it('reverts', async () => {
          await expect(schedule()).to.be.revertedWith('SENDER_DOES_NOT_HAVE_PERMISSION');
        });
      });
    });

    context('when the target is the authorizer', () => {
      sharedBeforeEach('set where', async () => {
        where = authorizer.instance;
      });

      it('reverts', async () => {
        await expect(schedule()).to.be.revertedWith('CANNOT_SCHEDULE_AUTHORIZER_ACTIONS');
      });
    });

    context('when the target is the executor', () => {
      sharedBeforeEach('set where', async () => {
        where = await authorizer.instance.getExecutor();
      });

      it('reverts', async () => {
        await expect(schedule()).to.be.revertedWith('ATTEMPTING_EXECUTOR_REENTRANCY');
      });
    });
  });

  describe('execute', () => {
    const delay = DAY;
    const functionData = '0x0123456789abcdef';
    let executors: SignerWithAddress[];

    sharedBeforeEach('grant protected function permission with delay', async () => {
      // We must set a delay for the `setAuthorizer` function as well to be able to give one to `protectedFunction`
      const setAuthorizerAction = await actionId(vault, 'setAuthorizer');
      await authorizer.scheduleAndExecuteDelayChange(setAuthorizerAction, delay, { from: root });

      const protectedFunctionAction = await actionId(authenticatedContract, 'protectedFunction');
      await authorizer.scheduleAndExecuteDelayChange(protectedFunctionAction, delay, { from: root });
      await authorizer.grantPermissions(protectedFunctionAction, grantee, authenticatedContract, { from: root });
    });

    const schedule = async (): Promise<number> => {
      const data = authenticatedContract.interface.encodeFunctionData('protectedFunction', [functionData]);
      return authorizer.schedule(authenticatedContract, data, executors || [], { from: grantee });
    };

    context('when the given id is valid', () => {
      let id: BigNumberish;

      context('when the action is protected', () => {
        sharedBeforeEach('set executors', async () => {
          executors = [root, other];
        });

        context('when the sender is an allowed executor', () => {
          itLetsExecutorExecute(0);
          itLetsExecutorExecute(1);

          function itLetsExecutorExecute(index: number) {
            context(`with executor #${index}`, () => {
              sharedBeforeEach('set sender', async () => {
                if (index >= executors.length) throw new Error('Invalid executor index');
                from = executors[index];
              });

              context('when the action was not cancelled', () => {
                sharedBeforeEach('schedule execution', async () => {
                  id = await schedule();
                });

                it('sender is marked as an executor', async () => {
                  expect(await authorizer.instance.isExecutor(id, from.address)).to.be.true;
                });

                context('when the delay has passed', () => {
                  sharedBeforeEach('advance time', async () => {
                    await advanceTime(delay);
                  });

                  it('executes the action', async () => {
                    const receipt = await authorizer.execute(id, { from });

                    const scheduledExecution = await authorizer.getScheduledExecution(id);
                    expect(scheduledExecution.executed).to.be.true;

                    expectEvent.inIndirectReceipt(
                      await receipt.wait(),
                      authenticatedContract.interface,
                      'ProtectedFunctionCalled',
                      { data: functionData }
                    );
                  });

                  it('emits an event', async () => {
                    const receipt = await authorizer.execute(id, { from });

                    expectEvent.inReceipt(await receipt.wait(), 'ExecutionExecuted', {
                      scheduledExecutionId: id,
                    });
                  });

                  it('cannot be executed twice', async () => {
                    await authorizer.execute(id, { from });

                    await expect(authorizer.execute(id, { from })).to.be.revertedWith('ACTION_ALREADY_EXECUTED');
                  });
                });

                context('when the delay has not passed', () => {
                  it('reverts', async () => {
                    await expect(authorizer.execute(id, { from })).to.be.revertedWith('ACTION_NOT_YET_EXECUTABLE');
                  });
                });
              });

              context('when the action was cancelled', () => {
                sharedBeforeEach('schedule and cancel action', async () => {
                  id = await schedule();
                  await authorizer.cancel(id, { from: grantee });
                });

                it('reverts', async () => {
                  await expect(authorizer.execute(id, { from })).to.be.revertedWith('ACTION_ALREADY_CANCELLED');
                });
              });
            });
          }
        });

        context('when the sender is not an allowed executor', () => {
          it('reverts', async () => {
            id = await schedule();
            await advanceTime(delay);

            await expect(authorizer.execute(id, { from: grantee })).to.be.revertedWith('SENDER_IS_NOT_EXECUTOR');
          });
        });
      });

      context('when the action is not protected', () => {
        sharedBeforeEach('set executors', async () => {
          executors = [];
        });

        it('can be executed by anyone', async () => {
          id = await schedule();
          await advanceTime(delay);

          const receipt = await authorizer.execute(id);

          const scheduledExecution = await authorizer.getScheduledExecution(id);
          expect(scheduledExecution.executed).to.be.true;

          expectEvent.inIndirectReceipt(
            await receipt.wait(),
            authenticatedContract.interface,
            'ProtectedFunctionCalled',
            {
              data: functionData,
            }
          );
        });
      });
    });

    context('when the given id is not valid', () => {
      it('reverts', async () => {
        await expect(authorizer.execute(100)).to.be.revertedWith('ACTION_DOES_NOT_EXIST');
      });
    });
  });

  describe('cancel', () => {
    const delay = DAY;
    let executors: SignerWithAddress[];

    sharedBeforeEach('grant protected function permission with delay', async () => {
      // We must set a delay for the `setAuthorizer` function as well to be able to give one to `protectedFunction`
      const setAuthorizerAction = await actionId(vault, 'setAuthorizer');
      await authorizer.scheduleAndExecuteDelayChange(setAuthorizerAction, delay, { from: root });

      const protectedFunctionAction = await actionId(authenticatedContract, 'protectedFunction');
      await authorizer.scheduleAndExecuteDelayChange(protectedFunctionAction, delay, { from: root });
      await authorizer.grantPermissions(protectedFunctionAction, grantee, authenticatedContract, { from: root });
    });

    const schedule = async (): Promise<number> => {
      const data = authenticatedContract.interface.encodeFunctionData('protectedFunction', ['0x']);
      return authorizer.schedule(authenticatedContract, data, executors || [], { from: grantee });
    };

    context('when the given id is valid', () => {
      let id: BigNumberish;

      function itCancelsTheScheduledAction() {
        context('when the action was not executed', () => {
          sharedBeforeEach('schedule execution', async () => {
            id = await schedule();
          });

          it('cancels the action', async () => {
            await authorizer.cancel(id, { from });

            const scheduledExecution = await authorizer.getScheduledExecution(id);
            expect(scheduledExecution.cancelled).to.be.true;
          });

          it('emits an event', async () => {
            const receipt = await authorizer.cancel(id, { from });

            expectEvent.inReceipt(await receipt.wait(), 'ExecutionCancelled', { scheduledExecutionId: id });
          });

          it('cannot be cancelled twice', async () => {
            await authorizer.cancel(id, { from });

            await expect(authorizer.cancel(id, { from })).to.be.revertedWith('ACTION_ALREADY_CANCELLED');
          });
        });

        context('when the action was executed', () => {
          sharedBeforeEach('schedule and execute action', async () => {
            id = await schedule();
            await advanceTime(delay);
            await authorizer.execute(id);
          });

          it('reverts', async () => {
            await expect(authorizer.cancel(id, { from })).to.be.revertedWith('ACTION_ALREADY_EXECUTED');
          });
        });
      }

      context('when the sender has permission for the requested action', () => {
        sharedBeforeEach('set sender', async () => {
          from = grantee;
        });

        itCancelsTheScheduledAction();
      });

      context('when the sender is root', () => {
        sharedBeforeEach('set sender', async () => {
          from = root;
        });

        itCancelsTheScheduledAction();
      });

      context('when the sender does not have permission for the requested action', () => {
        sharedBeforeEach('set sender', async () => {
          from = other;
        });

        it('reverts', async () => {
          id = await schedule();

          await expect(authorizer.cancel(id, { from })).to.be.revertedWith('SENDER_IS_NOT_CANCELER');
        });
      });
    });

    context('when the given id is not valid', () => {
      it('reverts', async () => {
        await expect(authorizer.cancel(100)).to.be.revertedWith('ACTION_DOES_NOT_EXIST');
      });
    });
  });

  describe('setPendingRoot', () => {
    let ROOT_CHANGE_DELAY: BigNumberish;

    beforeEach('fetch root change delay', async () => {
      ROOT_CHANGE_DELAY = await authorizer.instance.getRootTransferDelay();
    });

    it('sets the nextRoot as the pending root during construction', async () => {
      expect(await authorizer.instance.getPendingRoot()).to.equal(nextRoot.address);
    });

    context('when the sender is the root', async () => {
      context('when trying to execute it directly', async () => {
        it('reverts', async () => {
          await expect(authorizer.instance.setPendingRoot(grantee.address)).to.be.revertedWith('CAN_ONLY_BE_SCHEDULED');
        });
      });

      context('when trying to schedule a call', async () => {
        let newPendingRoot: SignerWithAddress;

        function itSetsThePendingRootCorrectly() {
          it('schedules a root change', async () => {
            const expectedData = authorizer.instance.interface.encodeFunctionData('setPendingRoot', [
              newPendingRoot.address,
            ]);

            const id = await authorizer.scheduleRootChange(newPendingRoot, [], { from: root });

            const scheduledExecution = await authorizer.getScheduledExecution(id);
            expect(scheduledExecution.executed).to.be.false;
            expect(scheduledExecution.data).to.be.equal(expectedData);
            expect(scheduledExecution.where).to.be.equal(authorizer.address);
            expect(scheduledExecution.protected).to.be.false;
            expect(scheduledExecution.executableAt).to.be.at.almostEqual(
              (await currentTimestamp()).add(ROOT_CHANGE_DELAY)
            );
          });

          it('can be executed after the delay', async () => {
            const id = await authorizer.scheduleRootChange(newPendingRoot, [], { from: root });

            await expect(authorizer.execute(id)).to.be.revertedWith('ACTION_NOT_YET_EXECUTABLE');

            await advanceTime(ROOT_CHANGE_DELAY);
            await authorizer.execute(id);

            expect(await authorizer.isRoot(root)).to.be.true;
            expect(await authorizer.isPendingRoot(newPendingRoot)).to.be.true;
          });

          it('emits an event', async () => {
            const id = await authorizer.scheduleRootChange(newPendingRoot, [], { from: root });

            await advanceTime(ROOT_CHANGE_DELAY);
            const receipt = await authorizer.execute(id);
            expectEvent.inReceipt(await receipt.wait(), 'PendingRootSet', { pendingRoot: newPendingRoot.address });
          });
        }

        before('set desired pending root', () => {
          newPendingRoot = grantee;
        });

        itSetsThePendingRootCorrectly();

        context('starting a new root transfer while pending root is set', () => {
          // We test this to ensure that executing an action which sets the pending root to an address which cannot
          // call `claimRoot` won't result in the Authorizer being unable to transfer root power to a different address.

          sharedBeforeEach('initiate a root transfer', async () => {
            const id = await authorizer.scheduleRootChange(grantee, [], { from: root });
            await advanceTime(ROOT_CHANGE_DELAY);
            await authorizer.execute(id);
          });

          before('set desired pending root', () => {
            newPendingRoot = other;
          });

          itSetsThePendingRootCorrectly();
        });
      });
    });

    context('when the sender is not the root', async () => {
      it('reverts', async () => {
        await expect(authorizer.scheduleRootChange(grantee, [], { from: grantee })).to.be.revertedWith(
          'SENDER_IS_NOT_ROOT'
        );
      });
    });
  });

  describe('claimRoot', () => {
    let ROOT_CHANGE_DELAY: BigNumberish;

    beforeEach('fetch root change delay', async () => {
      ROOT_CHANGE_DELAY = await authorizer.instance.getRootTransferDelay();
    });

    sharedBeforeEach('initiate a root transfer', async () => {
      const id = await authorizer.scheduleRootChange(grantee, [], { from: root });
      await advanceTime(ROOT_CHANGE_DELAY);
      await authorizer.execute(id);
    });

    context('when the sender is the pending root', async () => {
      it('transfers root powers from the current to the pending root', async () => {
        await authorizer.claimRoot({ from: grantee });
        expect(await authorizer.isRoot(root)).to.be.false;
        expect(await authorizer.isRoot(grantee)).to.be.true;
      });

      it('revokes powers to grant and revoke GENERAL_PERMISSION_SPECIFIER on EVERYWHERE from current root', async () => {
        expect(await authorizer.isGranter(GENERAL_PERMISSION_SPECIFIER, root, EVERYWHERE)).to.be.true;
        expect(await authorizer.isRevoker(GENERAL_PERMISSION_SPECIFIER, root, EVERYWHERE)).to.be.true;
        await authorizer.claimRoot({ from: grantee });
        expect(await authorizer.isGranter(GENERAL_PERMISSION_SPECIFIER, root, EVERYWHERE)).to.be.false;
        expect(await authorizer.isRevoker(GENERAL_PERMISSION_SPECIFIER, root, EVERYWHERE)).to.be.false;
      });

      it('grants powers to grant and revoke GENERAL_PERMISSION_SPECIFIER on EVERYWHERE to the pending root', async () => {
        expect(await authorizer.isGranter(GENERAL_PERMISSION_SPECIFIER, grantee, EVERYWHERE)).to.be.false;
        expect(await authorizer.isRevoker(GENERAL_PERMISSION_SPECIFIER, grantee, EVERYWHERE)).to.be.false;
        await authorizer.claimRoot({ from: grantee });
        expect(await authorizer.isGranter(GENERAL_PERMISSION_SPECIFIER, grantee, EVERYWHERE)).to.be.true;
        expect(await authorizer.isRevoker(GENERAL_PERMISSION_SPECIFIER, grantee, EVERYWHERE)).to.be.true;
      });

      it('resets the pending root address to the zero address', async () => {
        await authorizer.claimRoot({ from: grantee });
        expect(await authorizer.isPendingRoot(root)).to.be.false;
        expect(await authorizer.isPendingRoot(grantee)).to.be.false;
        expect(await authorizer.isPendingRoot(ZERO_ADDRESS)).to.be.true;
      });

      it('emits an event', async () => {
        const receipt = await authorizer.claimRoot({ from: grantee });
        expectEvent.inReceipt(await receipt.wait(), 'RootSet', { root: grantee.address });
        expectEvent.inReceipt(await receipt.wait(), 'PendingRootSet', { pendingRoot: ZERO_ADDRESS });
      });
    });

    context('when the sender is not the pending root', async () => {
      it('reverts', async () => {
        await expect(authorizer.claimRoot({ from: other })).to.be.revertedWith('SENDER_IS_NOT_PENDING_ROOT');
      });
    });
  });

  describe('scenarios', () => {
    describe('authorizer migration', () => {
      let setAuthorizerActionId: string;

      sharedBeforeEach('remove root global granter/revoker permissions', async () => {
        // We start from a worst case scenario of a root which has lost all of it's permissions.
        // We must then show how the root can recover and still perform the desired action.
        await authorizer.removeRevoker(GENERAL_PERMISSION_SPECIFIER, root, EVERYWHERE, { from: root });

        setAuthorizerActionId = await actionId(vault, 'setAuthorizer');
      });

      context('when there is no delay associated with setting the authorizer', () => {
        it('root can nominate an address to change the authorizer address set on the Vault', async () => {
          await authorizer.grantPermissions([setAuthorizerActionId], grantee, [vault.address], { from: root });

          const newAuthorizer = NOT_WHERE;
          await vault.connect(grantee).setAuthorizer(newAuthorizer);

          expect(await vault.getAuthorizer()).to.be.eq(newAuthorizer);
        });
      });

      context('when there is a delay associated with setting the authorizer', () => {
        const delay = DAY;

        sharedBeforeEach('set delay on setting the new authorizer', async () => {
          await authorizer.scheduleAndExecuteDelayChange(setAuthorizerActionId, delay, { from: root });
        });

        it('root can nominate an address to change the authorizer address set on the Vault', async () => {
          await authorizer.grantPermissions([setAuthorizerActionId], grantee, [vault.address], { from: root });

          const newAuthorizer = NOT_WHERE;
          const executionId = await authorizer.schedule(
            vault,
            vault.interface.encodeFunctionData('setAuthorizer', [newAuthorizer]),
            [other],
            { from: grantee }
          );
          await advanceTime(delay);
          await authorizer.execute(executionId, { from: other });
          expect(await vault.getAuthorizer()).to.be.eq(newAuthorizer);
        });
      });
    });
  });
});<|MERGE_RESOLUTION|>--- conflicted
+++ resolved
@@ -54,38 +54,19 @@
     authenticatedContract = await deploy('MockAuthenticatedContract', { args: [vault.address] });
   });
 
-<<<<<<< HEAD
-  describe('manageGranter', () => {
-    context('when the sender is the root', () => {
-      context('when adding a granter', () => {
-        context('for a specific action', () => {
-          const actionId = ACTION_1;
-
-          context('for a specific contract', () => {
-            const where = WHERE_1;
-
-            it('grantee can grant permission for that action in that contract only', async () => {
-              await authorizer.addGranter(actionId, grantee, where, { from: root });
-=======
   describe('granters', () => {
     describe('addGranter', () => {
       context('in a specific contract', () => {
         it('grantee can grant permission for that action only in that contract', async () => {
           await authorizer.addGranter(ACTION_1, grantee, WHERE_1, { from: root });
->>>>>>> cf55ba1a
 
           expect(await authorizer.isGranter(ACTION_1, grantee, WHERE_1)).to.be.true;
           expect(await authorizer.isGranter(ACTION_1, grantee, WHERE_2)).to.be.false;
           expect(await authorizer.isGranter(ACTION_1, grantee, EVERYWHERE)).to.be.false;
         });
 
-<<<<<<< HEAD
-            it('grantee cannot grant permission for any other action', async () => {
-              await authorizer.addGranter(actionId, grantee, where, { from: root });
-=======
         it('grantee cannot grant permission for any other action anywhere', async () => {
           await authorizer.addGranter(ACTION_1, grantee, WHERE_1, { from: root });
->>>>>>> cf55ba1a
 
           expect(await authorizer.isGranter(ACTION_2, grantee, WHERE_1)).to.be.false;
           expect(await authorizer.isGranter(ACTION_2, grantee, WHERE_2)).to.be.false;
@@ -101,23 +82,6 @@
           });
         });
 
-<<<<<<< HEAD
-          context('for a any contract', () => {
-            const where = EVERYWHERE;
-
-            it('grantee can grant permission for that action on any contract', async () => {
-              await authorizer.addGranter(actionId, grantee, where, { from: root });
-
-              expect(await authorizer.canGrant(ACTION_1, grantee, WHERE_1)).to.be.true;
-              expect(await authorizer.canGrant(ACTION_1, grantee, EVERYWHERE)).to.be.true;
-
-              expect(await authorizer.isGranter(ACTION_1, grantee, WHERE_1)).to.be.true;
-              expect(await authorizer.isGranter(ACTION_1, grantee, EVERYWHERE)).to.be.true;
-            });
-
-            it('grantee cannot grant permission for that any other action anywhere', async () => {
-              await authorizer.addGranter(actionId, grantee, where, { from: root });
-=======
         it('reverts if the grantee is already a granter', async () => {
           await authorizer.addGranter(ACTION_1, grantee, WHERE_1, { from: root });
           await expect(authorizer.addGranter(ACTION_1, grantee, WHERE_1, { from: root })).to.be.revertedWith(
@@ -131,7 +95,6 @@
             'ACCOUNT_IS_ALREADY_GRANTER'
           );
         });
->>>>>>> cf55ba1a
 
         it('reverts if the grantee is root', async () => {
           await expect(authorizer.addGranter(ACTION_1, root, WHERE_1, { from: root })).to.be.revertedWith(
@@ -146,44 +109,6 @@
         });
       });
 
-<<<<<<< HEAD
-      context('when removing a granter', () => {
-        context('for a specific action', () => {
-          const actionId = ACTION_1;
-
-          context('for a specific contract', () => {
-            const where = WHERE_1;
-
-            it('grantee cannot grant permission for that action in that contract only', async () => {
-              await authorizer.addGranter(actionId, grantee, where, { from: root });
-              await authorizer.removeGranter(actionId, grantee, where, { from: root });
-
-              expect(await authorizer.canGrant(ACTION_1, grantee, WHERE_1)).to.be.false;
-              expect(await authorizer.isGranter(ACTION_1, grantee, WHERE_1)).to.be.false;
-            });
-
-            it('grantee cannot grant permission for any other action', async () => {
-              await authorizer.addGranter(actionId, grantee, where, { from: root });
-
-              expect(await authorizer.canGrant(ACTION_2, grantee, WHERE_1)).to.be.false;
-              expect(await authorizer.canGrant(GENERAL_PERMISSION_SPECIFIER, grantee, WHERE_1)).to.be.false;
-              expect(await authorizer.canGrant(ACTION_1, grantee, EVERYWHERE)).to.be.false;
-              expect(await authorizer.canGrant(GENERAL_PERMISSION_SPECIFIER, grantee, EVERYWHERE)).to.be.false;
-
-              expect(await authorizer.isGranter(ACTION_2, grantee, WHERE_1)).to.be.false;
-              expect(await authorizer.isGranter(GENERAL_PERMISSION_SPECIFIER, grantee, WHERE_1)).to.be.false;
-              expect(await authorizer.isGranter(ACTION_1, grantee, EVERYWHERE)).to.be.false;
-              expect(await authorizer.isGranter(GENERAL_PERMISSION_SPECIFIER, grantee, EVERYWHERE)).to.be.false;
-            });
-          });
-
-          context('for a any contract', () => {
-            const where = EVERYWHERE;
-
-            it('grantee cannot grant permission for that action on any contract', async () => {
-              await authorizer.addGranter(actionId, grantee, where, { from: root });
-              await authorizer.removeGranter(actionId, grantee, where, { from: root });
-=======
       context('in any contract', () => {
         it('grantee can grant permission for that action in any contract', async () => {
           await authorizer.addGranter(ACTION_1, grantee, EVERYWHERE, { from: root });
@@ -192,28 +117,14 @@
           expect(await authorizer.isGranter(ACTION_1, grantee, WHERE_2)).to.be.true;
           expect(await authorizer.isGranter(ACTION_1, grantee, EVERYWHERE)).to.be.true;
         });
->>>>>>> cf55ba1a
 
         it('grantee cannot grant permission for any other action anywhere', async () => {
           await authorizer.addGranter(ACTION_1, grantee, EVERYWHERE, { from: root });
 
-<<<<<<< HEAD
-              expect(await authorizer.isGranter(ACTION_1, grantee, WHERE_1)).to.be.false;
-              expect(await authorizer.isGranter(ACTION_1, grantee, EVERYWHERE)).to.be.false;
-            });
-
-            it('grantee cannot grant permission for that any other action anywhere', async () => {
-              await authorizer.addGranter(actionId, grantee, where, { from: root });
-
-              expect(await authorizer.canGrant(ACTION_2, grantee, WHERE_1)).to.be.false;
-              expect(await authorizer.canGrant(ACTION_2, grantee, EVERYWHERE)).to.be.false;
-              expect(await authorizer.canGrant(GENERAL_PERMISSION_SPECIFIER, grantee, EVERYWHERE)).to.be.false;
-=======
           expect(await authorizer.isGranter(ACTION_2, grantee, WHERE_1)).to.be.false;
           expect(await authorizer.isGranter(ACTION_2, grantee, WHERE_2)).to.be.false;
           expect(await authorizer.isGranter(ACTION_2, grantee, EVERYWHERE)).to.be.false;
         });
->>>>>>> cf55ba1a
 
         it('emits a GranterAdded event', async () => {
           const receipt = await (await authorizer.addGranter(ACTION_1, grantee, EVERYWHERE, { from: root })).wait();
@@ -224,37 +135,6 @@
           });
         });
 
-<<<<<<< HEAD
-        context('for any action', () => {
-          const actionId = GENERAL_PERMISSION_SPECIFIER;
-
-          context('for a specific contract', () => {
-            const where = WHERE_1;
-
-            it('grantee cannot grant permission for any action in that contract only', async () => {
-              await authorizer.addGranter(actionId, grantee, where, { from: root });
-              await authorizer.removeGranter(actionId, grantee, where, { from: root });
-
-              expect(await authorizer.canGrant(ACTION_1, grantee, WHERE_1)).to.be.false;
-              expect(await authorizer.canGrant(GENERAL_PERMISSION_SPECIFIER, grantee, WHERE_1)).to.be.false;
-
-              expect(await authorizer.isGranter(ACTION_1, grantee, WHERE_1)).to.be.false;
-              expect(await authorizer.isGranter(GENERAL_PERMISSION_SPECIFIER, grantee, WHERE_1)).to.be.false;
-            });
-
-            it('grantee cannot grant permissions in any other contract', async () => {
-              await authorizer.addGranter(actionId, grantee, where, { from: root });
-              await authorizer.removeGranter(actionId, grantee, where, { from: root });
-
-              expect(await authorizer.canGrant(ACTION_1, grantee, WHERE_2)).to.be.false;
-              expect(await authorizer.canGrant(ACTION_1, grantee, EVERYWHERE)).to.be.false;
-              expect(await authorizer.canGrant(GENERAL_PERMISSION_SPECIFIER, grantee, EVERYWHERE)).to.be.false;
-
-              expect(await authorizer.isGranter(ACTION_1, grantee, WHERE_2)).to.be.false;
-              expect(await authorizer.isGranter(ACTION_1, grantee, EVERYWHERE)).to.be.false;
-              expect(await authorizer.isGranter(GENERAL_PERMISSION_SPECIFIER, grantee, EVERYWHERE)).to.be.false;
-            });
-=======
         it('does not revert if the grantee is already a granter in a specific contract', async () => {
           await authorizer.addGranter(ACTION_1, grantee, WHERE_1, { from: root });
 
@@ -263,25 +143,15 @@
             actionId: ACTION_1,
             account: grantee.address,
             where: EVERYWHERE,
->>>>>>> cf55ba1a
-          });
-        });
-
-<<<<<<< HEAD
-          context('for a any contract', () => {
-            const where = EVERYWHERE;
-
-            it('grantee cannot grant permission for any action anywhere', async () => {
-              await authorizer.addGranter(actionId, grantee, where, { from: root });
-              await authorizer.removeGranter(actionId, grantee, where, { from: root });
-=======
+          });
+        });
+
         it('reverts if the grantee is already a global granter', async () => {
           await authorizer.addGranter(ACTION_1, grantee, EVERYWHERE, { from: root });
           await expect(authorizer.addGranter(ACTION_1, grantee, EVERYWHERE, { from: root })).to.be.revertedWith(
             'ACCOUNT_IS_ALREADY_GRANTER'
           );
         });
->>>>>>> cf55ba1a
 
         it('reverts if the grantee is root', async () => {
           await expect(authorizer.addGranter(ACTION_1, root, EVERYWHERE, { from: root })).to.be.revertedWith(
@@ -297,23 +167,11 @@
       });
     });
 
-<<<<<<< HEAD
-    context('when the sender is not the root', () => {
-      context('when adding a granter', () => {
-        const itReverts = (actionId: string, where: string) => {
-          it('reverts', async () => {
-            await expect(authorizer.addGranter(actionId, grantee, where, { from: other })).to.be.revertedWith(
-              'SENDER_IS_NOT_ROOT'
-            );
-          });
-        };
-=======
     describe('removeGranter', () => {
       context('in a specific contract', () => {
         it('revokee cannot grant permission for that action anywhere', async () => {
           await authorizer.addGranter(ACTION_1, grantee, WHERE_1, { from: root });
           await authorizer.removeGranter(ACTION_1, grantee, WHERE_1, { from: root });
->>>>>>> cf55ba1a
 
           expect(await authorizer.isGranter(ACTION_1, grantee, WHERE_1)).to.be.false;
           expect(await authorizer.isGranter(ACTION_1, grantee, WHERE_2)).to.be.false;
@@ -324,17 +182,10 @@
           await authorizer.addGranter(ACTION_1, grantee, WHERE_1, { from: root });
           await authorizer.removeGranter(ACTION_1, grantee, WHERE_1, { from: root });
 
-<<<<<<< HEAD
-            context('when the sender has permission', () => {
-              beforeEach('grant permission', async () => {
-                await authorizer.addGranter(actionId, other, where, { from: root });
-              });
-=======
           expect(await authorizer.isGranter(ACTION_2, grantee, WHERE_1)).to.be.false;
           expect(await authorizer.isGranter(ACTION_2, grantee, WHERE_2)).to.be.false;
           expect(await authorizer.isGranter(ACTION_2, grantee, EVERYWHERE)).to.be.false;
         });
->>>>>>> cf55ba1a
 
         it('emits a GranterRemoved event', async () => {
           await authorizer.addGranter(ACTION_1, grantee, WHERE_1, { from: root });
@@ -347,27 +198,6 @@
           });
         });
 
-<<<<<<< HEAD
-          context('for any contract', () => {
-            const where = EVERYWHERE;
-
-            context('when the sender has permission', () => {
-              beforeEach('grant permission', async () => {
-                await authorizer.addGranter(actionId, other, where, { from: root });
-              });
-
-              itReverts(actionId, where);
-            });
-
-            context('when the sender does not have permission', () => {
-              itReverts(actionId, where);
-            });
-          });
-        });
-
-        context('for any action', () => {
-          const actionId = GENERAL_PERMISSION_SPECIFIER;
-=======
         it('reverts if the revokee is not a granter', async () => {
           await expect(authorizer.removeGranter(ACTION_1, grantee, WHERE_1, { from: root })).to.be.revertedWith(
             'ACCOUNT_IS_NOT_GRANTER'
@@ -380,7 +210,6 @@
             'GRANTER_IS_GLOBAL'
           );
         });
->>>>>>> cf55ba1a
 
         it('reverts if the revokee is root', async () => {
           await expect(authorizer.removeGranter(ACTION_1, root, WHERE_1, { from: root })).to.be.revertedWith(
@@ -388,12 +217,6 @@
           );
         });
 
-<<<<<<< HEAD
-            context('when the sender has permission', () => {
-              beforeEach('grant permission', async () => {
-                await authorizer.addGranter(actionId, other, where, { from: root });
-              });
-=======
         it('reverts if the caller is not root', async () => {
           await authorizer.addGranter(ACTION_1, grantee, WHERE_1, { from: root });
           await expect(authorizer.removeGranter(ACTION_1, grantee, WHERE_1, { from: other })).to.be.revertedWith(
@@ -401,7 +224,6 @@
           );
         });
       });
->>>>>>> cf55ba1a
 
       context('in any contract', () => {
         it('revokee cannot grant permission for that action on any contract', async () => {
@@ -412,15 +234,6 @@
           expect(await authorizer.isGranter(ACTION_1, grantee, EVERYWHERE)).to.be.false;
         });
 
-<<<<<<< HEAD
-          context('for any contract', () => {
-            const where = EVERYWHERE;
-
-            context('when the sender has permission', () => {
-              beforeEach('grant permission', async () => {
-                await authorizer.addGranter(actionId, other, where, { from: root });
-              });
-=======
         it('revokee cannot grant permission for that any other action anywhere', async () => {
           await authorizer.addGranter(ACTION_1, grantee, EVERYWHERE, { from: root });
           await authorizer.removeGranter(ACTION_1, grantee, EVERYWHERE, { from: root });
@@ -428,7 +241,6 @@
           expect(await authorizer.isGranter(ACTION_2, grantee, WHERE_1)).to.be.false;
           expect(await authorizer.isGranter(ACTION_2, grantee, EVERYWHERE)).to.be.false;
         });
->>>>>>> cf55ba1a
 
         it('emits a GranterRemoved event', async () => {
           await authorizer.addGranter(ACTION_1, grantee, EVERYWHERE, { from: root });
@@ -441,22 +253,11 @@
           });
         });
 
-<<<<<<< HEAD
-      context('when removing a granter', () => {
-        const itReverts = (actionId: string, where: string) => {
-          it('reverts', async () => {
-            await expect(authorizer.removeGranter(actionId, grantee, where, { from: other })).to.be.revertedWith(
-              'SENDER_IS_NOT_ROOT'
-            );
-          });
-        };
-=======
         it('reverts if the revokee is not a global granter', async () => {
           await expect(authorizer.removeGranter(ACTION_1, grantee, EVERYWHERE, { from: root })).to.be.revertedWith(
             'ACCOUNT_IS_NOT_GRANTER'
           );
         });
->>>>>>> cf55ba1a
 
         it('reverts if the revokee is a granter in a specific contract', async () => {
           await authorizer.addGranter(ACTION_1, grantee, WHERE_1, { from: root });
