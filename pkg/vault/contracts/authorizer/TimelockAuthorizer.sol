// SPDX-License-Identifier: GPL-3.0-or-later
// This program is free software: you can redistribute it and/or modify
// it under the terms of the GNU General Public License as published by
// the Free Software Foundation, either version 3 of the License, or
// (at your option) any later version.

// This program is distributed in the hope that it will be useful,
// but WITHOUT ANY WARRANTY; without even the implied warranty of
// MERCHANTABILITY or FITNESS FOR A PARTICULAR PURPOSE.  See the
// GNU General Public License for more details.

// You should have received a copy of the GNU General Public License
// along with this program.  If not, see <http://www.gnu.org/licenses/>.

pragma solidity ^0.7.0;
pragma experimental ABIEncoderV2;

import "@balancer-labs/v2-interfaces/contracts/solidity-utils/helpers/BalancerErrors.sol";
import "@balancer-labs/v2-interfaces/contracts/solidity-utils/helpers/IAuthentication.sol";
import "@balancer-labs/v2-interfaces/contracts/vault/IVault.sol";
import "@balancer-labs/v2-interfaces/contracts/vault/IAuthorizer.sol";

import "@balancer-labs/v2-solidity-utils/contracts/helpers/InputHelpers.sol";
import "@balancer-labs/v2-solidity-utils/contracts/openzeppelin/Address.sol";
import "./TimelockExecutor.sol";

/**
 * @dev Basic Authorizer implementation using timelocks.
 *
 * Users are allowed to perform actions if they have the permission to do so.
 *
 * This Authorizer implementation allows defining a delay per action identifier. If a delay is set for an action, users
 * are now allowed to schedule an execution that will be triggered in the future by the Authorizer instead of executing
 * it directly themselves.
 *
 * Glossary:
 * - Action: Op that can be performed to a target contract. These are identified by a unique bytes32 `actionId` defined
 *   by each target contract following `IAuthentication#getActionId`.
 * - Scheduled execution: The Authorizer can define different delays per `actionId` in order to determine that a
 *   specific time window must pass before these can be executed. When a delay is set for an `actionId`, executions
 *   must be scheduled. These executions are identified with an unsigned integer called `scheduledExecutionId`.
 * - Permission: Unique identifier to refer to a user (who) that is allowed to perform an action (what) in a specific
 *   target contract (where). This identifier is called `permissionId` and is computed as
 *   `keccak256(actionId, account, where)`.
 *
 * Permission granularity:
 *   In addition to the who/what/where of a permission, an extra notion of "how" is introduced to enable more granular
 *   configuration. This concept is used within the Authorizer to provide clarity among four ambiguous actions:
 *   granting/revoking permissions, executing scheduled actions, and setting action delays. For example, in managing
 *   the permission to set action delays, it is desirable to delineate whether an account can set delays for all
 *   actions indiscriminately or only for a specific action ID. In this case, the permission's "what" is the action
 *   ID for scheduling a delay change, and the "how" is the action ID for which the delay will be changed. The "what"
 *   and "how" of a permission are combined into a single `actionId` by computing `keccak256(what, how)`.
 */
contract TimelockAuthorizer is IAuthorizer, IAuthentication {
    using Address for address;

    bytes32 public constant WHATEVER = 0xffffffffffffffffffffffffffffffffffffffffffffffffffffffffffffffff;
    address public constant EVERYWHERE = address(-1);
    uint256 public constant MAX_DELAY = 2 * (365 days);

    struct ScheduledExecution {
        address where;
        bytes data;
        bool executed;
        bool cancelled;
        bool protected;
        uint256 executableAt;
    }

    // solhint-disable var-name-mixedcase
    bytes32 public immutable GRANT_ACTION_ID;
    bytes32 public immutable REVOKE_ACTION_ID;
    bytes32 public immutable EXECUTE_ACTION_ID;
    bytes32 public immutable SCHEDULE_DELAY_ACTION_ID;

    // These action ids do not need to be used by external actors as the action ids above do.
    // Instead they're saved just for gas savings so we can keep them private.
    bytes32 private immutable _GRANT_WHATEVER_ACTION_ID;
    bytes32 private immutable _REVOKE_WHATEVER_ACTION_ID;

    TimelockExecutor private immutable _executor;
    IAuthentication private immutable _vault;
    uint256 private immutable _rootTransferDelay;

    address private _root;
    address private _pendingRoot;
    ScheduledExecution[] private _scheduledExecutions;
    mapping(bytes32 => bool) private _isPermissionGranted;
    mapping(bytes32 => uint256) private _delaysPerActionId;

    /**
     * @dev Emitted when a new execution `scheduledExecutionId` is scheduled.
     */
    event ExecutionScheduled(bytes32 indexed actionId, uint256 indexed scheduledExecutionId);

    /**
     * @dev Emitted when an execution `scheduledExecutionId` is executed.
     */
    event ExecutionExecuted(uint256 indexed scheduledExecutionId);

    /**
     * @dev Emitted when an execution `scheduledExecutionId` is cancelled.
     */
    event ExecutionCancelled(uint256 indexed scheduledExecutionId);

    /**
     * @dev Emitted when a new `delay` is set in order to perform action `actionId`.
     */
    event ActionDelaySet(bytes32 indexed actionId, uint256 delay);

    /**
     * @dev Emitted when `account` is granted permission to perform action `actionId` in target `where`.
     */
    event PermissionGranted(bytes32 indexed actionId, address indexed account, address indexed where);

    /**
     * @dev Emitted when `account`'s permission to perform action `actionId` in target `where` is revoked.
     */
    event PermissionRevoked(bytes32 indexed actionId, address indexed account, address indexed where);

    /**
     * @dev Emitted when a new `root` is set.
     */
    event RootSet(address indexed root);

    /**
     * @dev Emitted when a new `pendingRoot` is set. The new account must claim ownership for it to take effect.
     */
    event PendingRootSet(address indexed pendingRoot);

    modifier onlyExecutor() {
        _require(msg.sender == address(_executor), Errors.SENDER_NOT_ALLOWED);
        _;
    }

    constructor(
        address admin,
        IAuthentication vault,
        uint256 rootTransferDelay
    ) {
        _setRoot(admin);
        _vault = vault;
        _executor = new TimelockExecutor();
        _rootTransferDelay = rootTransferDelay;

        bytes32 grantActionId = getActionId(TimelockAuthorizer.grantPermissions.selector);
        bytes32 revokeActionId = getActionId(TimelockAuthorizer.revokePermissions.selector);
        bytes32 grantWhateverActionId = getActionId(grantActionId, WHATEVER);
        bytes32 revokeWhateverActionId = getActionId(revokeActionId, WHATEVER);

        _grantPermission(grantWhateverActionId, admin, EVERYWHERE);
        _grantPermission(revokeWhateverActionId, admin, EVERYWHERE);

        GRANT_ACTION_ID = grantActionId;
        REVOKE_ACTION_ID = revokeActionId;
        EXECUTE_ACTION_ID = getActionId(TimelockAuthorizer.execute.selector);
        SCHEDULE_DELAY_ACTION_ID = getActionId(TimelockAuthorizer.scheduleDelayChange.selector);
        _GRANT_WHATEVER_ACTION_ID = grantWhateverActionId;
        _REVOKE_WHATEVER_ACTION_ID = revokeWhateverActionId;
    }

    /**
     * @dev Returns true if `account` is the root.
     */
    function isRoot(address account) public view returns (bool) {
        return account == _root;
    }

    /**
     * @dev Returns true if `account` is the pending root.
     */
    function isPendingRoot(address account) public view returns (bool) {
        return account == _pendingRoot;
    }

    /**
     * @dev Returns the delay required to transfer the root address.
     */
    function getRootTransferDelay() public view returns (uint256) {
        return _rootTransferDelay;
    }

    /**
     * @dev Returns the vault address.
     */
    function getVault() external view returns (address) {
        return address(_vault);
    }

    /**
     * @dev Returns the executor address.
     */
    function getExecutor() external view returns (address) {
        return address(_executor);
    }

    /**
     * @dev Returns the root address.
     */
    function getRoot() external view returns (address) {
        return _root;
    }

    /**
     * @dev Returns the currently pending new root address.
     */
    function getPendingRoot() external view returns (address) {
        return _pendingRoot;
    }

    /**
     * @dev Returns the action ID for function selector `selector`.
     */
    function getActionId(bytes4 selector) public view override returns (bytes32) {
        return keccak256(abi.encodePacked(bytes32(uint256(address(this))), selector));
    }

    /**
     * @dev Returns the action ID for action `actionId` with specific params `how`.
     */
    function getActionId(bytes32 actionId, bytes32 how) public pure returns (bytes32) {
        return keccak256(abi.encodePacked(actionId, how));
    }

    /**
     * @dev Returns the execution delay for action `actionId`.
     */
    function getActionIdDelay(bytes32 actionId) external view returns (uint256) {
        return _delaysPerActionId[actionId];
    }

    /**
     * @dev Returns the permission ID for action `actionId`, account `account` and target `where`.
     */
    function permissionId(
        bytes32 actionId,
        address account,
        address where
    ) public pure returns (bytes32) {
        return keccak256(abi.encodePacked(actionId, account, where));
    }

    /**
     * @dev Returns true if `account` has the permission defined by action `actionId` and target `where`.
     * This function is specific for the strict permission defined by the tuple `(actionId, where)`, `account` may also
     * hold the global permission for the action `actionId` which would allow them to perform this action on `where`.
     * For this reason, it's recommended to use `hasPermission` if checking whether `account` is allowed to perform
     * a given action.
     */
    function isPermissionGrantedOnTarget(
        bytes32 actionId,
        address account,
        address where
    ) external view returns (bool) {
        return _isPermissionGranted[permissionId(actionId, account, where)];
    }

    /**
     * @dev Returns true if `account` is allowed to perform action `actionId` in target `where`.
     */
    function hasPermission(
        bytes32 actionId,
        address account,
        address where
    ) public view returns (bool) {
        return
            _isPermissionGranted[permissionId(actionId, account, where)] ||
            _isPermissionGranted[permissionId(actionId, account, EVERYWHERE)];
    }

    /**
     * @dev Returns true if `account` is allowed to grant permissions for action `actionId` in target `where`.
     */
    function isGranter(
        bytes32 actionId,
        address account,
        address where
    ) public view returns (bool) {
        return _hasPermissionOrWhatever(GRANT_ACTION_ID, account, where, actionId);
    }

    /**
     * @dev Returns true if `account` is allowed to revoke permissions for action `actionId` in target `where`.
     */
    function isRevoker(
        bytes32 actionId,
        address account,
        address where
    ) public view returns (bool) {
        return _hasPermissionOrWhatever(REVOKE_ACTION_ID, account, where, actionId);
    }

    /**
     * @dev Returns true if `account` can perform action `actionId` in target `where`.
     */
    function canPerform(
        bytes32 actionId,
        address account,
        address where
    ) public view override returns (bool) {
        return
            _delaysPerActionId[actionId] > 0 ? account == address(_executor) : hasPermission(actionId, account, where);
    }

    /**
     * @dev Returns true if `account` can grant permissions for action `actionId` in target `where`.
     */
    function canGrant(
        bytes32 actionId,
        address account,
        address where
    ) public view returns (bool) {
        return _canPerformOrWhatever(GRANT_ACTION_ID, account, where, actionId);
    }

    /**
     * @dev Returns true if `account` can revoke permissions for action `actionId` in target `where`.
     */
    function canRevoke(
        bytes32 actionId,
        address account,
        address where
    ) public view returns (bool) {
        return _canPerformOrWhatever(REVOKE_ACTION_ID, account, where, actionId);
    }

    /**
     * @dev Returns the scheduled execution `scheduledExecutionId`.
     */
    function getScheduledExecution(uint256 scheduledExecutionId) external view returns (ScheduledExecution memory) {
        return _scheduledExecutions[scheduledExecutionId];
    }

    /**
     * @dev Returns true if execution `scheduledExecutionId` can be executed.
     * Only true if it is not already executed or cancelled, and if the execution delay has passed.
     */
    function canExecute(uint256 scheduledExecutionId) external view returns (bool) {
        require(scheduledExecutionId < _scheduledExecutions.length, "ACTION_DOES_NOT_EXIST");
        ScheduledExecution storage scheduledExecution = _scheduledExecutions[scheduledExecutionId];
        return
            !scheduledExecution.executed &&
            !scheduledExecution.cancelled &&
            block.timestamp >= scheduledExecution.executableAt;
        // solhint-disable-previous-line not-rely-on-time
    }

    /**
     * @notice Sets the pending root address to `pendingRoot`.
     * @dev Once set as the pending root, `pendingRoot` may then call `claimRoot` to become the new root.
     */
    function setPendingRoot(address pendingRoot) external onlyExecutor {
        _setPendingRoot(pendingRoot);
    }

    function _setPendingRoot(address pendingRoot) internal {
        _pendingRoot = pendingRoot;
        emit PendingRootSet(pendingRoot);
    }

    /**
     * @notice Transfers root powers from the current to the pending root address.
     * @dev This function prevents accidentally transferring root to an invalid address.
     * To become root, the pending root must call this function to ensure that it's able to interact with this contract.
     */
    function claimRoot() external {
        address currentRoot = _root;
        address pendingRoot = _pendingRoot;
        _require(msg.sender == pendingRoot, Errors.SENDER_NOT_ALLOWED);

        // Grant powers to new root to grant or revoke any permission over any contract.
        _grantPermission(_GRANT_WHATEVER_ACTION_ID, pendingRoot, EVERYWHERE);
        _grantPermission(_REVOKE_WHATEVER_ACTION_ID, pendingRoot, EVERYWHERE);

        // Revoke these powers from the outgoing root.
        _revokePermission(_GRANT_WHATEVER_ACTION_ID, currentRoot, EVERYWHERE);
        _revokePermission(_REVOKE_WHATEVER_ACTION_ID, currentRoot, EVERYWHERE);

        // Complete the root transfer and reset the pending root.
        _setRoot(pendingRoot);
        _setPendingRoot(address(0));
    }

    function _setRoot(address root) internal {
        _root = root;
        emit RootSet(root);
    }

    /**
     * @dev Schedules an execution to change the root address to `newRoot`.
     */
    function scheduleRootChange(address newRoot, address[] memory executors)
        external
        returns (uint256 scheduledExecutionId)
    {
        _require(isRoot(msg.sender), Errors.SENDER_NOT_ALLOWED);
<<<<<<< HEAD
        bytes32 actionId = getActionId(this.setRoot.selector);
        bytes memory data = abi.encodeWithSelector(this.setRoot.selector, newRoot);
        return _scheduleWithDelay(actionId, address(this), data, _rootTransferDelay, executors);
=======
        bytes32 actionId = getActionId(this.setPendingRoot.selector);
        bytes32 scheduleRootChangeActionId = getActionId(SCHEDULE_DELAY_ACTION_ID, actionId);
        bytes memory data = abi.encodeWithSelector(this.setPendingRoot.selector, newRoot);
        return _scheduleWithDelay(scheduleRootChangeActionId, address(this), data, getRootTransferDelay(), executors);
>>>>>>> b42596a6
    }

    /**
     * @dev Sets a new delay `delay` for action `actionId`.
     */
    function setDelay(bytes32 actionId, uint256 delay) external onlyExecutor {
        bytes32 setAuthorizerActionId = _vault.getActionId(IVault.setAuthorizer.selector);
        bool isAllowed = actionId == setAuthorizerActionId || delay <= _delaysPerActionId[setAuthorizerActionId];
        require(isAllowed, "DELAY_EXCEEDS_SET_AUTHORIZER");

        _delaysPerActionId[actionId] = delay;
        emit ActionDelaySet(actionId, delay);
    }

    /**
     * @dev Schedules an execution to set action `actionId`'s delay to `newDelay`.
     */
    function scheduleDelayChange(
        bytes32 actionId,
        uint256 newDelay,
        address[] memory executors
    ) external returns (uint256 scheduledExecutionId) {
        require(newDelay <= MAX_DELAY, "DELAY_TOO_LARGE");
        _require(isRoot(msg.sender), Errors.SENDER_NOT_ALLOWED);

        // The delay change is scheduled to execute after the current delay for the action has elapsed. This is
        // critical, as otherwise it'd be possible to execute an action with a delay shorter than its current one
        // by first changing it to a smaller (or zero) value.

        uint256 actionDelay = _delaysPerActionId[actionId];
        bytes32 scheduleDelayActionId = getActionId(SCHEDULE_DELAY_ACTION_ID, actionId);
        bytes memory data = abi.encodeWithSelector(this.setDelay.selector, actionId, newDelay);
        return _scheduleWithDelay(scheduleDelayActionId, address(this), data, actionDelay, executors);
    }

    /**
     * @dev Schedules an arbitrary execution of `data` in target `where`.
     */
    function schedule(
        address where,
        bytes memory data,
        address[] memory executors
    ) external returns (uint256 scheduledExecutionId) {
        require(where != address(this), "CANNOT_SCHEDULE_AUTHORIZER_ACTIONS");
        bytes32 actionId = IAuthentication(where).getActionId(_decodeSelector(data));
        _require(hasPermission(actionId, msg.sender, where), Errors.SENDER_NOT_ALLOWED);
        return _schedule(actionId, where, data, executors);
    }

    /**
     * @dev Executes a scheduled action `scheduledExecutionId`.
     */
    function execute(uint256 scheduledExecutionId) external returns (bytes memory result) {
        require(scheduledExecutionId < _scheduledExecutions.length, "ACTION_DOES_NOT_EXIST");
        ScheduledExecution storage scheduledExecution = _scheduledExecutions[scheduledExecutionId];
        require(!scheduledExecution.executed, "ACTION_ALREADY_EXECUTED");
        require(!scheduledExecution.cancelled, "ACTION_ALREADY_CANCELLED");

        // solhint-disable-next-line not-rely-on-time
        require(block.timestamp >= scheduledExecution.executableAt, "ACTION_NOT_EXECUTABLE");
        if (scheduledExecution.protected) {
            bytes32 executeScheduledActionId = getActionId(EXECUTE_ACTION_ID, bytes32(scheduledExecutionId));
            bool isAllowed = hasPermission(executeScheduledActionId, msg.sender, address(this));
            _require(isAllowed, Errors.SENDER_NOT_ALLOWED);
        }

        scheduledExecution.executed = true;
        result = _executor.execute(scheduledExecution.where, scheduledExecution.data);
        emit ExecutionExecuted(scheduledExecutionId);
    }

    /**
     * @dev Cancels a scheduled action `scheduledExecutionId`.
     */
    function cancel(uint256 scheduledExecutionId) external {
        require(scheduledExecutionId < _scheduledExecutions.length, "ACTION_DOES_NOT_EXIST");
        ScheduledExecution storage scheduledExecution = _scheduledExecutions[scheduledExecutionId];

        require(!scheduledExecution.executed, "ACTION_ALREADY_EXECUTED");
        require(!scheduledExecution.cancelled, "ACTION_ALREADY_CANCELLED");

        // The permission to cancel a scheduled action is the same one used to schedule it
        IAuthentication target = IAuthentication(scheduledExecution.where);
        bytes32 actionId = target.getActionId(_decodeSelector(scheduledExecution.data));
        _require(hasPermission(actionId, msg.sender, scheduledExecution.where), Errors.SENDER_NOT_ALLOWED);

        scheduledExecution.cancelled = true;
        emit ExecutionCancelled(scheduledExecutionId);
    }

    /**
     * @dev Sets `account`'s granter status to `allowed` for action `actionId` in target `where`.
     * Note that granters can revoke the granter status of other granters, even banning the root.
     * However, the root can always rejoin, and then revoke any malicious granters.
     */
    function manageGranter(
        bytes32 actionId,
        address account,
        address where,
        bool allowed
    ) external {
        // Root may grant or revoke granter status from any address.
        // Granters may only revoke a granter status from any address.
        bool isAllowed = isRoot(msg.sender) || (!allowed && isGranter(actionId, msg.sender, where));
        _require(isAllowed, Errors.SENDER_NOT_ALLOWED);

        bytes32 grantPermissionsActionId = getActionId(GRANT_ACTION_ID, actionId);
        (allowed ? _grantPermission : _revokePermission)(grantPermissionsActionId, account, where);
    }

    /**
     * @dev Grants multiple permissions to a single `account`.
     */
    function grantPermissions(
        bytes32[] memory actionIds,
        address account,
        address[] memory where
    ) external {
        InputHelpers.ensureInputLengthMatch(actionIds.length, where.length);
        for (uint256 i = 0; i < actionIds.length; i++) {
            _require(canGrant(actionIds[i], msg.sender, where[i]), Errors.SENDER_NOT_ALLOWED);
            _grantPermission(actionIds[i], account, where[i]);
        }
    }

    /**
     * @dev Schedules a grant permission to `account` for action `actionId` in target `where`.
     */
    function scheduleGrantPermission(
        bytes32 actionId,
        address account,
        address where,
        address[] memory executors
    ) external returns (uint256 scheduledExecutionId) {
        _require(isGranter(actionId, msg.sender, where), Errors.SENDER_NOT_ALLOWED);
        bytes memory data = abi.encodeWithSelector(this.grantPermissions.selector, _ar(actionId), account, _ar(where));
        bytes32 grantPermissionId = getActionId(GRANT_ACTION_ID, actionId);
        return _schedule(grantPermissionId, address(this), data, executors);
    }

    /**
     * @dev Sets `account`'s revoker status to `allowed` for action `actionId` in target `where`.
     * Note that revokers can revoke the revoker status of other revokers, even banning the root.
     * However, the root can always rejoin, and then revoke any malicious revokers.
     */
    function manageRevoker(
        bytes32 actionId,
        address account,
        address where,
        bool allowed
    ) external {
        // Root may grant or revoke revoker status from any address.
        // Revokers may only revoke a revoker status from any address.
        bool isAllowed = isRoot(msg.sender) || (!allowed && isRevoker(actionId, msg.sender, where));
        _require(isAllowed, Errors.SENDER_NOT_ALLOWED);

        bytes32 revokePermissionsActionId = getActionId(REVOKE_ACTION_ID, actionId);
        (allowed ? _grantPermission : _revokePermission)(revokePermissionsActionId, account, where);
    }

    /**
     * @dev Revokes multiple permissions from a single `account`.
     */
    function revokePermissions(
        bytes32[] memory actionIds,
        address account,
        address[] memory where
    ) external {
        InputHelpers.ensureInputLengthMatch(actionIds.length, where.length);
        for (uint256 i = 0; i < actionIds.length; i++) {
            _require(canRevoke(actionIds[i], msg.sender, where[i]), Errors.SENDER_NOT_ALLOWED);
            _revokePermission(actionIds[i], account, where[i]);
        }
    }

    /**
     * @dev Schedules a revoke permission from `account` for action `actionId` in target `where`.
     */
    function scheduleRevokePermission(
        bytes32 actionId,
        address account,
        address where,
        address[] memory executors
    ) external returns (uint256 scheduledExecutionId) {
        _require(isRevoker(actionId, msg.sender, where), Errors.SENDER_NOT_ALLOWED);
        bytes memory data = abi.encodeWithSelector(this.revokePermissions.selector, _ar(actionId), account, _ar(where));
        bytes32 revokePermissionId = getActionId(REVOKE_ACTION_ID, actionId);
        return _schedule(revokePermissionId, address(this), data, executors);
    }

    /**
     * @dev Revokes multiple permissions from the caller.
     */
    function renouncePermissions(bytes32[] memory actionIds, address[] memory where) external {
        InputHelpers.ensureInputLengthMatch(actionIds.length, where.length);
        for (uint256 i = 0; i < actionIds.length; i++) {
            _revokePermission(actionIds[i], msg.sender, where[i]);
        }
    }

    function _grantPermission(
        bytes32 actionId,
        address account,
        address where
    ) private {
        bytes32 permission = permissionId(actionId, account, where);
        if (!_isPermissionGranted[permission]) {
            _isPermissionGranted[permission] = true;
            emit PermissionGranted(actionId, account, where);
        }
    }

    function _revokePermission(
        bytes32 actionId,
        address account,
        address where
    ) private {
        bytes32 permission = permissionId(actionId, account, where);
        if (_isPermissionGranted[permission]) {
            _isPermissionGranted[permission] = false;
            emit PermissionRevoked(actionId, account, where);
        }
    }

    function _schedule(
        bytes32 actionId,
        address where,
        bytes memory data,
        address[] memory executors
    ) private returns (uint256 scheduledExecutionId) {
        uint256 delay = _delaysPerActionId[actionId];
        require(delay > 0, "CANNOT_SCHEDULE_ACTION");
        return _scheduleWithDelay(actionId, where, data, delay, executors);
    }

    function _scheduleWithDelay(
        bytes32 actionId,
        address where,
        bytes memory data,
        uint256 delay,
        address[] memory executors
    ) private returns (uint256 scheduledExecutionId) {
        scheduledExecutionId = _scheduledExecutions.length;
        emit ExecutionScheduled(actionId, scheduledExecutionId);

        // solhint-disable-next-line not-rely-on-time
        uint256 executableAt = block.timestamp + delay;
        bool protected = executors.length > 0;
        _scheduledExecutions.push(ScheduledExecution(where, data, false, false, protected, executableAt));

        bytes32 executeActionId = getActionId(EXECUTE_ACTION_ID, bytes32(scheduledExecutionId));
        for (uint256 i = 0; i < executors.length; i++) {
            _grantPermission(executeActionId, executors[i], address(this));
        }
    }

    function _hasPermissionOrWhatever(
        bytes32 actionId,
        address account,
        address where,
        bytes32 how
    ) internal view returns (bool) {
        bytes32 granularActionId = getActionId(actionId, how);
        bytes32 globalActionId = getActionId(actionId, WHATEVER);
        return hasPermission(granularActionId, account, where) || hasPermission(globalActionId, account, where);
    }

    function _canPerformOrWhatever(
        bytes32 actionId,
        address account,
        address where,
        bytes32 how
    ) internal view returns (bool) {
        // If there is a delay defined for the granular action ID, then the sender must be the authorizer (scheduled
        // execution)
        bytes32 granularActionId = getActionId(actionId, how);
        if (_delaysPerActionId[granularActionId] > 0) {
            return account == address(_executor);
        }

        // If there is no delay, we check if the account has that permission
        if (hasPermission(granularActionId, account, where)) {
            return true;
        }

        // If the account doesn't have the explicit permission, we repeat for the global permission
        bytes32 globalActionId = getActionId(actionId, WHATEVER);
        return canPerform(globalActionId, account, where);
    }

    function _decodeSelector(bytes memory data) internal pure returns (bytes4) {
        // The bytes4 type is left-aligned and padded with zeros: we make use of that property to build the selector
        if (data.length < 4) return bytes4(0);
        return bytes4(data[0]) | (bytes4(data[1]) >> 8) | (bytes4(data[2]) >> 16) | (bytes4(data[3]) >> 24);
    }

    function _ar(bytes32 item) private pure returns (bytes32[] memory result) {
        result = new bytes32[](1);
        result[0] = item;
    }

    function _ar(address item) private pure returns (address[] memory result) {
        result = new address[](1);
        result[0] = item;
    }
}<|MERGE_RESOLUTION|>--- conflicted
+++ resolved
@@ -395,16 +395,9 @@
         returns (uint256 scheduledExecutionId)
     {
         _require(isRoot(msg.sender), Errors.SENDER_NOT_ALLOWED);
-<<<<<<< HEAD
-        bytes32 actionId = getActionId(this.setRoot.selector);
-        bytes memory data = abi.encodeWithSelector(this.setRoot.selector, newRoot);
-        return _scheduleWithDelay(actionId, address(this), data, _rootTransferDelay, executors);
-=======
         bytes32 actionId = getActionId(this.setPendingRoot.selector);
-        bytes32 scheduleRootChangeActionId = getActionId(SCHEDULE_DELAY_ACTION_ID, actionId);
         bytes memory data = abi.encodeWithSelector(this.setPendingRoot.selector, newRoot);
-        return _scheduleWithDelay(scheduleRootChangeActionId, address(this), data, getRootTransferDelay(), executors);
->>>>>>> b42596a6
+        return _scheduleWithDelay(actionId, address(this), data, getRootTransferDelay(), executors);
     }
 
     /**
