--- conflicted
+++ resolved
@@ -317,10 +317,6 @@
     }
 
     /**
-<<<<<<< HEAD
-     * @notice Schedules an execution to set the delay for `actionId`' to `newDelay`.
-     * Check `schedule` comments;
-=======
      * @notice Schedules an execution to set the delay for `actionId`' to `newDelay`. This makes it impossible to
      * execute `actionId` without an immutable public on-chain commitment for the execution at least `newDelay` seconds
      * in advance.
@@ -341,7 +337,6 @@
      *
      * Only root can call this function, but other accounts may be granted permission to cancel the scheduled execution
      * (including global cancelers).
->>>>>>> eeb691ef
      */
     function scheduleDelayChange(
         bytes32 actionId,
@@ -364,10 +359,6 @@
     }
 
     /**
-<<<<<<< HEAD
-     * @notice Schedules an execution to set the delay for granting permission over `actionId` to `newDelay`.
-     * See `schedule` comments.
-=======
      * @notice Schedules an execution to set the delay for granting permission over `actionId` to `newDelay`. This makes
      * it impossible to grant permission to execute `actionId` without an immutable public on-chain commitment for the
      * granting at least `newDelay` seconds in advance.
@@ -388,7 +379,6 @@
      *
      * Only root can call this function, but other accounts may be granted permission to cancel the scheduled execution
      * (including global cancelers).
->>>>>>> eeb691ef
      */
     function scheduleGrantDelayChange(
         bytes32 actionId,
@@ -410,10 +400,6 @@
     }
 
     /**
-<<<<<<< HEAD
-     * @notice Schedules an execution to set the delay for revoking permission over `actionId` to `newDelay`.
-     * See `schedule` comments.
-=======
      * @notice Schedules an execution to set the delay for revoking permission over `actionId` to `newDelay`. This makes
      * it impossible to revoke permission to execute `actionId` without an immutable public on-chain commitment for the
      * revoking at least `newDelay` seconds in advance.
@@ -435,7 +421,6 @@
      *
      * Only root can call this function, but other accounts may be granted permission to cancel the scheduled execution
      * (including global cancelers).
->>>>>>> eeb691ef
      */
     function scheduleRevokeDelayChange(
         bytes32 actionId,
