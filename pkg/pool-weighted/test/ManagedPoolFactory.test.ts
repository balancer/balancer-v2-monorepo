--- conflicted
+++ resolved
@@ -54,11 +54,7 @@
     baseFactory = await deploy('BaseManagedPoolFactory', { args: [vault.address] });
     factory = await deploy('ManagedPoolFactory', { args: [baseFactory.address] });
 
-<<<<<<< HEAD
-    protocolFeesCollector = baseFactory.getAumProtocolFeesCollector();
-=======
     protocolFeesCollector = await baseFactory.getAumProtocolFeesCollector();
->>>>>>> a9b1e969
 
     tokens = await TokenList.create(['MKR', 'DAI', 'SNX', 'BAT'], { sorted: true });
   });
