import { ethers } from 'hardhat';
import { expect } from 'chai';
import { BigNumber } from 'ethers';
import { SignerWithAddress } from '@nomiclabs/hardhat-ethers/dist/src/signer-with-address';
import { PoolSpecialization, SwapKind } from '@balancer-labs/balancer-js';
import { BigNumberish, bn, fp, fpMul, pct } from '@balancer-labs/v2-helpers/src/numbers';

import TokenList from '@balancer-labs/v2-helpers/src/models/tokens/TokenList';
import WeightedPool from '@balancer-labs/v2-helpers/src/models/pools/weighted/WeightedPool';
import { RawWeightedPoolDeployment } from '@balancer-labs/v2-helpers/src/models/pools/weighted/types';
import { ZERO_ADDRESS } from '@balancer-labs/v2-helpers/src/constants';
import { sharedBeforeEach } from '@balancer-labs/v2-common/sharedBeforeEach';
import { expectBalanceChange } from '@balancer-labs/v2-helpers/src/test/tokenBalance';
import Vault from '@balancer-labs/v2-helpers/src/models/vault/Vault';

<<<<<<< HEAD
export function itBehavesAsWeightedPool(numberOfTokens: number): void {
=======
export function itBehavesAsWeightedPool(numberOfTokens: number, poolType: WeightedPoolType): void {
>>>>>>> 45bfdc26
  const POOL_SWAP_FEE_PERCENTAGE = fp(0.01);
  const WEIGHTS = [fp(30), fp(70), fp(5), fp(5)];
  const INITIAL_BALANCES = [fp(0.9), fp(1.8), fp(2.7), fp(3.6)];
  const MINIMAL_SWAP_INFO_ONSWAP =
    'onSwap((uint8,address,address,uint256,bytes32,uint256,address,address,bytes),uint256,uint256)';

  let recipient: SignerWithAddress, other: SignerWithAddress, lp: SignerWithAddress;
  let vault: Vault;
  let pool: WeightedPool, allTokens: TokenList, tokens: TokenList;

  const ZEROS = Array(numberOfTokens).fill(bn(0));
  const weights: BigNumberish[] = WEIGHTS.slice(0, numberOfTokens);
  const initialBalances = INITIAL_BALANCES.slice(0, numberOfTokens);

  async function deployPool(params: RawWeightedPoolDeployment = {}): Promise<void> {
    pool = await WeightedPool.create({
      vault,
      tokens,
      weights,
      swapFeePercentage: POOL_SWAP_FEE_PERCENTAGE,
<<<<<<< HEAD
=======
      poolType,
      owner: lp, // needed for LBP tests
>>>>>>> 45bfdc26
      ...params,
    });
  }

  before('setup signers', async () => {
    [, lp, recipient, other] = await ethers.getSigners();
  });

  sharedBeforeEach('deploy tokens and vault', async () => {
    vault = await Vault.create();

    const tokenAmounts = fp(100);
    allTokens = await TokenList.create(['MKR', 'DAI', 'SNX', 'BAT', 'GRT'], { sorted: true });
    await allTokens.mint({ to: lp, amount: tokenAmounts });
    await allTokens.approve({ to: vault.address, from: lp, amount: tokenAmounts });
  });

  beforeEach('define pool tokens', () => {
    tokens = allTokens.subset(numberOfTokens);
  });

  describe('creation', () => {
    context('when the creation succeeds', () => {
      sharedBeforeEach('deploy pool from factory', async () => {
        await deployPool({ fromFactory: true });
      });

      it('sets the vault', async () => {
        expect(await pool.getVault()).to.equal(pool.vault.address);
      });

      it('uses the corresponding specialization', async () => {
        const expectedSpecialization =
          numberOfTokens == 2 ? PoolSpecialization.TwoTokenPool : PoolSpecialization.MinimalSwapInfoPool;

        const { address, specialization } = await pool.getRegisteredInfo();
        expect(address).to.equal(pool.address);
        expect(specialization).to.equal(expectedSpecialization);
      });

      it('registers tokens in the vault', async () => {
        const poolTokens = await pool.getTokens();

        expect(poolTokens.tokens).to.have.members(tokens.addresses);
        expect(poolTokens.balances).to.be.zeros;
      });

      it('starts with no BPT', async () => {
        expect(await pool.totalSupply()).to.be.equal(0);
      });

      it('sets the asset managers to zero', async () => {
        await tokens.asyncEach(async (token) => {
          const info = await pool.getTokenInfo(token);
          expect(info.assetManager).to.equal(ZERO_ADDRESS);
        });
      });

      it('sets swap fee', async () => {
        expect(await pool.getSwapFeePercentage()).to.equal(POOL_SWAP_FEE_PERCENTAGE);
      });

      it('sets the name', async () => {
        expect(await pool.name()).to.equal('Balancer Pool Token');
      });

      it('sets the symbol', async () => {
        expect(await pool.symbol()).to.equal('BPT');
      });

      it('sets the decimals', async () => {
        expect(await pool.decimals()).to.equal(18);
      });
    });

    context('when the creation fails', () => {
      it('reverts if the number of tokens and weights do not match', async () => {
        const badWeights = weights.slice(1);

        await expect(deployPool({ weights: badWeights })).to.be.revertedWith('INPUT_LENGTH_MISMATCH');
      });

      it('reverts if there are repeated tokens', async () => {
        const badTokens = new TokenList(Array(numberOfTokens).fill(tokens.first));

        await expect(deployPool({ tokens: badTokens, fromFactory: true })).to.be.revertedWith('UNSORTED_ARRAY');
      });

      it('reverts if the swap fee is too high', async () => {
        const badSwapFeePercentage = fp(0.1).add(1);

        await expect(deployPool({ swapFeePercentage: badSwapFeePercentage })).to.be.revertedWith(
          'MAX_SWAP_FEE_PERCENTAGE'
        );
      });

      it('reverts if at least one weight is too low', async () => {
        const badWeights = WEIGHTS.slice(0, numberOfTokens);
        badWeights[0] = bn(99);

        await expect(deployPool({ weights: badWeights })).to.be.revertedWith('MIN_WEIGHT');
      });
    });
  });

  describe('onJoinPool', () => {
    function itJoins() {
      it('fails if caller is not the vault', async () => {
        await expect(
          pool.instance.connect(lp).onJoinPool(pool.poolId, lp.address, other.address, [0], 0, 0, '0x')
        ).to.be.revertedWith('CALLER_NOT_VAULT');
      });

      it('fails if no user data', async () => {
        await expect(pool.join({ data: '0x', from: lp })).to.be.revertedWith('Transaction reverted without a reason');
      });

      it('fails if wrong user data', async () => {
        const wrongUserData = ethers.utils.defaultAbiCoder.encode(['address'], [lp.address]);

        await expect(pool.join({ data: wrongUserData, from: lp })).to.be.revertedWith(
          'Transaction reverted without a reason'
        );
      });

      context('initialization', () => {
        it('grants the n * invariant amount of BPT', async () => {
          const invariant = await pool.estimateInvariant(initialBalances);

          const { amountsIn, dueProtocolFeeAmounts } = await pool.init({ recipient, initialBalances, from: lp });

          // Amounts in should be the same as initial ones
          expect(amountsIn).to.deep.equal(initialBalances);

          // Protocol fees should be zero
          expect(dueProtocolFeeAmounts).to.be.zeros;

          // Initial balances should equal invariant
          expect(await pool.balanceOf(recipient)).to.be.equalWithError(invariant.mul(numberOfTokens), 0.001);
        });

        it('fails if already initialized', async () => {
          await pool.init({ recipient, initialBalances, from: lp });

          await expect(pool.init({ initialBalances, from: lp })).to.be.revertedWith('UNHANDLED_JOIN_KIND');
        });

        it('reverts if paused', async () => {
          await pool.pause();

          await expect(pool.init({ initialBalances, from: lp })).to.be.revertedWith('PAUSED');
        });
      });

      context('join exact tokens in for BPT out', () => {
        it('fails if not initialized', async () => {
          await expect(pool.joinGivenIn({ recipient, amountsIn: initialBalances, from: lp })).to.be.revertedWith(
            'UNINITIALIZED'
          );
        });

        context('once initialized', () => {
          let expectedBptOut: BigNumberish;
          const amountsIn = ZEROS.map((n, i) => (i === 1 ? fp(0.1) : n));

          sharedBeforeEach('initialize pool', async () => {
            await pool.init({ recipient, initialBalances, from: lp });
            expectedBptOut = await pool.estimateBptOut(amountsIn, initialBalances);
          });

          it('grants BPT for exact tokens', async () => {
            const previousBptBalance = await pool.balanceOf(recipient);
            const minimumBptOut = pct(expectedBptOut, 0.99);

            const result = await pool.joinGivenIn({ amountsIn, minimumBptOut, recipient, from: lp });

            // Amounts in should be the same as initial ones
            expect(result.amountsIn).to.deep.equal(amountsIn);

            // Protocol fees should be zero
            expect(result.dueProtocolFeeAmounts).to.be.zeros;

            // Make sure received BPT is close to what we expect
            const currentBptBalance = await pool.balanceOf(recipient);
            expect(currentBptBalance.sub(previousBptBalance)).to.be.equalWithError(expectedBptOut, 0.0001);
          });

          it('can tell how much BPT it will give in return', async () => {
            const minimumBptOut = pct(expectedBptOut, 0.99);

            const result = await pool.queryJoinGivenIn({ amountsIn, minimumBptOut, from: lp });

            expect(result.amountsIn).to.deep.equal(amountsIn);
            expect(result.bptOut).to.be.equalWithError(expectedBptOut, 0.0001);
          });

          it('fails if not enough BPT', async () => {
            // This call should fail because we are requesting minimum 1% more
            const minimumBptOut = pct(expectedBptOut, 1.01);

            await expect(pool.joinGivenIn({ amountsIn, minimumBptOut, from: lp })).to.be.revertedWith(
              'BPT_OUT_MIN_AMOUNT'
            );
          });

          it('reverts if paused', async () => {
            await pool.pause();

            await expect(pool.joinGivenIn({ amountsIn })).to.be.revertedWith('PAUSED');
          });
        });
      });

      context('join token in for exact BPT out', () => {
        const token = 0;
        const bptOut = fp(2);

        it('fails if not initialized', async () => {
          await expect(pool.joinGivenOut({ bptOut, token, from: lp })).to.be.revertedWith('UNINITIALIZED');
        });

        context('once initialized', () => {
          sharedBeforeEach('initialize pool', async () => {
            await pool.init({ recipient, initialBalances, from: lp });
          });

          it('grants exact BPT for token in', async () => {
            const previousBptBalance = await pool.balanceOf(recipient);
            const expectedAmountIn = await pool.estimateTokenIn(token, bptOut, initialBalances);

            const result = await pool.joinGivenOut({ recipient, bptOut, token, from: lp });

            // Only token in should be the one transferred
            expect(result.amountsIn[token]).to.be.equalWithError(expectedAmountIn, 0.001);
            expect(result.amountsIn.filter((_, i) => i != token)).to.be.zeros;

            // Protocol fees should be zero
            expect(result.dueProtocolFeeAmounts).to.be.zeros;

            // Make sure received BPT is close to what we expect
            const currentBptBalance = await pool.balanceOf(recipient);
            expect(currentBptBalance.sub(previousBptBalance)).to.be.equal(bptOut);
          });

          it('can tell what token amounts it will have to receive', async () => {
            const expectedAmountIn = await pool.estimateTokenIn(token, bptOut, initialBalances);

            const result = await pool.queryJoinGivenOut({ bptOut, token, from: lp });

            expect(result.bptOut).to.be.equal(bptOut);
            expect(result.amountsIn[token]).to.be.equalWithError(expectedAmountIn, 0.001);
            expect(result.amountsIn.filter((_, i) => i != token)).to.be.zeros;
          });

          it('fails if invariant increases more than max allowed', async () => {
            // Calculate bpt out so that the invariant ratio
            // ((bptTotalSupply + bptAmountOut / bptTotalSupply))
            // is more than 3
            const bptOut = (await pool.getMaxInvariantIncrease()).add(10);

            await expect(pool.joinGivenOut({ bptOut, token, from: lp })).to.be.revertedWith('MAX_OUT_BPT_FOR_TOKEN_IN');
          });

          it('reverts if paused', async () => {
            await pool.pause();

            await expect(pool.joinGivenOut({ bptOut, token })).to.be.revertedWith('PAUSED');
          });
        });
      });

      context('join all tokens in for exact BPT out', () => {
        it('fails if not initialized', async () => {
          await expect(pool.joinAllGivenOut({ bptOut: fp(2), from: lp })).to.be.revertedWith('UNINITIALIZED');
        });

        context('once initialized', () => {
          sharedBeforeEach('initialize pool', async () => {
            await pool.init({ recipient, initialBalances, from: lp });
          });

          it('grants exact BPT for tokens in', async () => {
            const previousBptBalance = await pool.balanceOf(recipient);
            // We want to join for half the initial BPT supply, which will require half the initial balances
            const bptOut = previousBptBalance.div(2);

            const expectedAmountsIn = initialBalances.map((balance) => balance.div(2));

            const result = await pool.joinAllGivenOut({ recipient, bptOut, from: lp });

            for (let i = 0; i < expectedAmountsIn.length; i++) {
              expect(result.amountsIn[i]).to.be.equalWithError(expectedAmountsIn[i], 0.001);
            }

            // Protocol fees should be zero
            expect(result.dueProtocolFeeAmounts).to.be.zeros;

            // Make sure received BPT equals we expect (since bptOut is given)
            const currentBptBalance = await pool.balanceOf(recipient);
            expect(currentBptBalance.sub(previousBptBalance)).to.be.equal(bptOut);
          });

          it('can tell what token amounts it will have to receive', async () => {
            const expectedAmountsIn = initialBalances.map((balance) => balance.div(2));
            const previousBptBalance = await pool.balanceOf(recipient);
            // We want to join for half the initial BPT supply, which will require half the initial balances
            const bptOut = previousBptBalance.div(2);

            const result = await pool.queryJoinAllGivenOut({ bptOut, from: lp });

            expect(result.bptOut).to.be.equal(bptOut);

            for (let i = 0; i < expectedAmountsIn.length; i++) {
              expect(result.amountsIn[i]).to.be.equalWithError(expectedAmountsIn[i], 0.001);
            }
          });

          it('reverts if paused', async () => {
            await pool.pause();

            await expect(pool.joinAllGivenOut({ bptOut: fp(2) })).to.be.revertedWith('PAUSED');
          });
        });
      });
    }

    sharedBeforeEach('deploy pool', async () => {
      await deployPool();
    });

    context('when not in recovery mode', () => {
      itJoins();
    });

    context('when in recovery mode', () => {
      sharedBeforeEach(async () => {
        await pool.enableRecoveryMode();
      });

      itJoins();
    });
  });

  describe('onExitPool', () => {
    let previousBptBalance: BigNumber;

    function itExits() {
      it('fails if caller is not the vault', async () => {
        await expect(
          pool.instance.connect(lp).onExitPool(pool.poolId, recipient.address, other.address, [0], 0, 0, '0x')
        ).to.be.revertedWith('CALLER_NOT_VAULT');
      });

      it('fails if no user data', async () => {
        await expect(pool.exit({ data: '0x' })).to.be.revertedWith('Transaction reverted without a reason');
      });

      it('fails if wrong user data', async () => {
        const wrongUserData = ethers.utils.defaultAbiCoder.encode(['address'], [lp.address]);

        await expect(pool.exit({ data: wrongUserData })).to.be.revertedWith('Transaction reverted without a reason');
      });

      context('exit exact BPT in for one token out', () => {
        const token = 0;

        it('grants one token for exact bpt', async () => {
          // 20% of previous balance
          const previousBptBalance = await pool.balanceOf(lp);
          const bptIn = pct(previousBptBalance, 0.2);
          const expectedTokenOut = await pool.estimateTokenOut(token, bptIn);

          const result = await pool.singleExitGivenIn({ from: lp, bptIn, token });

          // Protocol fees should be zero
          expect(result.dueProtocolFeeAmounts).to.be.zeros;

          // Only token out should be the one transferred
          expect(result.amountsOut[token]).to.be.equalWithError(expectedTokenOut, 0.0001);
          expect(result.amountsOut.filter((_, i) => i != token)).to.be.zeros;

          // Current BPT balance should decrease
          expect(await pool.balanceOf(lp)).to.equal(previousBptBalance.sub(bptIn));
        });

        it('can tell how many tokens it will give in return', async () => {
          const bptIn = pct(await pool.balanceOf(lp), 0.2);
          const expectedTokenOut = await pool.estimateTokenOut(token, bptIn);

          const result = await pool.querySingleExitGivenIn({ bptIn, token });

          expect(result.bptIn).to.equal(bptIn);
          expect(result.amountsOut.filter((_, i) => i != token)).to.be.zeros;
          expect(result.amountsOut[token]).to.be.equalWithError(expectedTokenOut, 0.0001);
        });

        it('fails if invariant decreases more than max allowed', async () => {
          // Calculate bpt amount in so that the invariant ratio
          // ((bptTotalSupply - bptAmountIn / bptTotalSupply))
          // is more than 0.7
          const bptIn = (await pool.getMaxInvariantDecrease()).add(10);
          await expect(pool.singleExitGivenIn({ bptIn, token })).to.be.revertedWith('MIN_BPT_IN_FOR_TOKEN_OUT');
        });

        it('reverts if paused', async () => {
          await pool.pause();

          const bptIn = await pool.getMaxInvariantDecrease();
          await expect(pool.singleExitGivenIn({ bptIn, token })).to.be.revertedWith('PAUSED');
        });
      });

      context('exit exact BPT in for all tokens out', () => {
        it('grants all tokens for exact bpt', async () => {
          // Exit with half of the BPT balance
          const bptIn = previousBptBalance.div(2);
          const expectedAmountsOut = initialBalances.map((balance) => balance.div(2));

          const result = await pool.multiExitGivenIn({ from: lp, bptIn });

          // Protocol fees should be zero
          expect(result.dueProtocolFeeAmounts).to.be.zeros;

          // Balances are reduced by half because we are returning half of the BPT supply
          expect(result.amountsOut).to.be.equalWithError(expectedAmountsOut, 0.001);

          // Current BPT balance should have been reduced by half
          expect(await pool.balanceOf(lp)).to.be.equalWithError(bptIn, 0.001);
        });

        it('fully exit', async () => {
          // The LP doesn't own all BPT, since some was locked. They will only be able to extract a (large) percentage
          // of the Pool's balance: the rest remains there forever.
          const totalBPT = await pool.totalSupply();
          const expectedAmountsOut = initialBalances.map((balance) => balance.mul(previousBptBalance).div(totalBPT));

          const result = await pool.multiExitGivenIn({ from: lp, bptIn: previousBptBalance });

          // Protocol fees should be zero
          expect(result.dueProtocolFeeAmounts).to.be.zeros;

          // All balances are extracted
          expect(result.amountsOut).to.be.lteWithError(expectedAmountsOut, 0.00001);

          // Current BPT balances should be zero due to full exit
          expect(await pool.balanceOf(lp)).to.equal(0);
        });

        it('can tell what token amounts it will give in return', async () => {
          const totalBPT = await pool.totalSupply();
          const expectedAmountsOut = initialBalances.map((balance) => balance.mul(previousBptBalance).div(totalBPT));

          const result = await pool.queryMultiExitGivenIn({ bptIn: previousBptBalance });

          expect(result.bptIn).to.equal(previousBptBalance);
          expect(result.amountsOut).to.be.lteWithError(expectedAmountsOut, 0.00001);
        });

        it('reverts if paused', async () => {
          await pool.pause();

          const bptIn = previousBptBalance.div(2);
          await expect(pool.multiExitGivenIn({ from: lp, bptIn })).to.be.revertedWith('PAUSED');
        });
      });

      context('exit BPT in for exact tokens out', () => {
        it('grants exact tokens for bpt', async () => {
          // Request half of the token balances
          const amountsOut = initialBalances.map((balance) => balance.div(2));
          const expectedBptIn = previousBptBalance.div(2);
          const maximumBptIn = pct(expectedBptIn, 1.01);

          const result = await pool.exitGivenOut({ from: lp, amountsOut, maximumBptIn });

          // Protocol fees should be zero
          expect(result.dueProtocolFeeAmounts).to.be.zeros;

          // Token balances should been reduced as requested
          expect(result.amountsOut).to.deep.equal(amountsOut);

          // BPT balance should have been reduced by half because we are returning half of the tokens
          expect(await pool.balanceOf(lp)).to.be.equalWithError(previousBptBalance.div(2), 0.001);
        });

        it('can tell how much BPT it will have to receive', async () => {
          const amountsOut = initialBalances.map((balance) => balance.div(2));
          const expectedBptIn = previousBptBalance.div(2);
          const maximumBptIn = pct(expectedBptIn, 1.01);

          const result = await pool.queryExitGivenOut({ amountsOut, maximumBptIn });

          expect(result.amountsOut).to.deep.equal(amountsOut);
          expect(result.bptIn).to.be.equalWithError(previousBptBalance.div(2), 0.001);
        });

        it('fails if more BTP needed', async () => {
          // Call should fail because we are requesting a max amount lower than the actual needed
          const amountsOut = initialBalances;
          const maximumBptIn = previousBptBalance.div(2);

          await expect(pool.exitGivenOut({ from: lp, amountsOut, maximumBptIn })).to.be.revertedWith(
            'BPT_IN_MAX_AMOUNT'
          );
        });

        it('reverts if paused', async () => {
          await pool.pause();

          const amountsOut = initialBalances;
          await expect(pool.exitGivenOut({ from: lp, amountsOut })).to.be.revertedWith('PAUSED');
        });
      });
    }

    sharedBeforeEach('deploy and initialize pool', async () => {
      await deployPool();
      await pool.init({ initialBalances, from: lp });
      previousBptBalance = await pool.balanceOf(lp);
    });

    context('when not in recovery mode', () => {
      itExits();
    });

    context('when in recovery mode', () => {
      sharedBeforeEach(async () => {
        await pool.enableRecoveryMode();
      });

      itExits();
    });
  });

  describe('onSwap', () => {
    function itSwaps() {
      context('given in', () => {
        it('reverts if caller is not the vault', async () => {
          await expect(
            pool.instance[MINIMAL_SWAP_INFO_ONSWAP](
              {
                kind: SwapKind.GivenIn,
                tokenIn: tokens.first.address,
                tokenOut: tokens.second.address,
                amount: 0,
                poolId: await pool.getPoolId(),
                lastChangeBlock: 0,
                from: lp.address,
                to: other.address,
                userData: '0x',
              },
              0,
              0
            )
          ).to.be.revertedWith('CALLER_NOT_VAULT');
        });

        it('calculates amount out', async () => {
          const amount = fp(0.1);
          const amountWithFees = fpMul(amount, POOL_SWAP_FEE_PERCENTAGE.add(fp(1)));
          const expectedAmountOut = await pool.estimateGivenIn({ in: 1, out: 0, amount: amountWithFees });

          const result = await pool.swapGivenIn({ in: 1, out: 0, amount: amountWithFees, from: lp, recipient });

          expect(result.amount).to.be.equalWithError(expectedAmountOut, 0.01);
        });

        it('calculates max amount out', async () => {
          const maxAmountIn = await pool.getMaxIn(1);
          const maxAmountInWithFees = fpMul(maxAmountIn, POOL_SWAP_FEE_PERCENTAGE.add(fp(1)));
          const expectedAmountOut = await pool.estimateGivenIn({ in: 1, out: 0, amount: maxAmountInWithFees });

          const result = await pool.swapGivenIn({ in: 1, out: 0, amount: maxAmountInWithFees, from: lp, recipient });

          expect(result.amount).to.be.equalWithError(expectedAmountOut, 0.05);
        });

        it('reverts if token in exceeds max in ratio', async () => {
          const maxAmountIn = await pool.getMaxIn(1);
          const maxAmountInWithFees = fpMul(maxAmountIn, POOL_SWAP_FEE_PERCENTAGE.add(fp(1)));

          const amount = maxAmountInWithFees.add(fp(1));
          await expect(pool.swapGivenIn({ in: 1, out: 0, amount, from: lp })).to.be.revertedWith('MAX_IN_RATIO');
        });

        it('reverts if token in is not in the pool', async () => {
          await expect(pool.swapGivenIn({ in: allTokens.GRT, out: 0, amount: 1, from: lp })).to.be.revertedWith(
            'TOKEN_NOT_REGISTERED'
          );
        });

        it('reverts if token out is not in the pool', async () => {
          await expect(pool.swapGivenIn({ in: 1, out: allTokens.GRT, amount: 1, from: lp })).to.be.revertedWith(
            'TOKEN_NOT_REGISTERED'
          );
        });

        it('reverts if paused', async () => {
          await pool.pause();

          await expect(pool.swapGivenIn({ in: 1, out: 0, amount: 1, from: lp })).to.be.revertedWith('PAUSED');
        });
      });

      context('given out', () => {
        it('reverts if caller is not the vault', async () => {
          await expect(
            pool.instance[MINIMAL_SWAP_INFO_ONSWAP](
              {
                kind: SwapKind.GivenOut,
                tokenIn: tokens.first.address,
                tokenOut: tokens.second.address,
                amount: 0,
                poolId: await pool.getPoolId(),
                lastChangeBlock: 0,
                from: lp.address,
                to: other.address,
                userData: '0x',
              },
              0,
              0
            )
          ).to.be.revertedWith('CALLER_NOT_VAULT');
        });

        it('calculates amount in', async () => {
          const amount = fp(0.1);
          const expectedAmountIn = await pool.estimateGivenOut({ in: 1, out: 0, amount });

          const result = await pool.swapGivenOut({ in: 1, out: 0, amount, from: lp, recipient });

          expect(result.amount).to.be.equalWithError(expectedAmountIn, 0.1);
        });

        it('calculates max amount in', async () => {
          const amount = await pool.getMaxOut(0);
          const expectedAmountIn = await pool.estimateGivenOut({ in: 1, out: 0, amount });

          const result = await pool.swapGivenOut({ in: 1, out: 0, amount, from: lp, recipient });

          expect(result.amount).to.be.equalWithError(expectedAmountIn, 0.1);
        });

        it('reverts if token in exceeds max out ratio', async () => {
          const amount = (await pool.getMaxOut(0)).add(2);

          await expect(pool.swapGivenOut({ in: 1, out: 0, amount, from: lp })).to.be.revertedWith('MAX_OUT_RATIO');
        });

        it('reverts if token in is not in the pool when given out', async () => {
          await expect(pool.swapGivenOut({ in: allTokens.GRT, out: 0, amount: 1, from: lp })).to.be.revertedWith(
            'TOKEN_NOT_REGISTERED'
          );
        });

        it('reverts if token out is not in the pool', async () => {
          await expect(pool.swapGivenOut({ in: 1, out: allTokens.GRT, amount: 1, from: lp })).to.be.revertedWith(
            'TOKEN_NOT_REGISTERED'
          );
        });

        it('reverts if paused', async () => {
          await pool.pause();

          await expect(pool.swapGivenOut({ in: 1, out: 0, amount: 1, from: lp })).to.be.revertedWith('PAUSED');
        });
      });
    }

    sharedBeforeEach('deploy and join pool', async () => {
      await deployPool();
      await pool.init({ initialBalances, from: lp });
    });

    context('when not in recovery mode', () => {
      itSwaps();
    });

    context('when in recovery mode', () => {
      sharedBeforeEach(async () => {
        await pool.enableRecoveryMode();
      });

      itSwaps();
    });
  });

  describe('recovery mode', () => {
    sharedBeforeEach('deploy pool and enter recovery mode', async () => {
      await deployPool();
      await pool.init({ initialBalances, from: lp });
      await pool.enableRecoveryMode();
    });

    function itExitsViaRecoveryModeCorrectly() {
      it('the recovery mode exit can be used', async () => {
        const preExitBPT = await pool.balanceOf(lp.address);
        const exitBPT = preExitBPT.div(3);

        // The sole BPT holder is the initial LP, so they own the initial balances
        const expectedChanges = tokens.reduce(
          (changes, token, i) => ({ ...changes, [token.symbol]: ['very-near', initialBalances[i].div(3)] }),
          {}
        );

        await expectBalanceChange(
          () =>
            pool.recoveryModeExit({
              from: lp,
              bptIn: exitBPT,
            }),
          tokens,
          { account: lp, changes: expectedChanges }
        );

        // Exit BPT was burned
        const afterExitBalance = await pool.balanceOf(lp.address);
        expect(afterExitBalance).to.equal(preExitBPT.sub(exitBPT));
      });
    }

    itExitsViaRecoveryModeCorrectly();

    context('when paused', () => {
      sharedBeforeEach('pause pool', async () => {
        await pool.pause();
      });

      itExitsViaRecoveryModeCorrectly();
    });
  });

  describe('protocol swap fees', () => {
    const protocolFeePercentage = fp(0.1); // 10 %

    sharedBeforeEach('deploy and join pool', async () => {
      // We will use a mock vault for this one since we'll need to manipulate balances.
      await deployPool({ vault: await Vault.create({ mocked: true }) });
      await pool.init({ initialBalances, from: lp, protocolFeePercentage });
    });

    context('without balance changes', () => {
      it('no protocol fees on joins and exits', async () => {
        let joinResult = await pool.joinGivenIn({ from: lp, amountsIn: fp(100), protocolFeePercentage });
        expect(joinResult.dueProtocolFeeAmounts).to.be.zeros;

        joinResult = await pool.joinGivenOut({ from: lp, bptOut: fp(1), token: 0, protocolFeePercentage });
        expect(joinResult.dueProtocolFeeAmounts).to.be.zeros;

        joinResult = await pool.joinAllGivenOut({ from: lp, bptOut: fp(0.1) });
        expect(joinResult.dueProtocolFeeAmounts).to.be.zeros;

        let exitResult = await pool.singleExitGivenIn({ from: lp, bptIn: fp(10), token: 0, protocolFeePercentage });
        expect(exitResult.dueProtocolFeeAmounts).to.be.zeros;

        exitResult = await pool.multiExitGivenIn({ from: lp, bptIn: fp(10), protocolFeePercentage });
        expect(exitResult.dueProtocolFeeAmounts).to.be.zeros;

        joinResult = await pool.joinGivenIn({ from: lp, amountsIn: fp(10), protocolFeePercentage });
        expect(joinResult.dueProtocolFeeAmounts).to.be.zeros;

        exitResult = await pool.exitGivenOut({ from: lp, amountsOut: fp(10), protocolFeePercentage });
        expect(exitResult.dueProtocolFeeAmounts).to.be.zeros;
      });
    });

    context('with balance changes', () => {
      let currentBalances: BigNumber[];

      sharedBeforeEach('simulate doubled initial balances', async () => {
        // 4/3 of the initial balances
        currentBalances = initialBalances.map((balance) => balance.mul(4).div(3));
      });

      it('no protocol fees on join exact tokens in for BPT out', async () => {
        const result = await pool.joinGivenIn({ from: lp, amountsIn: fp(1), currentBalances, protocolFeePercentage });
        expect(result.dueProtocolFeeAmounts).to.be.zeros;
      });

      it('no protocol fees on exit exact BPT in for one token out', async () => {
        const result = await pool.singleExitGivenIn({
          from: lp,
          bptIn: fp(0.5),
          token: 0,
          currentBalances,
          protocolFeePercentage,
        });

        expect(result.dueProtocolFeeAmounts).to.be.zeros;
      });

      it('no protocol fees on exit exact BPT in for all tokens out', async () => {
        const result = await pool.multiExitGivenIn({
          from: lp,
          bptIn: fp(1),
          currentBalances,
          protocolFeePercentage,
        });

        expect(result.dueProtocolFeeAmounts).to.be.zeros;
      });

      it('no protocol fees on exit BPT In for exact tokens out', async () => {
        const result = await pool.exitGivenOut({
          from: lp,
          amountsOut: fp(1),
          currentBalances,
          protocolFeePercentage,
        });

        expect(result.dueProtocolFeeAmounts).to.be.zeros;
      });
    });
  });
}<|MERGE_RESOLUTION|>--- conflicted
+++ resolved
@@ -13,11 +13,7 @@
 import { expectBalanceChange } from '@balancer-labs/v2-helpers/src/test/tokenBalance';
 import Vault from '@balancer-labs/v2-helpers/src/models/vault/Vault';
 
-<<<<<<< HEAD
 export function itBehavesAsWeightedPool(numberOfTokens: number): void {
-=======
-export function itBehavesAsWeightedPool(numberOfTokens: number, poolType: WeightedPoolType): void {
->>>>>>> 45bfdc26
   const POOL_SWAP_FEE_PERCENTAGE = fp(0.01);
   const WEIGHTS = [fp(30), fp(70), fp(5), fp(5)];
   const INITIAL_BALANCES = [fp(0.9), fp(1.8), fp(2.7), fp(3.6)];
@@ -38,11 +34,7 @@
       tokens,
       weights,
       swapFeePercentage: POOL_SWAP_FEE_PERCENTAGE,
-<<<<<<< HEAD
-=======
-      poolType,
       owner: lp, // needed for LBP tests
->>>>>>> 45bfdc26
       ...params,
     });
   }
