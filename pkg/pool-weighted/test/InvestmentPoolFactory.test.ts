--- conflicted
+++ resolved
@@ -54,12 +54,8 @@
         WEIGHTS,
         assetManagers,
         POOL_SWAP_FEE_PERCENTAGE,
-<<<<<<< HEAD
-        ZERO_ADDRESS,
+        owner.address,
         swapsEnabled
-=======
-        owner.address
->>>>>>> d2fa111b
       )
     ).wait();
 
@@ -150,17 +146,6 @@
       expect(pauseWindowEndTime).to.equal(now);
       expect(bufferPeriodEndTime).to.equal(now);
     });
-<<<<<<< HEAD
-
-    it('does not have asset managers', async () => {
-      const pool = await createPool();
-      const poolId = await pool.getPoolId();
-
-      await tokens.asyncEach(async (token) => {
-        const info = await vault.getPoolTokenInfo(poolId, token);
-        expect(info.assetManager).to.equal(ZERO_ADDRESS);
-      });
-    });
 
     it('creates it with swaps enabled', async () => {
       const pool = await createPool();
@@ -173,7 +158,5 @@
 
       expect(await pool.getSwapEnabled()).to.be.false;
     });
-=======
->>>>>>> d2fa111b
   });
 });