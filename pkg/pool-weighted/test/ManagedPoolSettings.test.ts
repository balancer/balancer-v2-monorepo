--- conflicted
+++ resolved
@@ -83,11 +83,7 @@
     const fullParams = {
       ...params,
       swapFeePercentage: INITIAL_SWAP_FEE,
-<<<<<<< HEAD
       mockContractName: 'MockManagedPoolSettings',
-=======
-      poolType: WeightedPoolType.MOCK_MANAGED_POOL_SETTINGS,
->>>>>>> 1a2e2d80
     };
     return ManagedPool.create(fullParams);
   }
