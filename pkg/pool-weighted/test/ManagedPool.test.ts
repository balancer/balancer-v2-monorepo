import { ethers } from 'hardhat';
import { expect } from 'chai';
import { BigNumber, ContractReceipt } from 'ethers';

import { BigNumberish, bn, fp, FP_ONE, pct } from '@balancer-labs/v2-helpers/src/numbers';
import { DAY, advanceTime, receiptTimestamp } from '@balancer-labs/v2-helpers/src/time';
import * as expectEvent from '@balancer-labs/v2-helpers/src/test/expectEvent';
import TokenList from '@balancer-labs/v2-helpers/src/models/tokens/TokenList';

import Vault from '@balancer-labs/v2-helpers/src/models/vault/Vault';
import WeightedPool from '@balancer-labs/v2-helpers/src/models/pools/weighted/WeightedPool';
import { RawWeightedPoolDeployment, WeightedPoolType } from '@balancer-labs/v2-helpers/src/models/pools/weighted/types';
import { SignerWithAddress } from '@nomiclabs/hardhat-ethers/dist/src/signer-with-address';
<<<<<<< HEAD
import { SwapKind } from '@balancer-labs/balancer-js';
import { ProtocolFee } from '@balancer-labs/v2-helpers/src/models/vault/types';
=======
import { PoolSpecialization } from '@balancer-labs/balancer-js';
import { ZERO_ADDRESS } from '@balancer-labs/v2-helpers/src/constants';
>>>>>>> 592b0534

describe('ManagedPool', function () {
  let allTokens: TokenList;
  let poolTokens: TokenList;
  let admin: SignerWithAddress, owner: SignerWithAddress, other: SignerWithAddress;
  let pool: WeightedPool;
  let vault: Vault;

  before('setup signers', async () => {
    [, admin, owner, other] = await ethers.getSigners();
  });

  const MAX_TOKENS = 38;
  const TOKEN_COUNT = 20;

  const POOL_SWAP_FEE_PERCENTAGE = fp(0.05);

  const poolWeights: BigNumber[] = Array(TOKEN_COUNT).fill(fp(1 / TOKEN_COUNT));
  const initialBalances = Array(TOKEN_COUNT).fill(fp(1000));

  sharedBeforeEach('deploy tokens and AUMProtocolFeeCollector', async () => {
    allTokens = await TokenList.create(MAX_TOKENS + 1, { sorted: true, varyDecimals: true });
    poolTokens = allTokens.subset(20);
    await allTokens.mint({ to: [other, owner], amount: fp(2000) });

    vault = await Vault.create({ admin });
    await allTokens.approve({ from: other, to: vault });
    await allTokens.approve({ from: owner, to: vault });
  });

<<<<<<< HEAD
  describe('when initialized with an LP allowlist', () => {
    sharedBeforeEach('deploy pool', async () => {
      const params = {
        tokens: poolTokens,
        weights: poolWeights,
        poolType: WeightedPoolType.MANAGED_POOL,
        vault,
        swapEnabledOnStart: true,
        mustAllowlistLPs: true,
        owner: owner.address,
        aumFeeId: ProtocolFee.AUM,
      };
      pool = await WeightedPool.create(params);
    });
=======
  async function deployPool(overrides: RawWeightedPoolDeployment = {}): Promise<WeightedPool> {
    const params = {
      vault,
      tokens: poolTokens,
      weights: poolWeights,
      owner: owner.address,
      poolType: WeightedPoolType.MANAGED_POOL,
      ...overrides,
    };
    return WeightedPool.create(params);
  }

  describe('construction', () => {
    context('pool registration', () => {
      sharedBeforeEach('deploy pool', async () => {
        pool = await deployPool();
      });
>>>>>>> 592b0534

      it('returns pool ID registered by the vault', async () => {
        const poolId = await pool.getPoolId();
        const { address: poolAddress } = await vault.getPool(poolId);
        expect(poolAddress).to.be.eq(pool.address);
      });

      it('registers with the MinimalSwapInfo specialization', async () => {
        const { specialization } = await vault.getPool(pool.poolId);
        expect(specialization).to.be.eq(PoolSpecialization.MinimalSwapInfoPool);
      });

      it('registers all the expected tokens', async () => {
        const { tokens } = await vault.getPoolTokens(pool.poolId);
        expect(tokens).to.be.deep.eq(poolTokens.addresses);
      });

      it('registers all the expected asset managers', async () => {
        await poolTokens.asyncEach(async (token) => {
          const { assetManager } = await vault.getPoolTokenInfo(pool.poolId, token);
          expect(assetManager).to.be.eq(ZERO_ADDRESS);
        });
      });
    });
  });

  describe('swap', () => {
    sharedBeforeEach('deploy pool', async () => {
      pool = await deployPool({ vault: undefined, swapEnabledOnStart: true });

      await pool.init({ from: other, initialBalances });
    });

    context('when swaps are disabled', () => {
      sharedBeforeEach('deploy pool', async () => {
        await pool.setSwapEnabled(owner, false);
      });

      it('it reverts', async () => {
        await expect(pool.swapGivenIn({ in: 1, out: 0, amount: fp(0.1) })).to.be.revertedWith('SWAPS_DISABLED');
      });
    });

    context('when swaps are enabled', () => {
      sharedBeforeEach('deploy pool', async () => {
        await pool.setSwapEnabled(owner, true);
      });

      it('swaps are not blocked', async () => {
        await expect(pool.swapGivenIn({ in: 1, out: 0, amount: fp(0.1) })).to.not.be.reverted;
      });
    });
  });

  describe('initialization', () => {
    function itInitializesThePoolCorrectly() {
      it('initializes the pool', async () => {
        await pool.init({ from: other, initialBalances });

        expect(await pool.totalSupply()).to.be.gt(0);
      });

      it('sets the first AUM fee collection timestamp', async () => {
        const { receipt } = await pool.init({ from: other, initialBalances });

        expect(await pool.instance.getLastAumFeeCollectionTimestamp()).to.be.eq(await receiptTimestamp(receipt));
      });
    }

    context('LP allowlist', () => {
      context('when LP allowlist is enabled', () => {
        sharedBeforeEach('deploy pool', async () => {
          pool = await deployPool({ mustAllowlistLPs: true });
        });

        context('when initial LP is allowlisted', () => {
          sharedBeforeEach('allowlist LP', async () => {
            await pool.addAllowedAddress(owner, other);
          });

          itInitializesThePoolCorrectly();
        });

        context('when initial LP is not allowlisted', () => {
          it('reverts', async () => {
            await expect(pool.init({ from: other, initialBalances })).to.be.revertedWith('ADDRESS_NOT_ALLOWLISTED');
          });
        });
      });

      context('when LP allowlist is disabled', () => {
        sharedBeforeEach('deploy pool', async () => {
          pool = await deployPool({ mustAllowlistLPs: false });
        });
        itInitializesThePoolCorrectly();
      });
    });
  });

  describe('joinPool', () => {
    context('when LP allowlist is enabled', () => {
      sharedBeforeEach('deploy pool', async () => {
        pool = await deployPool();
        await pool.init({ from: other, initialBalances });

        await pool.setMustAllowlistLPs(owner, true);
      });

      context('when LP is on the allowlist', () => {
        sharedBeforeEach('add address to allowlist', async () => {
          await pool.addAllowedAddress(owner, other.address);
        });

        it('the listed LP can join', async () => {
          await pool.joinAllGivenOut({ from: other, bptOut: FP_ONE });

          expect(await pool.balanceOf(other)).to.be.gt(0);
        });
      });

      context('when LP is not on the allowlist', () => {
        it('it reverts', async () => {
          await expect(pool.joinAllGivenOut({ from: other, bptOut: FP_ONE })).to.be.revertedWith(
            'ADDRESS_NOT_ALLOWLISTED'
          );
        });
      });
    });

    context('when swaps are disabled', () => {
      sharedBeforeEach('deploy pool', async () => {
        pool = await deployPool({ swapEnabledOnStart: false });
        await pool.init({ from: other, initialBalances });
      });

      context('proportional joins', () => {
        it('allows proportionate joins', async () => {
          const startingBpt = await pool.balanceOf(other);

          const { amountsIn } = await pool.joinAllGivenOut({ from: other, bptOut: startingBpt });

          const endingBpt = await pool.balanceOf(other);
          expect(endingBpt).to.be.gt(startingBpt);
          expect(amountsIn).to.deep.equal(initialBalances);
        });
      });

      context('disproportionate joins', () => {
        it('prevents disproportionate joins (single token)', async () => {
          const bptOut = await pool.balanceOf(other);

          await expect(pool.joinGivenOut({ from: other, bptOut, token: poolTokens.get(0) })).to.be.revertedWith(
            'INVALID_JOIN_EXIT_KIND_WHILE_SWAPS_DISABLED'
          );
        });

        it('prevents disproportionate joins (multi token)', async () => {
          const amountsIn = [...initialBalances];
          amountsIn[0] = 0;

          await expect(pool.joinGivenIn({ from: other, amountsIn })).to.be.revertedWith(
            'INVALID_JOIN_EXIT_KIND_WHILE_SWAPS_DISABLED'
          );
        });
      });
    });
  });

  describe('exitPool', () => {
    context('when LP allowlist is enabled', () => {
      sharedBeforeEach('deploy pool', async () => {
        pool = await deployPool();
        await pool.init({ from: other, initialBalances });

        await pool.setMustAllowlistLPs(owner, true);
      });

      context('when LP is on the allowlist', () => {
        sharedBeforeEach('add address to allowlist', async () => {
          await pool.addAllowedAddress(owner, other.address);
        });

        it('the listed LP can exit', async () => {
          await expect(pool.multiExitGivenIn({ from: other, bptIn: FP_ONE })).to.not.be.reverted;
        });
      });

      context('when LP is not on the allowlist', () => {
        it('the listed LP can exit', async () => {
          await expect(pool.multiExitGivenIn({ from: other, bptIn: FP_ONE })).to.not.be.reverted;
        });
      });
    });

    context('when swaps are disabled', () => {
      sharedBeforeEach('deploy pool', async () => {
        pool = await deployPool({
          swapEnabledOnStart: false,
        });
        await pool.init({ from: other, initialBalances });
      });

      context('proportional exits', () => {
        it('allows proportional exits', async () => {
          const previousBptBalance = await pool.balanceOf(other);
          const bptIn = pct(previousBptBalance, 0.8);

          await expect(pool.multiExitGivenIn({ from: other, bptIn })).to.not.be.reverted;

          const newBptBalance = await pool.balanceOf(other);
          expect(newBptBalance).to.equalWithError(pct(previousBptBalance, 0.2), 0.001);
        });
      });

      context('disproportionate exits', () => {
        it('prevents disproportionate exits (single token)', async () => {
          const previousBptBalance = await pool.balanceOf(other);
          const bptIn = pct(previousBptBalance, 0.5);

          await expect(pool.singleExitGivenIn({ from: other, bptIn, token: poolTokens.get(0) })).to.be.revertedWith(
            'INVALID_JOIN_EXIT_KIND_WHILE_SWAPS_DISABLED'
          );
        });

        it('prevents disproportionate exits (multi token)', async () => {
          const amountsOut = [...initialBalances];
          // Make it disproportionate (though it will fail with this exit type even if it's technically proportionate)
          amountsOut[0] = 0;

          await expect(pool.exitGivenOut({ from: other, amountsOut })).to.be.revertedWith(
            'INVALID_JOIN_EXIT_KIND_WHILE_SWAPS_DISABLED'
          );
        });
      });
    });
  });

  describe('update swap fee', () => {
    const MAX_SWAP_FEE_PERCENTAGE = fp(0.8);

    sharedBeforeEach('deploy pool', async () => {
      pool = await deployPool({ vault: undefined, swapFeePercentage: POOL_SWAP_FEE_PERCENTAGE });
      await pool.init({ from: owner, initialBalances });
    });

    /* Test that would cause joinSwap to fail at 100% fee, if allowed:

    context('with a 100% swap fee', () => {
      sharedBeforeEach('set swap fee to 100%', async () => {
        await pool.setSwapFeePercentage(owner, fp(1));
      });

      it('reverts on joinSwap', async () => {
        await expect(pool.joinGivenOut({ recipient: owner, bptOut: fp(1), token: 0 })).to.be.revertedWith('ZERO_DIVISION');
      });
    });*/

    context('with the max swap fee', () => {
      sharedBeforeEach('set swap fee to the max value (< 100%)', async () => {
        await pool.setSwapFeePercentage(owner, MAX_SWAP_FEE_PERCENTAGE);
      });

      it('allows (unfavorable) joinSwap', async () => {
        await expect(pool.joinGivenOut({ recipient: owner, bptOut: fp(1), token: 0 })).to.not.be.reverted;
      });
    });
  });

  describe('management fees', () => {
    const swapFeePercentage = fp(0.02);
    const managementAumFeePercentage = fp(0.01);

    sharedBeforeEach('deploy pool', async () => {
      pool = await deployPool({ swapFeePercentage, managementAumFeePercentage });
    });

    describe('management aum fee collection', () => {
      function expectedAUMFees(
        totalSupply: BigNumberish,
        aumFeePercentage: BigNumberish,
        timeElapsed: BigNumberish
      ): BigNumber {
        return bn(totalSupply)
          .mul(timeElapsed)
          .div(365 * DAY)
          .mul(aumFeePercentage)
          .div(fp(1).sub(aumFeePercentage));
      }

      function itReverts(collectAUMFees: () => Promise<ContractReceipt>) {
        it('reverts', async () => {
          await expect(collectAUMFees()).to.be.revertedWith('PAUSED');
        });
      }

      function itCollectsNoAUMFees(collectAUMFees: () => Promise<ContractReceipt>) {
        it('collects no AUM fees', async () => {
          const balanceBefore = await pool.balanceOf(owner);

          const receipt = await collectAUMFees();

          const balanceAfter = await pool.balanceOf(owner);
          expect(balanceAfter).to.equal(balanceBefore);

          expectEvent.notEmitted(receipt, 'ManagementAumFeeCollected');
        });
      }

      function itCollectsAUMFeesForExpectedDuration(
        collectAUMFees: () => Promise<ContractReceipt>,
        timeElapsed: BigNumberish
      ) {
        it('collects the expected amount of fees', async () => {
          const balanceBefore = await pool.balanceOf(owner);

          const totalSupply = await pool.totalSupply();
          const expectedManagementFeeBpt = expectedAUMFees(totalSupply, managementAumFeePercentage, timeElapsed);

          const receipt = await collectAUMFees();

          const balanceAfter = await pool.balanceOf(owner);
          const actualManagementFeeBpt = balanceAfter.sub(balanceBefore);
          expect(actualManagementFeeBpt).to.equalWithError(expectedManagementFeeBpt, 0.0001);

          expectEvent.inIndirectReceipt(receipt, pool.instance.interface, 'ManagementAumFeeCollected', {
            bptAmount: actualManagementFeeBpt,
          });
        });
      }

      function itCollectsAUMFeesCorrectly(collectAUMFees: () => Promise<ContractReceipt>) {
        const timeElapsed = 10 * DAY;

        sharedBeforeEach('advance time', async () => {
          await advanceTime(timeElapsed);
        });

        itCollectsAUMFeesForExpectedDuration(collectAUMFees, timeElapsed);

        context('when the pool is paused and enters into recovery mode', () => {
          sharedBeforeEach('pause pool and enter recovery mode', async () => {
            await pool.pause();
            await pool.enableRecoveryMode();
          });

          itReverts(collectAUMFees);

          context('when the pool is then unpaused and removed from recovery mode', () => {
            sharedBeforeEach('unpause pool and exit recovery mode', async () => {
              // Exiting recovery mode will update the timestamp of the last collection.
              // This avoids the pool overcharging AUM fees after the unpause.
              await pool.unpause();
              await pool.disableRecoveryMode();

              // We now advance time so that we can test that the collected fees correspond to `timeElapsed`,
              // rather than `2 * timeElapsed` as we'd expect if the pool didn't correctly update while paused.
              await advanceTime(timeElapsed);
            });

            itCollectsAUMFeesForExpectedDuration(collectAUMFees, timeElapsed);
          });
        });
      }

      sharedBeforeEach('mint tokens', async () => {
        await poolTokens.mint({ to: other, amount: fp(10000) });
        await poolTokens.approve({ from: other, to: await pool.getVault() });
      });

      context('on pool joins', () => {
        context('on pool initialization', () => {
          itCollectsNoAUMFees(async () => {
            const { receipt } = await pool.init({ from: other, recipient: other, initialBalances });
            return receipt;
          });
        });

        context('after pool initialization', () => {
          sharedBeforeEach('initialize pool', async () => {
            await pool.init({ from: other, initialBalances });
          });

          itCollectsAUMFeesCorrectly(async () => {
            const amountsIn = initialBalances.map((x) => x.div(2));
            const { receipt } = await pool.joinGivenIn({ from: other, amountsIn });
            return receipt;
          });
        });
      });

      context('on pool exits', () => {
        sharedBeforeEach('initialize pool', async () => {
          await pool.init({ from: other, initialBalances });
        });

        itCollectsAUMFeesCorrectly(async () => {
          const { receipt } = await pool.multiExitGivenIn({ from: other, bptIn: await pool.balanceOf(other) });
          return receipt;
        });
      });
    });
  });
});<|MERGE_RESOLUTION|>--- conflicted
+++ resolved
@@ -11,13 +11,9 @@
 import WeightedPool from '@balancer-labs/v2-helpers/src/models/pools/weighted/WeightedPool';
 import { RawWeightedPoolDeployment, WeightedPoolType } from '@balancer-labs/v2-helpers/src/models/pools/weighted/types';
 import { SignerWithAddress } from '@nomiclabs/hardhat-ethers/dist/src/signer-with-address';
-<<<<<<< HEAD
-import { SwapKind } from '@balancer-labs/balancer-js';
-import { ProtocolFee } from '@balancer-labs/v2-helpers/src/models/vault/types';
-=======
 import { PoolSpecialization } from '@balancer-labs/balancer-js';
 import { ZERO_ADDRESS } from '@balancer-labs/v2-helpers/src/constants';
->>>>>>> 592b0534
+import { ProtocolFee } from '@balancer-labs/v2-helpers/src/models/vault/types';
 
 describe('ManagedPool', function () {
   let allTokens: TokenList;
@@ -48,22 +44,6 @@
     await allTokens.approve({ from: owner, to: vault });
   });
 
-<<<<<<< HEAD
-  describe('when initialized with an LP allowlist', () => {
-    sharedBeforeEach('deploy pool', async () => {
-      const params = {
-        tokens: poolTokens,
-        weights: poolWeights,
-        poolType: WeightedPoolType.MANAGED_POOL,
-        vault,
-        swapEnabledOnStart: true,
-        mustAllowlistLPs: true,
-        owner: owner.address,
-        aumFeeId: ProtocolFee.AUM,
-      };
-      pool = await WeightedPool.create(params);
-    });
-=======
   async function deployPool(overrides: RawWeightedPoolDeployment = {}): Promise<WeightedPool> {
     const params = {
       vault,
@@ -71,6 +51,7 @@
       weights: poolWeights,
       owner: owner.address,
       poolType: WeightedPoolType.MANAGED_POOL,
+      aumFeeId: ProtocolFee.AUM,
       ...overrides,
     };
     return WeightedPool.create(params);
@@ -81,7 +62,6 @@
       sharedBeforeEach('deploy pool', async () => {
         pool = await deployPool();
       });
->>>>>>> 592b0534
 
       it('returns pool ID registered by the vault', async () => {
         const poolId = await pool.getPoolId();
