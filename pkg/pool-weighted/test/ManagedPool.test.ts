--- conflicted
+++ resolved
@@ -56,13 +56,9 @@
       tokens: poolTokens,
       weights: poolWeights,
       owner: owner.address,
-<<<<<<< HEAD
-      poolType: WeightedPoolType.MANAGED_POOL,
       aumFeeId: ProtocolFee.AUM,
-=======
       poolType: WeightedPoolType.MOCK_MANAGED_POOL,
       mockContractName: 'MockManagedPool',
->>>>>>> 48ece4ca
       ...overrides,
     };
     return WeightedPool.create(params);
