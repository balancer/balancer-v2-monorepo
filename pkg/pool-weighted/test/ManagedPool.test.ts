import { ethers } from 'hardhat';
import { expect } from 'chai';
import { BigNumber, ContractReceipt } from 'ethers';

<<<<<<< HEAD
import { BigNumberish, bn, fp, FP_ONE, FP_ZERO, pct } from '@balancer-labs/v2-helpers/src/numbers';
import { DAY, advanceTime, receiptTimestamp } from '@balancer-labs/v2-helpers/src/time';
=======
import { BigNumberish, bn, fp, FP_ONE, pct } from '@balancer-labs/v2-helpers/src/numbers';
import {
  DAY,
  advanceTime,
  receiptTimestamp,
  currentTimestamp,
  setNextBlockTimestamp,
} from '@balancer-labs/v2-helpers/src/time';
>>>>>>> 9ff3512b
import * as expectEvent from '@balancer-labs/v2-helpers/src/test/expectEvent';
import TokenList from '@balancer-labs/v2-helpers/src/models/tokens/TokenList';

import Vault from '@balancer-labs/v2-helpers/src/models/vault/Vault';
import WeightedPool from '@balancer-labs/v2-helpers/src/models/pools/weighted/WeightedPool';
import { RawWeightedPoolDeployment, WeightedPoolType } from '@balancer-labs/v2-helpers/src/models/pools/weighted/types';
import { SignerWithAddress } from '@nomiclabs/hardhat-ethers/dist/src/signer-with-address';
import { PoolSpecialization } from '@balancer-labs/balancer-js';
import { ZERO_ADDRESS } from '@balancer-labs/v2-helpers/src/constants';

describe('ManagedPool', function () {
  let allTokens: TokenList;
  let poolTokens: TokenList;
  let admin: SignerWithAddress, owner: SignerWithAddress, other: SignerWithAddress;
  let pool: WeightedPool;
  let vault: Vault;

  before('setup signers', async () => {
    [, admin, owner, other] = await ethers.getSigners();
  });

  const MAX_TOKENS = 38;
  const TOKEN_COUNT = 20;

  const POOL_SWAP_FEE_PERCENTAGE = fp(0.05);

  const poolWeights: BigNumber[] = Array(TOKEN_COUNT).fill(fp(1 / TOKEN_COUNT));
  const initialBalances = Array(TOKEN_COUNT).fill(fp(1000));

  sharedBeforeEach('deploy tokens and AUMProtocolFeeCollector', async () => {
    allTokens = await TokenList.create(MAX_TOKENS + 1, { sorted: true, varyDecimals: true });
    poolTokens = allTokens.subset(20);
    await allTokens.mint({ to: [other, owner], amount: fp(2000) });

    vault = await Vault.create({ admin });
    await allTokens.approve({ from: other, to: vault });
    await allTokens.approve({ from: owner, to: vault });
  });

  async function deployPool(overrides: RawWeightedPoolDeployment = {}): Promise<WeightedPool> {
    const params = {
      vault,
      tokens: poolTokens,
      weights: poolWeights,
      owner: owner.address,
      poolType: WeightedPoolType.MANAGED_POOL,
      ...overrides,
    };
    return WeightedPool.create(params);
  }

  describe('construction', () => {
    context('pool registration', () => {
      sharedBeforeEach('deploy pool', async () => {
        pool = await deployPool();
      });

      it('returns pool ID registered by the vault', async () => {
        const poolId = await pool.getPoolId();
        const { address: poolAddress } = await vault.getPool(poolId);
        expect(poolAddress).to.be.eq(pool.address);
      });

      it('registers with the MinimalSwapInfo specialization', async () => {
        const { specialization } = await vault.getPool(pool.poolId);
        expect(specialization).to.be.eq(PoolSpecialization.MinimalSwapInfoPool);
      });

      it('registers all the expected tokens', async () => {
        const { tokens } = await vault.getPoolTokens(pool.poolId);
        expect(tokens).to.be.deep.eq([pool.address, ...poolTokens.addresses]);
      });

      it('registers all the expected asset managers', async () => {
        await poolTokens.asyncEach(async (token) => {
          const { assetManager } = await vault.getPoolTokenInfo(pool.poolId, token);
          expect(assetManager).to.be.eq(ZERO_ADDRESS);
        });
      });
    });
  });

  describe('swap', () => {
    sharedBeforeEach('deploy pool', async () => {
      pool = await deployPool({ vault: undefined, swapEnabledOnStart: true });

      await pool.init({ from: other, initialBalances });
    });

    context('when swaps are disabled', () => {
      sharedBeforeEach('deploy pool', async () => {
        await pool.setSwapEnabled(owner, false);
      });

      it('it reverts', async () => {
        await expect(pool.swapGivenIn({ in: 1, out: 0, amount: fp(0.1) })).to.be.revertedWith('SWAPS_DISABLED');
      });
    });

    context('when swaps are enabled', () => {
      sharedBeforeEach('deploy pool', async () => {
        await pool.setSwapEnabled(owner, true);
      });

      it('swaps are not blocked', async () => {
        await expect(pool.swapGivenIn({ in: 1, out: 0, amount: fp(0.1) })).to.not.be.reverted;
      });
    });
  });

  describe('initialization', () => {
    function itInitializesThePoolCorrectly() {
      it('initializes the pool', async () => {
        await pool.init({ from: other, initialBalances });

        expect(await pool.totalSupply()).to.be.gt(0);
      });

      it('sets the first AUM fee collection timestamp', async () => {
        const { receipt } = await pool.init({ from: other, initialBalances });

        expect(await pool.instance.getLastAumFeeCollectionTimestamp()).to.be.eq(await receiptTimestamp(receipt));
      });
    }

    context('LP allowlist', () => {
      context('when LP allowlist is enabled', () => {
        sharedBeforeEach('deploy pool', async () => {
          pool = await deployPool({ mustAllowlistLPs: true });
        });

        context('when initial LP is allowlisted', () => {
          sharedBeforeEach('allowlist LP', async () => {
            await pool.addAllowedAddress(owner, other);
          });

          itInitializesThePoolCorrectly();
        });

        context('when initial LP is not allowlisted', () => {
          it('reverts', async () => {
            await expect(pool.init({ from: other, initialBalances })).to.be.revertedWith('ADDRESS_NOT_ALLOWLISTED');
          });
        });
      });

      context('when LP allowlist is disabled', () => {
        sharedBeforeEach('deploy pool', async () => {
          pool = await deployPool({ mustAllowlistLPs: false });
        });
        itInitializesThePoolCorrectly();
      });
    });
  });

  describe('joinPool', () => {
    context('when LP allowlist is enabled', () => {
      sharedBeforeEach('deploy pool', async () => {
        pool = await deployPool();
        await pool.init({ from: other, initialBalances });

        await pool.setMustAllowlistLPs(owner, true);
      });

      context('when LP is on the allowlist', () => {
        sharedBeforeEach('add address to allowlist', async () => {
          await pool.addAllowedAddress(owner, other.address);
        });

        it('the listed LP can join', async () => {
          await pool.joinAllGivenOut({ from: other, bptOut: FP_ONE });

          expect(await pool.balanceOf(other)).to.be.gt(0);
        });
      });

      context('when LP is not on the allowlist', () => {
        it('it reverts', async () => {
          await expect(pool.joinAllGivenOut({ from: other, bptOut: FP_ONE })).to.be.revertedWith(
            'ADDRESS_NOT_ALLOWLISTED'
          );
        });
      });
    });

    context('when swaps are disabled', () => {
      sharedBeforeEach('deploy pool', async () => {
        pool = await deployPool({ swapEnabledOnStart: false });
        await pool.init({ from: other, initialBalances });
      });

      context('proportional joins', () => {
        it('allows proportionate joins', async () => {
          const startingBpt = await pool.balanceOf(other);

          const { amountsIn } = await pool.joinAllGivenOut({ from: other, bptOut: startingBpt });

          const endingBpt = await pool.balanceOf(other);
          expect(endingBpt).to.be.gt(startingBpt);
          expect(amountsIn).to.deep.equal([FP_ZERO, ...initialBalances]);
        });
      });

      context('disproportionate joins', () => {
        it('prevents disproportionate joins (single token)', async () => {
          const bptOut = await pool.balanceOf(other);

          await expect(pool.joinGivenOut({ from: other, bptOut, token: poolTokens.get(0) })).to.be.revertedWith(
            'INVALID_JOIN_EXIT_KIND_WHILE_SWAPS_DISABLED'
          );
        });

        it('prevents disproportionate joins (multi token)', async () => {
          const amountsIn = [...initialBalances];
          amountsIn[0] = 0;

          await expect(pool.joinGivenIn({ from: other, amountsIn })).to.be.revertedWith(
            'INVALID_JOIN_EXIT_KIND_WHILE_SWAPS_DISABLED'
          );
        });
      });
    });
  });

  describe('exitPool', () => {
    context('when LP allowlist is enabled', () => {
      sharedBeforeEach('deploy pool', async () => {
        pool = await deployPool();
        await pool.init({ from: other, initialBalances });

        await pool.setMustAllowlistLPs(owner, true);
      });

      context('when LP is on the allowlist', () => {
        sharedBeforeEach('add address to allowlist', async () => {
          await pool.addAllowedAddress(owner, other.address);
        });

        it('the listed LP can exit', async () => {
          await expect(pool.multiExitGivenIn({ from: other, bptIn: FP_ONE })).to.not.be.reverted;
        });
      });

      context('when LP is not on the allowlist', () => {
        it('the listed LP can exit', async () => {
          await expect(pool.multiExitGivenIn({ from: other, bptIn: FP_ONE })).to.not.be.reverted;
        });
      });
    });

    context('when swaps are disabled', () => {
      sharedBeforeEach('deploy pool', async () => {
        pool = await deployPool({
          swapEnabledOnStart: false,
        });
        await pool.init({ from: other, initialBalances });
      });

      context('proportional exits', () => {
        it('allows proportional exits', async () => {
          const previousBptBalance = await pool.balanceOf(other);
          const bptIn = pct(previousBptBalance, 0.8);

          await expect(pool.multiExitGivenIn({ from: other, bptIn })).to.not.be.reverted;

          const newBptBalance = await pool.balanceOf(other);
          expect(newBptBalance).to.equalWithError(pct(previousBptBalance, 0.2), 0.001);
        });
      });

      context('disproportionate exits', () => {
        it('prevents disproportionate exits (single token)', async () => {
          const previousBptBalance = await pool.balanceOf(other);
          const bptIn = pct(previousBptBalance, 0.5);

          await expect(pool.singleExitGivenIn({ from: other, bptIn, token: poolTokens.get(0) })).to.be.revertedWith(
            'INVALID_JOIN_EXIT_KIND_WHILE_SWAPS_DISABLED'
          );
        });

        it('prevents disproportionate exits (multi token)', async () => {
          const amountsOut = [...initialBalances];
          // Make it disproportionate (though it will fail with this exit type even if it's technically proportionate)
          amountsOut[0] = 0;

          await expect(pool.exitGivenOut({ from: other, amountsOut })).to.be.revertedWith(
            'INVALID_JOIN_EXIT_KIND_WHILE_SWAPS_DISABLED'
          );
        });
      });
    });
  });

  describe('update swap fee', () => {
    const MAX_SWAP_FEE_PERCENTAGE = fp(0.8);

    sharedBeforeEach('deploy pool', async () => {
      pool = await deployPool({ vault: undefined, swapFeePercentage: POOL_SWAP_FEE_PERCENTAGE });
      await pool.init({ from: owner, initialBalances });
    });

    /* Test that would cause joinSwap to fail at 100% fee, if allowed:

    context('with a 100% swap fee', () => {
      sharedBeforeEach('set swap fee to 100%', async () => {
        const blockTimestamp = (await currentTimestamp()).add(1);
        await setNextBlockTimestamp(blockTimestamp);
        await pool.updateSwapFeeGradually(owner, blockTimestamp, blockTimestamp, fp(1), fp(1));
      });

      it('reverts on joinSwap', async () => {
        await expect(pool.joinGivenOut({ recipient: owner, bptOut: fp(1), token: 0 })).to.be.revertedWith('ZERO_DIVISION');
      });
    });*/

    context('with the max swap fee', () => {
      sharedBeforeEach('set swap fee to the max value (< 100%)', async () => {
        // In practice, a separate contract would call `updateSwapFeeGradually` using `block.timestamp` both as start
        // and endTime to make the change immediately.
        const nextBlockTimestamp = (await currentTimestamp()).add(1);
        await setNextBlockTimestamp(nextBlockTimestamp);
        await pool.updateSwapFeeGradually(
          owner,
          nextBlockTimestamp,
          nextBlockTimestamp,
          MAX_SWAP_FEE_PERCENTAGE,
          MAX_SWAP_FEE_PERCENTAGE
        );
      });

      it('allows (unfavorable) joinSwap', async () => {
        await expect(pool.joinGivenOut({ recipient: owner, bptOut: fp(1), token: 0 })).to.not.be.reverted;
      });
    });
  });

  describe('management fees', () => {
    const swapFeePercentage = fp(0.02);
    const managementAumFeePercentage = fp(0.1);

    sharedBeforeEach('deploy pool', async () => {
      pool = await deployPool({ swapFeePercentage, managementAumFeePercentage });
    });

    describe('management aum fee collection', () => {
      function expectedAUMFees(
        totalSupply: BigNumberish,
        aumFeePercentage: BigNumberish,
        timeElapsed: BigNumberish
      ): BigNumber {
        return bn(totalSupply)
          .mul(timeElapsed)
          .div(365 * DAY)
          .mul(aumFeePercentage)
          .div(fp(1).sub(aumFeePercentage));
      }

      function itReverts(collectAUMFees: () => Promise<ContractReceipt>) {
        it('reverts', async () => {
          await expect(collectAUMFees()).to.be.revertedWith('PAUSED');
        });
      }

      function itCollectsNoAUMFees(collectAUMFees: () => Promise<ContractReceipt>) {
        it('collects no AUM fees', async () => {
          const balanceBefore = await pool.balanceOf(owner);

          const receipt = await collectAUMFees();

          const balanceAfter = await pool.balanceOf(owner);
          expect(balanceAfter).to.equal(balanceBefore);

          expectEvent.notEmitted(receipt, 'ManagementAumFeeCollected');
        });
      }

      function itCollectsAUMFeesForExpectedDuration(
        collectAUMFees: () => Promise<ContractReceipt>,
        timeElapsed: BigNumberish
      ) {
        it('collects the expected amount of fees', async () => {
          const balanceBefore = await pool.balanceOf(owner);

          const totalSupply = await pool.totalSupply();
          const expectedManagementFeeBpt = expectedAUMFees(totalSupply, managementAumFeePercentage, timeElapsed);

          const receipt = await collectAUMFees();

          const balanceAfter = await pool.balanceOf(owner);
          const actualManagementFeeBpt = balanceAfter.sub(balanceBefore);
          expect(actualManagementFeeBpt).to.equalWithError(expectedManagementFeeBpt, 0.0001);

          expectEvent.inIndirectReceipt(receipt, pool.instance.interface, 'ManagementAumFeeCollected', {
            bptAmount: actualManagementFeeBpt,
          });
        });

        it('reports the expected actual supply', async () => {
          // As we're performing a join or exit here we need to account for the change in the BPT total supply due to
          // the join/exit. We do this by tracking the user's balance.
          const balanceBefore = await pool.balanceOf(other);
          const totalSupplyBefore = await pool.totalSupply();
          const expectedManagementFeeBpt = expectedAUMFees(totalSupplyBefore, managementAumFeePercentage, timeElapsed);

          const balanceAfter = await pool.balanceOf(other);
          const joinExitDelta = balanceAfter.sub(balanceBefore);

          const expectedActualSupply = totalSupplyBefore.add(expectedManagementFeeBpt).add(joinExitDelta);
          const actualSupply = await pool.getActualSupply();
          expect(actualSupply).to.be.equalWithError(expectedActualSupply, 1e-6);
        });

        it('does not affect the actual supply', async () => {
          // As we're performing a join or exit here we need to account for the change in the BPT total supply due to
          // the join/exit. We do this by tracking the user's balance.
          const balanceBefore = await pool.balanceOf(other);
          const actualSupplyBefore = await pool.getActualSupply();

          await collectAUMFees();

          const balanceAfter = await pool.balanceOf(other);
          const joinExitDelta = balanceAfter.sub(balanceBefore);

          const actualSupplyAfter = await pool.getActualSupply();
          expect(actualSupplyAfter).to.be.equalWithError(actualSupplyBefore.add(joinExitDelta), 1e-5);
        });

        it('syncs the total supply to the actual supply', async () => {
          // As we're performing a join or exit here we need to account for the change in the BPT total supply due to
          // the join/exit. We do this by tracking the user's balance.
          const balanceBefore = await pool.balanceOf(other);
          const actualSupplyBefore = await pool.getActualSupply();

          await collectAUMFees();

          const balanceAfter = await pool.balanceOf(other);
          const joinExitDelta = balanceAfter.sub(balanceBefore);

          const totalSupplyAfter = await pool.totalSupply();
          expect(totalSupplyAfter).to.equalWithError(actualSupplyBefore.add(joinExitDelta), 1e-5);
        });
      }

      function itCollectsAUMFeesCorrectly(collectAUMFees: () => Promise<ContractReceipt>) {
        const timeElapsed = 10 * DAY;

        sharedBeforeEach('advance time', async () => {
          await advanceTime(timeElapsed);
        });

        itCollectsAUMFeesForExpectedDuration(collectAUMFees, timeElapsed);

        context('when the pool is paused and enters into recovery mode', () => {
          sharedBeforeEach('pause pool and enter recovery mode', async () => {
            await pool.pause();
            await pool.enableRecoveryMode();
          });

          itReverts(collectAUMFees);

          context('when the pool is then unpaused and removed from recovery mode', () => {
            sharedBeforeEach('unpause pool and exit recovery mode', async () => {
              // Exiting recovery mode will update the timestamp of the last collection.
              // This avoids the pool overcharging AUM fees after the unpause.
              await pool.unpause();
              await pool.disableRecoveryMode();

              // We now advance time so that we can test that the collected fees correspond to `timeElapsed`,
              // rather than `2 * timeElapsed` as we'd expect if the pool didn't correctly update while paused.
              await advanceTime(timeElapsed);
            });

            itCollectsAUMFeesForExpectedDuration(collectAUMFees, timeElapsed);
          });
        });
      }

      sharedBeforeEach('mint tokens', async () => {
        await poolTokens.mint({ to: other, amount: fp(10000) });
        await poolTokens.approve({ from: other, to: await pool.getVault() });
      });

      context('on pool joins', () => {
        context('on pool initialization', () => {
          itCollectsNoAUMFees(async () => {
            const { receipt } = await pool.init({ from: other, recipient: other, initialBalances });
            return receipt;
          });
        });

        context('after pool initialization', () => {
          sharedBeforeEach('initialize pool', async () => {
            await pool.init({ from: other, initialBalances });
          });

          itCollectsAUMFeesCorrectly(async () => {
            const { receipt } = await pool.joinAllGivenOut({ from: other, bptOut: FP_ONE });
            return receipt;
          });
        });
      });

      context('on pool exits', () => {
        sharedBeforeEach('initialize pool', async () => {
          await pool.init({ from: other, initialBalances });
        });

        itCollectsAUMFeesCorrectly(async () => {
          const { receipt } = await pool.multiExitGivenIn({ from: other, bptIn: await pool.balanceOf(other) });
          return receipt;
        });
      });
    });
  });
});<|MERGE_RESOLUTION|>--- conflicted
+++ resolved
@@ -2,11 +2,7 @@
 import { expect } from 'chai';
 import { BigNumber, ContractReceipt } from 'ethers';
 
-<<<<<<< HEAD
 import { BigNumberish, bn, fp, FP_ONE, FP_ZERO, pct } from '@balancer-labs/v2-helpers/src/numbers';
-import { DAY, advanceTime, receiptTimestamp } from '@balancer-labs/v2-helpers/src/time';
-=======
-import { BigNumberish, bn, fp, FP_ONE, pct } from '@balancer-labs/v2-helpers/src/numbers';
 import {
   DAY,
   advanceTime,
@@ -14,7 +10,6 @@
   currentTimestamp,
   setNextBlockTimestamp,
 } from '@balancer-labs/v2-helpers/src/time';
->>>>>>> 9ff3512b
 import * as expectEvent from '@balancer-labs/v2-helpers/src/test/expectEvent';
 import TokenList from '@balancer-labs/v2-helpers/src/models/tokens/TokenList';
 
