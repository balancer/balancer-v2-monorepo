import { ethers } from 'hardhat';
import { expect } from 'chai';
import { BigNumber, Contract, ContractReceipt } from 'ethers';
<<<<<<< HEAD

import { DAY, advanceTime } from '@balancer-labs/v2-helpers/src/time';
import { MAX_UINT256 } from '@balancer-labs/v2-helpers/src/constants';
import { BigNumberish, bn, FP_ZERO, fp, fpDiv, fpMul, fromFp, pct } from '@balancer-labs/v2-helpers/src/numbers';
=======
import { ANY_ADDRESS, ZERO_ADDRESS, DELEGATE_OWNER } from '@balancer-labs/v2-helpers/src/constants';
import {
  MONTH,
  WEEK,
  DAY,
  MINUTE,
  advanceTime,
  advanceToTimestamp,
  currentTimestamp,
  receiptTimestamp,
} from '@balancer-labs/v2-helpers/src/time';
import { BigNumberish, bn, FP_100_PCT, FP_ZERO, fp, fpMul, pct } from '@balancer-labs/v2-helpers/src/numbers';
>>>>>>> 427e06c1
import * as expectEvent from '@balancer-labs/v2-helpers/src/test/expectEvent';
import { deploy } from '@balancer-labs/v2-helpers/src/contract';
import TokenList from '@balancer-labs/v2-helpers/src/models/tokens/TokenList';

import Vault from '@balancer-labs/v2-helpers/src/models/vault/Vault';
import WeightedPool from '@balancer-labs/v2-helpers/src/models/pools/weighted/WeightedPool';
import { WeightedPoolType } from '@balancer-labs/v2-helpers/src/models/pools/weighted/types';
import { SignerWithAddress } from '@nomiclabs/hardhat-ethers/dist/src/signer-with-address';
import { SwapKind } from '@balancer-labs/balancer-js';

describe('ManagedPool', function () {
  let allTokens: TokenList;
  let poolTokens: TokenList;
  let admin: SignerWithAddress, owner: SignerWithAddress, other: SignerWithAddress;
  let pool: WeightedPool;
  let vault: Vault;

  before('setup signers', async () => {
    [, admin, owner, other] = await ethers.getSigners();
  });

  const MAX_TOKENS = 38;
  const TOKEN_COUNT = 20;

  const POOL_SWAP_FEE_PERCENTAGE = fp(0.05);
<<<<<<< HEAD
=======
  const POOL_MANAGEMENT_AUM_FEE_PERCENTAGE = fp(0.01);

  const WEIGHTS = range(10000, 10000 + MAX_TOKENS); // These will be normalized to weights that are close to each other, but different
>>>>>>> 427e06c1

  const poolWeights: BigNumber[] = Array(TOKEN_COUNT).fill(fp(1 / TOKEN_COUNT));
  const initialBalances = Array(TOKEN_COUNT).fill(fp(1000));
  let sender: SignerWithAddress;

  sharedBeforeEach('deploy tokens and AUMProtocolFeeCollector', async () => {
    allTokens = await TokenList.create(MAX_TOKENS + 1, { sorted: true, varyDecimals: true });
    poolTokens = allTokens.subset(20);
    await allTokens.mint({ to: [other, owner], amount: fp(2000) });

    vault = await Vault.create({ admin });
    await allTokens.approve({ from: other, to: vault });
    await allTokens.approve({ from: owner, to: vault });
  });

<<<<<<< HEAD
=======
  function itComputesWeightsAndScalingFactors(numTokens: number): void {
    context(`with ${numTokens} tokens`, () => {
      describe('weights and scaling factors', () => {
        let tokens: TokenList;
        let poolWeights: number[];

        sharedBeforeEach('deploy pool', async () => {
          tokens = allTokens.subset(numTokens);
          poolWeights = WEIGHTS.slice(0, numTokens);

          pool = await WeightedPool.create({
            poolType: WeightedPoolType.MANAGED_POOL,
            tokens,
            weights: poolWeights,
            vault,
            swapFeePercentage: POOL_SWAP_FEE_PERCENTAGE,
            managementAumFeePercentage: POOL_MANAGEMENT_AUM_FEE_PERCENTAGE,
          });
        });

        it('sets token weights', async () => {
          const expectedNormalizedWeights = toNormalizedWeights(poolWeights.map(bn));
          const actualNormalizedWeights = await pool.getNormalizedWeights();

          for (let i = 0; i < numTokens; i++) {
            expectEqualWithError(actualNormalizedWeights[i], expectedNormalizedWeights[i], 0.0000001);
          }
        });

        it('sets scaling factors', async () => {
          const poolScalingFactors = await pool.getScalingFactors();
          const tokenScalingFactors = tokens.map((token) => fp(10 ** (18 - token.decimals)));

          expect(poolScalingFactors).to.deep.equal(tokenScalingFactors);
        });
      });
    });
  }

  for (const numTokens of [2, 3, 17, 32, MAX_TOKENS]) {
    itComputesWeightsAndScalingFactors(numTokens);
  }

  context('with invalid creation parameters', () => {
    it('fails with < 2 tokens', async () => {
      const params = {
        tokens: allTokens.subset(1),
        weights: [fp(0.3)],
        poolType: WeightedPoolType.MANAGED_POOL,
      };
      await expect(WeightedPool.create(params)).to.be.revertedWith('MIN_TOKENS');
    });

    it('fails with > MAX_TOKENS tokens', async () => {
      const params = {
        tokens: allTokens,
        weights: tooManyWeights,
        poolType: WeightedPoolType.MANAGED_POOL,
      };
      await expect(WeightedPool.create(params)).to.be.revertedWith('MAX_TOKENS');
    });

    it('fails with mismatched tokens/weights', async () => {
      const params = {
        tokens: allTokens.subset(20),
        weights: tooManyWeights,
        poolType: WeightedPoolType.MANAGED_POOL,
      };
      await expect(WeightedPool.create(params)).to.be.revertedWith('INPUT_LENGTH_MISMATCH');
    });
  });

  context('when deployed from factory', () => {
    let assetManagers: string[];

    sharedBeforeEach('deploy pool', async () => {
      assetManagers = await Promise.all(
        range(poolTokens.length).map(async () => await ethers.Wallet.createRandom().getAddress())
      );

      const params = {
        tokens: poolTokens,
        assetManagers,
        weights: poolWeights,
        vault,
        poolType: WeightedPoolType.MANAGED_POOL,
        from: owner,
        fromFactory: true,
      };
      pool = await WeightedPool.create(params);
    });

    it('has asset managers', async () => {
      await poolTokens.asyncEach(async (token, i) => {
        const info = await pool.getTokenInfo(token);
        expect(info.assetManager).to.eq(assetManagers[i]);
      });
    });
  });

>>>>>>> 427e06c1
  describe('when initialized with an LP allowlist', () => {
    sharedBeforeEach('deploy pool', async () => {
      const params = {
        tokens: poolTokens,
        weights: poolWeights,
        poolType: WeightedPoolType.MANAGED_POOL,
        vault,
        swapEnabledOnStart: true,
        mustAllowlistLPs: true,
        owner: owner.address,
      };
      pool = await WeightedPool.create(params);
    });

    context('when an address is added to the allowlist', () => {
      sharedBeforeEach('add address to allowlist', async () => {
        const receipt = await pool.addAllowedAddress(owner, other.address);

        expectEvent.inReceipt(await receipt.wait(), 'AllowlistAddressAdded', {
          member: other.address,
        });

        await pool.init({ from: other, initialBalances });
      });

      it('the listed LP can join', async () => {
        const startingBpt = await pool.balanceOf(other);

        const { amountsIn } = await pool.joinAllGivenOut({ from: other, bptOut: startingBpt });

        expect(amountsIn).to.deep.equal(initialBalances);
      });

      it('addresses not on the list cannot join', async () => {
        const startingBpt = await pool.balanceOf(owner);

        await expect(pool.joinAllGivenOut({ from: owner, bptOut: startingBpt })).to.be.revertedWith(
          'ADDRESS_NOT_ALLOWLISTED'
        );
      });
    });

    context('when mustAllowlistLPs is toggled', () => {
      sharedBeforeEach('initialize pool', async () => {
        await pool.init({ from: other, initialBalances });
      });

      it('allows owner to turn it off (open to public LPs)', async () => {
        const startingBpt = await pool.balanceOf(owner);

        const receipt = await pool.setMustAllowlistLPs(owner, false);
        expectEvent.inReceipt(await receipt.wait(), 'MustAllowlistLPsSet', {
          mustAllowlistLPs: false,
        });

        // Should be turned off
        expect(await pool.getMustAllowlistLPs()).to.be.false;

        // And allow joins from anywhere
        await expect(pool.joinAllGivenOut({ from: other, bptOut: startingBpt })).to.not.be.reverted;

        // Does not allow adding or removing addresses now
        await expect(pool.addAllowedAddress(owner, other.address)).to.be.revertedWith('FEATURE_DISABLED');
        await expect(pool.removeAllowedAddress(owner, other.address)).to.be.revertedWith('FEATURE_DISABLED');
      });
    });
  });

  describe('with valid creation parameters', () => {
    context('when initialized with swaps disabled', () => {
      sharedBeforeEach('deploy pool', async () => {
        const params = {
          tokens: poolTokens,
          weights: poolWeights,
          owner: owner.address,
          poolType: WeightedPoolType.MANAGED_POOL,
          swapEnabledOnStart: false,
        };
        pool = await WeightedPool.create(params);
      });

      it('swaps are blocked', async () => {
        await expect(pool.swapGivenIn({ in: 1, out: 0, amount: fp(0.1) })).to.be.revertedWith('SWAPS_DISABLED');
      });
    });

    context('when initialized with swaps enabled', () => {
      sharedBeforeEach('deploy pool', async () => {
        const params = {
          tokens: poolTokens,
          weights: poolWeights,
          vault,
          poolType: WeightedPoolType.MANAGED_POOL,
          swapEnabledOnStart: true,
        };
        pool = await WeightedPool.create(params);
      });

      it('swaps are not blocked', async () => {
        await pool.init({ from: other, initialBalances });

        await expect(pool.swapGivenIn({ in: 1, out: 0, amount: fp(0.1) })).to.not.be.reverted;
      });

      it('reverts if swap hook caller is not the vault', async () => {
        await expect(
          pool.instance[
            'onSwap((uint8,address,address,uint256,bytes32,uint256,address,address,bytes),uint256,uint256)'
          ](
            {
              kind: SwapKind.GivenIn,
              tokenIn: poolTokens.first.address,
              tokenOut: poolTokens.second.address,
              amount: 0,
              poolId: await pool.getPoolId(),
              lastChangeBlock: 0,
              from: other.address,
              to: other.address,
              userData: '0x',
            },
            0,
            0
          )
        ).to.be.revertedWith('CALLER_NOT_VAULT');
      });
    });
  });

  describe('permissioned actions', () => {
    describe('enable/disable swaps', () => {
      sharedBeforeEach('deploy pool', async () => {
        const params = {
          tokens: poolTokens,
          weights: poolWeights,
          owner: owner.address,
          vault,
          poolType: WeightedPoolType.MANAGED_POOL,
          swapEnabledOnStart: true,
        };
        pool = await WeightedPool.create(params);
      });

      context('when the sender is the owner', () => {
        beforeEach('set sender to owner', () => {
          sender = owner;
        });

        sharedBeforeEach('initialize pool', async () => {
          await pool.init({ from: sender, initialBalances });
        });

        context('with swaps disabled', () => {
          sharedBeforeEach(async () => {
            await pool.setSwapEnabled(sender, false);
          });

          context('proportional joins/exits', () => {
            it('allows proportionate joins', async () => {
              const startingBpt = await pool.balanceOf(sender);

              const { amountsIn } = await pool.joinAllGivenOut({ from: sender, bptOut: startingBpt });

              const endingBpt = await pool.balanceOf(sender);
              expect(endingBpt).to.be.gt(startingBpt);
              expect(amountsIn).to.deep.equal(initialBalances);
            });

            it('allows proportional exits', async () => {
              const previousBptBalance = await pool.balanceOf(sender);
              const bptIn = pct(previousBptBalance, 0.8);

              await expect(pool.multiExitGivenIn({ from: sender, bptIn })).to.not.be.reverted;

              const newBptBalance = await pool.balanceOf(sender);
              expect(newBptBalance).to.equalWithError(pct(previousBptBalance, 0.2), 0.001);
            });
          });

          context('disproportionate joins/exits', () => {
            it('prevents disproportionate joins (single token)', async () => {
              const bptOut = await pool.balanceOf(sender);

              await expect(pool.joinGivenOut({ from: sender, bptOut, token: poolTokens.get(0) })).to.be.revertedWith(
                'INVALID_JOIN_EXIT_KIND_WHILE_SWAPS_DISABLED'
              );
            });

            it('prevents disproportionate exits (single token)', async () => {
              const previousBptBalance = await pool.balanceOf(sender);
              const bptIn = pct(previousBptBalance, 0.5);

              await expect(
                pool.singleExitGivenIn({ from: sender, bptIn, token: poolTokens.get(0) })
              ).to.be.revertedWith('INVALID_JOIN_EXIT_KIND_WHILE_SWAPS_DISABLED');
            });

            it('prevents disproportionate joins (multi token)', async () => {
              const amountsIn = [...initialBalances];
              amountsIn[0] = 0;

              await expect(pool.joinGivenIn({ from: sender, amountsIn })).to.be.revertedWith(
                'INVALID_JOIN_EXIT_KIND_WHILE_SWAPS_DISABLED'
              );
            });

            it('prevents disproportionate exits (multi token)', async () => {
              const amountsOut = [...initialBalances];
              // Make it disproportionate (though it will fail with this exit type even if it's technically proportionate)
              amountsOut[0] = 0;

              await expect(pool.exitGivenOut({ from: sender, amountsOut })).to.be.revertedWith(
                'INVALID_JOIN_EXIT_KIND_WHILE_SWAPS_DISABLED'
              );
            });
          });
        });
      });
    });
  });

  describe('update swap fee', () => {
    const MAX_SWAP_FEE_PERCENTAGE = fp(0.8);

    sharedBeforeEach('deploy pool', async () => {
      const params = {
        tokens: poolTokens,
        weights: poolWeights,
        owner: owner.address,
        swapFeePercentage: POOL_SWAP_FEE_PERCENTAGE,
        poolType: WeightedPoolType.MANAGED_POOL,
        swapEnabledOnStart: true,
      };
      pool = await WeightedPool.create(params);
      await pool.init({ from: owner, initialBalances });
    });

    /* Test that would cause joinSwap to fail at 100% fee, if allowed:

    context('with a 100% swap fee', () => {
      sharedBeforeEach('set swap fee to 100%', async () => {
        await pool.setSwapFeePercentage(owner, fp(1));
      });

      it('reverts on joinSwap', async () => {
        await expect(pool.joinGivenOut({ recipient: owner, bptOut: fp(1), token: 0 })).to.be.revertedWith('ZERO_DIVISION');
      });
    });*/

    context('with the max swap fee', () => {
      sharedBeforeEach('set swap fee to the max value (< 100%)', async () => {
        await pool.setSwapFeePercentage(owner, MAX_SWAP_FEE_PERCENTAGE);
      });

      it('allows (unfavorable) joinSwap', async () => {
        await expect(pool.joinGivenOut({ recipient: owner, bptOut: fp(1), token: 0 })).to.not.be.reverted;
      });
    });
  });

<<<<<<< HEAD
  describe('BPT protocol fees', () => {
    let protocolFeesCollector: Contract;
    let vault: Vault;
    const swapFeePercentage = fp(0.02);
    const protocolFeePercentage = fp(0.5); // 50 %
    const managementSwapFeePercentage = FP_ZERO; // Set to zero to isolate BPT fees
    const tokenAmount = 100;
    const poolWeights = [fp(0.8), fp(0.2)];
    let bptFeeBalance: BigNumber;
    let mockMath: Contract;
    let mockFees: Contract;

    let twoTokens: TokenList;
    let localBalances: Array<BigNumber>;
    let swapAmount: BigNumber;

    sharedBeforeEach('deploy pool', async () => {
      vault = await Vault.create({ admin });
      await vault.setSwapFeePercentage(protocolFeePercentage, { from: admin });
      protocolFeesCollector = await vault.getFeesCollector();

      twoTokens = poolTokens.subset(2);
      localBalances = [
        bn(tokenAmount * 10 ** twoTokens.first.decimals),
        bn(tokenAmount * 10 ** twoTokens.second.decimals),
      ];

      // 10% of the initial balance
      swapAmount = localBalances[0].div(10);

      // Make a 2-token pool for this purpose
      const params = {
        tokens: twoTokens,
=======
  describe('recovery mode', () => {
    sharedBeforeEach('deploy pool', async () => {
      const params = {
        tokens: poolTokens,
>>>>>>> 427e06c1
        weights: poolWeights,
        owner: owner.address,
        poolType: WeightedPoolType.MANAGED_POOL,
        swapEnabledOnStart: true,
        vault,
<<<<<<< HEAD
        swapFeePercentage,
        managementSwapFeePercentage,
      };
      pool = await WeightedPool.create(params);
      mockMath = await deploy('MockWeightedMath');
      mockFees = await deploy('v2-pool-utils/MockInvariantGrowthProtocolSwapFees');
    });

    sharedBeforeEach('initialize pool', async () => {
      await poolTokens.mint({ to: owner, amount: fp(10000) });
      await poolTokens.approve({ from: owner, to: await pool.getVault() });
      await pool.init({ from: owner, initialBalances: localBalances });
    });

    it('protocol fees are initially zero', async () => {
      bptFeeBalance = await pool.balanceOf(protocolFeesCollector.address);

      expect(bptFeeBalance).to.equal(0);
    });

    describe('pays protocol fees on swaps', () => {
      let upscaledBalances: Array<BigNumber>;
      let upscaledSwapAmount: BigNumber;

      sharedBeforeEach('upscale balances and amounts', async () => {
        const scaleFactor0 = bn(10 ** (18 - twoTokens.first.decimals));
        const scaleFactor1 = bn(10 ** (18 - twoTokens.second.decimals));
        upscaledBalances = [localBalances[0].mul(scaleFactor0), localBalances[1].mul(scaleFactor1)];
        upscaledSwapAmount = swapAmount.mul(scaleFactor0);
      });

      it('charges the expected protocol fee', async () => {
        const actualProtocolFee = await protocolFeesCollector.getSwapFeePercentage();
        expect(actualProtocolFee).to.equal(protocolFeePercentage);
      });

      context('on swap given in', () => {
        it('pays fees on swap given in', async () => {
          const singleSwap = {
            poolId: await pool.getPoolId(),
            kind: SwapKind.GivenIn,
            assetIn: poolTokens.first.address,
            assetOut: poolTokens.second.address,
            amount: swapAmount,
            userData: '0x',
          };
          const funds = {
            sender: owner.address,
            fromInternalBalance: false,
            recipient: other.address,
            toInternalBalance: false,
          };
          const limit = 0; // Minimum amount out
          const deadline = MAX_UINT256;

          const prevInvariant = await mockMath.invariant(poolWeights, upscaledBalances);

          const adjustedAmountIn = fpMul(upscaledSwapAmount, fp(1).sub(swapFeePercentage));
          const amountOut = await mockMath.outGivenIn(
            upscaledBalances[0],
            poolWeights[0],
            upscaledBalances[1],
            poolWeights[1],
            adjustedAmountIn
          );

          const postBalances = [upscaledBalances[0].add(upscaledSwapAmount), upscaledBalances[1].sub(amountOut)];
          const postInvariant = await mockMath.invariant(poolWeights, postBalances);
          const totalSupply = await pool.totalSupply();

          const expectedProtocolFees = await mockFees.calculateDueProtocolFees(
            fpDiv(postInvariant, prevInvariant),
            totalSupply,
            totalSupply,
            protocolFeePercentage
          );

          await vault.instance.connect(owner).swap(singleSwap, funds, limit, deadline);

          bptFeeBalance = await pool.balanceOf(protocolFeesCollector.address);

          expect(bptFeeBalance).to.equalWithError(expectedProtocolFees, 0.000001);
        });
      });

      context('on swap given out', () => {
        it('pays fees on swap given out', async () => {
          const singleSwap = {
            poolId: await pool.getPoolId(),
            kind: SwapKind.GivenOut,
            assetIn: poolTokens.second.address,
            assetOut: poolTokens.first.address,
            amount: swapAmount,
            userData: '0x',
          };
          const funds = {
            sender: owner.address,
            fromInternalBalance: false,
            recipient: other.address,
            toInternalBalance: false,
          };
          const limit = MAX_UINT256; // Maximum amount in
          const deadline = MAX_UINT256;

          const prevInvariant = await mockMath.invariant(poolWeights, upscaledBalances);

          const amountIn = await mockMath.inGivenOut(
            upscaledBalances[1],
            poolWeights[1],
            upscaledBalances[0],
            poolWeights[0],
            upscaledSwapAmount
          );

          // Has to be a better way to do this...
          const proportion = fp(1).sub(swapFeePercentage);
          const adjustedAmountIn = fp(fromFp(amountIn).toNumber() / fromFp(proportion).toNumber());

          const postBalances = [upscaledBalances[1].sub(upscaledSwapAmount), upscaledBalances[0].add(adjustedAmountIn)];
          const postInvariant = await mockMath.invariant(poolWeights, postBalances);
          const totalSupply = await pool.totalSupply();

          const expectedProtocolFees = await mockFees.calculateDueProtocolFees(
            fpDiv(postInvariant, prevInvariant),
            totalSupply,
            totalSupply,
            protocolFeePercentage
          );

          await vault.instance.connect(owner).swap(singleSwap, funds, limit, deadline);

          bptFeeBalance = await pool.balanceOf(protocolFeesCollector.address);

          expect(bptFeeBalance).to.equalWithError(expectedProtocolFees, 0.000001);
        });
      });
    });

    describe('does not pay on join/exit', () => {
      context('with balance changes', () => {
        let currentBalances: BigNumber[];
        let bptIn: BigNumber;

        sharedBeforeEach('simulate increased initial balances', async () => {
          // 4/3 of the initial balances
          currentBalances = initialBalances.map((balance) => balance.mul(4).div(3));
          bptIn = (await pool.balanceOf(owner)).div(10);
        });

        it('no protocol fees on join exact tokens in for BPT out', async () => {
          await pool.joinGivenIn({ from: owner, amountsIn: fp(1), currentBalances });
          bptFeeBalance = await pool.balanceOf(protocolFeesCollector.address);

          expect(bptFeeBalance).to.be.zero;
        });

        it('no protocol fees on exit exact BPT in for one token out', async () => {
          await pool.singleExitGivenIn({
            from: owner,
            bptIn: bptIn,
            token: 0,
            currentBalances,
            protocolFeePercentage,
          });

          bptFeeBalance = await pool.balanceOf(protocolFeesCollector.address);

          expect(bptFeeBalance).to.be.zero;
        });

        it('no protocol fees on exit exact BPT in for all tokens out', async () => {
          await pool.multiExitGivenIn({
            from: owner,
            bptIn: bptIn,
            currentBalances,
            protocolFeePercentage,
          });

          bptFeeBalance = await pool.balanceOf(protocolFeesCollector.address);

          expect(bptFeeBalance).to.be.zero;
        });

        it('no protocol fees on exit BPT In for exact tokens out', async () => {
          const { balances } = await pool.getTokens();

          await pool.exitGivenOut({
            from: owner,
            amountsOut: [balances[0].div(5), balances[1].div(5)],
            maximumBptIn: MAX_UINT256,
            protocolFeePercentage,
          });

          bptFeeBalance = await pool.balanceOf(protocolFeesCollector.address);

          expect(bptFeeBalance).to.be.zero;
        });
=======
      };
      pool = await WeightedPool.create(params);
      await pool.init({ from: other, initialBalances });

      await pool.collectAumManagementFees(owner);
    });

    context('when leaving recovery mode', () => {
      it('sets the lastAumFeeCollectionTimestamp to the current timestamp', async () => {
        const lastAUMCollectionTimestamp = await pool.instance.getLastAumFeeCollectionTimestamp();
        // Set recovery mode to stop AUM fee calculations.
        await pool.enableRecoveryMode();

        // Advance time so that AUM fees would otherwise be accrued.
        await advanceTime(365 * DAY);

        expect(await pool.instance.getLastAumFeeCollectionTimestamp()).to.be.eq(lastAUMCollectionTimestamp);

        // On disabling recovery mode we expect the `_lastAumFeeCollectionTimestamp` to be be equal to the current time.
        const tx = await pool.disableRecoveryMode();
        const expectedLastAUMCollectionTimestamp = await receiptTimestamp(tx.wait());
        const updatedLastAUMCollectionTimestamp = await pool.instance.getLastAumFeeCollectionTimestamp();
        expect(updatedLastAUMCollectionTimestamp).to.be.eq(expectedLastAUMCollectionTimestamp);
>>>>>>> 427e06c1
      });
    });
  });

  describe('management fees', () => {
    const swapFeePercentage = fp(0.02);
    const managementAumFeePercentage = fp(0.01);

    sharedBeforeEach('deploy pool', async () => {
      const params = {
        tokens: poolTokens,
        weights: poolWeights,
        owner: owner.address,
        poolType: WeightedPoolType.MANAGED_POOL,
        swapEnabledOnStart: true,
        vault,
        swapFeePercentage,
        managementAumFeePercentage,
      };
      pool = await WeightedPool.create(params);
    });

    describe('management aum fee collection', () => {
      function expectedAUMFees(
        totalSupply: BigNumberish,
        aumFeePercentage: BigNumberish,
        timeElapsed: BigNumberish
      ): BigNumber {
        return bn(totalSupply)
          .mul(timeElapsed)
          .div(365 * DAY)
          .mul(aumFeePercentage)
          .div(fp(1).sub(aumFeePercentage));
      }

      function itReverts(collectAUMFees: () => Promise<ContractReceipt>) {
        it('reverts', async () => {
          await expect(collectAUMFees()).to.be.revertedWith('PAUSED');
        });
      }

      function itCollectsNoAUMFees(collectAUMFees: () => Promise<ContractReceipt>) {
        it('collects no AUM fees', async () => {
          const balanceBefore = await pool.balanceOf(owner);

          const receipt = await collectAUMFees();

          const balanceAfter = await pool.balanceOf(owner);
          expect(balanceAfter).to.equal(balanceBefore);

          expectEvent.notEmitted(receipt, 'ManagementAumFeeCollected');
        });
      }

      function itCollectsAUMFeesForExpectedDuration(
        collectAUMFees: () => Promise<ContractReceipt>,
        timeElapsed: BigNumberish
      ) {
        it('collects the expected amount of fees', async () => {
          const balanceBefore = await pool.balanceOf(owner);

          const totalSupply = await pool.totalSupply();
          const expectedManagementFeeBpt = expectedAUMFees(totalSupply, managementAumFeePercentage, timeElapsed);

          const receipt = await collectAUMFees();

          const balanceAfter = await pool.balanceOf(owner);
          const actualManagementFeeBpt = balanceAfter.sub(balanceBefore);
          expect(actualManagementFeeBpt).to.equalWithError(expectedManagementFeeBpt, 0.0001);

          expectEvent.inIndirectReceipt(receipt, pool.instance.interface, 'ManagementAumFeeCollected', {
            bptAmount: actualManagementFeeBpt,
          });
        });
      }

      function itCollectsAUMFeesCorrectly(collectAUMFees: () => Promise<ContractReceipt>) {
        const timeElapsed = 10 * DAY;

        sharedBeforeEach('advance time', async () => {
          await advanceTime(timeElapsed);
        });

        itCollectsAUMFeesForExpectedDuration(collectAUMFees, timeElapsed);

        context('when the pool is paused and enters into recovery mode', () => {
          sharedBeforeEach('pause pool and enter recovery mode', async () => {
            await pool.pause();
            await pool.enableRecoveryMode();
          });

          itReverts(collectAUMFees);

          context('when the pool is then unpaused and removed from recovery mode', () => {
            sharedBeforeEach('unpause pool and exit recovery mode', async () => {
              // Exiting recovery mode will update the timestamp of the last collection.
              // This avoids the pool overcharging AUM fees after the unpause.
              await pool.unpause();
              await pool.disableRecoveryMode();

              // We now advance time so that we can test that the collected fees correspond to `timeElapsed`,
              // rather than `2 * timeElapsed` as we'd expect if the pool didn't correctly update while paused.
              await advanceTime(timeElapsed);
            });

            itCollectsAUMFeesForExpectedDuration(collectAUMFees, timeElapsed);
          });
        });
      }

      sharedBeforeEach('mint tokens', async () => {
        await poolTokens.mint({ to: other, amount: fp(10000) });
        await poolTokens.approve({ from: other, to: await pool.getVault() });
      });

      context('on pool joins', () => {
        context('on pool initialization', () => {
          itCollectsNoAUMFees(async () => {
            const { receipt } = await pool.init({ from: other, recipient: other, initialBalances });
            return receipt;
          });
        });

        context('after pool initialization', () => {
          sharedBeforeEach('initialize pool', async () => {
            await pool.init({ from: other, initialBalances });
          });

          itCollectsAUMFeesCorrectly(async () => {
            const amountsIn = initialBalances.map((x) => x.div(2));
            const { receipt } = await pool.joinGivenIn({ from: other, amountsIn });
            return receipt;
          });
        });
      });

      context('on pool exits', () => {
        sharedBeforeEach('initialize pool', async () => {
          await pool.init({ from: other, initialBalances });
        });

        itCollectsAUMFeesCorrectly(async () => {
          const { receipt } = await pool.multiExitGivenIn({ from: other, bptIn: await pool.balanceOf(other) });
          return receipt;
        });
      });
<<<<<<< HEAD
=======

      context('on updating the protocol fee cache', () => {
        context('when the pool is uninitialized', () => {
          itCollectsNoAUMFees(async () => {
            const tx = await pool.updateProtocolFeePercentageCache();
            return tx.wait();
          });
        });

        context('when the pool is initialized', () => {
          sharedBeforeEach('initialize pool', async () => {
            await pool.init({ from: other, initialBalances });
          });

          itCollectsAUMFeesCorrectly(async () => {
            const tx = await pool.updateProtocolFeePercentageCache();
            return tx.wait();
          });
        });
      });
    });
  });

  describe('non-zero AUM protocol fees', () => {
    let authorizedVault: Contract;
    let protocolFeesProvider: Contract;
    let vault: Vault;

    const AUM_PROTOCOL_FEE_PERCENTAGE = fp(0.1);
    const swapFeePercentage = fp(0.02);
    const managementAumFeePercentage = fp(0.1);
    const maxYieldValue = fp(1);
    const maxAUMValue = fp(1);

    sharedBeforeEach('deploy and set protocol AUM fee', async () => {
      const WETH = await TokensDeployer.deployToken({ symbol: 'WETH' });

      authorizer = await deploy('v2-vault/TimelockAuthorizer', { args: [admin.address, ZERO_ADDRESS, MONTH] });
      authorizedVault = await deploy('v2-vault/Vault', { args: [authorizer.address, WETH.address, MONTH, MONTH] });
      protocolFeesProvider = await deploy('v2-standalone-utils/ProtocolFeePercentagesProvider', {
        args: [authorizedVault.address, maxYieldValue, maxAUMValue],
      });

      const action = await actionId(protocolFeesProvider, 'setFeeTypePercentage');
      await authorizer.connect(admin).grantPermissions([action], admin.address, [ANY_ADDRESS]);
      await protocolFeesProvider.connect(admin).setFeeTypePercentage(ProtocolFee.AUM, AUM_PROTOCOL_FEE_PERCENTAGE);
    });

    sharedBeforeEach('deploy and initialize pool', async () => {
      // protocolFeesProvider unused for now
      vault = new Vault(false, authorizedVault, authorizer, protocolFeesProvider, admin);

      const params = {
        tokens: poolTokens,
        weights: poolWeights,
        owner: owner.address,
        poolType: WeightedPoolType.MANAGED_POOL,
        swapEnabledOnStart: true,
        vault,
        swapFeePercentage,
        managementAumFeePercentage,
      };
      pool = await WeightedPool.create(params);

      await poolTokens.mint({ to: owner, amount: fp(100) });
      await poolTokens.approve({ from: owner, to: await pool.getVault() });
      await pool.init({ from: owner, initialBalances });

      // Clock no longer starts at initialization
      // Now we have to do a join to start the clock
      await expect(pool.joinAllGivenOut({ from: owner, bptOut: FP_ZERO }));
    });

    it('accounts for the protocol portion of the AUM fee', async () => {
      const protocolFeesCollector = await vault.getFeesCollector();

      const totalSupply = await pool.totalSupply();
      const expectedBpt = totalSupply
        .mul(180)
        .div(365)
        .mul(managementAumFeePercentage)
        .div(FP_100_PCT.sub(managementAumFeePercentage));

      const balanceBefore = await pool.balanceOf(owner);

      const protocolPortion = fpMul(expectedBpt, AUM_PROTOCOL_FEE_PERCENTAGE);
      const ownerPortion = expectedBpt.sub(protocolPortion);

      await advanceTime(180 * DAY);

      const receipt = await pool.collectAumManagementFees(owner);
      expectEvent.inReceipt(await receipt.wait(), 'ManagementAumFeeCollected');

      const balanceAfter = await pool.balanceOf(owner);
      expect(balanceAfter.sub(balanceBefore)).to.equalWithError(ownerPortion, 0.0001);

      // Fee collector should have its balance
      const protocolFees = await pool.balanceOf(protocolFeesCollector.address);
      expect(protocolFees).to.equalWithError(protocolPortion, 0.00001);
>>>>>>> 427e06c1
    });
  });
});<|MERGE_RESOLUTION|>--- conflicted
+++ resolved
@@ -1,27 +1,10 @@
 import { ethers } from 'hardhat';
 import { expect } from 'chai';
-import { BigNumber, Contract, ContractReceipt } from 'ethers';
-<<<<<<< HEAD
+import { BigNumber, ContractReceipt } from 'ethers';
 
 import { DAY, advanceTime } from '@balancer-labs/v2-helpers/src/time';
-import { MAX_UINT256 } from '@balancer-labs/v2-helpers/src/constants';
-import { BigNumberish, bn, FP_ZERO, fp, fpDiv, fpMul, fromFp, pct } from '@balancer-labs/v2-helpers/src/numbers';
-=======
-import { ANY_ADDRESS, ZERO_ADDRESS, DELEGATE_OWNER } from '@balancer-labs/v2-helpers/src/constants';
-import {
-  MONTH,
-  WEEK,
-  DAY,
-  MINUTE,
-  advanceTime,
-  advanceToTimestamp,
-  currentTimestamp,
-  receiptTimestamp,
-} from '@balancer-labs/v2-helpers/src/time';
-import { BigNumberish, bn, FP_100_PCT, FP_ZERO, fp, fpMul, pct } from '@balancer-labs/v2-helpers/src/numbers';
->>>>>>> 427e06c1
+import { BigNumberish, bn, fp, pct } from '@balancer-labs/v2-helpers/src/numbers';
 import * as expectEvent from '@balancer-labs/v2-helpers/src/test/expectEvent';
-import { deploy } from '@balancer-labs/v2-helpers/src/contract';
 import TokenList from '@balancer-labs/v2-helpers/src/models/tokens/TokenList';
 
 import Vault from '@balancer-labs/v2-helpers/src/models/vault/Vault';
@@ -45,12 +28,6 @@
   const TOKEN_COUNT = 20;
 
   const POOL_SWAP_FEE_PERCENTAGE = fp(0.05);
-<<<<<<< HEAD
-=======
-  const POOL_MANAGEMENT_AUM_FEE_PERCENTAGE = fp(0.01);
-
-  const WEIGHTS = range(10000, 10000 + MAX_TOKENS); // These will be normalized to weights that are close to each other, but different
->>>>>>> 427e06c1
 
   const poolWeights: BigNumber[] = Array(TOKEN_COUNT).fill(fp(1 / TOKEN_COUNT));
   const initialBalances = Array(TOKEN_COUNT).fill(fp(1000));
@@ -66,109 +43,6 @@
     await allTokens.approve({ from: owner, to: vault });
   });
 
-<<<<<<< HEAD
-=======
-  function itComputesWeightsAndScalingFactors(numTokens: number): void {
-    context(`with ${numTokens} tokens`, () => {
-      describe('weights and scaling factors', () => {
-        let tokens: TokenList;
-        let poolWeights: number[];
-
-        sharedBeforeEach('deploy pool', async () => {
-          tokens = allTokens.subset(numTokens);
-          poolWeights = WEIGHTS.slice(0, numTokens);
-
-          pool = await WeightedPool.create({
-            poolType: WeightedPoolType.MANAGED_POOL,
-            tokens,
-            weights: poolWeights,
-            vault,
-            swapFeePercentage: POOL_SWAP_FEE_PERCENTAGE,
-            managementAumFeePercentage: POOL_MANAGEMENT_AUM_FEE_PERCENTAGE,
-          });
-        });
-
-        it('sets token weights', async () => {
-          const expectedNormalizedWeights = toNormalizedWeights(poolWeights.map(bn));
-          const actualNormalizedWeights = await pool.getNormalizedWeights();
-
-          for (let i = 0; i < numTokens; i++) {
-            expectEqualWithError(actualNormalizedWeights[i], expectedNormalizedWeights[i], 0.0000001);
-          }
-        });
-
-        it('sets scaling factors', async () => {
-          const poolScalingFactors = await pool.getScalingFactors();
-          const tokenScalingFactors = tokens.map((token) => fp(10 ** (18 - token.decimals)));
-
-          expect(poolScalingFactors).to.deep.equal(tokenScalingFactors);
-        });
-      });
-    });
-  }
-
-  for (const numTokens of [2, 3, 17, 32, MAX_TOKENS]) {
-    itComputesWeightsAndScalingFactors(numTokens);
-  }
-
-  context('with invalid creation parameters', () => {
-    it('fails with < 2 tokens', async () => {
-      const params = {
-        tokens: allTokens.subset(1),
-        weights: [fp(0.3)],
-        poolType: WeightedPoolType.MANAGED_POOL,
-      };
-      await expect(WeightedPool.create(params)).to.be.revertedWith('MIN_TOKENS');
-    });
-
-    it('fails with > MAX_TOKENS tokens', async () => {
-      const params = {
-        tokens: allTokens,
-        weights: tooManyWeights,
-        poolType: WeightedPoolType.MANAGED_POOL,
-      };
-      await expect(WeightedPool.create(params)).to.be.revertedWith('MAX_TOKENS');
-    });
-
-    it('fails with mismatched tokens/weights', async () => {
-      const params = {
-        tokens: allTokens.subset(20),
-        weights: tooManyWeights,
-        poolType: WeightedPoolType.MANAGED_POOL,
-      };
-      await expect(WeightedPool.create(params)).to.be.revertedWith('INPUT_LENGTH_MISMATCH');
-    });
-  });
-
-  context('when deployed from factory', () => {
-    let assetManagers: string[];
-
-    sharedBeforeEach('deploy pool', async () => {
-      assetManagers = await Promise.all(
-        range(poolTokens.length).map(async () => await ethers.Wallet.createRandom().getAddress())
-      );
-
-      const params = {
-        tokens: poolTokens,
-        assetManagers,
-        weights: poolWeights,
-        vault,
-        poolType: WeightedPoolType.MANAGED_POOL,
-        from: owner,
-        fromFactory: true,
-      };
-      pool = await WeightedPool.create(params);
-    });
-
-    it('has asset managers', async () => {
-      await poolTokens.asyncEach(async (token, i) => {
-        const info = await pool.getTokenInfo(token);
-        expect(info.assetManager).to.eq(assetManagers[i]);
-      });
-    });
-  });
-
->>>>>>> 427e06c1
   describe('when initialized with an LP allowlist', () => {
     sharedBeforeEach('deploy pool', async () => {
       const params = {
@@ -428,278 +302,6 @@
     });
   });
 
-<<<<<<< HEAD
-  describe('BPT protocol fees', () => {
-    let protocolFeesCollector: Contract;
-    let vault: Vault;
-    const swapFeePercentage = fp(0.02);
-    const protocolFeePercentage = fp(0.5); // 50 %
-    const managementSwapFeePercentage = FP_ZERO; // Set to zero to isolate BPT fees
-    const tokenAmount = 100;
-    const poolWeights = [fp(0.8), fp(0.2)];
-    let bptFeeBalance: BigNumber;
-    let mockMath: Contract;
-    let mockFees: Contract;
-
-    let twoTokens: TokenList;
-    let localBalances: Array<BigNumber>;
-    let swapAmount: BigNumber;
-
-    sharedBeforeEach('deploy pool', async () => {
-      vault = await Vault.create({ admin });
-      await vault.setSwapFeePercentage(protocolFeePercentage, { from: admin });
-      protocolFeesCollector = await vault.getFeesCollector();
-
-      twoTokens = poolTokens.subset(2);
-      localBalances = [
-        bn(tokenAmount * 10 ** twoTokens.first.decimals),
-        bn(tokenAmount * 10 ** twoTokens.second.decimals),
-      ];
-
-      // 10% of the initial balance
-      swapAmount = localBalances[0].div(10);
-
-      // Make a 2-token pool for this purpose
-      const params = {
-        tokens: twoTokens,
-=======
-  describe('recovery mode', () => {
-    sharedBeforeEach('deploy pool', async () => {
-      const params = {
-        tokens: poolTokens,
->>>>>>> 427e06c1
-        weights: poolWeights,
-        owner: owner.address,
-        poolType: WeightedPoolType.MANAGED_POOL,
-        swapEnabledOnStart: true,
-        vault,
-<<<<<<< HEAD
-        swapFeePercentage,
-        managementSwapFeePercentage,
-      };
-      pool = await WeightedPool.create(params);
-      mockMath = await deploy('MockWeightedMath');
-      mockFees = await deploy('v2-pool-utils/MockInvariantGrowthProtocolSwapFees');
-    });
-
-    sharedBeforeEach('initialize pool', async () => {
-      await poolTokens.mint({ to: owner, amount: fp(10000) });
-      await poolTokens.approve({ from: owner, to: await pool.getVault() });
-      await pool.init({ from: owner, initialBalances: localBalances });
-    });
-
-    it('protocol fees are initially zero', async () => {
-      bptFeeBalance = await pool.balanceOf(protocolFeesCollector.address);
-
-      expect(bptFeeBalance).to.equal(0);
-    });
-
-    describe('pays protocol fees on swaps', () => {
-      let upscaledBalances: Array<BigNumber>;
-      let upscaledSwapAmount: BigNumber;
-
-      sharedBeforeEach('upscale balances and amounts', async () => {
-        const scaleFactor0 = bn(10 ** (18 - twoTokens.first.decimals));
-        const scaleFactor1 = bn(10 ** (18 - twoTokens.second.decimals));
-        upscaledBalances = [localBalances[0].mul(scaleFactor0), localBalances[1].mul(scaleFactor1)];
-        upscaledSwapAmount = swapAmount.mul(scaleFactor0);
-      });
-
-      it('charges the expected protocol fee', async () => {
-        const actualProtocolFee = await protocolFeesCollector.getSwapFeePercentage();
-        expect(actualProtocolFee).to.equal(protocolFeePercentage);
-      });
-
-      context('on swap given in', () => {
-        it('pays fees on swap given in', async () => {
-          const singleSwap = {
-            poolId: await pool.getPoolId(),
-            kind: SwapKind.GivenIn,
-            assetIn: poolTokens.first.address,
-            assetOut: poolTokens.second.address,
-            amount: swapAmount,
-            userData: '0x',
-          };
-          const funds = {
-            sender: owner.address,
-            fromInternalBalance: false,
-            recipient: other.address,
-            toInternalBalance: false,
-          };
-          const limit = 0; // Minimum amount out
-          const deadline = MAX_UINT256;
-
-          const prevInvariant = await mockMath.invariant(poolWeights, upscaledBalances);
-
-          const adjustedAmountIn = fpMul(upscaledSwapAmount, fp(1).sub(swapFeePercentage));
-          const amountOut = await mockMath.outGivenIn(
-            upscaledBalances[0],
-            poolWeights[0],
-            upscaledBalances[1],
-            poolWeights[1],
-            adjustedAmountIn
-          );
-
-          const postBalances = [upscaledBalances[0].add(upscaledSwapAmount), upscaledBalances[1].sub(amountOut)];
-          const postInvariant = await mockMath.invariant(poolWeights, postBalances);
-          const totalSupply = await pool.totalSupply();
-
-          const expectedProtocolFees = await mockFees.calculateDueProtocolFees(
-            fpDiv(postInvariant, prevInvariant),
-            totalSupply,
-            totalSupply,
-            protocolFeePercentage
-          );
-
-          await vault.instance.connect(owner).swap(singleSwap, funds, limit, deadline);
-
-          bptFeeBalance = await pool.balanceOf(protocolFeesCollector.address);
-
-          expect(bptFeeBalance).to.equalWithError(expectedProtocolFees, 0.000001);
-        });
-      });
-
-      context('on swap given out', () => {
-        it('pays fees on swap given out', async () => {
-          const singleSwap = {
-            poolId: await pool.getPoolId(),
-            kind: SwapKind.GivenOut,
-            assetIn: poolTokens.second.address,
-            assetOut: poolTokens.first.address,
-            amount: swapAmount,
-            userData: '0x',
-          };
-          const funds = {
-            sender: owner.address,
-            fromInternalBalance: false,
-            recipient: other.address,
-            toInternalBalance: false,
-          };
-          const limit = MAX_UINT256; // Maximum amount in
-          const deadline = MAX_UINT256;
-
-          const prevInvariant = await mockMath.invariant(poolWeights, upscaledBalances);
-
-          const amountIn = await mockMath.inGivenOut(
-            upscaledBalances[1],
-            poolWeights[1],
-            upscaledBalances[0],
-            poolWeights[0],
-            upscaledSwapAmount
-          );
-
-          // Has to be a better way to do this...
-          const proportion = fp(1).sub(swapFeePercentage);
-          const adjustedAmountIn = fp(fromFp(amountIn).toNumber() / fromFp(proportion).toNumber());
-
-          const postBalances = [upscaledBalances[1].sub(upscaledSwapAmount), upscaledBalances[0].add(adjustedAmountIn)];
-          const postInvariant = await mockMath.invariant(poolWeights, postBalances);
-          const totalSupply = await pool.totalSupply();
-
-          const expectedProtocolFees = await mockFees.calculateDueProtocolFees(
-            fpDiv(postInvariant, prevInvariant),
-            totalSupply,
-            totalSupply,
-            protocolFeePercentage
-          );
-
-          await vault.instance.connect(owner).swap(singleSwap, funds, limit, deadline);
-
-          bptFeeBalance = await pool.balanceOf(protocolFeesCollector.address);
-
-          expect(bptFeeBalance).to.equalWithError(expectedProtocolFees, 0.000001);
-        });
-      });
-    });
-
-    describe('does not pay on join/exit', () => {
-      context('with balance changes', () => {
-        let currentBalances: BigNumber[];
-        let bptIn: BigNumber;
-
-        sharedBeforeEach('simulate increased initial balances', async () => {
-          // 4/3 of the initial balances
-          currentBalances = initialBalances.map((balance) => balance.mul(4).div(3));
-          bptIn = (await pool.balanceOf(owner)).div(10);
-        });
-
-        it('no protocol fees on join exact tokens in for BPT out', async () => {
-          await pool.joinGivenIn({ from: owner, amountsIn: fp(1), currentBalances });
-          bptFeeBalance = await pool.balanceOf(protocolFeesCollector.address);
-
-          expect(bptFeeBalance).to.be.zero;
-        });
-
-        it('no protocol fees on exit exact BPT in for one token out', async () => {
-          await pool.singleExitGivenIn({
-            from: owner,
-            bptIn: bptIn,
-            token: 0,
-            currentBalances,
-            protocolFeePercentage,
-          });
-
-          bptFeeBalance = await pool.balanceOf(protocolFeesCollector.address);
-
-          expect(bptFeeBalance).to.be.zero;
-        });
-
-        it('no protocol fees on exit exact BPT in for all tokens out', async () => {
-          await pool.multiExitGivenIn({
-            from: owner,
-            bptIn: bptIn,
-            currentBalances,
-            protocolFeePercentage,
-          });
-
-          bptFeeBalance = await pool.balanceOf(protocolFeesCollector.address);
-
-          expect(bptFeeBalance).to.be.zero;
-        });
-
-        it('no protocol fees on exit BPT In for exact tokens out', async () => {
-          const { balances } = await pool.getTokens();
-
-          await pool.exitGivenOut({
-            from: owner,
-            amountsOut: [balances[0].div(5), balances[1].div(5)],
-            maximumBptIn: MAX_UINT256,
-            protocolFeePercentage,
-          });
-
-          bptFeeBalance = await pool.balanceOf(protocolFeesCollector.address);
-
-          expect(bptFeeBalance).to.be.zero;
-        });
-=======
-      };
-      pool = await WeightedPool.create(params);
-      await pool.init({ from: other, initialBalances });
-
-      await pool.collectAumManagementFees(owner);
-    });
-
-    context('when leaving recovery mode', () => {
-      it('sets the lastAumFeeCollectionTimestamp to the current timestamp', async () => {
-        const lastAUMCollectionTimestamp = await pool.instance.getLastAumFeeCollectionTimestamp();
-        // Set recovery mode to stop AUM fee calculations.
-        await pool.enableRecoveryMode();
-
-        // Advance time so that AUM fees would otherwise be accrued.
-        await advanceTime(365 * DAY);
-
-        expect(await pool.instance.getLastAumFeeCollectionTimestamp()).to.be.eq(lastAUMCollectionTimestamp);
-
-        // On disabling recovery mode we expect the `_lastAumFeeCollectionTimestamp` to be be equal to the current time.
-        const tx = await pool.disableRecoveryMode();
-        const expectedLastAUMCollectionTimestamp = await receiptTimestamp(tx.wait());
-        const updatedLastAUMCollectionTimestamp = await pool.instance.getLastAumFeeCollectionTimestamp();
-        expect(updatedLastAUMCollectionTimestamp).to.be.eq(expectedLastAUMCollectionTimestamp);
->>>>>>> 427e06c1
-      });
-    });
-  });
-
   describe('management fees', () => {
     const swapFeePercentage = fp(0.02);
     const managementAumFeePercentage = fp(0.01);
@@ -842,108 +444,6 @@
           return receipt;
         });
       });
-<<<<<<< HEAD
-=======
-
-      context('on updating the protocol fee cache', () => {
-        context('when the pool is uninitialized', () => {
-          itCollectsNoAUMFees(async () => {
-            const tx = await pool.updateProtocolFeePercentageCache();
-            return tx.wait();
-          });
-        });
-
-        context('when the pool is initialized', () => {
-          sharedBeforeEach('initialize pool', async () => {
-            await pool.init({ from: other, initialBalances });
-          });
-
-          itCollectsAUMFeesCorrectly(async () => {
-            const tx = await pool.updateProtocolFeePercentageCache();
-            return tx.wait();
-          });
-        });
-      });
-    });
-  });
-
-  describe('non-zero AUM protocol fees', () => {
-    let authorizedVault: Contract;
-    let protocolFeesProvider: Contract;
-    let vault: Vault;
-
-    const AUM_PROTOCOL_FEE_PERCENTAGE = fp(0.1);
-    const swapFeePercentage = fp(0.02);
-    const managementAumFeePercentage = fp(0.1);
-    const maxYieldValue = fp(1);
-    const maxAUMValue = fp(1);
-
-    sharedBeforeEach('deploy and set protocol AUM fee', async () => {
-      const WETH = await TokensDeployer.deployToken({ symbol: 'WETH' });
-
-      authorizer = await deploy('v2-vault/TimelockAuthorizer', { args: [admin.address, ZERO_ADDRESS, MONTH] });
-      authorizedVault = await deploy('v2-vault/Vault', { args: [authorizer.address, WETH.address, MONTH, MONTH] });
-      protocolFeesProvider = await deploy('v2-standalone-utils/ProtocolFeePercentagesProvider', {
-        args: [authorizedVault.address, maxYieldValue, maxAUMValue],
-      });
-
-      const action = await actionId(protocolFeesProvider, 'setFeeTypePercentage');
-      await authorizer.connect(admin).grantPermissions([action], admin.address, [ANY_ADDRESS]);
-      await protocolFeesProvider.connect(admin).setFeeTypePercentage(ProtocolFee.AUM, AUM_PROTOCOL_FEE_PERCENTAGE);
-    });
-
-    sharedBeforeEach('deploy and initialize pool', async () => {
-      // protocolFeesProvider unused for now
-      vault = new Vault(false, authorizedVault, authorizer, protocolFeesProvider, admin);
-
-      const params = {
-        tokens: poolTokens,
-        weights: poolWeights,
-        owner: owner.address,
-        poolType: WeightedPoolType.MANAGED_POOL,
-        swapEnabledOnStart: true,
-        vault,
-        swapFeePercentage,
-        managementAumFeePercentage,
-      };
-      pool = await WeightedPool.create(params);
-
-      await poolTokens.mint({ to: owner, amount: fp(100) });
-      await poolTokens.approve({ from: owner, to: await pool.getVault() });
-      await pool.init({ from: owner, initialBalances });
-
-      // Clock no longer starts at initialization
-      // Now we have to do a join to start the clock
-      await expect(pool.joinAllGivenOut({ from: owner, bptOut: FP_ZERO }));
-    });
-
-    it('accounts for the protocol portion of the AUM fee', async () => {
-      const protocolFeesCollector = await vault.getFeesCollector();
-
-      const totalSupply = await pool.totalSupply();
-      const expectedBpt = totalSupply
-        .mul(180)
-        .div(365)
-        .mul(managementAumFeePercentage)
-        .div(FP_100_PCT.sub(managementAumFeePercentage));
-
-      const balanceBefore = await pool.balanceOf(owner);
-
-      const protocolPortion = fpMul(expectedBpt, AUM_PROTOCOL_FEE_PERCENTAGE);
-      const ownerPortion = expectedBpt.sub(protocolPortion);
-
-      await advanceTime(180 * DAY);
-
-      const receipt = await pool.collectAumManagementFees(owner);
-      expectEvent.inReceipt(await receipt.wait(), 'ManagementAumFeeCollected');
-
-      const balanceAfter = await pool.balanceOf(owner);
-      expect(balanceAfter.sub(balanceBefore)).to.equalWithError(ownerPortion, 0.0001);
-
-      // Fee collector should have its balance
-      const protocolFees = await pool.balanceOf(protocolFeesCollector.address);
-      expect(protocolFees).to.equalWithError(protocolPortion, 0.00001);
->>>>>>> 427e06c1
     });
   });
 });