--- conflicted
+++ resolved
@@ -76,10 +76,7 @@
       owner: owner.address,
       aumFeeId: ProtocolFee.AUM,
       poolType: WeightedPoolType.MOCK_MANAGED_POOL,
-<<<<<<< HEAD
       poolVersion,
-=======
->>>>>>> 8b96f549
       ...overrides,
     };
     return WeightedPool.create(params);
