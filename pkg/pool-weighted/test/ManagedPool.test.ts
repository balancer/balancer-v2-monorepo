import { ethers } from 'hardhat';
import { expect } from 'chai';
import { BigNumber, ContractReceipt } from 'ethers';

import { BigNumberish, bn, fp, fpDiv, fpMul, FP_ONE, FP_ZERO, pct } from '@balancer-labs/v2-helpers/src/numbers';
import {
  DAY,
  advanceTime,
  receiptTimestamp,
  currentTimestamp,
  setNextBlockTimestamp,
} from '@balancer-labs/v2-helpers/src/time';
import * as expectEvent from '@balancer-labs/v2-helpers/src/test/expectEvent';
import TokenList from '@balancer-labs/v2-helpers/src/models/tokens/TokenList';

import Vault from '@balancer-labs/v2-helpers/src/models/vault/Vault';
import ManagedPool from '@balancer-labs/v2-helpers/src/models/pools/weighted/ManagedPool';
import {
  ExitResult,
  JoinQueryResult,
  JoinResult,
  RawManagedPoolDeployment,
  SwapResult,
} from '@balancer-labs/v2-helpers/src/models/pools/weighted/types';
import { SignerWithAddress } from '@nomiclabs/hardhat-ethers/dist/src/signer-with-address';
import { PoolSpecialization, SwapKind } from '@balancer-labs/balancer-js';
import { ZERO_ADDRESS } from '@balancer-labs/v2-helpers/src/constants';
import { ProtocolFee } from '@balancer-labs/v2-helpers/src/models/vault/types';
import { sharedBeforeEach } from '@balancer-labs/v2-common/sharedBeforeEach';
import { expectBalanceChange } from '@balancer-labs/v2-helpers/src/test/tokenBalance';
import { random } from 'lodash';

describe('ManagedPool', function () {
  let allTokens: TokenList;
  let poolTokens: TokenList;
  let admin: SignerWithAddress, owner: SignerWithAddress, other: SignerWithAddress;
  let pool: ManagedPool;
  let vault: Vault;

  const poolVersion = JSON.stringify({
    name: 'ManagedPool',
    version: '0',
    deployment: 'test-deployment',
  });

  before('setup signers', async () => {
    [, admin, owner, other] = await ethers.getSigners();
  });

  const MAX_TOKENS = 50;
  const TOKEN_COUNT = 40;

  const BPT_INDEX = 0;

  const POOL_SWAP_FEE_PERCENTAGE = fp(0.05);

  const poolWeights: BigNumber[] = Array(TOKEN_COUNT).fill(fp(1 / TOKEN_COUNT));
  const initialBalances = Array(TOKEN_COUNT).fill(fp(1000));

  sharedBeforeEach('deploy tokens and AUMProtocolFeeCollector', async () => {
    allTokens = await TokenList.create(MAX_TOKENS + 1, { sorted: true, varyDecimals: true });
    poolTokens = allTokens.subset(TOKEN_COUNT);
    await allTokens.mint({ to: [other, owner], amount: fp(2000) });

    vault = await Vault.create({ admin });
    await allTokens.approve({ from: other, to: vault });
    await allTokens.approve({ from: owner, to: vault });
  });

  async function deployPool(overrides: RawManagedPoolDeployment = {}): Promise<ManagedPool> {
    const params = {
      vault,
      tokens: poolTokens,
      weights: poolWeights,
      owner: owner.address,
      aumFeeId: ProtocolFee.AUM,
<<<<<<< HEAD
      mockContractName: 'MockManagedPool',
=======
      poolType: WeightedPoolType.MOCK_MANAGED_POOL,
      poolVersion,
>>>>>>> 1a2e2d80
      ...overrides,
    };
    return ManagedPool.create(params);
  }

  async function getUnscaledBptPrice(tokenIndex: number): Promise<BigNumber> {
    const totalSupply = await pool.getActualSupply();

    return fpDiv(fpMul(totalSupply, poolWeights[tokenIndex]), initialBalances[tokenIndex]);
  }

  async function setCircuitBreaker(tokenIndex: number, isLowerBound: boolean): Promise<void> {
    const tokenBptPrice = await getUnscaledBptPrice(tokenIndex);
    const bptPrices = initialBalances.map((_, i) => (i == tokenIndex ? tokenBptPrice : bn(0)));
    const lowerBounds = Array(poolTokens.length).fill(bn(0));
    const upperBounds = Array(poolTokens.length).fill(bn(0));

    // Set the bound to 1 so that any trade will trigger it
    (isLowerBound ? lowerBounds : upperBounds)[tokenIndex] = FP_ONE;

    await pool.setCircuitBreakers(owner, poolTokens.tokens, bptPrices, lowerBounds, upperBounds);
  }

  describe('construction', () => {
    context('pool registration', () => {
      sharedBeforeEach('deploy pool', async () => {
        pool = await deployPool();
      });

      it('returns pool ID registered by the vault', async () => {
        const poolId = await pool.getPoolId();
        const { address: poolAddress } = await vault.getPool(poolId);
        expect(poolAddress).to.be.eq(pool.address);
      });

      it('registers with the MinimalSwapInfo specialization', async () => {
        const { specialization } = await vault.getPool(pool.poolId);
        expect(specialization).to.be.eq(PoolSpecialization.MinimalSwapInfoPool);
      });

      it('registers all the expected tokens', async () => {
        const { tokens } = await vault.getPoolTokens(pool.poolId);
        expect(tokens).to.be.deep.eq([pool.address, ...poolTokens.addresses]);
      });

      it('registers all the expected asset managers', async () => {
        await poolTokens.asyncEach(async (token) => {
          const { assetManager } = await vault.getPoolTokenInfo(pool.poolId, token);
          expect(assetManager).to.be.eq(ZERO_ADDRESS);
        });
      });

      it('returns the expected pool version', async () => {
        expect(await pool.version()).to.be.eq(poolVersion);
      });
    });
  });

  describe('swap', () => {
    sharedBeforeEach('deploy pool', async () => {
      pool = await deployPool({ swapEnabledOnStart: true });

      await pool.init({ from: other, initialBalances });
    });

    context('token swaps', () => {
      context('when swaps are disabled', () => {
        sharedBeforeEach('deploy pool', async () => {
          await pool.setSwapEnabled(owner, false);
        });

        it('it reverts', async () => {
          await expect(
            pool.swapGivenIn({ in: 1, out: 2, amount: fp(0.1), from: other, recipient: other })
          ).to.be.revertedWith('SWAPS_DISABLED');
        });
      });

      context('when swaps are enabled', () => {
        sharedBeforeEach('deploy pool', async () => {
          await pool.setSwapEnabled(owner, true);
        });

        it('swaps are not blocked', async () => {
          await expect(pool.swapGivenIn({ in: 1, out: 2, amount: fp(0.1), from: other, recipient: other })).to.not.be
            .reverted;
        });
      });

      context('circuit breakers', () => {
        let tokenInIndex: number;
        let tokenOutIndex: number;

        sharedBeforeEach('set token indices', async () => {
          // BPT_INDEX is always zero, so valid token indices will be 1 - numTokens
          tokenInIndex = random(poolTokens.length - 1);
          tokenOutIndex = tokenInIndex == poolTokens.length - 1 ? 0 : tokenInIndex + 1;
        });

        function itChecksCircuitBreakersOnRegularSwaps(
          isGivenIn: boolean,
          setCircuitBreaker: () => Promise<void>,
          doSwap: () => Promise<SwapResult>
        ) {
          it(`reverts on Given${isGivenIn ? 'In' : 'Out'}`, async () => {
            await setCircuitBreaker();
            await expect(doSwap()).to.be.revertedWith('CIRCUIT_BREAKER_TRIPPED');
          });
        }

        context('check lower bound', () => {
          itChecksCircuitBreakersOnRegularSwaps(
            true, // indicate GivenIn
            () => setCircuitBreaker(tokenInIndex, true),
            () =>
              pool.swapGivenIn({
                in: poolTokens.tokens[tokenInIndex],
                out: poolTokens.tokens[tokenOutIndex],
                amount: fp(0.1),
                from: other,
                recipient: other,
              })
          );

          itChecksCircuitBreakersOnRegularSwaps(
            false, // indicate GivenOut
            () => setCircuitBreaker(tokenInIndex, true),
            () =>
              pool.swapGivenOut({
                in: poolTokens.tokens[tokenInIndex],
                out: poolTokens.tokens[tokenOutIndex],
                amount: fp(0.1),
                from: other,
                recipient: other,
              })
          );
        });

        context('check upper bound', () => {
          itChecksCircuitBreakersOnRegularSwaps(
            true, // indicate GivenIn
            () => setCircuitBreaker(tokenOutIndex, false),
            () =>
              pool.swapGivenIn({
                in: poolTokens.tokens[tokenInIndex],
                out: poolTokens.tokens[tokenOutIndex],
                amount: fp(0.1),
                from: other,
                recipient: other,
              })
          );

          itChecksCircuitBreakersOnRegularSwaps(
            false, // indicate GivenOut
            () => setCircuitBreaker(tokenOutIndex, false),
            () =>
              pool.swapGivenOut({
                in: poolTokens.tokens[tokenInIndex],
                out: poolTokens.tokens[tokenOutIndex],
                amount: fp(0.1),
                from: other,
                recipient: other,
              })
          );
        });
      });
    });

    context('join swaps', () => {
      let tokenInIndex: number;

      sharedBeforeEach('set token index', async () => {
        // BPT_INDEX is always zero, so valid token indices will be 1 - numTokens
        tokenInIndex = random(poolTokens.length - 1);
      });

      function itPerformsAJoinSwapCorrectly(
        joinTokenIndex: number,
        doJoinSwap: () => Promise<SwapResult>,
        queryJoinSwap: () => Promise<BigNumber[]>,
        queryEquivalentJoin: () => Promise<JoinQueryResult>
      ) {
        function isEquivalentToARegularJoin() {
          it("doesn't revert", async () => {
            await expect(doJoinSwap()).to.not.be.reverted;
          });

          it('returns the same amount of BPT as the equivalent join', async () => {
            const joinSwapResult = await queryJoinSwap();
            const joinResult = await queryEquivalentJoin();

            // BPT is leaving the Vault and so is represented as a negative value.
            expect(joinSwapResult[BPT_INDEX].mul(-1)).to.be.eq(joinResult.bptOut);
          });

          it('takes the same amount of tokens as the equivalent join', async () => {
            const joinSwapResult = await queryJoinSwap();
            const joinResult = await queryEquivalentJoin();

            // Note that these two arrays index over two different sets of tokens.
            // `joinSwapResult` indexes over the tokens involved in the swap and so has length 2
            // `joinResult.amountsIn` indexes over all the tokens in the pool (including BPT).
            expect(joinSwapResult[1]).to.be.eq(joinResult.amountsIn[joinTokenIndex]);
          });
        }

        context('when swaps are disabled', () => {
          sharedBeforeEach('disable swaps', async () => {
            await pool.setSwapEnabled(owner, false);
          });

          it('it reverts', async () => {
            await expect(doJoinSwap()).to.be.revertedWith('SWAPS_DISABLED');
          });
        });

        context('when joins are disabled', () => {
          sharedBeforeEach('disable joins', async () => {
            await pool.setJoinExitEnabled(owner, false);
          });

          it('it reverts', async () => {
            await expect(doJoinSwap()).to.be.revertedWith('JOINS_EXITS_DISABLED');
          });
        });

        context('when swaps and joins are enabled', () => {
          sharedBeforeEach('enable joins and swaps', async () => {
            await pool.setSwapEnabled(owner, true);
            await pool.setJoinExitEnabled(owner, true);
          });

          context('when LP allowlist is enabled', () => {
            sharedBeforeEach('enable allowlist', async () => {
              await pool.setMustAllowlistLPs(owner, true);
            });

            context('when trader is allowlisted', () => {
              sharedBeforeEach('allowlist LP', async () => {
                await pool.addAllowedAddress(owner, other);
              });

              isEquivalentToARegularJoin();
            });

            context('when trader is not allowlisted', () => {
              it('reverts', async () => {
                await expect(doJoinSwap()).to.be.revertedWith('ADDRESS_NOT_ALLOWLISTED');
              });
            });
          });

          context('when LP allowlist is disabled', () => {
            sharedBeforeEach('disable allowlist', async () => {
              await pool.setMustAllowlistLPs(owner, false);
            });

            isEquivalentToARegularJoin();
          });
        });
      }

      function itChecksCircuitBreakersOnJoinSwaps(
        setCircuitBreaker: () => Promise<void>,
        doJoinSwap: () => Promise<SwapResult>
      ) {
        it('checks circuit breakers on joinSwap', async () => {
          await setCircuitBreaker();
          await expect(doJoinSwap()).to.be.revertedWith('CIRCUIT_BREAKER_TRIPPED');
        });
      }

      const JOIN_TOKEN_INDEX = 1;

      context('given in', () => {
        itPerformsAJoinSwapCorrectly(
          JOIN_TOKEN_INDEX,
          () =>
            pool.swapGivenIn({ in: JOIN_TOKEN_INDEX, out: BPT_INDEX, amount: fp(0.1), from: other, recipient: other }),
          () =>
            pool.vault.queryBatchSwap({
              kind: SwapKind.GivenIn,
              assets: [pool.address, poolTokens.first.address],
              funds: {
                sender: other.address,
                fromInternalBalance: false,
                recipient: other.address,
                toInternalBalance: false,
              },
              swaps: [{ poolId: pool.poolId, assetInIndex: 1, assetOutIndex: 0, amount: fp(0.1), userData: '0x' }],
            }),
          () =>
            pool.queryJoinGivenIn({
              // `amountsIn` and `poolTokens` don't include BPT so we subtract 1 from JOIN_TOKEN_INDEX
              amountsIn: poolTokens.map((_, i) => (i == JOIN_TOKEN_INDEX - 1 ? fp(0.1) : FP_ZERO)),
              from: other,
              recipient: other,
            })
        );

        itChecksCircuitBreakersOnJoinSwaps(
          () => setCircuitBreaker(tokenInIndex, true),
          () =>
            pool.swapGivenIn({
              in: poolTokens.tokens[tokenInIndex],
              out: BPT_INDEX,
              amount: fp(0.1),
              from: other,
              recipient: other,
            })
        );
      });

      context('given out', () => {
        itPerformsAJoinSwapCorrectly(
          JOIN_TOKEN_INDEX,
          () =>
            pool.swapGivenOut({ in: JOIN_TOKEN_INDEX, out: BPT_INDEX, amount: fp(0.1), from: other, recipient: other }),
          () =>
            pool.vault.queryBatchSwap({
              kind: SwapKind.GivenOut,
              assets: [pool.address, poolTokens.first.address],
              funds: {
                sender: other.address,
                fromInternalBalance: false,
                recipient: other.address,
                toInternalBalance: false,
              },
              swaps: [{ poolId: pool.poolId, assetInIndex: 1, assetOutIndex: 0, amount: fp(0.1), userData: '0x' }],
            }),
          () =>
            pool.queryJoinGivenOut({
              // `userData` doesn't account for BPT so we subtract 1 from JOIN_TOKEN_INDEX
              token: JOIN_TOKEN_INDEX - 1,
              bptOut: fp(0.1),
              from: other,
              recipient: other,
            })
        );

        // Need enough BPT to move the price (don't need much) - 0.01% of the holdings
        let bptOut: BigNumber;

        sharedBeforeEach('set BPT out amount', async () => {
          bptOut = pct(await pool.balanceOf(other), 0.0001);
        });

        itChecksCircuitBreakersOnJoinSwaps(
          () => setCircuitBreaker(tokenInIndex, true),
          () =>
            pool.swapGivenOut({
              in: poolTokens.tokens[tokenInIndex],
              out: BPT_INDEX,
              amount: bptOut,
              from: other,
              recipient: other,
            })
        );
      });
    });

    context('exit swaps', () => {
      let tokenOutIndex: number;

      sharedBeforeEach('set token index', async () => {
        // BPT_INDEX is always zero, so valid token indices will be 1 - numTokens
        tokenOutIndex = random(poolTokens.length - 1);
      });

      function itPerformsAnExitSwapCorrectly(
        exitTokenIndex: number,
        doExitSwap: () => Promise<SwapResult>,
        queryExitSwap: () => Promise<BigNumber[]>,
        queryEquivalentExit: () => Promise<ExitQueryResult>
      ) {
        function isEquivalentToARegularExit() {
          it("doesn't revert", async () => {
            await expect(doExitSwap()).to.not.be.reverted;
          });

          it('returns the same amount of BPT as the equivalent join', async () => {
            const joinSwapResult = await queryExitSwap();
            const joinResult = await queryEquivalentExit();

            expect(joinSwapResult[0]).to.be.eq(joinResult.bptIn);
          });

          it('takes the same amount of tokens as the equivalent join', async () => {
            const joinSwapResult = await queryExitSwap();
            const joinResult = await queryEquivalentExit();

            // Tokens are leaving the Vault and so is represented as a negative value.
            expect(joinSwapResult[1].mul(-1)).to.be.eq(joinResult.amountsOut[exitTokenIndex]);
          });
        }

        context('when swaps are disabled', () => {
          sharedBeforeEach('disable swaps', async () => {
            await pool.setSwapEnabled(owner, false);
          });

          it('it reverts', async () => {
            await expect(doExitSwap()).to.be.revertedWith('SWAPS_DISABLED');
          });
        });

        context('when exits are disabled', () => {
          sharedBeforeEach('disable exits', async () => {
            await pool.setJoinExitEnabled(owner, false);
          });

          it('it reverts', async () => {
            await expect(doExitSwap()).to.be.revertedWith('JOINS_EXITS_DISABLED');
          });
        });

        context('when swaps and exits are enabled', () => {
          sharedBeforeEach('enable swaps and exits', async () => {
            await pool.setSwapEnabled(owner, true);
            await pool.setJoinExitEnabled(owner, true);
          });

          context('when LP allowlist is enabled', () => {
            sharedBeforeEach('enable allowlist', async () => {
              await pool.setMustAllowlistLPs(owner, true);
            });

            context('when trader is allowlisted', () => {
              sharedBeforeEach('allowlist LP', async () => {
                await pool.addAllowedAddress(owner, other);
              });

              isEquivalentToARegularExit();
            });

            context('when trader is not allowlisted', () => {
              // The allowlist is for joins, not exits or swaps
              isEquivalentToARegularExit();
            });
          });

          context('when LP allowlist is disabled', () => {
            sharedBeforeEach('disable allowlist', async () => {
              await pool.setMustAllowlistLPs(owner, false);
            });

            isEquivalentToARegularExit();
          });
        });
      }

      function itChecksCircuitBreakersOnExitSwaps(
        setCircuitBreaker: () => Promise<void>,
        doExitSwap: () => Promise<SwapResult>
      ) {
        it('checks circuit breakers on exitSwap', async () => {
          await setCircuitBreaker();
          await expect(doExitSwap()).to.be.revertedWith('CIRCUIT_BREAKER_TRIPPED');
        });
      }

      const EXIT_TOKEN_INDEX = 1;

      context('given in', () => {
        itPerformsAnExitSwapCorrectly(
          EXIT_TOKEN_INDEX,
          () =>
            pool.swapGivenIn({ in: BPT_INDEX, out: EXIT_TOKEN_INDEX, amount: fp(0.1), from: other, recipient: other }),
          () =>
            pool.vault.queryBatchSwap({
              kind: SwapKind.GivenIn,
              assets: [pool.address, poolTokens.first.address],
              funds: {
                sender: other.address,
                fromInternalBalance: false,
                recipient: other.address,
                toInternalBalance: false,
              },
              swaps: [{ poolId: pool.poolId, assetInIndex: 0, assetOutIndex: 1, amount: fp(0.1), userData: '0x' }],
            }),
          () =>
            pool.querySingleExitGivenIn({
              bptIn: fp(0.1),
              token: EXIT_TOKEN_INDEX - 1,
              from: other,
              recipient: other,
            })
        );

        itChecksCircuitBreakersOnExitSwaps(
          () => setCircuitBreaker(tokenOutIndex, false),
          () =>
            pool.swapGivenIn({
              in: BPT_INDEX,
              out: poolTokens.tokens[tokenOutIndex],
              amount: fp(0.1),
              from: other,
              recipient: other,
            })
        );
      });

      context('given out', () => {
        itPerformsAnExitSwapCorrectly(
          EXIT_TOKEN_INDEX,
          () =>
            pool.swapGivenOut({ in: BPT_INDEX, out: EXIT_TOKEN_INDEX, amount: fp(0.1), from: other, recipient: other }),
          () =>
            pool.vault.queryBatchSwap({
              kind: SwapKind.GivenOut,
              assets: [pool.address, poolTokens.first.address],
              funds: {
                sender: other.address,
                fromInternalBalance: false,
                recipient: other.address,
                toInternalBalance: false,
              },
              swaps: [{ poolId: pool.poolId, assetInIndex: 0, assetOutIndex: 1, amount: fp(0.1), userData: '0x' }],
            }),
          () =>
            pool.queryExitGivenOut({
              // `amountsIn` and `poolTokens` don't include BPT so we subtract 1 from JOIN_TOKEN_INDEX
              amountsOut: poolTokens.map((_, i) => (i == EXIT_TOKEN_INDEX - 1 ? fp(0.1) : FP_ZERO)),
              from: other,
              recipient: other,
            })
        );

        itChecksCircuitBreakersOnExitSwaps(
          () => setCircuitBreaker(tokenOutIndex, false),
          () =>
            pool.swapGivenOut({
              in: BPT_INDEX,
              out: poolTokens.tokens[tokenOutIndex],
              amount: fp(0.1),
              from: other,
              recipient: other,
            })
        );
      });
    });
  });

  describe('initialization', () => {
    function itInitializesThePoolCorrectly() {
      it('initializes the pool', async () => {
        await pool.init({ from: other, initialBalances });

        expect(await pool.totalSupply()).to.be.gt(0);
      });

      it('sets the first AUM fee collection timestamp', async () => {
        const { receipt } = await pool.init({ from: other, initialBalances });

        const [, lastAUMFeeCollectionTimestamp] = await pool.getManagementAumFeeParams();
        expect(lastAUMFeeCollectionTimestamp).to.be.eq(await receiptTimestamp(receipt));
      });
    }

    context('LP allowlist', () => {
      context('when LP allowlist is enabled', () => {
        sharedBeforeEach('deploy pool', async () => {
          pool = await deployPool({ mustAllowlistLPs: true });
        });

        context('when initial LP is allowlisted', () => {
          sharedBeforeEach('allowlist LP', async () => {
            await pool.addAllowedAddress(owner, other);
          });

          itInitializesThePoolCorrectly();
        });

        context('when initial LP is not allowlisted', () => {
          it('reverts', async () => {
            await expect(pool.init({ from: other, initialBalances })).to.be.revertedWith('ADDRESS_NOT_ALLOWLISTED');
          });
        });
      });

      context('when LP allowlist is disabled', () => {
        sharedBeforeEach('deploy pool', async () => {
          pool = await deployPool({ mustAllowlistLPs: false });
        });
        itInitializesThePoolCorrectly();
      });
    });
  });

  describe('joinPool', () => {
    context('when LP allowlist is enabled', () => {
      sharedBeforeEach('deploy pool', async () => {
        pool = await deployPool();
        await pool.init({ from: other, initialBalances });

        await pool.setMustAllowlistLPs(owner, true);
      });

      context('when LP is on the allowlist', () => {
        sharedBeforeEach('add address to allowlist', async () => {
          await pool.addAllowedAddress(owner, other.address);
        });

        it('the listed LP can join', async () => {
          await pool.joinAllGivenOut({ from: other, bptOut: FP_ONE });

          expect(await pool.balanceOf(other)).to.be.gt(0);
        });
      });

      context('when LP is not on the allowlist', () => {
        it('it reverts', async () => {
          await expect(pool.joinAllGivenOut({ from: other, bptOut: FP_ONE })).to.be.revertedWith(
            'ADDRESS_NOT_ALLOWLISTED'
          );
        });
      });
    });

    context('when swaps are disabled', () => {
      sharedBeforeEach('deploy pool', async () => {
        pool = await deployPool({ swapEnabledOnStart: false });
        await pool.init({ from: other, initialBalances });
      });

      context('proportional joins', () => {
        it('allows proportionate joins', async () => {
          const startingBpt = await pool.balanceOf(other);

          const { amountsIn } = await pool.joinAllGivenOut({ from: other, bptOut: startingBpt });

          const endingBpt = await pool.balanceOf(other);
          expect(endingBpt).to.be.gt(startingBpt);
          expect(amountsIn).to.deep.equal([FP_ZERO, ...initialBalances]);
        });
      });

      context('disproportionate joins', () => {
        it('prevents disproportionate joins (single token)', async () => {
          const bptOut = await pool.balanceOf(other);

          await expect(pool.joinGivenOut({ from: other, bptOut, token: poolTokens.get(0) })).to.be.revertedWith(
            'INVALID_JOIN_EXIT_KIND_WHILE_SWAPS_DISABLED'
          );
        });

        it('prevents disproportionate joins (multi token)', async () => {
          const amountsIn = [...initialBalances];
          amountsIn[0] = 0;

          await expect(pool.joinGivenIn({ from: other, amountsIn })).to.be.revertedWith(
            'INVALID_JOIN_EXIT_KIND_WHILE_SWAPS_DISABLED'
          );
        });
      });
    });

    context('when joins are disabled', () => {
      sharedBeforeEach('deploy pool', async () => {
        pool = await deployPool({ swapEnabledOnStart: true });
        await pool.init({ from: other, initialBalances });
        await pool.setJoinExitEnabled(owner, false);
      });

      context('proportional joins', () => {
        it('prevents proportionate joins', async () => {
          const startingBpt = await pool.balanceOf(other);

          await expect(pool.joinAllGivenOut({ from: other, bptOut: startingBpt })).to.be.revertedWith(
            'JOINS_EXITS_DISABLED'
          );
        });
      });

      context('disproportionate joins', () => {
        it('prevents disproportionate joins (single token)', async () => {
          const bptOut = await pool.balanceOf(other);

          await expect(pool.joinGivenOut({ from: other, bptOut, token: poolTokens.get(0) })).to.be.revertedWith(
            'JOINS_EXITS_DISABLED'
          );
        });

        it('prevents disproportionate joins (multi token)', async () => {
          const amountsIn = [...initialBalances];
          amountsIn[0] = 0;

          await expect(pool.joinGivenIn({ from: other, amountsIn })).to.be.revertedWith('JOINS_EXITS_DISABLED');
        });
      });
    });

    context('circuit breakers', () => {
      let tokenInIndex: number;
      let amountsIn: BigNumber[];

      function itChecksCircuitBreakersOnJoins(
        setCircuitBreaker: () => Promise<void>,
        doJoin: () => Promise<JoinResult>
      ) {
        it('checks circuit breakers on join', async () => {
          await setCircuitBreaker();
          await expect(doJoin()).to.be.revertedWith('CIRCUIT_BREAKER_TRIPPED');
        });
      }

      sharedBeforeEach('deploy pool', async () => {
        pool = await deployPool();

        await pool.init({ from: other, initialBalances });
      });

      sharedBeforeEach('set token index', async () => {
        // BPT_INDEX is always zero, so valid token indices will be 1 - numTokens
        tokenInIndex = random(poolTokens.length - 1);
        amountsIn = Array(poolTokens.length).fill(0);
        amountsIn[tokenInIndex] = fp(0.1);
      });

      context('given in', () => {
        itChecksCircuitBreakersOnJoins(
          () => setCircuitBreaker(tokenInIndex, true),
          () => pool.joinGivenIn({ from: other, amountsIn })
        );
      });

      // Need enough BPT to move the price (don't need much) - 0.01% of the holdings
      let bptOut: BigNumber;

      sharedBeforeEach('set BPT out amount', async () => {
        bptOut = pct(await pool.balanceOf(other), 0.0001);
      });

      context('given out', () => {
        itChecksCircuitBreakersOnJoins(
          () => setCircuitBreaker(tokenInIndex, true),
          () => pool.joinGivenOut({ from: other, bptOut, token: poolTokens.tokens[tokenInIndex] })
        );
      });
    });
  });

  describe('exitPool', () => {
    context('when LP allowlist is enabled', () => {
      sharedBeforeEach('deploy pool', async () => {
        pool = await deployPool();
        await pool.init({ from: other, initialBalances });

        await pool.setMustAllowlistLPs(owner, true);
      });

      context('when LP is on the allowlist', () => {
        sharedBeforeEach('add address to allowlist', async () => {
          await pool.addAllowedAddress(owner, other.address);
        });

        it('the listed LP can exit', async () => {
          await expect(pool.multiExitGivenIn({ from: other, bptIn: FP_ONE })).to.not.be.reverted;
        });
      });

      context('when LP is not on the allowlist', () => {
        it('the listed LP can exit', async () => {
          await expect(pool.multiExitGivenIn({ from: other, bptIn: FP_ONE })).to.not.be.reverted;
        });
      });
    });

    context('when swaps are disabled', () => {
      sharedBeforeEach('deploy pool', async () => {
        pool = await deployPool({
          swapEnabledOnStart: false,
        });
        await pool.init({ from: other, initialBalances });
      });

      context('proportional exits', () => {
        it('allows proportional exits', async () => {
          const previousBptBalance = await pool.balanceOf(other);
          const bptIn = pct(previousBptBalance, 0.8);

          await expect(pool.multiExitGivenIn({ from: other, bptIn })).to.not.be.reverted;

          const newBptBalance = await pool.balanceOf(other);
          expect(newBptBalance).to.equalWithError(pct(previousBptBalance, 0.2), 0.001);
        });
      });

      context('disproportionate exits', () => {
        it('prevents disproportionate exits (single token)', async () => {
          const previousBptBalance = await pool.balanceOf(other);
          const bptIn = pct(previousBptBalance, 0.5);

          await expect(pool.singleExitGivenIn({ from: other, bptIn, token: poolTokens.get(0) })).to.be.revertedWith(
            'INVALID_JOIN_EXIT_KIND_WHILE_SWAPS_DISABLED'
          );
        });

        it('prevents disproportionate exits (multi token)', async () => {
          const amountsOut = [...initialBalances];
          // Make it disproportionate (though it will fail with this exit type even if it's technically proportionate)
          amountsOut[0] = 0;

          await expect(pool.exitGivenOut({ from: other, amountsOut })).to.be.revertedWith(
            'INVALID_JOIN_EXIT_KIND_WHILE_SWAPS_DISABLED'
          );
        });
      });
    });

    context('when exits are disabled', () => {
      sharedBeforeEach('deploy pool', async () => {
        pool = await deployPool({ swapEnabledOnStart: true });
        await pool.init({ from: other, initialBalances });
        await pool.setJoinExitEnabled(owner, false);
      });

      context('proportional exits', () => {
        it('prevents proportionate exits', async () => {
          const previousBptBalance = await pool.balanceOf(other);
          const bptIn = pct(previousBptBalance, 0.8);

          await expect(pool.multiExitGivenIn({ from: other, bptIn })).to.be.revertedWith('JOINS_EXITS_DISABLED');
        });
      });

      context('disproportionate exits', () => {
        it('prevents disproportionate exits (single token)', async () => {
          const previousBptBalance = await pool.balanceOf(other);
          const bptIn = pct(previousBptBalance, 0.5);

          await expect(pool.singleExitGivenIn({ from: other, bptIn, token: poolTokens.get(0) })).to.be.revertedWith(
            'JOINS_EXITS_DISABLED'
          );
        });

        it('prevents disproportionate exits (multi token)', async () => {
          const amountsOut = [...initialBalances];
          amountsOut[0] = 0;

          await expect(pool.exitGivenOut({ from: other, amountsOut })).to.be.revertedWith('JOINS_EXITS_DISABLED');
        });
      });
    });

    context('circuit breakers', () => {
      let tokenOutIndex: number;
      let amountsOut: BigNumber[];

      function itChecksCircuitBreakersOnExits(
        setCircuitBreaker: () => Promise<void>,
        doExit: () => Promise<ExitResult>
      ) {
        it('checks circuit breakers on exit', async () => {
          await setCircuitBreaker();
          await expect(doExit()).to.be.revertedWith('CIRCUIT_BREAKER_TRIPPED');
        });
      }

      function itDoesNotCheckCircuitBreakersOnProportionalExits(
        setCircuitBreaker: () => Promise<void>,
        doExit: () => Promise<ExitResult>
      ) {
        it('does not check circuit breakers on exit', async () => {
          await setCircuitBreaker();
          await expect(doExit()).to.not.be.reverted;
        });
      }

      sharedBeforeEach('deploy pool', async () => {
        pool = await deployPool();

        await pool.init({ from: other, initialBalances });
      });

      sharedBeforeEach('set token index', async () => {
        // BPT_INDEX is always zero, so valid token indices will be 1 - numTokens
        tokenOutIndex = random(poolTokens.length - 1);
        amountsOut = Array(poolTokens.length).fill(0);
        amountsOut[tokenOutIndex] = fp(0.1);
      });

      // Need enough BPT to move the price (don't need much) - 0.01% of the holdings
      let bptIn: BigNumber;

      sharedBeforeEach('set BPT out amount', async () => {
        bptIn = pct(await pool.balanceOf(other), 0.0001);
      });

      context('given in (proportional)', () => {
        itDoesNotCheckCircuitBreakersOnProportionalExits(
          () => setCircuitBreaker(tokenOutIndex, false),
          () => pool.multiExitGivenIn({ from: other, bptIn })
        );
      });

      context('given in (non-proportional)', () => {
        itChecksCircuitBreakersOnExits(
          () => setCircuitBreaker(tokenOutIndex, false),
          () => pool.singleExitGivenIn({ from: other, bptIn, token: poolTokens.get(tokenOutIndex) })
        );
      });

      context('given out', () => {
        itChecksCircuitBreakersOnExits(
          () => setCircuitBreaker(tokenOutIndex, false),
          () => pool.exitGivenOut({ from: other, amountsOut })
        );
      });
    });
  });

  context('recovery mode', () => {
    sharedBeforeEach('deploy pool and enter recovery mode', async () => {
      pool = await deployPool();
      await pool.init({ from: other, initialBalances });
      await pool.enableRecoveryMode();
    });

    function itExitsViaRecoveryModeCorrectly() {
      it('the recovery mode exit can be used', async () => {
        const preExitBPT = await pool.balanceOf(other.address);
        const exitBPT = preExitBPT.div(3);

        // The sole BPT holder is the initial LP, so they own the initial balances
        const expectedChanges = poolTokens.reduce(
          (changes, token, i) => ({ ...changes, [token.symbol]: ['very-near', initialBalances[i].div(3)] }),
          {}
        );

        await expectBalanceChange(
          () =>
            pool.recoveryModeExit({
              from: other,
              bptIn: exitBPT,
            }),
          poolTokens,
          { account: other, changes: expectedChanges }
        );

        // Exit BPT was burned
        const afterExitBalance = await pool.balanceOf(other.address);
        expect(afterExitBalance).to.equal(preExitBPT.sub(exitBPT));
      });
    }

    itExitsViaRecoveryModeCorrectly();

    context('when paused', () => {
      sharedBeforeEach('pause pool', async () => {
        await pool.pause();
      });

      itExitsViaRecoveryModeCorrectly();
    });

    context('when exits are disabled', () => {
      sharedBeforeEach(async () => {
        await pool.setJoinExitEnabled(owner, false);
      });

      itExitsViaRecoveryModeCorrectly();
    });
  });

  describe('update swap fee', () => {
    const MAX_SWAP_FEE_PERCENTAGE = fp(0.8);

    sharedBeforeEach('deploy pool', async () => {
      pool = await deployPool({
        swapFeePercentage: POOL_SWAP_FEE_PERCENTAGE,
      });
      await pool.init({ from: owner, initialBalances });
    });

    /* Test that would cause joinSwap to fail at 100% fee, if allowed:

    context('with a 100% swap fee', () => {
      sharedBeforeEach('set swap fee to 100%', async () => {
        const blockTimestamp = (await currentTimestamp()).add(1);
        await setNextBlockTimestamp(blockTimestamp);
        await pool.updateSwapFeeGradually(owner, blockTimestamp, blockTimestamp, fp(1), fp(1));
      });

      it('reverts on joinSwap', async () => {
        await expect(pool.joinGivenOut({ recipient: owner, bptOut: fp(1), token: 0 })).to.be.revertedWith('ZERO_DIVISION');
      });
    });*/

    context('with the max swap fee', () => {
      sharedBeforeEach('set swap fee to the max value (< 100%)', async () => {
        // In practice, a separate contract would call `updateSwapFeeGradually` using `block.timestamp` both as start
        // and endTime to make the change immediately.
        const nextBlockTimestamp = (await currentTimestamp()).add(1);
        await setNextBlockTimestamp(nextBlockTimestamp);
        await pool.updateSwapFeeGradually(
          owner,
          nextBlockTimestamp,
          nextBlockTimestamp,
          MAX_SWAP_FEE_PERCENTAGE,
          MAX_SWAP_FEE_PERCENTAGE
        );
      });

      it('allows (unfavorable) joinSwap', async () => {
        await expect(pool.joinGivenOut({ from: other, recipient: owner, bptOut: fp(1), token: 0 })).to.not.be.reverted;
      });
    });
  });

  describe('management fees', () => {
    const swapFeePercentage = fp(0.02);
    const managementAumFeePercentage = fp(0.1);

    sharedBeforeEach('deploy pool', async () => {
      pool = await deployPool({ swapFeePercentage, managementAumFeePercentage });
    });

    describe('management aum fee collection', () => {
      function expectedAUMFees(
        virtualSupply: BigNumberish,
        aumFeePercentage: BigNumberish,
        timeElapsed: BigNumberish
      ): BigNumber {
        return bn(virtualSupply)
          .mul(timeElapsed)
          .div(365 * DAY)
          .mul(aumFeePercentage)
          .div(fp(1).sub(aumFeePercentage));
      }

      function itReverts(collectAUMFees: () => Promise<ContractReceipt>) {
        it('reverts', async () => {
          await expect(collectAUMFees()).to.be.revertedWith('PAUSED');
        });
      }

      function itCollectsNoAUMFees(collectAUMFees: () => Promise<ContractReceipt>) {
        it('collects no AUM fees', async () => {
          const balanceBefore = await pool.balanceOf(owner);

          const receipt = await collectAUMFees();

          const balanceAfter = await pool.balanceOf(owner);
          expect(balanceAfter).to.equal(balanceBefore);

          expectEvent.notEmitted(receipt, 'ManagementAumFeeCollected');
        });
      }

      function itCollectsAUMFeesForExpectedDuration(
        collectAUMFees: () => Promise<ContractReceipt>,
        timeElapsed: BigNumberish
      ) {
        it('collects the expected amount of fees', async () => {
          const balanceBefore = await pool.balanceOf(owner);

          const virtualSupply = await pool.getVirtualSupply();
          const expectedManagementFeeBpt = expectedAUMFees(virtualSupply, managementAumFeePercentage, timeElapsed);

          const receipt = await collectAUMFees();

          const balanceAfter = await pool.balanceOf(owner);
          const actualManagementFeeBpt = balanceAfter.sub(balanceBefore);
          expect(actualManagementFeeBpt).to.equalWithError(expectedManagementFeeBpt, 0.0001);

          expectEvent.inIndirectReceipt(receipt, pool.instance.interface, 'ManagementAumFeeCollected', {
            bptAmount: actualManagementFeeBpt,
          });
        });

        it('reports the expected actual supply', async () => {
          // As we're performing a join or exit here we need to account for the change in the BPT virtual supply due to
          // the join/exit. We do this by tracking the user's balance.
          const balanceBefore = await pool.balanceOf(other);
          const virtualSupplyBefore = await pool.getVirtualSupply();
          const expectedManagementFeeBpt = expectedAUMFees(
            virtualSupplyBefore,
            managementAumFeePercentage,
            timeElapsed
          );

          const balanceAfter = await pool.balanceOf(other);
          const joinExitDelta = balanceAfter.sub(balanceBefore);

          const expectedActualSupply = virtualSupplyBefore.add(expectedManagementFeeBpt).add(joinExitDelta);
          const actualSupply = await pool.getActualSupply();
          expect(actualSupply).to.be.equalWithError(expectedActualSupply, 1e-6);
        });

        it('does not affect the actual supply', async () => {
          // As we're performing a join or exit here we need to account for the change in the BPT virtual supply due to
          // the join/exit. We do this by tracking the user's balance.
          const balanceBefore = await pool.balanceOf(other);
          const actualSupplyBefore = await pool.getActualSupply();

          await collectAUMFees();

          const balanceAfter = await pool.balanceOf(other);
          const joinExitDelta = balanceAfter.sub(balanceBefore);

          const actualSupplyAfter = await pool.getActualSupply();
          expect(actualSupplyAfter).to.be.equalWithError(actualSupplyBefore.add(joinExitDelta), 1e-5);
        });

        it('syncs the total supply to the actual supply', async () => {
          // As we're performing a join or exit here we need to account for the change in the BPT virtual supply due to
          // the join/exit. We do this by tracking the user's balance.
          const balanceBefore = await pool.balanceOf(other);
          const actualSupplyBefore = await pool.getActualSupply();

          await collectAUMFees();

          const balanceAfter = await pool.balanceOf(other);
          const joinExitDelta = balanceAfter.sub(balanceBefore);

          const virtualSupplyAfter = await pool.getVirtualSupply();
          expect(virtualSupplyAfter).to.equalWithError(actualSupplyBefore.add(joinExitDelta), 1e-5);
        });
      }

      function itCollectsAUMFeesCorrectly(collectAUMFees: () => Promise<ContractReceipt>) {
        const timeElapsed = 10 * DAY;

        sharedBeforeEach('advance time', async () => {
          await advanceTime(timeElapsed);
        });

        itCollectsAUMFeesForExpectedDuration(collectAUMFees, timeElapsed);

        context('when the pool is paused and enters into recovery mode', () => {
          sharedBeforeEach('pause pool and enter recovery mode', async () => {
            await pool.pause();
            await pool.enableRecoveryMode();
          });

          itReverts(collectAUMFees);

          context('when the pool is then unpaused and removed from recovery mode', () => {
            sharedBeforeEach('unpause pool and exit recovery mode', async () => {
              // Exiting recovery mode will update the timestamp of the last collection.
              // This avoids the pool overcharging AUM fees after the unpause.
              await pool.unpause();
              await pool.disableRecoveryMode();

              // We now advance time so that we can test that the collected fees correspond to `timeElapsed`,
              // rather than `2 * timeElapsed` as we'd expect if the pool didn't correctly update while paused.
              await advanceTime(timeElapsed);
            });

            itCollectsAUMFeesForExpectedDuration(collectAUMFees, timeElapsed);
          });
        });
      }

      sharedBeforeEach('mint tokens', async () => {
        await poolTokens.mint({ to: other, amount: fp(10000) });
        await poolTokens.approve({ from: other, to: await pool.getVault() });
      });

      context('on pool joins', () => {
        context('on pool initialization', () => {
          itCollectsNoAUMFees(async () => {
            const { receipt } = await pool.init({ from: other, recipient: other, initialBalances });
            return receipt;
          });
        });

        context('after pool initialization', () => {
          sharedBeforeEach('initialize pool', async () => {
            await pool.init({ from: other, initialBalances });
          });

          itCollectsAUMFeesCorrectly(async () => {
            const { receipt } = await pool.joinAllGivenOut({ from: other, bptOut: FP_ONE });
            return receipt;
          });
        });
      });

      context('on joinSwaps', () => {
        context('after pool initialization', () => {
          sharedBeforeEach('initialize pool', async () => {
            await pool.init({ from: other, initialBalances });
          });

          context('given in', () => {
            itCollectsAUMFeesCorrectly(async () => {
              const { receipt } = await pool.swapGivenIn({
                in: 1,
                out: BPT_INDEX,
                from: other,
                recipient: other,
                amount: FP_ONE,
              });
              return receipt;
            });
          });

          context('given out', () => {
            itCollectsAUMFeesCorrectly(async () => {
              const { receipt } = await pool.swapGivenOut({
                in: 1,
                out: BPT_INDEX,
                from: other,
                recipient: other,
                amount: FP_ONE,
              });
              return receipt;
            });
          });
        });
      });

      context('on exitSwaps', () => {
        context('after pool initialization', () => {
          sharedBeforeEach('initialize pool', async () => {
            await pool.init({ from: other, initialBalances });
          });

          context('given in', () => {
            itCollectsAUMFeesCorrectly(async () => {
              const { receipt } = await pool.swapGivenIn({
                in: BPT_INDEX,
                out: 1,
                from: other,
                recipient: other,
                amount: FP_ONE,
              });
              return receipt;
            });
          });

          context('given out', () => {
            itCollectsAUMFeesCorrectly(async () => {
              const { receipt } = await pool.swapGivenOut({
                in: BPT_INDEX,
                out: 1,
                from: other,
                recipient: other,
                amount: FP_ONE,
              });
              return receipt;
            });
          });
        });
      });

      context('on pool exits', () => {
        sharedBeforeEach('initialize pool', async () => {
          await pool.init({ from: other, initialBalances });
        });

        itCollectsAUMFeesCorrectly(async () => {
          const { receipt } = await pool.multiExitGivenIn({ from: other, bptIn: await pool.balanceOf(other) });
          return receipt;
        });
      });
    });
  });
});<|MERGE_RESOLUTION|>--- conflicted
+++ resolved
@@ -74,12 +74,8 @@
       weights: poolWeights,
       owner: owner.address,
       aumFeeId: ProtocolFee.AUM,
-<<<<<<< HEAD
       mockContractName: 'MockManagedPool',
-=======
-      poolType: WeightedPoolType.MOCK_MANAGED_POOL,
       poolVersion,
->>>>>>> 1a2e2d80
       ...overrides,
     };
     return ManagedPool.create(params);
