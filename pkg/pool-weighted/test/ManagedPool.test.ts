import { ethers } from 'hardhat';
import { expect } from 'chai';
<<<<<<< HEAD
import { BigNumber, Contract } from 'ethers';
import { MINUTE, DAY, advanceTime, currentTimestamp, WEEK, MONTH } from '@balancer-labs/v2-helpers/src/time';
=======
import { BigNumber, Contract, ContractReceipt } from 'ethers';
>>>>>>> 72716243
import { MAX_UINT256 } from '@balancer-labs/v2-helpers/src/constants';
import { bn, fp, fromFp, pct } from '@balancer-labs/v2-helpers/src/numbers';
import * as expectEvent from '@balancer-labs/v2-helpers/src/test/expectEvent';
import { deploy } from '@balancer-labs/v2-helpers/src/contract';
import TokenList from '@balancer-labs/v2-helpers/src/models/tokens/TokenList';
import { ZERO_ADDRESS, ANY_ADDRESS } from '@balancer-labs/v2-helpers/src/constants';
import Vault from '@balancer-labs/v2-helpers/src/models/vault/Vault';
import WeightedPool from '@balancer-labs/v2-helpers/src/models/pools/weighted/WeightedPool';
import { WeightedPoolType } from '@balancer-labs/v2-helpers/src/models/pools/weighted/types';
import { expectEqualWithError } from '@balancer-labs/v2-helpers/src/test/relativeError';
import { SignerWithAddress } from '@nomiclabs/hardhat-ethers/dist/src/signer-with-address';
import { SwapKind } from '@balancer-labs/balancer-js';
import TokensDeployer from '@balancer-labs/v2-helpers/src/models/tokens/TokensDeployer';
import { actionId } from '@balancer-labs/v2-helpers/src/models/misc/actions';

import { range } from 'lodash';

describe('ManagedPool', function () {
  let allTokens: TokenList;
  let poolTokens: TokenList;
  let tooManyWeights: BigNumber[];
  let admin: SignerWithAddress, owner: SignerWithAddress, other: SignerWithAddress;
  let pool: WeightedPool;
  let aumProtocolFeesCollector: Contract;
  let authorizer: Contract;
  let vault: Vault;

  before('setup signers', async () => {
    [, admin, owner, other] = await ethers.getSigners();
  });

  const MAX_TOKENS = 50;
  const TOKEN_COUNT = 20;

  const POOL_SWAP_FEE_PERCENTAGE = fp(0.01);
  const POOL_MANAGEMENT_SWAP_FEE_PERCENTAGE = fp(0.7);
  const POOL_MANAGEMENT_AUM_FEE_PERCENTAGE = fp(0.01);
  const NEW_MANAGEMENT_SWAP_FEE_PERCENTAGE = fp(0.8);

  const WEIGHTS = range(10000, 10000 + MAX_TOKENS); // These will be normalized to weights that are close to each other, but different

  const poolWeights: BigNumber[] = Array(TOKEN_COUNT).fill(fp(1 / TOKEN_COUNT)); //WEIGHTS.slice(0, TOKEN_COUNT).map(fp);
  const initialBalances = Array(TOKEN_COUNT).fill(fp(1000));
  let sender: SignerWithAddress;

  sharedBeforeEach('deploy tokens and AUMProtocolFeeCollector', async () => {
    allTokens = await TokenList.create(MAX_TOKENS + 1, { sorted: true, varyDecimals: true });
    tooManyWeights = Array(allTokens.length).fill(fp(0.01));
    poolTokens = allTokens.subset(20);
    await allTokens.mint({ to: [other, owner], amount: fp(2000) });

    vault = await Vault.create({ admin });
    aumProtocolFeesCollector = await deploy('v2-standalone-utils/AumProtocolFeesCollector', { args: [vault.address] });
    await allTokens.approve({ from: other, to: vault });
    await allTokens.approve({ from: owner, to: vault });
  });

  function itComputesWeightsAndScalingFactors(weightSum = 1): void {
    describe('weights and scaling factors', () => {
      for (const numTokens of range(2, MAX_TOKENS + 1)) {
        context(`with ${numTokens} tokens and a totalWeight of ${weightSum}`, () => {
          let tokens: TokenList;

          sharedBeforeEach('deploy pool', async () => {
            tokens = allTokens.subset(numTokens);

            pool = await WeightedPool.create({
              poolType: WeightedPoolType.MANAGED_POOL,
              tokens,
              weights: WEIGHTS.slice(0, numTokens),
              vault,
              swapFeePercentage: POOL_SWAP_FEE_PERCENTAGE,
              managementSwapFeePercentage: POOL_MANAGEMENT_SWAP_FEE_PERCENTAGE,
              managementAumFeePercentage: POOL_MANAGEMENT_AUM_FEE_PERCENTAGE,
              aumProtocolFeesCollector: aumProtocolFeesCollector.address,
            });
          });

          it('has the correct total weight', async () => {
            expect(await pool.instance.getDenormWeightSum()).to.equal(fp(weightSum));
          });

          it('sets token weights', async () => {
            const normalizedWeights = await pool.getNormalizedWeights();

            for (let i = 0; i < numTokens; i++) {
              expectEqualWithError(normalizedWeights[i], pool.normalizedWeights[i], 0.0000001);
            }
          });

          it('sets scaling factors', async () => {
            const poolScalingFactors = await pool.getScalingFactors();
            const tokenScalingFactors = tokens.map((token) => fp(10 ** (18 - token.decimals)));

            expect(poolScalingFactors).to.deep.equal(tokenScalingFactors);
          });
        });
      }
    });
  }

  itComputesWeightsAndScalingFactors();

  context('with invalid creation parameters', () => {
    it('fails with < 2 tokens', async () => {
      const params = {
        tokens: allTokens.subset(1),
        weights: [fp(0.3)],
        aumProtocolFeesCollector: aumProtocolFeesCollector.address,
        poolType: WeightedPoolType.MANAGED_POOL,
      };
      await expect(WeightedPool.create(params)).to.be.revertedWith('MIN_TOKENS');
    });

    it('fails with > MAX_TOKENS tokens', async () => {
      const params = {
        tokens: allTokens,
        weights: tooManyWeights,
        poolType: WeightedPoolType.MANAGED_POOL,
      };
      await expect(WeightedPool.create(params)).to.be.revertedWith('MAX_TOKENS');
    });

    it('fails with mismatched tokens/weights', async () => {
      const params = {
        tokens: allTokens.subset(20),
        weights: tooManyWeights,
        poolType: WeightedPoolType.MANAGED_POOL,
      };
      await expect(WeightedPool.create(params)).to.be.revertedWith('INPUT_LENGTH_MISMATCH');
    });
  });

  context('when deployed from factory', () => {
    sharedBeforeEach('deploy pool', async () => {
      const params = {
        tokens: poolTokens,
        weights: poolWeights,
        vault,
        poolType: WeightedPoolType.MANAGED_POOL,
        aumProtocolFeesCollector: aumProtocolFeesCollector.address,
        from: owner,
        fromFactory: true,
      };
      pool = await WeightedPool.create(params);
    });

    it('has zero asset managers', async () => {
      await poolTokens.asyncEach(async (token) => {
        const info = await pool.getTokenInfo(token);
        expect(info.assetManager).to.eq(ZERO_ADDRESS);
      });
    });
  });

  describe('when initialized with an LP allowlist', () => {
    sharedBeforeEach('deploy pool', async () => {
      const params = {
        tokens: poolTokens,
        weights: poolWeights,
        poolType: WeightedPoolType.MANAGED_POOL,
        vault,
        aumProtocolFeesCollector: aumProtocolFeesCollector.address,
        swapEnabledOnStart: true,
        mustAllowlistLPs: true,
        owner: owner.address,
      };
      pool = await WeightedPool.create(params);
    });

    it('shows mustAllowlistLPs on and active', async () => {
      expect(await pool.getMustAllowlistLPs()).to.be.true;
      expect(await pool.isAllowedAddress(owner.address)).to.be.false;
      expect(await pool.isAllowedAddress(other.address)).to.be.false;
    });

    context('when an address is added to the allowlist', () => {
      sharedBeforeEach('add address to allowlist', async () => {
        const receipt = await pool.addAllowedAddress(owner, other.address);

        expectEvent.inReceipt(await receipt.wait(), 'AllowlistAddressAdded', {
          member: other.address,
        });

        await pool.init({ from: other, initialBalances });
      });

      it('the LP address is on the list', async () => {
        expect(await pool.isAllowedAddress(other.address)).to.be.true;
        expect(await pool.isAllowedAddress(owner.address)).to.be.false;
      });

      it('an address cannot be added twice', async () => {
        await expect(pool.addAllowedAddress(owner, other.address)).to.be.revertedWith('ADDRESS_ALREADY_ALLOWLISTED');
      });

      it('the listed LP can join', async () => {
        const startingBpt = await pool.balanceOf(other);

        const { amountsIn } = await pool.joinAllGivenOut({ from: other, bptOut: startingBpt });

        expect(amountsIn).to.deep.equal(initialBalances);
      });

      it('addresses not on the list cannot join', async () => {
        const startingBpt = await pool.balanceOf(owner);

        await expect(pool.joinAllGivenOut({ from: owner, bptOut: startingBpt })).to.be.revertedWith(
          'ADDRESS_NOT_ALLOWLISTED'
        );
      });

      it('retains the allowlist when turned off and back on', async () => {
        // Initial state: allowlist is on, and the owner is not on it
        expect(await pool.isAllowedAddress(owner.address)).to.be.false;

        // Open up for public LPs
        await pool.setMustAllowlistLPs(owner, false);
        // Owner is now allowed
        expect(await pool.isAllowedAddress(owner.address)).to.be.true;

        // Turn the allowlist back on
        await pool.setMustAllowlistLPs(owner, true);

        // Owner is not allowed again
        expect(await pool.isAllowedAddress(owner.address)).to.be.false;
        // Other is still on the allowlist from before
        expect(await pool.isAllowedAddress(other.address)).to.be.true;
      });

      context('when an address is removed', () => {
        sharedBeforeEach('remove address from allowlist', async () => {
          const receipt = await pool.removeAllowedAddress(owner, other.address);

          expectEvent.inReceipt(await receipt.wait(), 'AllowlistAddressRemoved', {
            member: other.address,
          });
        });

        it('the LP address is no longer on the list', async () => {
          expect(await pool.isAllowedAddress(other.address)).to.be.false;
          expect(await pool.isAllowedAddress(owner.address)).to.be.false;
        });

        it('reverts when removing an address not on the list', async () => {
          await expect(pool.removeAllowedAddress(owner, other.address)).to.be.revertedWith('ADDRESS_NOT_ALLOWLISTED');
        });
      });
    });

    context('when mustAllowlistLPs is toggled', () => {
      sharedBeforeEach('initialize pool', async () => {
        await pool.init({ from: other, initialBalances });
      });

      it('allowlist is initially on', async () => {
        const startingBpt = await pool.balanceOf(owner);

        expect(await pool.getMustAllowlistLPs()).to.be.true;
        await expect(pool.joinAllGivenOut({ from: owner, bptOut: startingBpt })).to.be.revertedWith(
          'ADDRESS_NOT_ALLOWLISTED'
        );
      });

      it('allows owner to turn it off (open to public LPs)', async () => {
        const startingBpt = await pool.balanceOf(owner);

        const receipt = await pool.setMustAllowlistLPs(owner, false);
        expectEvent.inReceipt(await receipt.wait(), 'MustAllowlistLPsSet', {
          mustAllowlistLPs: false,
        });

        // Should be turned off
        expect(await pool.getMustAllowlistLPs()).to.be.false;

        // And allow joins from anywhere
        await expect(pool.joinAllGivenOut({ from: other, bptOut: startingBpt })).to.not.be.reverted;

        // Does not allow adding addresses now
        await expect(pool.addAllowedAddress(owner, other.address)).to.be.revertedWith('UNAUTHORIZED_OPERATION');
        await expect(pool.removeAllowedAddress(owner, other.address)).to.be.revertedWith('ADDRESS_NOT_ALLOWLISTED');
      });

      it('reverts if non-owner tries to enable public LPs', async () => {
        await expect(pool.setMustAllowlistLPs(other, false)).to.be.revertedWith('SENDER_NOT_ALLOWED');
      });
    });
  });

  describe('with valid creation parameters', () => {
    context('when initialized with swaps disabled', () => {
      sharedBeforeEach('deploy pool', async () => {
        const params = {
          tokens: poolTokens,
          weights: poolWeights,
          owner: owner.address,
          //vault,
          //aumProtocolFeesCollector: aumProtocolFeesCollector.address,
          poolType: WeightedPoolType.MANAGED_POOL,
          swapEnabledOnStart: false,
        };
        pool = await WeightedPool.create(params);
      });

      it('swaps show disabled on start', async () => {
        expect(await pool.instance.getSwapEnabled()).to.be.false;
      });

      it('swaps are blocked', async () => {
        await expect(pool.swapGivenIn({ in: 1, out: 0, amount: fp(0.1) })).to.be.revertedWith('SWAPS_DISABLED');
      });
    });

    context('when initialized with swaps enabled', () => {
      sharedBeforeEach('deploy pool', async () => {
        const params = {
          tokens: poolTokens,
          weights: poolWeights,
          vault,
          aumProtocolFeesCollector: aumProtocolFeesCollector.address,
          poolType: WeightedPoolType.MANAGED_POOL,
          swapEnabledOnStart: true,
        };
        pool = await WeightedPool.create(params);
      });

      it('swaps show enabled on start', async () => {
        expect(await pool.instance.getSwapEnabled()).to.be.true;
      });

      it('swaps are not blocked', async () => {
        await pool.init({ from: other, initialBalances });

        await expect(pool.swapGivenIn({ in: 1, out: 0, amount: fp(0.1) })).to.not.be.reverted;
      });

      it('sets token weights', async () => {
        const normalizedWeights = await pool.getNormalizedWeights();

        // Not exactly equal due to weight compression
        expect(normalizedWeights).to.equalWithError(pool.normalizedWeights, 0.0001);
      });

      it('stores the initial weights as a zero duration weight change', async () => {
        const { startTime, endTime, endWeights } = await pool.getGradualWeightUpdateParams();

        expect(startTime).to.equal(endTime);
        expect(endWeights).to.equalWithError(pool.normalizedWeights, 0.0001);
      });

      it('reverts if swap hook caller is not the vault', async () => {
        await expect(
          pool.instance.onSwap(
            {
              kind: SwapKind.GivenIn,
              tokenIn: poolTokens.first.address,
              tokenOut: poolTokens.second.address,
              amount: 0,
              poolId: await pool.getPoolId(),
              lastChangeBlock: 0,
              from: other.address,
              to: other.address,
              userData: '0x',
            },
            0,
            0
          )
        ).to.be.revertedWith('CALLER_NOT_VAULT');
      });
    });
  });

  describe('permissioned actions', () => {
    describe('enable/disable swaps', () => {
      sharedBeforeEach('deploy pool', async () => {
        const params = {
          tokens: poolTokens,
          weights: poolWeights,
          owner: owner.address,
          vault,
          aumProtocolFeesCollector: aumProtocolFeesCollector.address,
          poolType: WeightedPoolType.MANAGED_POOL,
          swapEnabledOnStart: true,
        };
        pool = await WeightedPool.create(params);
      });

      context('when the sender is not the owner', () => {
        it('non-owners cannot disable swaps', async () => {
          await expect(pool.setSwapEnabled(other, false)).to.be.revertedWith('SENDER_NOT_ALLOWED');
        });
      });

      context('when the sender is the owner', () => {
        beforeEach('set sender to owner', () => {
          sender = owner;
        });

        sharedBeforeEach('initialize pool', async () => {
          await pool.init({ from: sender, initialBalances });
        });

        it('cannot add to the allowlist when it is not enabled', async () => {
          await expect(pool.addAllowedAddress(sender, other.address)).to.be.revertedWith('UNAUTHORIZED_OPERATION');
        });

        it('swaps can be enabled and disabled', async () => {
          await pool.setSwapEnabled(sender, false);
          expect(await pool.instance.getSwapEnabled()).to.be.false;

          await pool.setSwapEnabled(sender, true);
          expect(await pool.instance.getSwapEnabled()).to.be.true;
        });

        it('disabling swaps emits an event', async () => {
          const receipt = await pool.setSwapEnabled(sender, false);

          expectEvent.inReceipt(await receipt.wait(), 'SwapEnabledSet', {
            swapEnabled: false,
          });
        });

        it('enabling swaps emits an event', async () => {
          const receipt = await pool.setSwapEnabled(sender, true);

          expectEvent.inReceipt(await receipt.wait(), 'SwapEnabledSet', {
            swapEnabled: true,
          });
        });

        context('with swaps disabled', () => {
          sharedBeforeEach(async () => {
            await pool.setSwapEnabled(sender, false);
          });

          context('proportional joins/exits', () => {
            it('allows proportionate joins', async () => {
              const startingBpt = await pool.balanceOf(sender);

              const { amountsIn } = await pool.joinAllGivenOut({ from: sender, bptOut: startingBpt });

              const endingBpt = await pool.balanceOf(sender);
              expect(endingBpt).to.be.gt(startingBpt);
              expect(amountsIn).to.deep.equal(initialBalances);
            });

            it('allows proportional exits', async () => {
              const previousBptBalance = await pool.balanceOf(sender);
              const bptIn = pct(previousBptBalance, 0.8);

              await expect(pool.multiExitGivenIn({ from: sender, bptIn })).to.not.be.reverted;

              const newBptBalance = await pool.balanceOf(sender);
              expect(newBptBalance).to.equalWithError(pct(previousBptBalance, 0.2), 0.001);
            });
          });

          context('disproportionate joins/exits', () => {
            it('prevents disproportionate joins (single token)', async () => {
              const bptOut = await pool.balanceOf(sender);

              await expect(pool.joinGivenOut({ from: sender, bptOut, token: poolTokens.get(0) })).to.be.revertedWith(
                'INVALID_JOIN_EXIT_KIND_WHILE_SWAPS_DISABLED'
              );
            });

            it('prevents disproportionate exits (single token)', async () => {
              const previousBptBalance = await pool.balanceOf(sender);
              const bptIn = pct(previousBptBalance, 0.5);

              await expect(
                pool.singleExitGivenIn({ from: sender, bptIn, token: poolTokens.get(0) })
              ).to.be.revertedWith('INVALID_JOIN_EXIT_KIND_WHILE_SWAPS_DISABLED');
            });

            it('prevents disproportionate joins (multi token)', async () => {
              const amountsIn = [...initialBalances];
              amountsIn[0] = 0;

              await expect(pool.joinGivenIn({ from: sender, amountsIn })).to.be.revertedWith(
                'INVALID_JOIN_EXIT_KIND_WHILE_SWAPS_DISABLED'
              );
            });

            it('prevents disproportionate exits (multi token)', async () => {
              const amountsOut = [...initialBalances];
              // Make it disproportionate (though it will fail with this exit type even if it's technically proportionate)
              amountsOut[0] = 0;

              await expect(pool.exitGivenOut({ from: sender, amountsOut })).to.be.revertedWith(
                'INVALID_JOIN_EXIT_KIND_WHILE_SWAPS_DISABLED'
              );
            });
          });
        });
      });
    });

    describe('update weights gradually', () => {
      sharedBeforeEach('deploy pool', async () => {
        const params = {
          tokens: poolTokens,
          weights: poolWeights,
          vault,
          aumProtocolFeesCollector: aumProtocolFeesCollector.address,
          owner: owner.address,
          poolType: WeightedPoolType.MANAGED_POOL,
          swapEnabledOnStart: true,
        };
        pool = await WeightedPool.create(params);
      });

      const UPDATE_DURATION = DAY * 2;

      context('when the sender is not the owner', () => {
        it('non-owners cannot update weights', async () => {
          const now = await currentTimestamp();

          await expect(pool.updateWeightsGradually(other, now, now, poolWeights)).to.be.revertedWith(
            'SENDER_NOT_ALLOWED'
          );
        });
      });

      context('when the sender is the owner', () => {
        beforeEach('set sender to owner', () => {
          sender = owner;
        });

        sharedBeforeEach('initialize pool', async () => {
          await pool.init({ from: other, initialBalances });
        });

        context('with invalid parameters', () => {
          let now: BigNumber;

          sharedBeforeEach(async () => {
            now = await currentTimestamp();
          });

          it('fails if end weights are mismatched (too few)', async () => {
            await expect(pool.updateWeightsGradually(sender, now, now, WEIGHTS.slice(0, 1))).to.be.revertedWith(
              'INPUT_LENGTH_MISMATCH'
            );
          });

          it('fails if the end weights are mismatched (too many)', async () => {
            await expect(pool.updateWeightsGradually(sender, now, now, [...WEIGHTS, fp(0.5)])).to.be.revertedWith(
              'INPUT_LENGTH_MISMATCH'
            );
          });

          it('fails if start time > end time', async () => {
            await expect(pool.updateWeightsGradually(sender, now, now.sub(1), poolWeights)).to.be.revertedWith(
              'GRADUAL_UPDATE_TIME_TRAVEL'
            );
          });

          it('fails with an end weight below the minimum', async () => {
            const badWeights = [...poolWeights];
            badWeights[2] = fp(0.005);

            await expect(
              pool.updateWeightsGradually(sender, now.add(100), now.add(WEEK), badWeights)
            ).to.be.revertedWith('MIN_WEIGHT');
          });

          it('fails with invalid normalized end weights', async () => {
            const badWeights = Array(poolWeights.length).fill(fp(0.6));

            await expect(
              pool.updateWeightsGradually(sender, now.add(100), now.add(WEEK), badWeights)
            ).to.be.revertedWith('NORMALIZED_WEIGHT_INVARIANT');
          });

          context('with start time in the past', () => {
            let now: BigNumber, startTime: BigNumber, endTime: BigNumber;
            const endWeights = [...poolWeights];

            sharedBeforeEach('updateWeightsGradually (start time in the past)', async () => {
              now = await currentTimestamp();
              // Start an hour in the past
              startTime = now.sub(MINUTE * 60);
              endTime = now.add(UPDATE_DURATION);
            });

            it('fast-forwards start time to present', async () => {
              await pool.updateWeightsGradually(owner, startTime, endTime, endWeights);
              const updateParams = await pool.getGradualWeightUpdateParams();

              // Start time should be fast-forwarded to now
              expect(updateParams.startTime).to.equal(await currentTimestamp());
            });
          });
        });

        function itHandlesWeightUpdates(): void {
          context('with valid parameters (ongoing weight update)', () => {
            // startWeights must equal "weights" above - just not using fp to keep math simple
            const startWeights = [...poolWeights];
            const endWeights = [...poolWeights];

            // Now generate endWeights (first weight doesn't change)
            for (let i = 2; i < poolWeights.length; i++) {
              endWeights[i] = 0 == i % 2 ? startWeights[i].add(fp(0.02)) : startWeights[i].sub(fp(0.02));
            }

            function getEndWeights(pct: number): BigNumber[] {
              const intermediateWeights = Array<BigNumber>(poolWeights.length);

              for (let i = 0; i < poolWeights.length; i++) {
                if (startWeights[i] < endWeights[i]) {
                  // Weight is increasing
                  intermediateWeights[i] = startWeights[i].add(endWeights[i].sub(startWeights[i]).mul(pct).div(100));
                } else {
                  // Weight is decreasing (or not changing)
                  intermediateWeights[i] = startWeights[i].sub(startWeights[i].sub(endWeights[i]).mul(pct).div(100));
                }
              }

              return intermediateWeights;
            }

            let now, startTime: BigNumber, endTime: BigNumber;
            const START_DELAY = MINUTE * 10;
            const finalEndWeights = getEndWeights(100);

            sharedBeforeEach('updateWeightsGradually', async () => {
              now = await currentTimestamp();
              startTime = now.add(START_DELAY);
              endTime = startTime.add(UPDATE_DURATION);

              await pool.updateWeightsGradually(owner, startTime, endTime, finalEndWeights);
            });

            it('updating weights emits an event', async () => {
              const receipt = await pool.updateWeightsGradually(owner, startTime, endTime, finalEndWeights);

              expectEvent.inReceipt(await receipt.wait(), 'GradualWeightUpdateScheduled', {
                startTime: startTime,
                endTime: endTime,
                // weights don't exactly match because of the compression
              });
            });

            it('stores the params', async () => {
              const updateParams = await pool.getGradualWeightUpdateParams();

              expect(updateParams.startTime).to.equalWithError(startTime, 0.001);
              expect(updateParams.endTime).to.equalWithError(endTime, 0.001);
              expect(updateParams.endWeights).to.equalWithError(finalEndWeights, 0.001);
            });

            it('gets start weights if called before the start time', async () => {
              const normalizedWeights = await pool.getNormalizedWeights();

              // Need to decrease precision
              expect(normalizedWeights).to.equalWithError(pool.normalizedWeights, 0.0001);
            });

            it('gets end weights if called after the end time', async () => {
              await advanceTime(endTime.add(MINUTE));
              const normalizedWeights = await pool.getNormalizedWeights();

              // Need to decrease precision
              expect(normalizedWeights).to.equalWithError(finalEndWeights, 0.0001);
            });

            for (let pct = 5; pct < 100; pct += 5) {
              it(`gets correct intermediate weights if called ${pct}% through`, async () => {
                await advanceTime(START_DELAY + (UPDATE_DURATION * pct) / 100);
                const normalizedWeights = await pool.getNormalizedWeights();

                // Need to decrease precision
                expect(normalizedWeights).to.equalWithError(getEndWeights(pct), 0.005);
              });
            }
          });
        }

        itHandlesWeightUpdates();
      });
    });

<<<<<<< HEAD
    describe('protocol fee cache update', () => {
      const swapFeePercentage = fp(0.02);
      const managementSwapFeePercentage = fp(0.8);

      sharedBeforeEach('deploy pool', async () => {
        const params = {
          tokens: poolTokens,
          weights: poolWeights,
          owner: owner.address,
          poolType: WeightedPoolType.MANAGED_POOL,
          swapEnabledOnStart: true,
          vault,
          swapFeePercentage,
          managementSwapFeePercentage,
          aumProtocolFeesCollector: aumProtocolFeesCollector.address,
        };
        pool = await WeightedPool.create(params);
      });

      it('emits event when protocol fee cache is updated', async () => {
        const receipt = await pool.instance.updateCachedProtocolSwapFeePercentage();

        // Real Vault will return a zero protocol fee
        expectEvent.inReceipt(await receipt.wait(), 'ProtocolSwapFeeCacheUpdated', {
          protocolSwapFeePercentage: 0,
        });
      });
    });

=======
>>>>>>> 72716243
    describe('BPT protocol fees', () => {
      let protocolFeesCollector: Contract;
      const swapFeePercentage = fp(0.02);
      const protocolFeePercentage = fp(0.5); // 50 %
      const managementSwapFeePercentage = fp(0); // Set to zero to isolate BPT fees
      const tokenAmount = 100;
      const poolWeights = [fp(0.8), fp(0.2)];
      let bptFeeBalance: BigNumber;
      let mockMath: Contract;

      let twoTokens: TokenList;
      let localBalances: Array<BigNumber>;
      let swapAmount: BigNumber;

      sharedBeforeEach('deploy pool', async () => {
        await vault.setSwapFeePercentage(protocolFeePercentage, { from: admin });
        protocolFeesCollector = await vault.getFeesCollector();

        twoTokens = poolTokens.subset(2);
        localBalances = [bn(tokenAmount * 10 ** twoTokens.first.decimals), bn(100 * 10 ** twoTokens.second.decimals)];

        // 10% of the initial balance
        swapAmount = localBalances[0].div(10);

        // Make a 2-token pool for this purpose
        const params = {
          tokens: twoTokens,
          weights: poolWeights,
          owner: owner.address,
          poolType: WeightedPoolType.MANAGED_POOL,
          swapEnabledOnStart: true,
          vault,
          swapFeePercentage,
          managementSwapFeePercentage,
          aumProtocolFeesCollector: aumProtocolFeesCollector.address,
        };
        pool = await WeightedPool.create(params);
        mockMath = await deploy('MockWeightedMath');
      });

      sharedBeforeEach('initialize pool', async () => {
        await poolTokens.mint({ to: owner, amount: fp(10000) });
        await poolTokens.approve({ from: owner, to: await pool.getVault() });
        await pool.init({ from: owner, initialBalances: localBalances });
      });

      it('protocol fees are initially zero', async () => {
        bptFeeBalance = await pool.balanceOf(protocolFeesCollector.address);

        expect(bptFeeBalance).to.equal(0);
      });

      describe('pays protocol fees on swaps', () => {
        let upscaledBalances: Array<BigNumber>;
        let upscaledSwapAmount: BigNumber;

        sharedBeforeEach('upscale balances and amounts', async () => {
          const scaleFactor0 = 10 ** (18 - twoTokens.first.decimals);
          const scaleFactor1 = 10 ** (18 - twoTokens.second.decimals);
          upscaledBalances = [localBalances[0].mul(scaleFactor0), localBalances[1].mul(scaleFactor1)];
          upscaledSwapAmount = swapAmount.mul(scaleFactor0);
        });

        it('charges the expected protocol fee', async () => {
          const actualProtocolFee = await protocolFeesCollector.getSwapFeePercentage();
          expect(actualProtocolFee).to.equal(protocolFeePercentage);
        });

        context('on swap given in', () => {
          it('pays fees on swap given in', async () => {
            const singleSwap = {
              poolId: await pool.getPoolId(),
              kind: SwapKind.GivenIn,
              assetIn: poolTokens.first.address,
              assetOut: poolTokens.second.address,
              amount: swapAmount,
              userData: '0x',
            };
            const funds = {
              sender: owner.address,
              fromInternalBalance: false,
              recipient: other.address,
              toInternalBalance: false,
            };
            const limit = 0; // Minimum amount out
            const deadline = MAX_UINT256;

            const prevInvariant = await mockMath.invariant(poolWeights, upscaledBalances);

            const adjustedAmountIn = upscaledSwapAmount.mul(fp(1).sub(swapFeePercentage)).div(fp(1));
            const amountOut = await mockMath.outGivenIn(
              upscaledBalances[0],
              poolWeights[0],
              upscaledBalances[1],
              poolWeights[1],
              adjustedAmountIn
            );

            const postBalances = [upscaledBalances[0].add(upscaledSwapAmount), upscaledBalances[1].sub(amountOut)];
            const postInvariant = await mockMath.invariant(poolWeights, postBalances);
            const totalSupply = await pool.totalSupply();

            const expectedProtocolFees = await mockMath.calculateDueProtocolSwapFeeBPTAmount(
              totalSupply,
              prevInvariant,
              postInvariant,
              protocolFeePercentage
            );

            await vault.instance.connect(owner).swap(singleSwap, funds, limit, deadline);

            bptFeeBalance = await pool.balanceOf(protocolFeesCollector.address);

            expect(bptFeeBalance).to.equalWithError(expectedProtocolFees, 0.000001);
          });
        });

        context('on swap given out', () => {
          it('pays fees on swap given out', async () => {
            const singleSwap = {
              poolId: await pool.getPoolId(),
              kind: SwapKind.GivenOut,
              assetIn: poolTokens.second.address,
              assetOut: poolTokens.first.address,
              amount: swapAmount,
              userData: '0x',
            };
            const funds = {
              sender: owner.address,
              fromInternalBalance: false,
              recipient: other.address,
              toInternalBalance: false,
            };
            const limit = MAX_UINT256; // Maximum amount in
            const deadline = MAX_UINT256;

            const prevInvariant = await mockMath.invariant(poolWeights, upscaledBalances);

            const amountIn = await mockMath.inGivenOut(
              upscaledBalances[1],
              poolWeights[1],
              upscaledBalances[0],
              poolWeights[0],
              upscaledSwapAmount
            );

            // Has to be a better way to do this...
            const proportion = fp(1).sub(swapFeePercentage);
            const adjustedAmountIn = fp(fromFp(amountIn).toNumber() / fromFp(proportion).toNumber());

            const postBalances = [
              upscaledBalances[1].sub(upscaledSwapAmount),
              upscaledBalances[0].add(adjustedAmountIn),
            ];
            const postInvariant = await mockMath.invariant(poolWeights, postBalances);
            const totalSupply = await pool.totalSupply();

            const expectedProtocolFees = await mockMath.calculateDueProtocolSwapFeeBPTAmount(
              totalSupply,
              prevInvariant,
              postInvariant,
              protocolFeePercentage
            );

            await vault.instance.connect(owner).swap(singleSwap, funds, limit, deadline);

            bptFeeBalance = await pool.balanceOf(protocolFeesCollector.address);

            expect(bptFeeBalance).to.equalWithError(expectedProtocolFees, 0.000001);
          });
        });
      });

      describe('does not pay on join/exit', () => {
        context('with balance changes', () => {
          let currentBalances: BigNumber[];
          let bptIn: BigNumber;

          sharedBeforeEach('simulate increased initial balances', async () => {
            // 4/3 of the initial balances
            currentBalances = initialBalances.map((balance) => balance.mul(4).div(3));
            bptIn = (await pool.balanceOf(owner)).div(10);
          });

          it('no protocol fees on join exact tokens in for BPT out', async () => {
            await pool.joinGivenIn({ from: owner, amountsIn: fp(1), currentBalances });
            bptFeeBalance = await pool.balanceOf(protocolFeesCollector.address);

            expect(bptFeeBalance).to.be.zero;
          });

          it('no protocol fees on exit exact BPT in for one token out', async () => {
            await pool.singleExitGivenIn({
              from: owner,
              bptIn: bptIn,
              token: 0,
              currentBalances,
              protocolFeePercentage,
            });

            bptFeeBalance = await pool.balanceOf(protocolFeesCollector.address);

            expect(bptFeeBalance).to.be.zero;
          });

          it('no protocol fees on exit exact BPT in for all tokens out', async () => {
            await pool.multiExitGivenIn({
              from: owner,
              bptIn: bptIn,
              currentBalances,
              protocolFeePercentage,
            });

            bptFeeBalance = await pool.balanceOf(protocolFeesCollector.address);

            expect(bptFeeBalance).to.be.zero;
          });

          it('no protocol fees on exit BPT In for exact tokens out', async () => {
            const { balances } = await pool.getTokens();

            await pool.exitGivenOut({
              from: owner,
              amountsOut: [balances[0].div(5), balances[1].div(5)],
              maximumBptIn: MAX_UINT256,
              protocolFeePercentage,
            });

            bptFeeBalance = await pool.balanceOf(protocolFeesCollector.address);

            expect(bptFeeBalance).to.be.zero;
          });
        });
      });
    });

    describe('management fees', () => {
      const swapFeePercentage = fp(0.02);
      const managementSwapFeePercentage = fp(0.8);
      const managementAumFeePercentage = fp(0.01);

      sharedBeforeEach('deploy pool', async () => {
        const params = {
          tokens: poolTokens,
          weights: poolWeights,
          owner: owner.address,
          poolType: WeightedPoolType.MANAGED_POOL,
          swapEnabledOnStart: true,
          vault,
          swapFeePercentage,
          managementSwapFeePercentage,
          managementAumFeePercentage,
          aumProtocolFeesCollector: aumProtocolFeesCollector.address,
        };
        pool = await WeightedPool.create(params);
      });

      describe('set management fee', () => {
        context('when the sender is not the owner', () => {
          it('non-owners cannot set the management fee', async () => {
            await expect(
              pool.setManagementSwapFeePercentage(other, NEW_MANAGEMENT_SWAP_FEE_PERCENTAGE)
            ).to.be.revertedWith('SENDER_NOT_ALLOWED');
          });
        });

        context('when the sender is the owner', () => {
          it('the management fee can be set', async () => {
            await pool.setManagementSwapFeePercentage(owner, NEW_MANAGEMENT_SWAP_FEE_PERCENTAGE);
            expect(await pool.getManagementSwapFeePercentage()).to.equal(NEW_MANAGEMENT_SWAP_FEE_PERCENTAGE);
          });

          it('setting the management fee emits an event', async () => {
            const receipt = await pool.setManagementSwapFeePercentage(owner, NEW_MANAGEMENT_SWAP_FEE_PERCENTAGE);

            expectEvent.inReceipt(await receipt.wait(), 'ManagementSwapFeePercentageChanged', {
              managementSwapFeePercentage: NEW_MANAGEMENT_SWAP_FEE_PERCENTAGE,
            });

            it('cannot be set above the maximum AUM fee', async () => {
              await expect(pool.setManagementAumFeePercentage(owner, fp(0.2))).to.be.revertedWith(
                'MAX_MANAGEMENT_AUM_FEE_PERCENTAGE'
              );
            });
          });
        });
      });

      describe('management aum fee collection', () => {
        sharedBeforeEach('mint tokens', async () => {
          await poolTokens.mint({ to: other, amount: fp(10000) });
          await poolTokens.approve({ from: other, to: await pool.getVault() });
        });

        context('on pool initialization', () => {
          it('pays no AUM fees', async () => {
            // We set the recipient to `other` so that any BPT held by `owner` would be from AUM fees.
            const { receipt } = await pool.init({ from: other, recipient: other, initialBalances });

            expectEvent.notEmitted(receipt, 'ManagementAumFeeCollected');

            const collectedAUMFees = await pool.balanceOf(owner.address);
            expect(collectedAUMFees).to.equal(0);
          });
        });

        context('after some time passes', () => {
          let expectedManagementFeeBpt: BigNumber;

          sharedBeforeEach('initialize pool and advance time', async () => {
            await pool.init({ from: other, initialBalances });
            await pool.collectAumManagementFees(owner);

            await advanceTime(180 * DAY);

            const totalSupply = await pool.totalSupply();
            expectedManagementFeeBpt = totalSupply
              .mul(180)
              .div(365)
              .mul(managementAumFeePercentage)
              .div(fp(1).sub(managementAumFeePercentage));
          });

          function itCollectsAUMFeesCorrectly(collectAUMFees: () => Promise<ContractReceipt>) {
            it('collects the expected amount of fees', async () => {
              const balanceBefore = await pool.balanceOf(owner);

              expectEvent.inIndirectReceipt(
                await collectAUMFees(),
                pool.instance.interface,
                'ManagementAumFeeCollected'
              );

              const balanceAfter = await pool.balanceOf(owner);
              expect(balanceAfter.sub(balanceBefore)).to.equalWithError(expectedManagementFeeBpt, 0.0001);
            });
          }

          context('when manually claiming', () => {
            itCollectsAUMFeesCorrectly(async () => {
              const tx = await pool.collectAumManagementFees(owner);
              return tx.wait();
            });
          });

          context('on pool joins', () => {
            sharedBeforeEach('mint tokens', async () => {
              await poolTokens.mint({ to: other, amount: fp(10000) });
              await poolTokens.approve({ from: other, to: await pool.getVault() });
            });

            itCollectsAUMFeesCorrectly(async () => {
              const amountsIn = initialBalances.map((x) => x.div(2));
              const { receipt } = await pool.joinGivenIn({ from: other, amountsIn });
              return receipt;
            });
          });

          context('on pool exits', () => {
            itCollectsAUMFeesCorrectly(async () => {
              const amountsOut = initialBalances.map((x) => x.div(2));
              const { receipt } = await pool.exitGivenOut({ from: other, amountsOut });
              return receipt;
            });
          });
        });
      });
    });
  });

  describe('non-zero AUM protocol fees', () => {
    let authorizedVault: Contract;
    let feesCollector: Contract;

    const AUM_PROTOCOL_FEE_PERCENTAGE = fp(0.1);
    const swapFeePercentage = fp(0.02);
    const managementSwapFeePercentage = fp(0.8);
    const managementAumFeePercentage = fp(0.1);

    sharedBeforeEach('deploy and set protocol AUM fee', async () => {
      const WETH = await TokensDeployer.deployToken({ symbol: 'WETH' });

      authorizer = await deploy('v2-vault/TimelockAuthorizer', { args: [admin.address, ZERO_ADDRESS, MONTH] });
      authorizedVault = await deploy('v2-vault/Vault', { args: [authorizer.address, WETH.address, MONTH, MONTH] });
      feesCollector = await deploy('v2-standalone-utils/AumProtocolFeesCollector', { args: [authorizedVault.address] });

      const action = await actionId(feesCollector, 'setAumFeePercentage');
      await authorizer.connect(admin).grantPermissions([action], admin.address, [ANY_ADDRESS]);
      await feesCollector.connect(admin).setAumFeePercentage(AUM_PROTOCOL_FEE_PERCENTAGE);
    });

    sharedBeforeEach('deploy and initialize pool', async () => {
      const params = {
        tokens: poolTokens,
        weights: poolWeights,
        owner: owner.address,
        poolType: WeightedPoolType.MANAGED_POOL,
        swapEnabledOnStart: true,
        vault: new Vault(false, authorizedVault, authorizer, admin),
        swapFeePercentage,
        managementSwapFeePercentage,
        managementAumFeePercentage,
        aumProtocolFeesCollector: feesCollector.address,
      };
      pool = await WeightedPool.create(params);

      await poolTokens.mint({ to: owner, amount: fp(100) });
      await poolTokens.approve({ from: owner, to: await pool.getVault() });
      await pool.init({ from: owner, initialBalances });
    });

    it('accounts for the protocol portion of the AUM fee', async () => {
      await advanceTime(180 * DAY);

      const totalSupply = await pool.totalSupply();
      const expectedBpt = totalSupply
        .mul(180)
        .div(365)
        .mul(managementAumFeePercentage)
        .div(fp(1).sub(managementAumFeePercentage));

      const balanceBefore = await pool.balanceOf(owner);

      const protocolPortion = expectedBpt.mul(AUM_PROTOCOL_FEE_PERCENTAGE).div(fp(1));
      const ownerPortion = expectedBpt.sub(protocolPortion);

      const receipt = await pool.collectAumManagementFees(owner);
      expectEvent.inReceipt(await receipt.wait(), 'ManagementAumFeeCollected');

      const balanceAfter = await pool.balanceOf(owner);
      expect(balanceAfter.sub(balanceBefore)).to.equalWithError(ownerPortion, 0.0001);

      // Fee collector should have its balance
      const protocolFees = await feesCollector.getCollectedFeeAmounts([pool.address]);
      expect(protocolFees[0]).to.equalWithError(protocolPortion, 0.00001);
    });
  });
});<|MERGE_RESOLUTION|>--- conflicted
+++ resolved
@@ -1,11 +1,7 @@
 import { ethers } from 'hardhat';
 import { expect } from 'chai';
-<<<<<<< HEAD
-import { BigNumber, Contract } from 'ethers';
+import { BigNumber, Contract, ContractReceipt } from 'ethers';
 import { MINUTE, DAY, advanceTime, currentTimestamp, WEEK, MONTH } from '@balancer-labs/v2-helpers/src/time';
-=======
-import { BigNumber, Contract, ContractReceipt } from 'ethers';
->>>>>>> 72716243
 import { MAX_UINT256 } from '@balancer-labs/v2-helpers/src/constants';
 import { bn, fp, fromFp, pct } from '@balancer-labs/v2-helpers/src/numbers';
 import * as expectEvent from '@balancer-labs/v2-helpers/src/test/expectEvent';
@@ -690,38 +686,6 @@
       });
     });
 
-<<<<<<< HEAD
-    describe('protocol fee cache update', () => {
-      const swapFeePercentage = fp(0.02);
-      const managementSwapFeePercentage = fp(0.8);
-
-      sharedBeforeEach('deploy pool', async () => {
-        const params = {
-          tokens: poolTokens,
-          weights: poolWeights,
-          owner: owner.address,
-          poolType: WeightedPoolType.MANAGED_POOL,
-          swapEnabledOnStart: true,
-          vault,
-          swapFeePercentage,
-          managementSwapFeePercentage,
-          aumProtocolFeesCollector: aumProtocolFeesCollector.address,
-        };
-        pool = await WeightedPool.create(params);
-      });
-
-      it('emits event when protocol fee cache is updated', async () => {
-        const receipt = await pool.instance.updateCachedProtocolSwapFeePercentage();
-
-        // Real Vault will return a zero protocol fee
-        expectEvent.inReceipt(await receipt.wait(), 'ProtocolSwapFeeCacheUpdated', {
-          protocolSwapFeePercentage: 0,
-        });
-      });
-    });
-
-=======
->>>>>>> 72716243
     describe('BPT protocol fees', () => {
       let protocolFeesCollector: Contract;
       const swapFeePercentage = fp(0.02);
