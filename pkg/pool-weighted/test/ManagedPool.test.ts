--- conflicted
+++ resolved
@@ -28,15 +28,6 @@
   const TOKEN_COUNT = 20;
 
   const POOL_SWAP_FEE_PERCENTAGE = fp(0.05);
-<<<<<<< HEAD
-  const POOL_MANAGEMENT_SWAP_FEE_PERCENTAGE = fp(0.7);
-  const POOL_MANAGEMENT_AUM_FEE_PERCENTAGE = fp(0.01);
-  const NEW_MANAGEMENT_SWAP_FEE_PERCENTAGE = fp(0.8);
-  const NEW_MANAGEMENT_AUM_FEE_PERCENTAGE = fp(0.04);
-
-  const WEIGHTS = range(10000, 10000 + MAX_TOKENS); // These will be normalized to weights that are close to each other, but different
-=======
->>>>>>> b3142e04
 
   const poolWeights: BigNumber[] = Array(TOKEN_COUNT).fill(fp(1 / TOKEN_COUNT));
   const initialBalances = Array(TOKEN_COUNT).fill(fp(1000));
@@ -329,83 +320,6 @@
       pool = await WeightedPool.create(params);
     });
 
-<<<<<<< HEAD
-    describe('set management swap fee', () => {
-      it('sets the initial management swap fee', async () => {
-        const swapFee = await pool.getManagementSwapFeePercentage();
-        expect(swapFee).to.equal(managementSwapFeePercentage);
-      });
-
-      context('when the sender is not the owner', () => {
-        it('non-owners cannot set the management swap fee', async () => {
-          await expect(
-            pool.setManagementSwapFeePercentage(other, NEW_MANAGEMENT_SWAP_FEE_PERCENTAGE)
-          ).to.be.revertedWith('SENDER_NOT_ALLOWED');
-        });
-      });
-
-      context('when the sender is the owner', () => {
-        it('the management fee can be set', async () => {
-          await pool.setManagementSwapFeePercentage(owner, NEW_MANAGEMENT_SWAP_FEE_PERCENTAGE);
-          expect(await pool.getManagementSwapFeePercentage()).to.equal(NEW_MANAGEMENT_SWAP_FEE_PERCENTAGE);
-        });
-
-        it('setting the management swap fee emits an event', async () => {
-          const receipt = await pool.setManagementSwapFeePercentage(owner, NEW_MANAGEMENT_SWAP_FEE_PERCENTAGE);
-
-          expectEvent.inReceipt(await receipt.wait(), 'ManagementSwapFeePercentageChanged', {
-            oldManagementSwapFeePercentage: managementSwapFeePercentage,
-            newManagementSwapFeePercentage: NEW_MANAGEMENT_SWAP_FEE_PERCENTAGE,
-          });
-        });
-
-        it('cannot be set above the maximum management swap fee', async () => {
-          await expect(pool.setManagementSwapFeePercentage(owner, fp(2))).to.be.revertedWith(
-            'MAX_MANAGEMENT_SWAP_FEE_PERCENTAGE'
-          );
-        });
-      });
-    });
-
-    describe('set management AUM fee', () => {
-      it('sets the initial management AUM fee', async () => {
-        const aumFee = await pool.getManagementAumFeePercentage();
-        expect(aumFee).to.equal(POOL_MANAGEMENT_AUM_FEE_PERCENTAGE);
-      });
-
-      context('when the sender is not the owner', () => {
-        it('non-owners cannot set the management AUM fee', async () => {
-          await expect(pool.setManagementAumFeePercentage(other, NEW_MANAGEMENT_AUM_FEE_PERCENTAGE)).to.be.revertedWith(
-            'SENDER_NOT_ALLOWED'
-          );
-        });
-      });
-
-      context('when the sender is the owner', () => {
-        it('the management AUM fee can be set', async () => {
-          await pool.setManagementAumFeePercentage(owner, NEW_MANAGEMENT_AUM_FEE_PERCENTAGE);
-          expect(await pool.getManagementAumFeePercentage()).to.equal(NEW_MANAGEMENT_AUM_FEE_PERCENTAGE);
-        });
-
-        it('setting the management AUM fee emits an event', async () => {
-          const receipt = await pool.setManagementAumFeePercentage(owner, NEW_MANAGEMENT_AUM_FEE_PERCENTAGE);
-
-          expectEvent.inReceipt(await receipt.wait(), 'ManagementAumFeePercentageChanged', {
-            oldManagementAumFeePercentage: POOL_MANAGEMENT_AUM_FEE_PERCENTAGE,
-            newManagementAumFeePercentage: NEW_MANAGEMENT_AUM_FEE_PERCENTAGE,
-          });
-        });
-
-        it('cannot be set above the maximum management AUM fee', async () => {
-          await expect(pool.setManagementAumFeePercentage(owner, fp(0.2))).to.be.revertedWith(
-            'MAX_MANAGEMENT_AUM_FEE_PERCENTAGE'
-          );
-        });
-      });
-    });
-
-=======
->>>>>>> b3142e04
     describe('management aum fee collection', () => {
       function expectedAUMFees(
         totalSupply: BigNumberish,
