--- conflicted
+++ resolved
@@ -41,19 +41,14 @@
   sharedBeforeEach('deploy factory & tokens', async () => {
     vault = await Vault.create({ admin });
 
-<<<<<<< HEAD
     const addRemoveTokenLib = await deploy('ManagedPoolAddRemoveTokenLib');
+    const circuitBreakerLib = await deploy('CircuitBreakerLib');
     factory = await deploy('BaseManagedPoolFactory', {
       args: [vault.address, vault.getFeesProvider().address],
       libraries: {
+        CircuitBreakerLib: circuitBreakerLib.address,
         ManagedPoolAddRemoveTokenLib: addRemoveTokenLib.address,
       },
-=======
-    const circuitBreakerLib = await deploy('CircuitBreakerLib');
-    factory = await deploy('BaseManagedPoolFactory', {
-      args: [vault.address, vault.getFeesProvider().address],
-      libraries: { CircuitBreakerLib: circuitBreakerLib.address },
->>>>>>> 2173577f
     });
     createTime = await currentTimestamp();
 
