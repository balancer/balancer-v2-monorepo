import { ethers } from 'hardhat';
import { expect } from 'chai';
import { BigNumber } from 'ethers';
import { SignerWithAddress } from '@nomiclabs/hardhat-ethers/dist/src/signer-with-address';
import { fp } from '@balancer-labs/v2-helpers/src/numbers';
import { MINUTE, advanceTime, currentTimestamp } from '@balancer-labs/v2-helpers/src/time';
import * as expectEvent from '@balancer-labs/v2-helpers/src/test/expectEvent';

import TokenList from '@balancer-labs/v2-helpers/src/models/tokens/TokenList';
import WeightedPool from '@balancer-labs/v2-helpers/src/models/pools/weighted/WeightedPool';
import { range } from 'lodash';
<<<<<<< HEAD
import { expectEqualWithError } from '@balancer-labs/v2-helpers/src/test/relativeError';
=======
import { WeightedPoolType } from '../../../pvt/helpers/src/models/pools/weighted/types';
>>>>>>> 29a97a99

describe('LiquidityBootstrappingPool', function () {
  let owner: SignerWithAddress, other: SignerWithAddress;

  before('setup signers', async () => {
    [, owner, other] = await ethers.getSigners();
  });

  const MAX_TOKENS = 4;

  let allTokens: TokenList, tokens: TokenList;

  sharedBeforeEach('deploy tokens', async () => {
    allTokens = await TokenList.create(MAX_TOKENS + 1, { sorted: true });
    tokens = allTokens.subset(4);
    await tokens.mint({ to: [other], amount: fp(200) });
  });

  let sender: SignerWithAddress;
  let pool: WeightedPool;
  const weights = [fp(0.3), fp(0.55), fp(0.1), fp(0.05)];
  const initialBalances = [fp(0.9), fp(1.8), fp(2.7), fp(3.6)];

  context('with invalid creation parameters', () => {
    const tooManyWeights = [fp(0.3), fp(0.25), fp(0.3), fp(0.1), fp(0.05)];

    it('fails with < 2 tokens', async () => {
      const params = {
        tokens: allTokens.subset(1),
        weights: [fp(0.3)],
        poolType: WeightedPoolType.LIQUIDITY_BOOTSTRAPPING_POOL,
      };
      await expect(WeightedPool.create(params)).to.be.revertedWith('MIN_TOKENS');
    });

    it('fails with > 4 tokens', async () => {
      const params = {
        tokens: allTokens,
        weights: tooManyWeights,
        poolType: WeightedPoolType.LIQUIDITY_BOOTSTRAPPING_POOL,
      };
      await expect(WeightedPool.create(params)).to.be.revertedWith('MAX_TOKENS');
    });

    it('fails with mismatched tokens/weights', async () => {
      const params = {
        tokens,
        weights: tooManyWeights,
        poolType: WeightedPoolType.LIQUIDITY_BOOTSTRAPPING_POOL,
      };
      await expect(WeightedPool.create(params)).to.be.revertedWith('INPUT_LENGTH_MISMATCH');
    });
  });

  describe('weights and scaling factors', () => {
    for (const numTokens of range(2, MAX_TOKENS + 1)) {
      context(`with ${numTokens} tokens`, () => {
        let pool: WeightedPool;
        let tokens: TokenList;

        sharedBeforeEach('deploy pool', async () => {
          tokens = allTokens.subset(numTokens);

          pool = await WeightedPool.create({
            poolType: WeightedPoolType.LIQUIDITY_BOOTSTRAPPING_POOL,
            tokens,
            weights: weights.slice(0, numTokens),
            lbp: true,
          });
        });

        it('sets token weights', async () => {
          const normalizedWeights = await pool.getNormalizedWeights();

<<<<<<< HEAD
          normalizedWeights.forEach((weight, i) => {
            expectEqualWithError(weight, pool.normalizedWeights[i]);
          });
=======
          for (let i = 0; i < numTokens; i++) {
            expect(normalizedWeights[i]).to.equalWithError(pool.normalizedWeights[i], 0.0001);
          }
>>>>>>> 29a97a99
        });

        it('sets scaling factors', async () => {
          const poolScalingFactors = await pool.getScalingFactors();
          const tokenScalingFactors = tokens.map((token) => fp(10 ** (18 - token.decimals)));

          expect(poolScalingFactors).to.deep.equal(tokenScalingFactors);
        });
      });
    }
  });

  context('when deployed from factory', () => {
    sharedBeforeEach('deploy pool', async () => {
      const params = {
        tokens,
        weights,
        poolType: WeightedPoolType.LIQUIDITY_BOOTSTRAPPING_POOL,
        fromFactory: true,
      };
      pool = await WeightedPool.create(params);
    });

    it('has no asset managers', async () => {
      await tokens.asyncEach(async (token) => {
        const { assetManager } = await pool.getTokenInfo(token);
        expect(assetManager).to.be.zeroAddress;
      });
    });
  });

  describe('with valid creation parameters', () => {
    context('when initialized with swaps disabled', () => {
      sharedBeforeEach('deploy pool', async () => {
        const params = {
          tokens,
          weights,
          poolType: WeightedPoolType.LIQUIDITY_BOOTSTRAPPING_POOL,
          swapEnabledOnStart: false,
        };
        pool = await WeightedPool.create(params);
      });

      it('swaps show disabled on start', async () => {
        expect(await pool.instance.getSwapEnabled()).to.be.false;
      });

      it('swaps are blocked', async () => {
        await expect(pool.swapGivenIn({ in: 1, out: 0, amount: fp(0.1) })).to.be.revertedWith('SWAPS_DISABLED');
      });
    });

    context('when initialized with swaps enabled', () => {
      sharedBeforeEach('deploy pool', async () => {
        const params = {
          tokens,
          weights,
          owner: owner.address,
          poolType: WeightedPoolType.LIQUIDITY_BOOTSTRAPPING_POOL,
          swapEnabledOnStart: true,
        };
        pool = await WeightedPool.create(params);
      });

      it('swaps show enabled on start', async () => {
        expect(await pool.instance.getSwapEnabled()).to.be.true;
      });

      it('swaps are not blocked', async () => {
        await pool.init({ from: owner, initialBalances });

        await expect(pool.swapGivenIn({ in: 1, out: 0, amount: fp(0.1) })).to.not.be.reverted;
      });

      it('sets token weights', async () => {
        const normalizedWeights = await pool.getNormalizedWeights();

        // Not exactly equal due to weight compression
        expect(normalizedWeights).to.equalWithError(pool.normalizedWeights, 0.0001);
      });

      it('stores the initial weights as a zero duration weight change', async () => {
        const { startTime, endTime, endWeights } = await pool.getGradualWeightUpdateParams();

        expect(startTime).to.equal(endTime);
        expect(endWeights).to.equalWithError(pool.normalizedWeights, 0.0001);
      });

      describe('permissioned actions', () => {
        context('when the sender is the owner', () => {
          sharedBeforeEach('set sender to owner', async () => {
            sender = owner;
            await pool.init({ from: owner, initialBalances });
          });

          it('swaps can be enabled and disabled', async () => {
            await pool.setSwapEnabled(sender, false);
            expect(await pool.instance.getSwapEnabled()).to.be.false;

            await pool.setSwapEnabled(sender, true);
            expect(await pool.instance.getSwapEnabled()).to.be.true;
          });

          it('disabling swaps emits an event', async () => {
            const receipt = await pool.setSwapEnabled(sender, false);

            expectEvent.inReceipt(await receipt.wait(), 'SwapEnabledSet', {
              swapEnabled: false,
            });
          });

          it('enabling swaps emits an event', async () => {
            const receipt = await pool.setSwapEnabled(sender, true);

            expectEvent.inReceipt(await receipt.wait(), 'SwapEnabledSet', {
              swapEnabled: true,
            });
          });

          it('owner can join and receive BPT, then exit', async () => {
            const bptBeforeJoin = await pool.balanceOf(owner.address);
            await expect(pool.joinGivenIn({ from: owner, amountsIn: initialBalances })).to.not.be.reverted;

            const bptAfterJoin = await pool.balanceOf(owner.address);
            expect(bptAfterJoin).to.gt(bptBeforeJoin);

            await expect(pool.exitGivenOut({ from: owner, amountsOut: initialBalances })).to.not.be.reverted;
            const bptAfterExit = await pool.balanceOf(owner.address);
            expect(bptAfterExit).to.lt(bptAfterJoin);
          });

          describe('update weights gradually', () => {
            const UPDATE_DURATION = MINUTE * 60;

            context('with invalid parameters', () => {
              let now: BigNumber;

              sharedBeforeEach(async () => {
                now = await currentTimestamp();
              });

              it('fails if end weights are mismatched (too few)', async () => {
                await expect(pool.updateWeightsGradually(sender, now, now, weights.slice(0, 1))).to.be.revertedWith(
                  'INPUT_LENGTH_MISMATCH'
                );
              });

              it('fails if the end weights are mismatched (too many)', async () => {
                await expect(pool.updateWeightsGradually(sender, now, now, [...weights, fp(0.5)])).to.be.revertedWith(
                  'INPUT_LENGTH_MISMATCH'
                );
              });

              it('fails if start time > end time', async () => {
                await expect(pool.updateWeightsGradually(sender, now, now.sub(1), weights)).to.be.revertedWith(
                  'GRADUAL_UPDATE_TIME_TRAVEL'
                );
              });

              it('fails with an end weight below the minimum', async () => {
                const badWeights = [...weights];
                badWeights[2] = fp(0.005);

                await expect(
                  pool.updateWeightsGradually(sender, now.add(100), now.add(1000), badWeights)
                ).to.be.revertedWith('MIN_WEIGHT');
              });

              it('fails with invalid normalized end weights', async () => {
                const badWeights = Array(weights.length).fill(fp(0.6));

                await expect(
                  pool.updateWeightsGradually(sender, now.add(100), now.add(1000), badWeights)
                ).to.be.revertedWith('NORMALIZED_WEIGHT_INVARIANT');
              });

              context('with start time in the past', () => {
                let now: BigNumber, startTime: BigNumber, endTime: BigNumber;
                const endWeights = [fp(0.15), fp(0.25), fp(0.55), fp(0.05)];

                sharedBeforeEach('updateWeightsGradually (start time in the past)', async () => {
                  now = await currentTimestamp();
                  // Start an hour in the past
                  startTime = now.sub(MINUTE * 60);
                  endTime = now.add(UPDATE_DURATION);
                });

                it('fast-forwards start time to present', async () => {
                  await pool.updateWeightsGradually(owner, startTime, endTime, endWeights);
                  const updateParams = await pool.getGradualWeightUpdateParams();

                  // Start time should be fast-forwarded to now
                  expect(updateParams.startTime).to.equalWithError(now, 0.001);
                });
              });
            });

            context('with valid parameters (ongoing weight update)', () => {
              // startWeights must equal "weights" above - just not using fp to keep math simple
              const startWeights = [0.3, 0.55, 0.1, 0.05];
              const endWeights = [0.15, 0.25, 0.55, 0.05];

              function getEndWeights(pct: number): BigNumber[] {
                const intermediateWeights = Array<BigNumber>(weights.length);

                for (let i = 0; i < weights.length; i++) {
                  if (startWeights[i] < endWeights[i]) {
                    // Weight is increasing
                    intermediateWeights[i] = fp(startWeights[i] + ((endWeights[i] - startWeights[i]) * pct) / 100);
                  } else {
                    // Weight is decreasing (or not changing)
                    intermediateWeights[i] = fp(startWeights[i] - ((startWeights[i] - endWeights[i]) * pct) / 100);
                  }
                }

                return intermediateWeights;
              }

              let now, startTime: BigNumber, endTime: BigNumber;
              const START_DELAY = MINUTE * 10;
              const finalEndWeights = getEndWeights(100);

              sharedBeforeEach('updateWeightsGradually', async () => {
                now = await currentTimestamp();
                startTime = now.add(START_DELAY);
                endTime = startTime.add(UPDATE_DURATION);

                await pool.updateWeightsGradually(owner, startTime, endTime, finalEndWeights);
              });

              it('updating weights emits an event', async () => {
                const receipt = await pool.updateWeightsGradually(owner, startTime, endTime, finalEndWeights);

                expectEvent.inReceipt(await receipt.wait(), 'GradualWeightUpdateScheduled', {
                  startTime: startTime,
                  endTime: endTime,
                  // weights don't exactly match because of the compression
                });
              });

              it('stores the params', async () => {
                const updateParams = await pool.getGradualWeightUpdateParams();

                expect(updateParams.startTime).to.equalWithError(startTime, 0.001);
                expect(updateParams.endTime).to.equalWithError(endTime, 0.001);
                expect(updateParams.endWeights).to.equalWithError(finalEndWeights, 0.001);
              });

              it('gets start weights if called before the start time', async () => {
                const normalizedWeights = await pool.getNormalizedWeights();

                // Need to decrease precision
                expect(normalizedWeights).to.equalWithError(pool.normalizedWeights, 0.0001);
              });

              it('gets end weights if called after the end time', async () => {
                await advanceTime(endTime.add(MINUTE));
                const normalizedWeights = await pool.getNormalizedWeights();

                // Need to decrease precision
                expect(normalizedWeights).to.equalWithError(finalEndWeights, 0.0001);
              });

              for (let pct = 5; pct < 100; pct += 5) {
                it(`gets correct intermediate weights if called ${pct}% through`, async () => {
                  await advanceTime(START_DELAY + (UPDATE_DURATION * pct) / 100);
                  const normalizedWeights = await pool.getNormalizedWeights();

                  // Need to decrease precision
                  expect(normalizedWeights).to.equalWithError(getEndWeights(pct), 0.005);
                });
              }
            });
          });
        });

        context('when the sender is not the owner', () => {
          it('non-owner cannot initialize the pool', async () => {
            await expect(pool.init({ from: other, initialBalances })).to.be.revertedWith('CALLER_IS_NOT_LBP_OWNER');
          });

          it('non-owners cannot join the pool', async () => {
            await expect(pool.joinGivenIn({ from: other, amountsIn: initialBalances })).to.be.revertedWith(
              'CALLER_IS_NOT_LBP_OWNER'
            );
          });

          it('non-owners cannot update weights', async () => {
            const now = await currentTimestamp();

            await expect(pool.updateWeightsGradually(other, now, now, weights)).to.be.revertedWith(
              'SENDER_NOT_ALLOWED'
            );
          });
        });
      });
    });
  });
});<|MERGE_RESOLUTION|>--- conflicted
+++ resolved
@@ -9,13 +9,9 @@
 import TokenList from '@balancer-labs/v2-helpers/src/models/tokens/TokenList';
 import WeightedPool from '@balancer-labs/v2-helpers/src/models/pools/weighted/WeightedPool';
 import { range } from 'lodash';
-<<<<<<< HEAD
-import { expectEqualWithError } from '@balancer-labs/v2-helpers/src/test/relativeError';
-=======
 import { WeightedPoolType } from '../../../pvt/helpers/src/models/pools/weighted/types';
->>>>>>> 29a97a99
-
-describe('LiquidityBootstrappingPool', function () {
+
+describe.only('LiquidityBootstrappingPool', function () {
   let owner: SignerWithAddress, other: SignerWithAddress;
 
   before('setup signers', async () => {
@@ -81,22 +77,15 @@
             poolType: WeightedPoolType.LIQUIDITY_BOOTSTRAPPING_POOL,
             tokens,
             weights: weights.slice(0, numTokens),
-            lbp: true,
           });
         });
 
         it('sets token weights', async () => {
           const normalizedWeights = await pool.getNormalizedWeights();
 
-<<<<<<< HEAD
-          normalizedWeights.forEach((weight, i) => {
-            expectEqualWithError(weight, pool.normalizedWeights[i]);
-          });
-=======
           for (let i = 0; i < numTokens; i++) {
             expect(normalizedWeights[i]).to.equalWithError(pool.normalizedWeights[i], 0.0001);
           }
->>>>>>> 29a97a99
         });
 
         it('sets scaling factors', async () => {
