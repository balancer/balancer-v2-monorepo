import { expect } from 'chai';
import { Contract } from 'ethers';
import { Interface } from 'ethers/lib/utils';

import { deploy, getArtifact } from '@balancer-labs/v2-helpers/src/contract';
import { actionId } from '@balancer-labs/v2-helpers/src/models/misc/actions';
import Vault from '@balancer-labs/v2-helpers/src/models/vault/Vault';
import TokenList from '@balancer-labs/v2-helpers/src/models/tokens/TokenList';
import { fp } from '@balancer-labs/v2-helpers/src/numbers';
import { ZERO_ADDRESS } from '@balancer-labs/v2-helpers/src/constants';
import { ProtocolFee } from '@balancer-labs/v2-helpers/src/models/vault/types';

describe('ManagedPool owner only actions', () => {
  let pool: Contract;

  sharedBeforeEach('deploy pool', async () => {
    const vault = await Vault.create();
    const tokens = await TokenList.create(2, { sorted: true });
<<<<<<< HEAD
    const addRemoveTokenLib = await deploy('ManagedPoolAddRemoveTokenLib');
=======
    const math = await deploy('ExternalWeightedMath');
>>>>>>> 59f0ca1f
    pool = await deploy('MockManagedPool', {
      args: [
        {
          name: '',
          symbol: '',
          tokens: tokens.addresses,
          normalizedWeights: [fp(0.5), fp(0.5)],
          assetManagers: new Array(2).fill(ZERO_ADDRESS),
          swapFeePercentage: fp(0.05),
          swapEnabledOnStart: true,
          mustAllowlistLPs: false,
          managementAumFeePercentage: fp(0),
          aumFeeId: ProtocolFee.AUM,
        },
        vault.address,
        vault.getFeesProvider().address,
        math.address,
        ZERO_ADDRESS,
        0,
        0,
      ],
      libraries: {
        ManagedPoolAddRemoveTokenLib: addRemoveTokenLib.address,
      },
    });
  });

  function itIsOwnerOnly(method: string) {
    it(`${method} requires the caller to be the owner`, async () => {
      expect(await pool.isOwnerOnlyAction(await actionId(pool, method))).to.be.true;
    });
  }

  function itIsNotOwnerOnly(method: string) {
    it(`${method} doesn't require the caller to be the owner`, async () => {
      expect(await pool.isOwnerOnlyAction(await actionId(pool, method))).to.be.false;
    });
  }

  const poolArtifact = getArtifact('v2-pool-weighted/ManagedPool');
  const poolInterface = new Interface(poolArtifact.abi);
  const nonViewFunctions = Object.entries(poolInterface.functions)
    .filter(
      ([, elem]) =>
        elem.type === 'function' && (elem.stateMutability === 'payable' || elem.stateMutability === 'nonpayable')
    )
    .map(([signature]) => signature);

  const expectedOwnerOnlyFunctions = [
    'addAllowedAddress(address)',
    'addToken(address,address,uint256,uint256,address)',
    'removeAllowedAddress(address)',
    'removeToken(address,uint256,address)',
    'setManagementAumFeePercentage(uint256)',
    'setMustAllowlistLPs(bool)',
    'setSwapEnabled(bool)',
    'updateSwapFeeGradually(uint256,uint256,uint256,uint256)',
    'updateWeightsGradually(uint256,uint256,address[],uint256[])',
    'setCircuitBreakers(address[],uint256[],uint256[],uint256[])',
  ];

  const expectedNotOwnerOnlyFunctions = nonViewFunctions.filter((fn) => !expectedOwnerOnlyFunctions.includes(fn));

  describe('owner only actions', () => {
    for (const expectedOwnerOnlyFunction of expectedOwnerOnlyFunctions) {
      itIsOwnerOnly(expectedOwnerOnlyFunction);
    }
  });

  describe('non owner only actions', () => {
    for (const expectedNotOwnerOnlyFunction of expectedNotOwnerOnlyFunctions) {
      itIsNotOwnerOnly(expectedNotOwnerOnlyFunction);
    }
  });
});<|MERGE_RESOLUTION|>--- conflicted
+++ resolved
@@ -16,11 +16,8 @@
   sharedBeforeEach('deploy pool', async () => {
     const vault = await Vault.create();
     const tokens = await TokenList.create(2, { sorted: true });
-<<<<<<< HEAD
     const addRemoveTokenLib = await deploy('ManagedPoolAddRemoveTokenLib');
-=======
     const math = await deploy('ExternalWeightedMath');
->>>>>>> 59f0ca1f
     pool = await deploy('MockManagedPool', {
       args: [
         {
