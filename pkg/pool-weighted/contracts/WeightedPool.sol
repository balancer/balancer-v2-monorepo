--- conflicted
+++ resolved
@@ -242,25 +242,12 @@
         returns (uint256)
     {
         uint256 supplyBeforeFeeCollection = totalSupply();
-<<<<<<< HEAD
         uint256 protocolFeesToBeMinted = _getPreJoinExitProtocolFees(
             preBalances,
-=======
-        uint256 swapProtocolFees = _getSwapProtocolFees(preBalances, normalizedWeights, supplyBeforeFeeCollection);
-
-        (uint256 yieldProtocolFees, uint256 athRateProduct) = _getYieldProtocolFee(
->>>>>>> ab483581
             normalizedWeights,
             supplyBeforeFeeCollection
         );
 
-        // We then update the recorded of `athRateProduct` to ensure we only collect fees on yield once.
-        // A zero value for `athRateProduct` represents that it is unchanged so we can skip updating it.
-        if (athRateProduct > 0) {
-            _updateATHRateProduct(athRateProduct);
-        }
-
-        uint256 protocolFeesToBeMinted = swapProtocolFees + yieldProtocolFees;
         if (protocolFeesToBeMinted > 0) {
             _payProtocolFees(protocolFeesToBeMinted);
         }
@@ -305,22 +292,7 @@
         );
 
         // Yield fees
-        uint256 protocolYieldFeesPoolPercentage;
-        if (!_exemptFromYieldFees) {
-            uint256 athRateProduct = getATHRateProduct();
-
-            if (athRateProduct > 0) {
-                uint256 rateProduct = _getRateProduct(_getNormalizedWeights());
-
-                if (rateProduct > athRateProduct) {
-                    protocolYieldFeesPoolPercentage = InvariantGrowthProtocolSwapFees.getProtocolOwnershipPercentage(
-                        rateProduct.divDown(athRateProduct),
-                        FixedPoint.ONE, // Supply has not changed so supplyGrowthRatio = 1
-                        getProtocolFeePercentageCache(ProtocolFeeType.YIELD)
-                    );
-                }
-            }
-        }
+        (uint256 protocolYieldFeesPoolPercentage, ) = _getYieldProtocolFeesPoolPercentage(_getNormalizedWeights());
 
         uint256 supply = totalSupply();
         uint256 protocolOwnershipPercentage = (protocolSwapFeesPoolPercentage + protocolYieldFeesPoolPercentage);
