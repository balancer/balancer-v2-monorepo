--- conflicted
+++ resolved
@@ -217,29 +217,19 @@
 
     // InvariantGrowthProtocolFees
 
-<<<<<<< HEAD
-    function _beforeJoinExit(uint256[] memory preBalances, uint256[] memory normalizedWeights)
-        internal
-        virtual
-        override(BaseWeightedPool, InvariantGrowthProtocolFees)
-    {
-        InvariantGrowthProtocolFees._beforeJoinExit(preBalances, normalizedWeights);
-=======
     function _beforeJoinExit(
         uint256[] memory preBalances,
-        uint256[] memory normalizedWeights,
-        uint256 protocolSwapFeePercentage
+        uint256[] memory normalizedWeights
     ) internal virtual override {
         uint256 protocolFeesToBeMinted = _getSwapProtocolFees(
             preBalances,
             normalizedWeights,
-            totalSupply(),
-            protocolSwapFeePercentage
+            totalSupply()
         );
+
         if (protocolFeesToBeMinted > 0) {
             _payProtocolFees(protocolFeesToBeMinted);
         }
->>>>>>> e0de1962
     }
 
     function _afterJoinExit(
