// SPDX-License-Identifier: GPL-3.0-or-later
// This program is free software: you can redistribute it and/or modify
// it under the terms of the GNU General Public License as published by
// the Free Software Foundation, either version 3 of the License, or
// (at your option) any later version.

// This program is distributed in the hope that it will be useful,
// but WITHOUT ANY WARRANTY; without even the implied warranty of
// MERCHANTABILITY or FITNESS FOR A PARTICULAR PURPOSE.  See the
// GNU General Public License for more details.

// You should have received a copy of the GNU General Public License
// along with this program.  If not, see <http://www.gnu.org/licenses/>.

pragma solidity ^0.7.0;
pragma experimental ABIEncoderV2;

import "@balancer-labs/v2-interfaces/contracts/vault/IVault.sol";

import "@balancer-labs/v2-pool-utils/contracts/factories/BasePoolFactory.sol";
import "@balancer-labs/v2-pool-utils/contracts/factories/FactoryWidePauseWindow.sol";

import "./WeightedPool.sol";

contract WeightedPoolFactory is BasePoolFactory, FactoryWidePauseWindow {
    constructor(IVault vault, IProtocolFeePercentagesProvider protocolFeeProvider)
        BasePoolFactory(vault, protocolFeeProvider, type(WeightedPool).creationCode)
    {
        // solhint-disable-previous-line no-empty-blocks
    }

    /**
     * @dev Deploys a new `WeightedPool`.
     */
    function create(
        string memory name,
        string memory symbol,
        IERC20[] memory tokens,
        uint256[] memory normalizedWeights,
        address[] memory assetManagers,
        uint256 swapFeePercentage,
        address owner
    ) external returns (address) {
        (uint256 pauseWindowDuration, uint256 bufferPeriodDuration) = getPauseConfiguration();

        return
            _create(
                abi.encode(
                    WeightedPool.NewPoolParams({
                        name: name,
                        symbol: symbol,
                        tokens: tokens,
                        normalizedWeights: normalizedWeights,
                        assetManagers: assetManagers,
                        swapFeePercentage: swapFeePercentage
                    }),
                    getVault(),
                    getProtocolFeePercentagesProvider(),
<<<<<<< HEAD
                    name,
                    symbol,
                    tokens,
                    weights,
                    assetManagers,
                    swapFeePercentage,
=======
>>>>>>> 275c980b
                    pauseWindowDuration,
                    bufferPeriodDuration,
                    owner
                )
            );
    }
}<|MERGE_RESOLUTION|>--- conflicted
+++ resolved
@@ -56,15 +56,6 @@
                     }),
                     getVault(),
                     getProtocolFeePercentagesProvider(),
-<<<<<<< HEAD
-                    name,
-                    symbol,
-                    tokens,
-                    weights,
-                    assetManagers,
-                    swapFeePercentage,
-=======
->>>>>>> 275c980b
                     pauseWindowDuration,
                     bufferPeriodDuration,
                     owner
