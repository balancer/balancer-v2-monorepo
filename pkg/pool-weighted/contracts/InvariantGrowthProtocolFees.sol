--- conflicted
+++ resolved
@@ -35,39 +35,23 @@
         return _lastPostJoinExitInvariant;
     }
 
-<<<<<<< HEAD
-    function _beforeJoinExit(uint256[] memory preBalances, uint256[] memory normalizedWeights)
-        internal
-        virtual
-        override
-    {
-=======
     function _getSwapProtocolFees(
         uint256[] memory preBalances,
         uint256[] memory normalizedWeights,
-        uint256 preJoinExitSupply,
-        uint256 protocolSwapFeePercentage
+        uint256 preJoinExitSupply
     ) internal view returns (uint256) {
+        uint256 protocolSwapFeePercentage = getProtocolFeePercentageCache(ProtocolFeeType.SWAP);
+
         // We return immediately if the fee percentage is zero to avoid unnecessary computation.
         if (protocolSwapFeePercentage == 0) return 0;
 
->>>>>>> e0de1962
         // Before joins and exits, we measure the growth of the invariant compared to the invariant after the last join
         // or exit, which will have been caused by swap fees, and use it to mint BPT as protocol fees. This dilutes all
         // LPs, which means that new LPs will join the pool debt-free, and exiting LPs will pay any amounts due
         // before leaving.
 
-<<<<<<< HEAD
-        // We return immediately if the fee percentage is zero to avoid unnecessary computation.
-        uint256 protocolSwapFeePercentage = getProtocolFeePercentageCache(ProtocolFeeType.SWAP);
+        uint256 preJoinExitInvariant = WeightedMath._calculateInvariant(normalizedWeights, preBalances);
 
-        if (protocolSwapFeePercentage == 0) {
-            return;
-        }
-
-=======
->>>>>>> e0de1962
-        uint256 preJoinExitInvariant = WeightedMath._calculateInvariant(normalizedWeights, preBalances);
         return
             WeightedMath._calcDueProtocolSwapFeeBptAmount(
                 preJoinExitSupply,
