--- conflicted
+++ resolved
@@ -52,74 +52,6 @@
     }
 
     /**
-<<<<<<< HEAD
-=======
-     * @notice Checks whether either the lower or upper circuit breakers would trip in the given pool state.
-     * @dev Compute the current BPT price from the input parameters, and compare it to the bounds to determine whether
-     * the given post-operation pool state is within the circuit breaker bounds.
-     * @param virtualSupply - the post-operation totalSupply (including protocol fees, etc.)
-     * @param weight - the normalized weight of the token we are checking.
-     * @param balance - the post-operation token balance (including swap fees, etc.). It must be an 18-decimal
-     * floating point number, adjusted by the scaling factor of the token.
-     * @param lowerBoundBptPrice - the lowest BPT price in the allowed trading range.
-     * @param upperBoundBptPrice - the highest BPT price in the allowed trading range.
-     * @return - boolean flags set to true if the breaker should be tripped: (lowerBoundTripped, upperBoundTripped)
-     */
-    function hasCircuitBreakerTripped(
-        uint256 virtualSupply,
-        uint256 weight,
-        uint256 balance,
-        uint256 lowerBoundBptPrice,
-        uint256 upperBoundBptPrice
-    ) internal pure returns (bool, bool) {
-        uint256 currentBptPrice = virtualSupply.mulUp(weight).divDown(balance);
-
-        return (
-            lowerBoundBptPrice != 0 && currentBptPrice < lowerBoundBptPrice,
-            upperBoundBptPrice != 0 && currentBptPrice > upperBoundBptPrice
-        );
-    }
-
-    /**
-     * @notice Convert bounds to adjusted bounds (apply non-linear adjustment for weights)
-     * @param lowerBound - the lower bound percentage; 0.8 means tolerate a 20% relative drop.
-     * @param upperBound - the upper bound percentage; 5.0 means tolerate a 5x increase.
-     * @param weight - the current normalized token weight.
-     * @return adjustedLowerBound - the final lower bound, adjusted for any weight changes.
-     * @return adjustedUpperBound - the final upper bound, adjusted for any weight changes.
-     * At any given time, the BPT price trading range is defined by the BPT price at the time
-     * the circuit breaker was set, multiplied by the weight-adjusted bounds.
-     */
-    function calcAdjustedBounds(
-        uint256 lowerBound,
-        uint256 upperBound,
-        uint256 weight
-    ) internal pure returns (uint256 adjustedLowerBound, uint256 adjustedUpperBound) {
-        uint256 weightComplement = weight.complement();
-
-        // To be conservative and protect LPs, round up for the lower bound, and down for the upper bound.
-        adjustedLowerBound = lowerBound.powUp(weightComplement);
-        adjustedUpperBound = upperBound.powDown(weightComplement);
-    }
-
-    /**
-     * @notice Convert adjusted bounds to BPT prices
-     * @param adjustedLowerBound - the lower bound after applying the weight adjustment
-     * @param adjustedUpperBound - the upper bound after applying the weight adjustment
-     * @param bptPrice - The BPT price stored at the time the breaker was set.
-     */
-    function calcBptPriceBoundaries(
-        uint256 adjustedLowerBound,
-        uint256 adjustedUpperBound,
-        uint256 bptPrice
-    ) internal pure returns (uint256 lowerBoundBptPrice, uint256 upperBoundBptPrice) {
-        // To be conservative and protect LPs, round up for the lower bound, and down for the upper bound.
-        lowerBoundBptPrice = bptPrice.mulUp(adjustedLowerBound);
-        upperBoundBptPrice = bptPrice.mulDown(adjustedUpperBound);
-    }
-
-    /**
->>>>>>> ebc3475b
      * @notice Convert a bound to a BPT price ratio
      * @param bound - The bound percentage.
      * @param weight - The current normalized token weight.
