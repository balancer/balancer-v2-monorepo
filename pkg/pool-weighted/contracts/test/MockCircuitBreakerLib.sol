--- conflicted
+++ resolved
@@ -29,28 +29,12 @@
             return CircuitBreakerStorageLib.getCircuitBreakerFields(circuitBreakerState);
     }
 
-<<<<<<< HEAD
-    function getCurrentCircuitBreakerBounds(bytes32 circuitBreakerState, uint256 currentWeight)
-=======
     function getBptPriceBounds(bytes32 circuitBreakerState, uint256 currentWeight)
->>>>>>> b88e4ccf
         external
         pure
         returns (uint256, uint256)
     {
-<<<<<<< HEAD
-        return CircuitBreakerStorageLib.getCurrentCircuitBreakerBounds(circuitBreakerState, currentWeight);
-    }
-
-    function getCurrentCircuitBreakerBound(bytes32 circuitBreakerState, uint256 currentWeight, bool isLowerBound)
-        external
-        pure
-        returns (uint256)
-    {
-        return CircuitBreakerStorageLib.getCurrentCircuitBreakerBound(circuitBreakerState, currentWeight, isLowerBound);
-=======
         return CircuitBreakerStorageLib.getBptPriceBounds(circuitBreakerState, currentWeight);
->>>>>>> b88e4ccf
     }
 
     function hasCircuitBreakerTripped(
