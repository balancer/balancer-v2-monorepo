// SPDX-License-Identifier: GPL-3.0-or-later
// This program is free software: you can redistribute it and/or modify
// it under the terms of the GNU General Public License as published by
// the Free Software Foundation, either version 3 of the License, or
// (at your option) any later version.

// This program is distributed in the hope that it will be useful,
// but WITHOUT ANY WARRANTY; without even the implied warranty of
// MERCHANTABILITY or FITNESS FOR A PARTICULAR PURPOSE.  See the
// GNU General Public License for more details.

// You should have received a copy of the GNU General Public License
// along with this program.  If not, see <http://www.gnu.org/licenses/>.

pragma solidity ^0.7.0;
pragma experimental ABIEncoderV2;

import "@balancer-labs/v2-interfaces/contracts/vault/IVault.sol";

import "@balancer-labs/v2-pool-utils/contracts/factories/BasePoolFactory.sol";
import "@balancer-labs/v2-pool-utils/contracts/factories/FactoryWidePauseWindow.sol";

import "./LiquidityBootstrappingPool.sol";

<<<<<<< HEAD
contract LiquidityBootstrappingPoolFactory is BasePoolSplitCodeFactory, FactoryWidePauseWindow {
    constructor(IVault vault, IProtocolFeePercentagesProvider protocolFeeProvider)
        BasePoolSplitCodeFactory(vault, protocolFeeProvider, type(LiquidityBootstrappingPool).creationCode)
    {
=======
contract LiquidityBootstrappingPoolFactory is BasePoolFactory, FactoryWidePauseWindow {
    constructor(IVault vault) BasePoolFactory(vault, type(LiquidityBootstrappingPool).creationCode) {
>>>>>>> 2ff09914
        // solhint-disable-previous-line no-empty-blocks
    }

    /**
     * @dev Deploys a new `LiquidityBootstrappingPool`.
     */
    function create(
        string memory name,
        string memory symbol,
        IERC20[] memory tokens,
        uint256[] memory weights,
        uint256 swapFeePercentage,
        address owner,
        bool swapEnabledOnStart
    ) external returns (address) {
        (uint256 pauseWindowDuration, uint256 bufferPeriodDuration) = getPauseConfiguration();

        return
            _create(
                abi.encode(
                    getVault(),
                    name,
                    symbol,
                    tokens,
                    weights,
                    swapFeePercentage,
                    pauseWindowDuration,
                    bufferPeriodDuration,
                    owner,
                    swapEnabledOnStart
                )
            );
    }
}<|MERGE_RESOLUTION|>--- conflicted
+++ resolved
@@ -22,15 +22,10 @@
 
 import "./LiquidityBootstrappingPool.sol";
 
-<<<<<<< HEAD
-contract LiquidityBootstrappingPoolFactory is BasePoolSplitCodeFactory, FactoryWidePauseWindow {
+contract LiquidityBootstrappingPoolFactory is BasePoolFactory, FactoryWidePauseWindow {
     constructor(IVault vault, IProtocolFeePercentagesProvider protocolFeeProvider)
-        BasePoolSplitCodeFactory(vault, protocolFeeProvider, type(LiquidityBootstrappingPool).creationCode)
+        BasePoolFactory(vault, protocolFeeProvider, type(LiquidityBootstrappingPool).creationCode)
     {
-=======
-contract LiquidityBootstrappingPoolFactory is BasePoolFactory, FactoryWidePauseWindow {
-    constructor(IVault vault) BasePoolFactory(vault, type(LiquidityBootstrappingPool).creationCode) {
->>>>>>> 2ff09914
         // solhint-disable-previous-line no-empty-blocks
     }
 
