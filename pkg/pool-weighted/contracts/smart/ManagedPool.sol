// SPDX-License-Identifier: GPL-3.0-or-later
// This program is free software: you can redistribute it and/or modify
// it under the terms of the GNU General Public License as published by
// the Free Software Foundation, either version 3 of the License, or
// (at your option) any later version.

// This program is distributed in the hope that it will be useful,
// but WITHOUT ANY WARRANTY; without even the implied warranty of
// MERCHANTABILITY or FITNESS FOR A PARTICULAR PURPOSE.  See the
// GNU General Public License for more details.

// You should have received a copy of the GNU General Public License
// along with this program.  If not, see <http://www.gnu.org/licenses/>.

pragma solidity ^0.7.0;
pragma experimental ABIEncoderV2;

import "@balancer-labs/v2-interfaces/contracts/pool-weighted/WeightedPoolUserData.sol";

import "@balancer-labs/v2-solidity-utils/contracts/openzeppelin/ReentrancyGuard.sol";
import "@balancer-labs/v2-solidity-utils/contracts/openzeppelin/EnumerableMap.sol";
import "@balancer-labs/v2-solidity-utils/contracts/helpers/ERC20Helpers.sol";
import "@balancer-labs/v2-solidity-utils/contracts/helpers/WordCodec.sol";
import "@balancer-labs/v2-solidity-utils/contracts/helpers/ArrayHelpers.sol";

import "@balancer-labs/v2-pool-utils/contracts/AumProtocolFeeCache.sol";

import "../lib/GradualValueChange.sol";
import "../lib/WeightCompression.sol";

import "../BaseWeightedPool.sol";

/**
 * @dev Weighted Pool with mutable tokens and weights, designed to be used in conjunction with a pool controller
 * contract (as the owner, containing any specific business logic). Since the pool itself permits "dangerous"
 * operations, it should never be deployed with an EOA as the owner.
 *
 * Pool controllers can add functionality: for example, allow the effective "owner" to be transferred to another
 * address. (The actual pool owner is still immutable, set to the pool controller contract.) Another pool owner
 * might allow fine-grained permissioning of protected operations: perhaps a multisig can add/remove tokens, but
 * a third-party EOA is allowed to set the swap fees.
 *
 * Pool controllers might also impose limits on functionality so that operations that might endanger LPs can be
 * performed more safely. For instance, the pool by itself places no restrictions on the duration of a gradual
 * weight change, but a pool controller might restrict this in various ways, from a simple minimum duration,
 * to a more complex rate limit.
 *
 * Pool controllers can also serve as intermediate contracts to hold tokens, deploy timelocks, consult with other
 * protocols or on-chain oracles, or bundle several operations into one transaction that re-entrancy protection
 * would prevent initiating from the pool contract.
 *
 * Managed Pools and their controllers are designed to support many asset management use cases, including: large
 * token counts, rebalancing through token changes, gradual weight or fee updates, fine-grained control of
 * protocol and management fees, allowlisting of LPs, and more.
 */
contract ManagedPool is BaseWeightedPool, AumProtocolFeeCache, ReentrancyGuard {
    // ManagedPool weights and swap fees can change over time: these periods are expected to be long enough (e.g. days)
    // that any timestamp manipulation would achieve very little.
    // solhint-disable not-rely-on-time

    using FixedPoint for uint256;
    using WordCodec for bytes32;
    using WeightCompression for uint256;
    using WeightedPoolUserData for bytes;

    // State variables

    // The upper bound is WeightedMath.MAX_WEIGHTED_TOKENS, but this is constrained by other factors, such as Pool
    // creation gas consumption.
    uint256 private constant _MAX_MANAGED_TOKENS = 38;

    uint256 private constant _MAX_MANAGEMENT_SWAP_FEE_PERCENTAGE = 1e18; // 100%

    uint256 private constant _MAX_MANAGEMENT_AUM_FEE_PERCENTAGE = 1e17; // 10%

    // Use the _miscData slot in BasePool
    // The first 64 bits are reserved for the swap fee
    //
    // Store non-token-based values:
    // Start/end timestamps for gradual weight and swap fee updates
    // Start/end values of the swap fee (The MSB "start" swap fee corresponds to the reserved bits in BasePool,
    // and cannot be written from this contract.)
    // Flags for the LP allowlist and enabling/disabling trading
    // [ 64 bits  |  1 bit  | 31 bits |   1 bit   |  31 bits  |  64 bits |  32 bits |  32 bits  ]
    // [ swap fee | LP flag | fee end | swap flag | fee start | end swap | end wgt  | start wgt ]
    // |MSB                                                                                  LSB|
    uint256 private constant _WEIGHT_START_TIME_OFFSET = 0;
    uint256 private constant _WEIGHT_END_TIME_OFFSET = 32;
    uint256 private constant _END_SWAP_FEE_PERCENTAGE_OFFSET = 64;
    uint256 private constant _FEE_START_TIME_OFFSET = 128;
    uint256 private constant _SWAP_ENABLED_OFFSET = 159;
    uint256 private constant _FEE_END_TIME_OFFSET = 160;
    uint256 private constant _MUST_ALLOWLIST_LPS_OFFSET = 191;
    uint256 private constant _SWAP_FEE_PERCENTAGE_OFFSET = 192;

    // Store scaling factor and start/end denormalized weights for each token
    // Mapping should be more efficient than trying to compress it further
    // [ 123 bits |  5 bits  |  64 bits   |   64 bits    |
    // [ unused   | decimals | end denorm | start denorm |
    // |MSB                                           LSB|
    mapping(IERC20 => bytes32) private _tokenState;

    // Denormalized weights are stored using the WeightCompression library as a percentage of the maximum absolute
    // denormalized weight: independent of the current _denormWeightSum, which avoids having to recompute the denorm
    // weights as the sum changes.
    uint256 private constant _MAX_DENORM_WEIGHT = 1e22; // FP 10,000

    uint256 private constant _START_DENORM_WEIGHT_OFFSET = 0;
    uint256 private constant _END_DENORM_WEIGHT_OFFSET = 64;
    uint256 private constant _DECIMAL_DIFF_OFFSET = 128;

    // If mustAllowlistLPs is enabled, this is the list of addresses allowed to join the pool
    mapping(address => bool) private _allowedAddresses;

    // We need to work with normalized weights (i.e. they should add up to 100%), but storing normalized weights
    // would require updating all weights whenever one of them changes, for example in an add or remove token
    // operation. Instead, we keep track of the sum of all denormalized weights, and dynamically normalize them
    // for I/O by multiplying or dividing by the `_denormWeightSum`.
    //
    // In this contract, "weights" mean normalized weights, and "denormWeights" refer to how they are stored internally.
    uint256 private _denormWeightSum;

    // Percentage of swap fees that are allocated to the Pool owner, after protocol fees
    uint256 private _managementSwapFeePercentage;

    // Store the token count locally (can change if tokens are added or removed)
    uint256 private _totalTokensCache;

    // Percentage of the pool's TVL to pay as management AUM fees over the course of a year.
    uint256 private _managementAumFeePercentage;

    // Timestamp of the most recent collection of management AUM fees.
    // Note that this is only initialized the first time fees are collected.
    uint256 private _lastAumFeeCollectionTimestamp;

    // Event declarations

    event GradualWeightUpdateScheduled(
        uint256 startTime,
        uint256 endTime,
        uint256[] startWeights,
        uint256[] endWeights
    );
    event SwapEnabledSet(bool swapEnabled);
    event MustAllowlistLPsSet(bool mustAllowlistLPs);
    event ManagementSwapFeePercentageChanged(uint256 managementSwapFeePercentage);
    event ManagementAumFeePercentageChanged(uint256 managementAumFeePercentage);
    event ManagementAumFeeCollected(uint256 bptAmount);
    event AllowlistAddressAdded(address indexed member);
    event AllowlistAddressRemoved(address indexed member);
    event GradualSwapFeeUpdateScheduled(
        uint256 startTime,
        uint256 endTime,
        uint256 startSwapFeePercentage,
        uint256 endSwapFeePercentage
    );
    event TokenAdded(IERC20 indexed token, uint256 normalizedWeight, uint256 tokenAmountIn);
    event TokenRemoved(IERC20 indexed token, uint256 normalizedWeight, uint256 tokenAmountOut);

    // Making aumProtocolFeesCollector a constructor parameter would be more consistent with the intent
    // of NewPoolParams: it is supposed to be for parameters passed in by users. However, adding the
    // argument caused "stack too deep" errors in the constructor.
    struct NewPoolParams {
        string name;
        string symbol;
        IERC20[] tokens;
        uint256[] normalizedWeights;
        address[] assetManagers;
        uint256 swapFeePercentage;
        bool swapEnabledOnStart;
        bool mustAllowlistLPs;
        uint256 protocolSwapFeePercentage;
        uint256 managementSwapFeePercentage;
        uint256 managementAumFeePercentage;
        IAumProtocolFeesCollector aumProtocolFeesCollector;
    }

    constructor(
        NewPoolParams memory params,
        IVault vault,
        address owner,
        uint256 pauseWindowDuration,
        uint256 bufferPeriodDuration
    )
        BaseWeightedPool(
            vault,
            params.name,
            params.symbol,
            params.tokens,
            params.assetManagers,
            params.swapFeePercentage,
            pauseWindowDuration,
            bufferPeriodDuration,
            owner,
            true
        )
        AumProtocolFeeCache(vault, params.protocolSwapFeePercentage, params.aumProtocolFeesCollector)
    {
        uint256 totalTokens = params.tokens.length;
        InputHelpers.ensureInputLengthMatch(totalTokens, params.normalizedWeights.length, params.assetManagers.length);

        _totalTokensCache = totalTokens;

        // Validate and set initial fees
        _setManagementSwapFeePercentage(params.managementSwapFeePercentage);

        _setManagementAumFeePercentage(params.managementAumFeePercentage);

        // Initialize the denormalized weight sum to ONE. This value can only be changed by adding or removing tokens.
        _denormWeightSum = FixedPoint.ONE;

        uint256 currentTime = block.timestamp;
        _startGradualWeightChange(
            currentTime,
            currentTime,
            params.normalizedWeights,
            params.normalizedWeights,
            params.tokens
        );

        _startGradualSwapFeeChange(currentTime, currentTime, params.swapFeePercentage, params.swapFeePercentage);

        // If false, the pool will start in the disabled state (prevents front-running the enable swaps transaction).
        _setSwapEnabled(params.swapEnabledOnStart);

        // If true, only addresses on the manager-controlled allowlist may join the pool.
        _setMustAllowlistLPs(params.mustAllowlistLPs);
    }

    /**
     * @notice Getter for the swap enabled flag.
     * @return true if swaps are enabled.
     */
    function getSwapEnabled() public view returns (bool) {
        return _getMiscData().decodeBool(_SWAP_ENABLED_OFFSET);
    }

    /**
     * @notice Getter for the LP allowlist flag.
     * @return true if the allowlist for LPs is enabled.
     */
    function getMustAllowlistLPs() public view returns (bool) {
        return _getMiscData().decodeBool(_MUST_ALLOWLIST_LPS_OFFSET);
    }

    /**
     * @notice Check an LP address against the allowlist.
     * @dev If the allowlist is not enabled, this returns true for every address.
     * @param member - The address to check against the allowlist.
     * @return true if the given address is allowed to join the pool.
     */
    function isAllowedAddress(address member) public view returns (bool) {
        return !getMustAllowlistLPs() || _allowedAddresses[member];
    }

    /**
     * @notice Getter for the management swap fee percentage.
     * @return The management swap fee percentage as an 18-decimal fixed point number.
     */
    function getManagementSwapFeePercentage() public view returns (uint256) {
        return _managementSwapFeePercentage;
    }

    /**
     * @notice Getter for the current swap fee percentage.
     * @dev Computes the current swap fee percentage, which can change every block if a gradual swap fee
     * update is in progress.
     * @return The current value of the swap fee percentage.
     */
    function getSwapFeePercentage() public view virtual override returns (uint256) {
        (
            uint256 startTime,
            uint256 endTime,
            uint256 startSwapFeePercentage,
            uint256 endSwapFeePercentage
        ) = _getSwapFeeFields();

        return
            GradualValueChange.getInterpolatedValue(startSwapFeePercentage, endSwapFeePercentage, startTime, endTime);
    }

    /**
     * @notice Getter for the current gradual swap fee update parameters.
     * @dev The current swap fee can be retrieved via `getSwapFeePercentage()`.
     * @return startTime - The timestamp when the swap fee update will begin.
     * @return endTime - The timestamp when the swap fee update will end.
     * @return startSwapFeePercentage - The starting swap fee percentage (could be different from the current value).
     * @return endSwapFeePercentage - The final swap fee percentage, when the current timestamp >= endTime.
     */
    function getGradualSwapFeeUpdateParams()
        external
        view
        returns (
            uint256 startTime,
            uint256 endTime,
            uint256 startSwapFeePercentage,
            uint256 endSwapFeePercentage
        )
    {
        (startTime, endTime, startSwapFeePercentage, endSwapFeePercentage) = _getSwapFeeFields();
    }

    function _getSwapFeeFields()
        private
        view
        returns (
            uint256 startTime,
            uint256 endTime,
            uint256 startSwapFeePercentage,
            uint256 endSwapFeePercentage
        )
    {
        // Load the current pool state from storage
        bytes32 poolState = _getMiscData();

        startTime = poolState.decodeUint31(_FEE_START_TIME_OFFSET);
        endTime = poolState.decodeUint31(_FEE_END_TIME_OFFSET);
        startSwapFeePercentage = poolState.decodeUint64(_SWAP_FEE_PERCENTAGE_OFFSET);
        endSwapFeePercentage = poolState.decodeUint64(_END_SWAP_FEE_PERCENTAGE_OFFSET);
    }

    function _setSwapFeePercentage(uint256 swapFeePercentage) internal virtual override {
        // Do not allow setting if there is an ongoing fee change
        uint256 currentTime = block.timestamp;
        bytes32 poolState = _getMiscData();

        uint256 endTime = poolState.decodeUint31(_FEE_END_TIME_OFFSET);
        if (currentTime < endTime) {
            uint256 startTime = poolState.decodeUint31(_FEE_START_TIME_OFFSET);
            _revert(
                currentTime < startTime ? Errors.SET_SWAP_FEE_PENDING_FEE_CHANGE : Errors.SET_SWAP_FEE_DURING_FEE_CHANGE
            );
        }

        _setSwapFeeData(currentTime, currentTime, swapFeePercentage);

        super._setSwapFeePercentage(swapFeePercentage);
    }

    /**
     * @notice Getter for the management AUM fee percentage.
     * @return The management AUM fee percentage as an 18-decimal fixed point number.
     */
    function getManagementAumFeePercentage() public view returns (uint256) {
        return _managementAumFeePercentage;
    }

    /**
<<<<<<< HEAD
     * @notice Getter for the current gradual weight change update parameters.
     * @dev The current weights can be retrieved via `getNormalizedWeights()`.
     * @return startTime - The timestamp when the weight update will begin.
     * @return endTime - The timestamp when the weight update will end.
     * @return endWeights - The final weights, when the current timestamp >= endTime.
=======
     * @dev Return starting and ending times and weights.
     * Current weights should be retrieved via `getNormalizedWeights()`.
>>>>>>> b42596a6
     */
    function getGradualWeightUpdateParams()
        external
        view
        returns (
            uint256 startTime,
            uint256 endTime,
            uint256[] memory startWeights,
            uint256[] memory endWeights
        )
    {
        // Load current pool state from storage
        bytes32 poolState = _getMiscData();

        startTime = poolState.decodeUint32(_WEIGHT_START_TIME_OFFSET);
        endTime = poolState.decodeUint32(_WEIGHT_END_TIME_OFFSET);

        (IERC20[] memory tokens, , ) = getVault().getPoolTokens(getPoolId());
        uint256 totalTokens = tokens.length;

        startWeights = new uint256[](totalTokens);
        endWeights = new uint256[](totalTokens);

        uint256 denormWeightSum = _denormWeightSum;
        for (uint256 i = 0; i < totalTokens; i++) {
            bytes32 state = _tokenState[tokens[i]];

            startWeights[i] = _normalizeWeight(
                state.decodeUint64(_START_DENORM_WEIGHT_OFFSET).uncompress64(_MAX_DENORM_WEIGHT),
                denormWeightSum
            );
            endWeights[i] = _normalizeWeight(
                state.decodeUint64(_END_DENORM_WEIGHT_OFFSET).uncompress64(_MAX_DENORM_WEIGHT),
                denormWeightSum
            );
        }
    }

    /**
     * @dev Getter for the current sum of denormalized weights.
     * @dev The normalization factor, which is used to efficiently scale weights when adding and removing.
     * tokens. This value is an internal implementation detail and typically useless from the outside.
     * @return The denormalized weight sum.
     */
    function getDenormalizedWeightSum() public view returns (uint256) {
        return _denormWeightSum;
    }

    function _getMaxTokens() internal pure virtual override returns (uint256) {
        return _MAX_MANAGED_TOKENS;
    }

    function _getTotalTokens() internal view virtual override returns (uint256) {
        return _totalTokensCache;
    }

    /**
     * @notice Schedule a gradual weight change.
     * @dev The weights will change from their current values to the given endWeights, over startTime to endTime.
     * This is a permissioned function.
     *
     * Since, unlike with swap fee updates, we do not generally want to allow instantanous weight changes,
     * the weights always start from their current values. This also guarantees a smooth transition when
     * updateWeightsGradually is called during an ongoing weight change.
     * @param startTime - The timestamp when the weight change will begin.
     * @param endTime - The timestamp when the weight change will end (can be >= startTime).
     * @param endWeights - The target weights. If the current timestamp >= endTime, `getNormalizedWeights()`
     * will return these values.
     */
    function updateWeightsGradually(
        uint256 startTime,
        uint256 endTime,
        uint256[] memory endWeights
    ) external authenticate whenNotPaused nonReentrant {
        (IERC20[] memory tokens, , ) = getVault().getPoolTokens(getPoolId());

        InputHelpers.ensureInputLengthMatch(tokens.length, endWeights.length);

        startTime = GradualValueChange.resolveStartTime(startTime, endTime);

        _startGradualWeightChange(startTime, endTime, _getNormalizedWeights(), endWeights, tokens);
    }

    /**
     * @notice Schedule a gradual swap fee update.
     * @dev The swap fee will change from the given starting value (which may or may not be the current
     * value) to the given ending fee percentage, over startTime to endTime. Calling this with a starting
     * value avoids requiring an explicit external `setSwapFeePercentage` call.
     *
     * Note that calling this with a starting swap fee different from the current value will immediately change the
     * current swap fee to `startSwapFeePercentage` (including emitting the SwapFeePercentageChanged event),
     * before commencing the gradual change at `startTime`. Emits the GradualSwapFeeUpdateScheduled event.
     * This is a permissioned function.
     *
     * @param startTime - The timestamp when the swap fee change will begin.
     * @param endTime - The timestamp when the swap fee change will end (must be >= startTime).
     * @param startSwapFeePercentage - The starting value for the swap fee change.
     * @param endSwapFeePercentage - The ending value for the swap fee change. If the current timestamp >= endTime,
     * `getSwapFeePercentage()` will return this value.
     */
    function updateSwapFeeGradually(
        uint256 startTime,
        uint256 endTime,
        uint256 startSwapFeePercentage,
        uint256 endSwapFeePercentage
    ) external authenticate whenNotPaused nonReentrant {
        _validateSwapFeePercentage(startSwapFeePercentage);
        _validateSwapFeePercentage(endSwapFeePercentage);

        startTime = GradualValueChange.resolveStartTime(startTime, endTime);

        _startGradualSwapFeeChange(startTime, endTime, startSwapFeePercentage, endSwapFeePercentage);
    }

    function _validateSwapFeePercentage(uint256 swapFeePercentage) private pure {
        _require(swapFeePercentage >= _getMinSwapFeePercentage(), Errors.MIN_SWAP_FEE_PERCENTAGE);
        _require(swapFeePercentage <= _getMaxSwapFeePercentage(), Errors.MAX_SWAP_FEE_PERCENTAGE);
    }

    /**
     * @notice Adds an address to the LP allowlist.
     * @dev Will fail if the LP allowlist is not enabled, or the address is already allowlisted.
     * Emits the AllowlistAddressAdded event. This is a permissioned function.
     * @param member - The address to be added to the allowlist.
     */
    function addAllowedAddress(address member) external authenticate whenNotPaused {
        _require(getMustAllowlistLPs(), Errors.UNAUTHORIZED_OPERATION);
        _require(!_allowedAddresses[member], Errors.ADDRESS_ALREADY_ALLOWLISTED);

        _allowedAddresses[member] = true;
        emit AllowlistAddressAdded(member);
    }

    /**
     * @notice Removes an address from the LP allowlist.
     * @dev Will fail if the LP allowlist is not enabled, or the address was not previously allowlisted.
     * Emits the AllowlistAddressRemoved event. Do not allow removing addresses while the allowlist
     * is disabled. This is a permissioned function.
     * @param member - The address to be removed from the allowlist.
     */
    function removeAllowedAddress(address member) external authenticate whenNotPaused {
        _require(getMustAllowlistLPs(), Errors.UNAUTHORIZED_OPERATION);
        _require(_allowedAddresses[member], Errors.ADDRESS_NOT_ALLOWLISTED);

        delete _allowedAddresses[member];
        emit AllowlistAddressRemoved(member);
    }

    /**
     * @notice Enable or disable the LP allowlist.
     * @dev Note that any addresses added to the allowlist will be retained if the allowlist is toggled off and
     * back on again, because adding or removing addresses is not allowed while the allowlist is disabled.
     * Emits the MustAllowlistLPsSet event. This is a permissioned function.
     * @param mustAllowlistLPs - The new value of the mustAllowlistLPs flag.
     */
    function setMustAllowlistLPs(bool mustAllowlistLPs) external authenticate whenNotPaused {
        _setMustAllowlistLPs(mustAllowlistLPs);
    }

    function _setMustAllowlistLPs(bool mustAllowlistLPs) private {
        _setMiscData(_getMiscData().insertBool(mustAllowlistLPs, _MUST_ALLOWLIST_LPS_OFFSET));

        emit MustAllowlistLPsSet(mustAllowlistLPs);
    }

    /**
     * @notice Enable or disable trading.
     * @dev Emits the SwapEnabledSet event. This is a permissioned function.
     * @param swapEnabled - The new value of the swap enabled flag.
     */
    function setSwapEnabled(bool swapEnabled) external authenticate whenNotPaused {
        _setSwapEnabled(swapEnabled);
    }

    function _setSwapEnabled(bool swapEnabled) private {
        _setMiscData(_getMiscData().insertBool(swapEnabled, _SWAP_ENABLED_OFFSET));

        emit SwapEnabledSet(swapEnabled);
    }

    /**
     * @notice Adds a token to the Pool's list of tradeable tokens.
     * @dev Adds a token to the Pool's composition, sending funds to the Vault from `msg.sender`,
     * and adjusting the weights of all other tokens.
     *
     * When calling this function with particular values for `normalizedWeight` and `tokenAmountIn`,
     * the caller is stating that `tokenAmountIn` of the added token will correspond to a fraction `normalizedWeight`
     * of the Pool's total value after it is added. Choosing these values inappropriately could result in large
     * mispricings occurring between the new token and the existing assets in the Pool, causing loss of funds.
     *
     * Token addition is forbidden during a weight change, or if one is scheduled to happen in the future.
     *
     * The caller may additionally pass a non-zero `mintAmount` to have some BPT be minted for them, which might be
     * useful in some scenarios to account for the fact that the Pool now has more tokens.
     *
     * This function takes the token, and the normalizedWeight it should have in the pool after being added.
     * The stored (denormalized) weights of all other tokens remain unchanged, but `denormWeightSum` will increase,
     * such that the normalized weight of the new token will match the target value, and the normalized weights of
     * all other tokens will be reduced proportionately.
     *
     * Emits the TokenAdded event. This is a permissioned function.
     *
     * @param token - The ERC20 token to be added to the Pool.
     * @param normalizedWeight - The normalized weight of `token` relative to the other tokens in the Pool.
     * @param tokenAmountIn - The amount of `token` to be sent to the pool as its initial balance.
     * @param mintAmount - The amount of BPT to be minted as a result of adding `token` to the Pool.
     * @param recipient - The address to receive the BPT minted by the Pool.
     */
    function addToken(
        IERC20 token,
        uint256 normalizedWeight,
        uint256 tokenAmountIn,
        uint256 mintAmount,
        address recipient
    ) external authenticate whenNotPaused {
        (IERC20[] memory currentTokens, , ) = getVault().getPoolTokens(getPoolId());

        uint256 weightSumAfterAdd = _validateAddToken(currentTokens, normalizedWeight);

        // In order to add a token to a Pool we must perform a two step process:
        // - First, the new token must be registered in the Vault as belonging to this Pool.
        // - Second, a special join must be performed to seed the Pool with its initial balance of the new token.

        // We only allow the Pool to perform the special join mentioned above to ensure it only happens
        // as part of adding a new token to the Pool. The necessary tokens must then be held by the Pool.
        // Transferring these tokens from the caller before the registration step ensures reentrancy safety.
        token.transferFrom(msg.sender, address(this), tokenAmountIn);
        token.approve(address(getVault()), tokenAmountIn);

        _registerNewToken(token, normalizedWeight, weightSumAfterAdd);

        // The Pool is now in an invalid state, since one of its tokens has a balance of zero (making the invariant also
        // zero). We immediately perform a join using the newly added token to restore a valid state.
        // Since all non-view Vault functions are non-reentrant, and we make no external calls between the two Vault
        // calls (`registerTokens` and `joinPool`), it is impossible for any actor to interact with the Pool while it
        // is in this inconsistent state (except for view calls).

        // We now need the updated list of tokens in the Pool to construct the join call.
        // As we know that the new token will be appended to the end of the existing array of tokens, we can save gas
        // by constructing the updated list of tokens in memory rather than rereading from storage.
        IERC20[] memory tokensAfterAdd = _appendToken(currentTokens, token);

        // As described above, the new token corresponds the last position of the `maxAmountsIn` array.
        uint256[] memory maxAmountsIn = new uint256[](tokensAfterAdd.length);
        maxAmountsIn[tokensAfterAdd.length - 1] = tokenAmountIn;

        getVault().joinPool(
            getPoolId(),
            address(this),
            address(this),
            IVault.JoinPoolRequest({
                assets: _asIAsset(tokensAfterAdd),
                maxAmountsIn: maxAmountsIn,
                userData: abi.encode(WeightedPoolUserData.JoinKind.ADD_TOKEN, tokenAmountIn),
                fromInternalBalance: false
            })
        );

        // Adding the new token to the pool increases the total weight across all the Pool's tokens.
        // We then update the sum of denormalized weights used to account for this.
        _denormWeightSum = weightSumAfterAdd;

        if (mintAmount > 0) {
            _mintPoolTokens(recipient, mintAmount);
        }

        emit TokenAdded(token, normalizedWeight, tokenAmountIn);
    }

    function _validateAddToken(IERC20[] memory tokens, uint256 normalizedWeight) private view returns (uint256) {
        // Sanity check that the new token will make up less than 100% of the Pool.
        _require(normalizedWeight < FixedPoint.ONE, Errors.MAX_WEIGHT);
        // Make sure the new token is above the minimum weight.
        _require(normalizedWeight >= WeightedMath._MIN_WEIGHT, Errors.MIN_WEIGHT);

        // To reduce the complexity of weight interactions, tokens cannot be removed during or before a weight change.
        // Otherwise we'd have to reason about how changes in the weights of other tokens could affect the pricing
        // between them and the newly added token, etc.
        _ensureNoWeightChange();

        uint256 numTokens = tokens.length;
        _require(numTokens + 1 <= _getMaxTokens(), Errors.MAX_TOKENS);

        // The growth in the total weight of the pool can be easily calculated by:
        //
        // weightSumRatio = totalWeight / (totalWeight - newTokenWeight)
        //
        // As we're working with normalized weights, `totalWeight` is equal to 1.
        //
        // We can then easily calculate the new denormalized weight sum by applying this ratio to the old sum.
        uint256 weightSumAfterAdd = _denormWeightSum.mulUp(FixedPoint.ONE.divDown(FixedPoint.ONE - normalizedWeight));

        // We want to check if adding this new token results in any tokens falling below the minimum weight limit.
        // Adding a new token could cause one of the other tokens to be pushed below the minimum weight.
        // If any would fail this check, it would be the token with the lowest weight, so we search through all
        // tokens to find the minimum weight. We can delay decompressing the weight until after the search.
        uint256 minimumCompressedWeight = type(uint256).max;
        for (uint256 i = 0; i < numTokens; i++) {
            uint256 newCompressedWeight = _getTokenData(tokens[i]).decodeUint64(_END_DENORM_WEIGHT_OFFSET);
            if (newCompressedWeight < minimumCompressedWeight) {
                minimumCompressedWeight = newCompressedWeight;
            }
        }

        // Now we know the minimum weight we can decompress it and check that it doesn't get pushed below the minimum.
        _require(
            minimumCompressedWeight.uncompress64(_MAX_DENORM_WEIGHT) >=
                _denormalizeWeight(WeightedMath._MIN_WEIGHT, weightSumAfterAdd),
            Errors.MIN_WEIGHT
        );

        return weightSumAfterAdd;
    }

    function _registerNewToken(
        IERC20 token,
        uint256 normalizedWeight,
        uint256 newDenormWeightSum
    ) private {
        IERC20[] memory tokensToAdd = new IERC20[](1);
        tokensToAdd[0] = token;

        // Since we do not allow new tokens to be registered with asset managers,
        // pass an empty array for this parameter.
        getVault().registerTokens(getPoolId(), tokensToAdd, new address[](1));

        // `_encodeTokenState` performs an external call to `token` (to get its decimals). Nevertheless, this is
        // reentrancy safe. View functions are called in a STATICCALL context, and will revert if they modify state.
        _tokenState[token] = _encodeTokenState(token, normalizedWeight, normalizedWeight, newDenormWeightSum);
        _totalTokensCache += 1;
    }

    /**
     * @notice Removes a token from the Pool's list of tradeable tokens.
     * @dev Removes a token from the Pool's composition, withdraws all funds from the Vault (sending them to
     * `recipient`), and finally adjusts the weights of all other tokens.
     *
     * Tokens can only be removed if the Pool has more than 2 tokens, as it can never have fewer than 2. Token removal
     * is also forbidden during a weight change, or if one is scheduled to happen in the future.
     *
     * Emits the TokenRemoved event. This is a permissioned function.
     *
     * The caller may additionally pass a non-zero `burnAmount` to burn some of their BPT, which might be useful
     * in some scenarios to account for the fact that the Pool now has fewer tokens. This is a permissioned function.
     * @param token - The ERC20 token to be removed from the Pool.
     * @param recipient - The address to receive the Pool's balance of `token` after it is removed.
     * @param burnAmount - The amount of BPT to be burned after removing `token` from the Pool.
     * @param minAmountOut - Will revert if the number of tokens transferred from the Vault is less than this value.
     * @return The amount of tokens the Pool held, sent to `recipient`.
     */
    function removeToken(
        IERC20 token,
        address recipient,
        uint256 burnAmount,
        uint256 minAmountOut
    ) external authenticate nonReentrant whenNotPaused returns (uint256) {
        // We require the pool to be initialized (shown by the total supply being nonzero) in order to remove a token,
        // maintaining the behaviour that no exits can occur before the pool has been initialized.
        // This prevents the AUM fee calculation being triggered before the pool contains any assets.
        _require(totalSupply() > 0, Errors.UNINITIALIZED);

        // Exit the pool, returning the full balance of the token to the recipient
        (IERC20[] memory tokens, uint256[] memory unscaledBalances, ) = getVault().getPoolTokens(getPoolId());
        _require(tokens.length > 2, Errors.MIN_TOKENS);

        // To reduce the complexity of weight interactions, tokens cannot be removed during or before a weight change.
        _ensureNoWeightChange();

        // Reverts if the token does not exist in the pool.
        uint256 tokenIndex = _tokenAddressToIndex(tokens, token);
        uint256 tokenBalance = unscaledBalances[tokenIndex];
        uint256 tokenNormalizedWeight = _getNormalizedWeight(token);

        // We first perform a special exit operation, which will withdraw the entire token balance from the Vault.
        // Only the Pool itself is authorized to initiate this kind of exit.
        uint256[] memory minAmountsOut = new uint256[](tokens.length);
        minAmountsOut[tokenIndex] = minAmountOut;

        // Note that this exit will trigger collection of the AUM fees payable up to now.
        getVault().exitPool(
            getPoolId(),
            address(this),
            payable(recipient),
            IVault.ExitPoolRequest({
                assets: _asIAsset(tokens),
                minAmountsOut: minAmountsOut,
                userData: abi.encode(WeightedPoolUserData.ExitKind.REMOVE_TOKEN, tokenIndex),
                toInternalBalance: false
            })
        );

        // The Pool is now in an invalid state, since one of its tokens has a balance of zero (making the invariant also
        // zero). We immediately deregister the emptied-out token to restore a valid state.
        // Since all non-view Vault functions are non-reentrant, and we make no external calls between the two Vault
        // calls (`exitPool` and `deregisterTokens`), it is impossible for any actor to interact with the Pool while it
        // is in this inconsistent state (except for view calls).

        IERC20[] memory tokensToRemove = new IERC20[](1);
        tokensToRemove[0] = token;
        getVault().deregisterTokens(getPoolId(), tokensToRemove);

        // Now all we need to do is delete the removed token's entry and update the sum of denormalized weights to scale
        // all other token weights accordingly.
        // Clean up data structures and update the token count
        delete _tokenState[token];
        _denormWeightSum -= _denormalizeWeight(tokenNormalizedWeight, _denormWeightSum);

        _totalTokensCache = tokens.length - 1;

        if (burnAmount > 0) {
            _burnPoolTokens(msg.sender, burnAmount);
        }

        emit TokenRemoved(token, tokenNormalizedWeight, tokenBalance);

        return tokenBalance;
    }

    function _ensureNoWeightChange() private view {
        uint256 currentTime = block.timestamp;
        bytes32 poolState = _getMiscData();

        uint256 endTime = poolState.decodeUint32(_WEIGHT_END_TIME_OFFSET);
        if (currentTime < endTime) {
            uint256 startTime = poolState.decodeUint32(_WEIGHT_START_TIME_OFFSET);
            _revert(
                currentTime < startTime
                    ? Errors.CHANGE_TOKENS_PENDING_WEIGHT_CHANGE
                    : Errors.CHANGE_TOKENS_DURING_WEIGHT_CHANGE
            );
        }
    }

    /**
     * @notice Setter for the management swap fee percentage.
     * @dev Attempting to collect swap fees in excess of the maximum permitted percentage will revert.
     * Emits the ManagementSwapFeePercentageChanged event. This is a permissioned function.
     * @param managementSwapFeePercentage - The new management swap fee percentage.
     */
    function setManagementSwapFeePercentage(uint256 managementSwapFeePercentage) external authenticate whenNotPaused {
        _setManagementSwapFeePercentage(managementSwapFeePercentage);
    }

    function _setManagementSwapFeePercentage(uint256 managementSwapFeePercentage) private {
        _require(
            managementSwapFeePercentage <= _MAX_MANAGEMENT_SWAP_FEE_PERCENTAGE,
            Errors.MAX_MANAGEMENT_SWAP_FEE_PERCENTAGE
        );

        _managementSwapFeePercentage = managementSwapFeePercentage;
        emit ManagementSwapFeePercentageChanged(managementSwapFeePercentage);
    }

    /**
     * @notice Setter for the yearly percentage AUM management fee, which is payable to the pool manager.
     * @dev Attempting to collect AUM fees in excess of the maximum permitted percentage will revert.
     * To avoid retroactive fee increases, we force collection at the current fee percentage before processing
     * the update. Emits the ManagementAumFeePercentageChanged event. This is a permissioned function.
     * @param managementAumFeePercentage - The new management AUM fee percentage.
     * @return amount - The amount of BPT minted to the manager before the update, if any.
     */
    function setManagementAumFeePercentage(uint256 managementAumFeePercentage)
        external
        authenticate
        whenNotPaused
        returns (uint256 amount)
    {
        // We want to prevent the pool manager from retroactively increasing the amount of AUM fees payable.
        // To prevent this, we perform a collection before updating the fee percentage.
        // This is only necessary if the pool has been initialized (which is indicated by a nonzero total supply).
        if (totalSupply() > 0) {
            amount = _collectAumManagementFees();
        }

        _setManagementAumFeePercentage(managementAumFeePercentage);
    }

    function _setManagementAumFeePercentage(uint256 managementAumFeePercentage) private {
        _require(
            managementAumFeePercentage <= _MAX_MANAGEMENT_AUM_FEE_PERCENTAGE,
            Errors.MAX_MANAGEMENT_AUM_FEE_PERCENTAGE
        );

        _managementAumFeePercentage = managementAumFeePercentage;
        emit ManagementAumFeePercentageChanged(managementAumFeePercentage);
    }

    /**
     * @notice Collect any accrued AUM fees and send them to the pool manager.
     * @dev This can be called by anyone to collect accrued AUM fees - and will be called automatically on
     * joins and exits.
     * @return The amount of BPT minted to the manager.
     */
    function collectAumManagementFees() external returns (uint256) {
        // It only makes sense to collect AUM fees after the pool is initialized (as before then the AUM is zero).
        // We can query if the pool is initialized by checking for a nonzero total supply.
        // Reverting here prevents zero value AUM fee collections causing bogus events.
        if (totalSupply() == 0) _revert(Errors.UNINITIALIZED);

        return _collectAumManagementFees();
    }

    function _scalingFactor(IERC20 token) internal view virtual override returns (uint256) {
        return _readScalingFactor(_getTokenData(token));
    }

    function _scalingFactors() internal view virtual override returns (uint256[] memory scalingFactors) {
        (IERC20[] memory tokens, , ) = getVault().getPoolTokens(getPoolId());
        uint256 numTokens = tokens.length;

        scalingFactors = new uint256[](numTokens);

        for (uint256 i = 0; i < numTokens; i++) {
            scalingFactors[i] = _readScalingFactor(_tokenState[tokens[i]]);
        }
    }

    function _getNormalizedWeight(IERC20 token) internal view override returns (uint256) {
        bytes32 tokenData = _getTokenData(token);
        uint256 startWeight = tokenData.decodeUint64(_START_DENORM_WEIGHT_OFFSET).uncompress64(_MAX_DENORM_WEIGHT);
        uint256 endWeight = tokenData.decodeUint64(_END_DENORM_WEIGHT_OFFSET).uncompress64(_MAX_DENORM_WEIGHT);

        bytes32 poolState = _getMiscData();
        uint256 startTime = poolState.decodeUint32(_WEIGHT_START_TIME_OFFSET);
        uint256 endTime = poolState.decodeUint32(_WEIGHT_END_TIME_OFFSET);

        return
            _normalizeWeight(
                GradualValueChange.getInterpolatedValue(startWeight, endWeight, startTime, endTime),
                _denormWeightSum
            );
    }

    // This could be simplified by simply iteratively calling _getNormalizedWeight(), but this routine is
    // called very frequently, so we are optimizing for runtime performance.
    function _getNormalizedWeights() internal view override returns (uint256[] memory normalizedWeights) {
        (IERC20[] memory tokens, , ) = getVault().getPoolTokens(getPoolId());
        uint256 numTokens = tokens.length;

        normalizedWeights = new uint256[](numTokens);

        bytes32 poolState = _getMiscData();
        uint256 startTime = poolState.decodeUint32(_WEIGHT_START_TIME_OFFSET);
        uint256 endTime = poolState.decodeUint32(_WEIGHT_END_TIME_OFFSET);

        uint256 denormWeightSum = _denormWeightSum;
        for (uint256 i = 0; i < numTokens; i++) {
            bytes32 tokenData = _tokenState[tokens[i]];
            uint256 startWeight = tokenData.decodeUint64(_START_DENORM_WEIGHT_OFFSET).uncompress64(_MAX_DENORM_WEIGHT);
            uint256 endWeight = tokenData.decodeUint64(_END_DENORM_WEIGHT_OFFSET).uncompress64(_MAX_DENORM_WEIGHT);

            normalizedWeights[i] = _normalizeWeight(
                GradualValueChange.getInterpolatedValue(startWeight, endWeight, startTime, endTime),
                denormWeightSum
            );
        }
    }

    // Swap overrides - revert unless swaps are enabled

    function _onSwapGivenIn(
        SwapRequest memory swapRequest,
        uint256 currentBalanceTokenIn,
        uint256 currentBalanceTokenOut
    ) internal virtual override returns (uint256) {
        _require(getSwapEnabled(), Errors.SWAPS_DISABLED);

        (uint256[] memory normalizedWeights, uint256[] memory preSwapBalances) = _getWeightsAndPreSwapBalances(
            swapRequest,
            currentBalanceTokenIn,
            currentBalanceTokenOut
        );

        // balances (and swapRequest.amount) are already upscaled by BaseMinimalSwapInfoPool.onSwap
        uint256 amountOut = super._onSwapGivenIn(swapRequest, currentBalanceTokenIn, currentBalanceTokenOut);

        uint256[] memory postSwapBalances = ArrayHelpers.arrayFill(
            currentBalanceTokenIn.add(_addSwapFeeAmount(swapRequest.amount)),
            currentBalanceTokenOut.sub(amountOut)
        );

        _payProtocolAndManagementFees(normalizedWeights, preSwapBalances, postSwapBalances);

        return amountOut;
    }

    function _onSwapGivenOut(
        SwapRequest memory swapRequest,
        uint256 currentBalanceTokenIn,
        uint256 currentBalanceTokenOut
    ) internal virtual override returns (uint256) {
        _require(getSwapEnabled(), Errors.SWAPS_DISABLED);

        (uint256[] memory normalizedWeights, uint256[] memory preSwapBalances) = _getWeightsAndPreSwapBalances(
            swapRequest,
            currentBalanceTokenIn,
            currentBalanceTokenOut
        );

        // balances (and swapRequest.amount) are already upscaled by BaseMinimalSwapInfoPool.onSwap
        uint256 amountIn = super._onSwapGivenOut(swapRequest, currentBalanceTokenIn, currentBalanceTokenOut);

        uint256[] memory postSwapBalances = ArrayHelpers.arrayFill(
            currentBalanceTokenIn.add(_addSwapFeeAmount(amountIn)),
            currentBalanceTokenOut.sub(swapRequest.amount)
        );

        _payProtocolAndManagementFees(normalizedWeights, preSwapBalances, postSwapBalances);

        return amountIn;
    }

    function _getWeightsAndPreSwapBalances(
        SwapRequest memory swapRequest,
        uint256 currentBalanceTokenIn,
        uint256 currentBalanceTokenOut
    ) private view returns (uint256[] memory, uint256[] memory) {
        uint256[] memory normalizedWeights = ArrayHelpers.arrayFill(
            _getNormalizedWeight(swapRequest.tokenIn),
            _getNormalizedWeight(swapRequest.tokenOut)
        );

        uint256[] memory preSwapBalances = ArrayHelpers.arrayFill(currentBalanceTokenIn, currentBalanceTokenOut);

        return (normalizedWeights, preSwapBalances);
    }

    function _payProtocolAndManagementFees(
        uint256[] memory normalizedWeights,
        uint256[] memory preSwapBalances,
        uint256[] memory postSwapBalances
    ) private {
        // Calculate total BPT for the protocol and management fee
        // The management fee percentage applies to the remainder,
        // after the protocol fee has been collected.
        // So totalFee = protocolFee + (1 - protocolFee) * managementFee
        uint256 protocolSwapFeePercentage = getProtocolSwapFeePercentageCache();
        uint256 managementSwapFeePercentage = _managementSwapFeePercentage;

        if (protocolSwapFeePercentage == 0 && managementSwapFeePercentage == 0) {
            return;
        }

        // Fees are bounded, so we don't need checked math
        uint256 totalFeePercentage = protocolSwapFeePercentage +
            (FixedPoint.ONE - protocolSwapFeePercentage).mulDown(managementSwapFeePercentage);

        // No other balances are changing, so the other terms in the invariant will cancel out
        // when computing the ratio. So this partial invariant calculation is sufficient
        uint256 totalBptAmount = WeightedMath._calcDueProtocolSwapFeeBptAmount(
            totalSupply(),
            WeightedMath._calculateInvariant(normalizedWeights, preSwapBalances),
            WeightedMath._calculateInvariant(normalizedWeights, postSwapBalances),
            totalFeePercentage
        );

        // Calculate the portion of the total fee due the protocol
        // If the protocol fee were 30% and the manager fee 10%, the protocol would take 30% first.
        // Then the manager would take 10% of the remaining 70% (that is, 7%), for a total fee of 37%
        // The protocol would then earn 0.3/0.37 ~=81% of the total fee,
        // and the manager would get 0.1/0.75 ~=13%.
        uint256 protocolBptAmount = totalBptAmount.mulUp(protocolSwapFeePercentage.divUp(totalFeePercentage));

        if (protocolBptAmount > 0) {
            _payProtocolFees(protocolBptAmount);
        }

        // Pay the remainder in management fees
        // This goes to the controller, which needs to be able to withdraw them
        if (managementSwapFeePercentage > 0) {
            _mintPoolTokens(getOwner(), totalBptAmount.sub(protocolBptAmount));
        }
    }

    // Join/Exit overrides

    function _doJoin(
        address sender,
        uint256[] memory balances,
        uint256[] memory normalizedWeights,
        uint256[] memory scalingFactors,
        bytes memory userData
    ) internal view override returns (uint256, uint256[] memory) {
        // If swaps are disabled, only proportional joins are allowed. All others involve implicit swaps, and alter
        // token prices.
        // Adding tokens is also allowed, as that action can only be performed by the manager, who is assumed to
        // perform sensible checks.
        WeightedPoolUserData.JoinKind kind = userData.joinKind();
        _require(
            getSwapEnabled() ||
                kind == WeightedPoolUserData.JoinKind.ALL_TOKENS_IN_FOR_EXACT_BPT_OUT ||
                kind == WeightedPoolUserData.JoinKind.ADD_TOKEN,
            Errors.INVALID_JOIN_EXIT_KIND_WHILE_SWAPS_DISABLED
        );

        if (kind == WeightedPoolUserData.JoinKind.ADD_TOKEN) {
            return _doJoinAddToken(sender, scalingFactors, userData);
        } else {
            // Check allowlist for LPs, if applicable
            _require(isAllowedAddress(sender), Errors.ADDRESS_NOT_ALLOWLISTED);

            return super._doJoin(sender, balances, normalizedWeights, scalingFactors, userData);
        }
    }

    function _doJoinAddToken(
        address sender,
        uint256[] memory scalingFactors,
        bytes memory userData
    ) private view returns (uint256, uint256[] memory) {
        // This join function can only be called by the Pool itself - the authorization logic that governs when that
        // call can be made resides in addToken.
        _require(sender == address(this), Errors.UNAUTHORIZED_JOIN);

        // No BPT will be issued for the join operation itself.
        // The `addToken` function mints a user specified `mintAmount` of BPT atomically with this call.
        uint256 bptAmountOut = 0;

        uint256 tokenIndex = scalingFactors.length - 1;
        uint256 amountIn = userData.addToken();

        // amountIn is unscaled so we need to upscale it using the token's scale factor.
        uint256[] memory amountsIn = new uint256[](scalingFactors.length);
        amountsIn[tokenIndex] = _upscale(amountIn, scalingFactors[tokenIndex]);

        return (bptAmountOut, amountsIn);
    }

    function _doExit(
        address sender,
        uint256[] memory balances,
        uint256[] memory normalizedWeights,
        uint256[] memory scalingFactors,
        bytes memory userData
    ) internal view override returns (uint256, uint256[] memory) {
        // If swaps are disabled, only proportional exits are allowed. All others involve implicit swaps, and alter
        // token prices.
        // Removing tokens is also allowed, as that action can only be performed by the manager, who is assumed to
        // perform sensible checks.
        WeightedPoolUserData.ExitKind kind = userData.exitKind();
        _require(
            getSwapEnabled() ||
                kind == WeightedPoolUserData.ExitKind.EXACT_BPT_IN_FOR_TOKENS_OUT ||
                kind == WeightedPoolUserData.ExitKind.REMOVE_TOKEN,
            Errors.INVALID_JOIN_EXIT_KIND_WHILE_SWAPS_DISABLED
        );

        return
            kind == WeightedPoolUserData.ExitKind.REMOVE_TOKEN
                ? _doExitRemoveToken(sender, balances, userData)
                : super._doExit(sender, balances, normalizedWeights, scalingFactors, userData);
    }

    function _doExitRemoveToken(
        address sender,
        uint256[] memory balances,
        bytes memory userData
    ) private view whenNotPaused returns (uint256, uint256[] memory) {
        // This exit function is disabled if the contract is paused.

        // This exit function can only be called by the Pool itself - the authorization logic that governs when that
        // call can be made resides in removeToken.
        _require(sender == address(this), Errors.UNAUTHORIZED_EXIT);

        uint256 tokenIndex = userData.removeToken();

        // No BPT is required to remove the token - it is up to the caller to determine under which conditions removing
        // a token makes sense, and if e.g. burning BPT is required.
        uint256 bptAmountIn = 0;

        uint256[] memory amountsOut = new uint256[](balances.length);
        amountsOut[tokenIndex] = balances[tokenIndex];

        return (bptAmountIn, amountsOut);
    }

    function _tokenAddressToIndex(IERC20[] memory tokens, IERC20 token) internal pure returns (uint256) {
        uint256 tokensLength = tokens.length;
        for (uint256 i = 0; i < tokensLength; i++) {
            if (tokens[i] == token) {
                return i;
            }
        }

        _revert(Errors.INVALID_TOKEN);
    }

    /**
     * @dev When calling updateWeightsGradually again during an update, reset the start weights to the current weights,
     * if necessary.
     */
    function _startGradualWeightChange(
        uint256 startTime,
        uint256 endTime,
        uint256[] memory startWeights,
        uint256[] memory endWeights,
        IERC20[] memory tokens
    ) internal virtual {
        uint256 normalizedSum;

        uint256 denormWeightSum = _denormWeightSum;
        for (uint256 i = 0; i < endWeights.length; i++) {
            uint256 endWeight = endWeights[i];
            _require(endWeight >= WeightedMath._MIN_WEIGHT, Errors.MIN_WEIGHT);
            normalizedSum = normalizedSum.add(endWeight);

            IERC20 token = tokens[i];
            _tokenState[token] = _encodeTokenState(token, startWeights[i], endWeight, denormWeightSum);
        }

        // Ensure that the normalized weights sum to ONE
        _require(normalizedSum == FixedPoint.ONE, Errors.NORMALIZED_WEIGHT_INVARIANT);

        _setMiscData(
            _getMiscData().insertUint32(startTime, _WEIGHT_START_TIME_OFFSET).insertUint32(
                endTime,
                _WEIGHT_END_TIME_OFFSET
            )
        );

        emit GradualWeightUpdateScheduled(startTime, endTime, startWeights, endWeights);
    }

    function _startGradualSwapFeeChange(
        uint256 startTime,
        uint256 endTime,
        uint256 startSwapFeePercentage,
        uint256 endSwapFeePercentage
    ) internal virtual {
        if (startSwapFeePercentage != getSwapFeePercentage()) {
            super._setSwapFeePercentage(startSwapFeePercentage);
        }

        _setSwapFeeData(startTime, endTime, endSwapFeePercentage);

        emit GradualSwapFeeUpdateScheduled(startTime, endTime, startSwapFeePercentage, endSwapFeePercentage);
    }

    function _setSwapFeeData(
        uint256 startTime,
        uint256 endTime,
        uint256 endSwapFeePercentage
    ) private {
        _setMiscData(
            _getMiscData()
                .insertUint31(startTime, _FEE_START_TIME_OFFSET)
                .insertUint31(endTime, _FEE_END_TIME_OFFSET)
                .insertUint64(endSwapFeePercentage, _END_SWAP_FEE_PERCENTAGE_OFFSET)
        );
    }

    // Factored out to avoid stack issues
    function _encodeTokenState(
        IERC20 token,
        uint256 normalizedStartWeight,
        uint256 normalizedEndWeight,
        uint256 denormWeightSum
    ) private view returns (bytes32) {
        bytes32 tokenState;

        // Tokens with more than 18 decimals are not supported
        // Scaling calculations must be exact/lossless
        // Store decimal difference instead of actual scaling factor
        return
            tokenState
                .insertUint64(
                _denormalizeWeight(normalizedStartWeight, denormWeightSum).compress64(_MAX_DENORM_WEIGHT),
                _START_DENORM_WEIGHT_OFFSET
            )
                .insertUint64(
                _denormalizeWeight(normalizedEndWeight, denormWeightSum).compress64(_MAX_DENORM_WEIGHT),
                _END_DENORM_WEIGHT_OFFSET
            )
                .insertUint5(uint256(18).sub(ERC20(address(token)).decimals()), _DECIMAL_DIFF_OFFSET);
    }

    // Convert a decimal difference value to the scaling factor
    function _readScalingFactor(bytes32 tokenState) private pure returns (uint256) {
        uint256 decimalsDifference = tokenState.decodeUint5(_DECIMAL_DIFF_OFFSET);

        return FixedPoint.ONE * 10**decimalsDifference;
    }

    /**
     * @dev Extend ownerOnly functions to include the Managed Pool control functions.
     */
    function _isOwnerOnlyAction(bytes32 actionId) internal view override returns (bool) {
        return
            (actionId == getActionId(ManagedPool.updateWeightsGradually.selector)) ||
            (actionId == getActionId(ManagedPool.updateSwapFeeGradually.selector)) ||
            (actionId == getActionId(ManagedPool.setSwapEnabled.selector)) ||
            (actionId == getActionId(ManagedPool.addAllowedAddress.selector)) ||
            (actionId == getActionId(ManagedPool.removeAllowedAddress.selector)) ||
            (actionId == getActionId(ManagedPool.setMustAllowlistLPs.selector)) ||
            (actionId == getActionId(ManagedPool.addToken.selector)) ||
            (actionId == getActionId(ManagedPool.removeToken.selector)) ||
            (actionId == getActionId(ManagedPool.setManagementSwapFeePercentage.selector)) ||
            (actionId == getActionId(ManagedPool.setManagementAumFeePercentage.selector)) ||
            super._isOwnerOnlyAction(actionId);
    }

    function _getMaxSwapFeePercentage() internal pure virtual override returns (uint256) {
        return _MAX_MANAGEMENT_SWAP_FEE_PERCENTAGE;
    }

    function _getTokenData(IERC20 token) private view returns (bytes32 tokenData) {
        tokenData = _tokenState[token];

        // A valid token can't be zero (must have non-zero weights)
        _require(tokenData != 0, Errors.INVALID_TOKEN);
    }

    // Join/exit callbacks

    function _beforeJoinExit(
        uint256[] memory,
        uint256[] memory,
        uint256
    ) internal virtual override {
        // The AUM fee calculation is based on inflating the Pool's BPT supply by a target rate.
        // We then must collect AUM fees whenever joining or exiting the pool to ensure that LPs only pay AUM fees
        // for the period during which they are an LP within the pool: otherwise an LP could shift their share of the
        // AUM fees onto the remaining LPs in the pool by exiting before they were paid.
        _collectAumManagementFees();
    }

    /**
     * @dev Calculates the AUM fees accrued since the last collection and pays it to the pool manager.
     * This function is called automatically on joins and exits.
     */
    function _collectAumManagementFees() internal returns (uint256 bptAmount) {
        uint256 lastCollection = _lastAumFeeCollectionTimestamp;
        uint256 currentTime = block.timestamp;

        // Collect fees based on the time elapsed
        if (currentTime > lastCollection) {
            // Reset the collection timer to the current block
            _lastAumFeeCollectionTimestamp = currentTime;

            uint256 managementAumFeePercentage = getManagementAumFeePercentage();

            // If `lastCollection` has not been set then we don't know what period over which to collect fees.
            // We then perform an early return after initializing it so that we can collect fees next time. This
            // means that AUM fees are not collected for any tokens the Pool is initialized with until the first
            // non-initialization join or exit.
            // We also perform an early return if the AUM fee is zero, to save gas.
            //
            // If the Pool has been paused, all fee calculation and minting is skipped to reduce execution
            // complexity to a minimum (and therefore the likelihood of errors). We do still update the last
            // collection timestamp however, to avoid potentially collecting extra fees if the Pool were to
            // be unpaused later. Any fees that would have been collected while the Pool was paused are lost.
            if (managementAumFeePercentage == 0 || lastCollection == 0 || !_isNotPaused()) {
                return 0;
            }

            // We want to collect fees so that the manager will receive `f` percent of the Pool's AUM after a year.
            // We compute the amount of BPT to mint for the manager that would allow it to proportionally exit the Pool
            // and receive this fraction of the Pool's assets.
            // Note that the total BPT supply will increase when minting, so we need to account for this
            // in order to compute the percentage of Pool ownership the manager will have.

            // The formula can be derived from:
            //
            // f = toMint / (supply + toMint)
            //
            // which can be rearranged into:
            //
            // toMint = supply * f / (1 - f)
            uint256 annualizedFee = totalSupply().mulDown(managementAumFeePercentage).divDown(
                managementAumFeePercentage.complement()
            );

            // This value is annualized: in normal operation we will collect fees regularly over the course of the year.
            // We then multiply this value by the fraction of the year which has elapsed since we last collected fees.
            uint256 elapsedTime = currentTime - lastCollection;
            uint256 fractionalTimePeriod = elapsedTime.divDown(365 days);
            bptAmount = annualizedFee.mulDown(fractionalTimePeriod);

            // Compute the protocol's share of the AUM fee
            uint256 protocolBptAmount = bptAmount.mulUp(getProtocolAumFeePercentageCache());
            uint256 managerBPTAmount = bptAmount.sub(protocolBptAmount);

            _payProtocolFees(protocolBptAmount);

            emit ManagementAumFeeCollected(managerBPTAmount);

            _mintPoolTokens(getOwner(), managerBPTAmount);
        }
    }

    // Functions that convert weights between internal (denormalized) and external (normalized) representations

    /**
     * @dev Converts a token weight from the internal representation (summing to denormWeightSum) to the normalized form
     */
    function _normalizeWeight(uint256 denormWeight, uint256 denormWeightSum) private pure returns (uint256) {
        return denormWeight.divDown(denormWeightSum);
    }

    /**
     * @dev Converts a token weight from normalized form to the internal representation (summing to denormWeightSum)
     */
    function _denormalizeWeight(uint256 weight, uint256 denormWeightSum) private pure returns (uint256) {
        return weight.mulUp(denormWeightSum);
    }
}<|MERGE_RESOLUTION|>--- conflicted
+++ resolved
@@ -228,16 +228,14 @@
     }
 
     /**
-     * @notice Getter for the swap enabled flag.
-     * @return true if swaps are enabled.
+     * @notice Returns whether swaps are enabled.
      */
     function getSwapEnabled() public view returns (bool) {
         return _getMiscData().decodeBool(_SWAP_ENABLED_OFFSET);
     }
 
     /**
-     * @notice Getter for the LP allowlist flag.
-     * @return true if the allowlist for LPs is enabled.
+     * @notice Returns whether the allowlist for LPs is enabled.
      */
     function getMustAllowlistLPs() public view returns (bool) {
         return _getMiscData().decodeBool(_MUST_ALLOWLIST_LPS_OFFSET);
@@ -254,18 +252,16 @@
     }
 
     /**
-     * @notice Getter for the management swap fee percentage.
-     * @return The management swap fee percentage as an 18-decimal fixed point number.
+     * @notice Returns the management swap fee percentage as an 18-decimal fixed point number.
      */
     function getManagementSwapFeePercentage() public view returns (uint256) {
         return _managementSwapFeePercentage;
     }
 
     /**
-     * @notice Getter for the current swap fee percentage.
+     * @notice Returns the current value of the swap fee percentage.
      * @dev Computes the current swap fee percentage, which can change every block if a gradual swap fee
      * update is in progress.
-     * @return The current value of the swap fee percentage.
      */
     function getSwapFeePercentage() public view virtual override returns (uint256) {
         (
@@ -280,7 +276,7 @@
     }
 
     /**
-     * @notice Getter for the current gradual swap fee update parameters.
+     * @notice Returns the current gradual swap fee update parameters.
      * @dev The current swap fee can be retrieved via `getSwapFeePercentage()`.
      * @return startTime - The timestamp when the swap fee update will begin.
      * @return endTime - The timestamp when the swap fee update will end.
@@ -338,24 +334,18 @@
     }
 
     /**
-     * @notice Getter for the management AUM fee percentage.
-     * @return The management AUM fee percentage as an 18-decimal fixed point number.
+     * @notice Returns the management AUM fee percentage as an 18-decimal fixed point number.
      */
     function getManagementAumFeePercentage() public view returns (uint256) {
         return _managementAumFeePercentage;
     }
 
     /**
-<<<<<<< HEAD
-     * @notice Getter for the current gradual weight change update parameters.
+     * @notice Returns the current gradual weight change update parameters.
      * @dev The current weights can be retrieved via `getNormalizedWeights()`.
      * @return startTime - The timestamp when the weight update will begin.
      * @return endTime - The timestamp when the weight update will end.
      * @return endWeights - The final weights, when the current timestamp >= endTime.
-=======
-     * @dev Return starting and ending times and weights.
-     * Current weights should be retrieved via `getNormalizedWeights()`.
->>>>>>> b42596a6
      */
     function getGradualWeightUpdateParams()
         external
@@ -395,10 +385,9 @@
     }
 
     /**
-     * @dev Getter for the current sum of denormalized weights.
+     * @dev Returns the current sum of denormalized weights.
      * @dev The normalization factor, which is used to efficiently scale weights when adding and removing.
      * tokens. This value is an internal implementation detail and typically useless from the outside.
-     * @return The denormalized weight sum.
      */
     function getDenormalizedWeightSum() public view returns (uint256) {
         return _denormWeightSum;
