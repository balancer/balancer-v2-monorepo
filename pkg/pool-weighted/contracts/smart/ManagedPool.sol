--- conflicted
+++ resolved
@@ -20,11 +20,8 @@
 import "@balancer-labs/v2-solidity-utils/contracts/helpers/ERC20Helpers.sol";
 import "@balancer-labs/v2-solidity-utils/contracts/helpers/WordCodec.sol";
 import "@balancer-labs/v2-solidity-utils/contracts/helpers/ArrayHelpers.sol";
-<<<<<<< HEAD
 
 import "@balancer-labs/v2-pool-utils/contracts/ProtocolFeeCache.sol";
-=======
->>>>>>> e3127d1b
 
 import "../BaseWeightedPool.sol";
 import "../WeightedPoolUserData.sol";
@@ -78,15 +75,14 @@
     // Store non-token-based values:
     // Start/end timestamps for gradual weight update
     // Cache total tokens
-    // [ 64 bits  | 118 bits |    1 bit     |    1 bit    |  32 bits  |   32 bits  |    7 bits    |   1 bit   ]
-    // [ reserved |  unused  | protocol fee | restrict LP | end time  | start time | total tokens | swap flag ]
-    // |MSB                                                                                                LSB|
+    // [ 64 bits  | 119 bits |    1 bit    |  32 bits  |   32 bits  |    7 bits    |   1 bit   ]
+    // [ reserved |  unused  | restrict LP | end time  | start time | total tokens | swap flag ]
+    // |MSB                                                                                 LSB|
     uint256 private constant _SWAP_ENABLED_OFFSET = 0;
     uint256 private constant _TOTAL_TOKENS_OFFSET = 1;
     uint256 private constant _START_TIME_OFFSET = 8;
     uint256 private constant _END_TIME_OFFSET = 40;
     uint256 private constant _MUST_ALLOWLIST_LPS_OFFSET = 72;
-    uint256 private constant _DELEGATES_PROTOCOL_FEES_OFFSET = 73;
 
     // 7 bits is enough for the token count, since _MAX_MANAGED_TOKENS is 50
 
@@ -105,11 +101,6 @@
     uint256 private constant _START_DENORM_WEIGHT_OFFSET = 0;
     uint256 private constant _END_DENORM_WEIGHT_OFFSET = 64;
     uint256 private constant _DECIMAL_DIFF_OFFSET = 128;
-
-    uint256 private constant _DELEGATE_PROTOCOL_FEES_SENTINEL = type(uint256).max;
-
-    // Matches ProtocolFeesCollector
-    uint256 private constant _MAX_PROTOCOL_SWAP_FEE_PERCENTAGE = 50e16; // 50%
 
     // If mustAllowlistLPs is enabled, this is the list of addresses allowed to join the pool
     mapping(address => bool) private _allowedAddresses;
@@ -124,9 +115,6 @@
 
     // Percentage of swap fees that are allocated to the Pool owner, after protocol fees
     uint256 private _managementSwapFeePercentage;
-
-    // Cache protocol swap fee percentage, since we need it on swaps, but it is not passed in then
-    uint256 private _cachedProtocolSwapFeePercentage;
 
     // Event declarations
 
@@ -141,7 +129,6 @@
     event ManagementFeePercentageChanged(uint256 managementFeePercentage);
     event AllowlistAddressAdded(address indexed member);
     event AllowlistAddressRemoved(address indexed member);
-    event ProtocolSwapFeeCacheUpdated(uint256 protocolSwapFeePercentage);
 
     struct NewPoolParams {
         string name;
@@ -187,26 +174,6 @@
         // Validate and set initial fee
         _setManagementSwapFeePercentage(params.managementSwapFeePercentage);
 
-        // Set initial value of the protocolSwapFeePercentage; can be updated externally if it is delegated
-        bool delegatedProtocolFees = params.protocolSwapFeePercentage == _DELEGATE_PROTOCOL_FEES_SENTINEL;
-
-        if (delegatedProtocolFees) {
-            _updateCachedProtocolSwapFee(vault);
-        } else {
-            _require(
-                params.protocolSwapFeePercentage <= _MAX_PROTOCOL_SWAP_FEE_PERCENTAGE,
-                Errors.SWAP_FEE_PERCENTAGE_TOO_HIGH
-            );
-
-            // Set the fixed protocol fee percentage, which can be zero
-            _cachedProtocolSwapFeePercentage = params.protocolSwapFeePercentage;
-
-            emit ProtocolSwapFeeCacheUpdated(params.protocolSwapFeePercentage);
-        }
-
-        // Update flag (even if false, for consistency)
-        _setMiscData(_getMiscData().insertBool(delegatedProtocolFees, _DELEGATES_PROTOCOL_FEES_OFFSET));
-
         // Initialize the denorm weight sum to the initial normalized weight sum of ONE
         _denormWeightSum = FixedPoint.ONE;
 
@@ -226,20 +193,6 @@
         _setMustAllowlistLPs(params.mustAllowlistLPs);
     }
 
-    function updateCachedProtocolSwapFeePercentage() external {
-        if (getProtocolFeeDelegation()) {
-            _updateCachedProtocolSwapFee(getVault());
-        }
-    }
-
-    function _updateCachedProtocolSwapFee(IVault vault) private {
-        uint256 currentProtocolSwapFeePercentage = vault.getProtocolFeesCollector().getSwapFeePercentage();
-
-        emit ProtocolSwapFeeCacheUpdated(currentProtocolSwapFeePercentage);
-
-        _cachedProtocolSwapFeePercentage = currentProtocolSwapFeePercentage;
-    }
-
     /**
      * @dev Returns true if swaps are enabled.
      */
@@ -266,13 +219,6 @@
      */
     function getManagementSwapFeePercentage() public view returns (uint256) {
         return _managementSwapFeePercentage;
-    }
-
-    /**
-     * @dev Returns whether the pool pays protocol fees.
-     */
-    function getProtocolFeeDelegation() public view returns (bool) {
-        return _getMiscData().decodeBool(_DELEGATES_PROTOCOL_FEES_OFFSET);
     }
 
     /**
@@ -455,10 +401,6 @@
         uint256 currentBalanceTokenIn,
         uint256 currentBalanceTokenOut
     ) internal virtual override returns (uint256) {
-<<<<<<< HEAD
-        // Swaps are disabled while the contract is paused.
-=======
->>>>>>> e3127d1b
         _require(getSwapEnabled(), Errors.SWAPS_DISABLED);
 
         (uint256[] memory normalizedWeights, uint256[] memory preSwapBalances) = _getWeightsAndPreSwapBalances(
@@ -485,10 +427,6 @@
         uint256 currentBalanceTokenIn,
         uint256 currentBalanceTokenOut
     ) internal virtual override returns (uint256) {
-<<<<<<< HEAD
-        // Swaps are disabled while the contract is paused.
-=======
->>>>>>> e3127d1b
         _require(getSwapEnabled(), Errors.SWAPS_DISABLED);
 
         (uint256[] memory normalizedWeights, uint256[] memory preSwapBalances) = _getWeightsAndPreSwapBalances(
@@ -534,11 +472,7 @@
         // The management fee percentage applies to the remainder,
         // after the protocol fee has been collected.
         // So totalFee = protocolFee + (1 - protocolFee) * managementFee
-<<<<<<< HEAD
         uint256 protocolSwapFeePercentage = getCachedProtocolSwapFeePercentage();
-=======
-        uint256 protocolSwapFeePercentage = _cachedProtocolSwapFeePercentage;
->>>>>>> e3127d1b
         uint256 managementSwapFeePercentage = _managementSwapFeePercentage;
 
         if (protocolSwapFeePercentage == 0 && managementSwapFeePercentage == 0) {
