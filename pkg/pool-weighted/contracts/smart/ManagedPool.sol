--- conflicted
+++ resolved
@@ -118,17 +118,11 @@
     // Percentage of swap fees that are allocated to the Pool owner, after protocol fees
     uint256 private _managementSwapFeePercentage;
 
-<<<<<<< HEAD
     // This is an annual value
     uint256 private _managementAumFeePercentage;
 
     uint256 private _lastAumFeeCollectionTimestamp;
 
-    // Cache protocol swap fee percentage, since we need it on swaps, but it is not passed in then
-    uint256 private _cachedProtocolSwapFeePercentage;
-
-=======
->>>>>>> 9e8161a9
     // Event declarations
 
     event GradualWeightUpdateScheduled(
@@ -187,37 +181,11 @@
         // Double check it fits in 7 bits
         _require(_getTotalTokens() == totalTokens, Errors.MAX_TOKENS);
 
-<<<<<<< HEAD
-        // Set initial value of the protocolSwapFeePercentage; can be updated externally if it is delegated
-        bool delegatedProtocolFees = params.protocolSwapFeePercentage == _DELEGATE_PROTOCOL_FEES_SENTINEL;
-
-        if (delegatedProtocolFees) {
-            _updateCachedProtocolSwapFee(vault);
-        } else {
-            _require(
-                params.protocolSwapFeePercentage <= _MAX_PROTOCOL_SWAP_FEE_PERCENTAGE,
-                Errors.SWAP_FEE_PERCENTAGE_TOO_HIGH
-            );
-
-            // Set the fixed protocol fee percentage, which can be zero
-            _cachedProtocolSwapFeePercentage = params.protocolSwapFeePercentage;
-
-            emit ProtocolSwapFeeCacheUpdated(params.protocolSwapFeePercentage);
-        }
-
-        // Validate and set initial fees
+         // Validate and set initial fees
         _setManagementSwapFeePercentage(params.managementSwapFeePercentage);
 
         _setManagementAumFeePercentage(params.managementAumFeePercentage);
 
-        // Update flag (even if false, for consistency)
-        _setMiscData(_getMiscData().insertBool(delegatedProtocolFees, _DELEGATES_PROTOCOL_FEES_OFFSET));
-
-=======
-        // Validate and set initial fee
-        _setManagementSwapFeePercentage(params.managementSwapFeePercentage);
-
->>>>>>> 9e8161a9
         // Initialize the denorm weight sum to the initial normalized weight sum of ONE
         _denormWeightSum = FixedPoint.ONE;
 
@@ -266,7 +234,6 @@
     }
 
     /**
-<<<<<<< HEAD
      * @dev Returns the management AUM fee percentage as a 18-decimals fixed point number.
      */
     function getManagementAumFeePercentage() public view returns (uint256) {
@@ -274,15 +241,6 @@
     }
 
     /**
-     * @dev Returns whether the pool pays protocol fees.
-     */
-    function getProtocolFeeDelegation() public view returns (bool) {
-        return _getMiscData().decodeBool(_DELEGATES_PROTOCOL_FEES_OFFSET);
-    }
-
-    /**
-=======
->>>>>>> 9e8161a9
      * @dev Return start time, end time, and endWeights as an array.
      * Current weights should be retrieved via `getNormalizedWeights()`.
      */
