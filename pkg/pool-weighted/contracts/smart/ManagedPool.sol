--- conflicted
+++ resolved
@@ -1353,7 +1353,6 @@
         return (protocolBptAmount, managerBPTAmount);
     }
 
-<<<<<<< HEAD
     // Recovery Mode
 
     function _onDisableRecoveryMode() internal override {
@@ -1364,8 +1363,6 @@
         _lastAumFeeCollectionTimestamp = block.timestamp;
     }
 
-=======
->>>>>>> eb314064
     // Functions that convert weights between internal (denormalized) and external (normalized) representations
 
     /**
