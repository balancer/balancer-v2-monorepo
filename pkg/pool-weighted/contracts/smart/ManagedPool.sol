// SPDX-License-Identifier: GPL-3.0-or-later
// This program is free software: you can redistribute it and/or modify
// it under the terms of the GNU General Public License as published by
// the Free Software Foundation, either version 3 of the License, or
// (at your option) any later version.

// This program is distributed in the hope that it will be useful,
// but WITHOUT ANY WARRANTY; without even the implied warranty of
// MERCHANTABILITY or FITNESS FOR A PARTICULAR PURPOSE.  See the
// GNU General Public License for more details.

// You should have received a copy of the GNU General Public License
// along with this program.  If not, see <http://www.gnu.org/licenses/>.

pragma solidity ^0.7.0;
pragma experimental ABIEncoderV2;

import "@balancer-labs/v2-solidity-utils/contracts/openzeppelin/EnumerableMap.sol";
import "@balancer-labs/v2-solidity-utils/contracts/openzeppelin/ReentrancyGuard.sol";
import "@balancer-labs/v2-solidity-utils/contracts/helpers/ERC20Helpers.sol";
import "@balancer-labs/v2-solidity-utils/contracts/helpers/WordCodec.sol";
import "@balancer-labs/v2-solidity-utils/contracts/helpers/ArrayHelpers.sol";

import "../BaseWeightedPool.sol";
import "../WeightedPoolUserData.sol";
import "./WeightCompression.sol";

/**
 * @dev Weighted Pool with mutable tokens and weights, designed to be used in conjunction with a pool controller
 * contract (as the owner, containing any specific business logic). Since the pool itself permits "dangerous"
 * operations, it should never be deployed with an EOA as the owner.
 *
 * Pool controllers can add functionality: for example, allow the effective "owner" to be transferred to another
 * address. (The actual pool owner is still immutable, set to the pool controller contract.) Another pool owner
 * might allow fine-grained permissioning of protected operations: perhaps a multisig can add/remove tokens, but
 * a third-party EOA is allowed to set the swap fees.
 *
 * Pool controllers might also impose limits on functionality so that operations that might endanger LPs can be
 * performed more safely. For instance, the pool by itself places no restrictions on the duration of a gradual
 * weight change, but a pool controller might restrict this in various ways, from a simple minimum duration,
 * to a more complex rate limit.
 *
 * Pool controllers can also serve as intermediate contracts to hold tokens, deploy timelocks, consult with other
 * protocols or on-chain oracles, or bundle several operations into one transaction that re-entrancy protection
 * would prevent initiating from the pool contract.
 *
 * Managed Pools and their controllers are designed to support many asset management use cases, including: large
 * token counts, rebalancing through token changes, gradual weight or fee updates, circuit breakers for
 * IL-protection, and more.
 */
contract ManagedPool is BaseWeightedPool, ReentrancyGuard {
    // ManagedPool weights can change over time: these periods are expected to be long enough (e.g. days)
    // that any timestamp manipulation would achieve very little.
    // solhint-disable not-rely-on-time

    using FixedPoint for uint256;
    using WordCodec for bytes32;
    using WeightCompression for uint256;
    using WeightedPoolUserData for bytes;
    using EnumerableMap for EnumerableMap.IERC20ToUint256Map;

    // State variables

    // The upper bound is WeightedMath.MAX_WEIGHTED_TOKENS, but this is constrained by other factors, such as Pool
    // creation gas consumption.
    uint256 private constant _MAX_MANAGED_TOKENS = 50;

    uint256 private constant _MAX_MANAGEMENT_SWAP_FEE_PERCENTAGE = 1e18; // 100%

    uint256 private constant _MAX_MANAGEMENT_AUM_FEE_PERCENTAGE = 1e17; // 10%

    // Use the _miscData slot in BasePool
    // First 64 bits are reserved for the swap fee
    //
    // Store non-token-based values:
    // Start/end timestamps for gradual weight update
    // Cache total tokens
    // [ 64 bits  | 118 bits |    1 bit     |    1 bit    |  32 bits  |   32 bits  |    7 bits    |   1 bit   ]
    // [ reserved |  unused  | protocol fee | restrict LP | end time  | start time | total tokens | swap flag ]
    // |MSB                                                                                                LSB|
    uint256 private constant _SWAP_ENABLED_OFFSET = 0;
    uint256 private constant _TOTAL_TOKENS_OFFSET = 1;
    uint256 private constant _START_TIME_OFFSET = 8;
    uint256 private constant _END_TIME_OFFSET = 40;
    uint256 private constant _MUST_ALLOWLIST_LPS_OFFSET = 72;
    uint256 private constant _DELEGATES_PROTOCOL_FEES_OFFSET = 73;

    // 7 bits is enough for the token count, since _MAX_MANAGED_TOKENS is 50

    // Store scaling factor and start/end denormalized weights for each token
    // Mapping should be more efficient than trying to compress it further
    // [ 123 bits |  5 bits  |  64 bits   |   64 bits    |
    // [ unused   | decimals | end denorm | start denorm |
    // |MSB                                           LSB|
    mapping(IERC20 => bytes32) private _tokenState;

    // Denormalized weights are stored using the WeightCompression library as a percentage of the maximum absolute
    // denormalized weight: independent of the current _denormWeightSum, which avoids having to recompute the denorm
    // weights as the sum changes.
    uint256 private constant _MAX_DENORM_WEIGHT = 1e22; // FP 10,000

    uint256 private constant _START_DENORM_WEIGHT_OFFSET = 0;
    uint256 private constant _END_DENORM_WEIGHT_OFFSET = 64;
    uint256 private constant _DECIMAL_DIFF_OFFSET = 128;

    uint256 private constant _DELEGATE_PROTOCOL_FEES_SENTINEL = type(uint256).max;

    // Matches ProtocolFeesCollector
    uint256 private constant _MAX_PROTOCOL_SWAP_FEE_PERCENTAGE = 50e16; // 50%

    // If mustAllowlistLPs is enabled, this is the list of addresses allowed to join the pool
    mapping(address => bool) private _allowedAddresses;

    // We need to work with normalized weights (i.e. they should add up to 100%), but storing normalized weights
    // would require updating all weights whenever one of them changes, for example in an add or remove token
    // operation. Instead, we keep track of the sum of all denormalized weights, and dynamically normalize them
    // for I/O by multiplying or dividing by the `_denormWeightSum`.
    //
    // In this contract, "weights" mean normalized weights, and "denormWeights" refer to how they are stored internally.
    uint256 private _denormWeightSum;

    // Percentage of swap fees that are allocated to the Pool owner, after protocol fees
    uint256 private _managementSwapFeePercentage;

    // This is an annual value
    uint256 private _managementAumFeePercentage;

    uint256 private _lastAumFeeCollectionTimestamp;

    // Cache protocol swap fee percentage, since we need it on swaps, but it is not passed in then
    uint256 private _cachedProtocolSwapFeePercentage;

    // Event declarations

    event GradualWeightUpdateScheduled(
        uint256 startTime,
        uint256 endTime,
        uint256[] startWeights,
        uint256[] endWeights
    );
    event SwapEnabledSet(bool swapEnabled);
    event MustAllowlistLPsSet(bool mustAllowlistLPs);
    event ManagementSwapFeePercentageChanged(uint256 managementSwapFeePercentage);
    event ManagementAumFeePercentageChanged(uint256 managementAumFeePercentage);
    event ManagementAumFeeCollected(uint256 bptAmount);
    event AllowlistAddressAdded(address indexed member);
    event AllowlistAddressRemoved(address indexed member);
    event ProtocolSwapFeeCacheUpdated(uint256 protocolSwapFeePercentage);

    struct NewPoolParams {
        string name;
        string symbol;
        IERC20[] tokens;
        uint256[] normalizedWeights;
        address[] assetManagers;
        uint256 swapFeePercentage;
        bool swapEnabledOnStart;
        bool mustAllowlistLPs;
        uint256 protocolSwapFeePercentage;
        uint256 managementSwapFeePercentage;
        uint256 managementAumFeePercentage;
    }

    constructor(
        NewPoolParams memory params,
        IVault vault,
        address owner,
        uint256 pauseWindowDuration,
        uint256 bufferPeriodDuration
    )
        BaseWeightedPool(
            vault,
            params.name,
            params.symbol,
            params.tokens,
            params.assetManagers,
            params.swapFeePercentage,
            pauseWindowDuration,
            bufferPeriodDuration,
            owner
        )
    {
        uint256 totalTokens = params.tokens.length;
        InputHelpers.ensureInputLengthMatch(totalTokens, params.normalizedWeights.length, params.assetManagers.length);

        _setMiscData(_getMiscData().insertUint7(totalTokens, _TOTAL_TOKENS_OFFSET));

        // Double check it fits in 7 bits
        _require(_getTotalTokens() == totalTokens, Errors.MAX_TOKENS);

        // Set initial value of the protocolSwapFeePercentage; can be updated externally if it is delegated
        bool delegatedProtocolFees = params.protocolSwapFeePercentage == _DELEGATE_PROTOCOL_FEES_SENTINEL;

        if (delegatedProtocolFees) {
            _updateCachedProtocolSwapFee(vault);
        } else {
            _require(
                params.protocolSwapFeePercentage <= _MAX_PROTOCOL_SWAP_FEE_PERCENTAGE,
                Errors.SWAP_FEE_PERCENTAGE_TOO_HIGH
            );

            // Set the fixed protocol fee percentage, which can be zero
            _cachedProtocolSwapFeePercentage = params.protocolSwapFeePercentage;

            emit ProtocolSwapFeeCacheUpdated(params.protocolSwapFeePercentage);
        }

<<<<<<< HEAD
        // Validate and set initial fees
        _setManagementSwapFeePercentage(params.managementSwapFeePercentage);

        _setManagementAumFeePercentage(params.managementAumFeePercentage);
=======
        // Update flag (even if false, for consistency)
        _setMiscData(_getMiscData().insertBool(delegatedProtocolFees, _DELEGATES_PROTOCOL_FEES_OFFSET));
>>>>>>> 54302132

        // Initialize the denorm weight sum to the initial normalized weight sum of ONE
        _denormWeightSum = FixedPoint.ONE;

        uint256 currentTime = block.timestamp;
        _startGradualWeightChange(
            currentTime,
            currentTime,
            params.normalizedWeights,
            params.normalizedWeights,
            params.tokens
        );

        // If false, the pool will start in the disabled state (prevents front-running the enable swaps transaction).
        _setSwapEnabled(params.swapEnabledOnStart);

        // If true, only addresses on the manager-controlled allowlist may join the pool.
        _setMustAllowlistLPs(params.mustAllowlistLPs);
    }

    function updateCachedProtocolSwapFeePercentage() external {
        if (getProtocolFeeDelegation()) {
            _updateCachedProtocolSwapFee(getVault());
        }
    }

    function _updateCachedProtocolSwapFee(IVault vault) private {
        uint256 currentProtocolSwapFeePercentage = vault.getProtocolFeesCollector().getSwapFeePercentage();

        emit ProtocolSwapFeeCacheUpdated(currentProtocolSwapFeePercentage);

        _cachedProtocolSwapFeePercentage = currentProtocolSwapFeePercentage;
    }

    /**
     * @dev Returns true if swaps are enabled.
     */
    function getSwapEnabled() public view returns (bool) {
        return _getMiscData().decodeBool(_SWAP_ENABLED_OFFSET);
    }

    /**
     * @dev Returns true if the allowlist for LPs is enabled.
     */
    function getMustAllowlistLPs() public view returns (bool) {
        return _getMiscData().decodeBool(_MUST_ALLOWLIST_LPS_OFFSET);
    }

    /**
     * @dev Verifies that a given address is allowed to hold tokens.
     */
    function isAllowedAddress(address member) public view returns (bool) {
        return !getMustAllowlistLPs() || _allowedAddresses[member];
    }

    /**
     * @dev Returns the management swap fee percentage as a 18-decimals fixed point number.
     */
    function getManagementSwapFeePercentage() public view returns (uint256) {
        return _managementSwapFeePercentage;
    }

    /**
     * @dev Returns the management AUM fee percentage as a 18-decimals fixed point number.
     */
    function getManagementAumFeePercentage() public view returns (uint256) {
        return _managementAumFeePercentage;
    }

    /**
     * @dev Returns whether the pool pays protocol fees.
     */
    function getProtocolFeeDelegation() public view returns (bool) {
        return _getMiscData().decodeBool(_DELEGATES_PROTOCOL_FEES_OFFSET);
    }

    /**
     * @dev Return start time, end time, and endWeights as an array.
     * Current weights should be retrieved via `getNormalizedWeights()`.
     */
    function getGradualWeightUpdateParams()
        external
        view
        returns (
            uint256 startTime,
            uint256 endTime,
            uint256[] memory endWeights
        )
    {
        // Load current pool state from storage
        bytes32 poolState = _getMiscData();

        startTime = poolState.decodeUint32(_START_TIME_OFFSET);
        endTime = poolState.decodeUint32(_END_TIME_OFFSET);

        (IERC20[] memory tokens, , ) = getVault().getPoolTokens(getPoolId());
        uint256 totalTokens = tokens.length;

        endWeights = new uint256[](totalTokens);

        for (uint256 i = 0; i < totalTokens; i++) {
            endWeights[i] = _normalizeWeight(
                _tokenState[tokens[i]].decodeUint64(_END_DENORM_WEIGHT_OFFSET).uncompress64(_MAX_DENORM_WEIGHT)
            );
        }
    }

    function _getMaxTokens() internal pure virtual override returns (uint256) {
        return _MAX_MANAGED_TOKENS;
    }

    function _getTotalTokens() internal view virtual override returns (uint256) {
        return _getMiscData().decodeUint7(_TOTAL_TOKENS_OFFSET);
    }

    /**
     * @dev Schedule a gradual weight change, from the current weights to the given endWeights,
     * over startTime to endTime.
     */
    function updateWeightsGradually(
        uint256 startTime,
        uint256 endTime,
        uint256[] memory endWeights
    ) external authenticate whenNotPaused nonReentrant {
        InputHelpers.ensureInputLengthMatch(_getTotalTokens(), endWeights.length);

        // If the start time is in the past, "fast forward" to start now
        // This avoids discontinuities in the weight curve. Otherwise, if you set the start/end times with
        // only 10% of the period in the future, the weights would immediately jump 90%
        uint256 currentTime = block.timestamp;
        startTime = Math.max(currentTime, startTime);

        _require(startTime <= endTime, Errors.GRADUAL_UPDATE_TIME_TRAVEL);

        (IERC20[] memory tokens, , ) = getVault().getPoolTokens(getPoolId());

        _startGradualWeightChange(startTime, endTime, _getNormalizedWeights(), endWeights, tokens);
    }

    /**
     * @dev Adds an address to the allowlist.
     */
    function addAllowedAddress(address member) external authenticate whenNotPaused {
        _require(getMustAllowlistLPs(), Errors.UNAUTHORIZED_OPERATION);
        _require(!_allowedAddresses[member], Errors.ADDRESS_ALREADY_ALLOWLISTED);

        _allowedAddresses[member] = true;
        emit AllowlistAddressAdded(member);
    }

    /**
     * @dev Removes an address from the allowlist.
     */
    function removeAllowedAddress(address member) external authenticate whenNotPaused {
        _require(_allowedAddresses[member], Errors.ADDRESS_NOT_ALLOWLISTED);

        delete _allowedAddresses[member];
        emit AllowlistAddressRemoved(member);
    }

    /**
     * @dev Can enable/disable the LP allowlist. Note that any addresses added to the allowlist
     * will be retained if the allowlist is toggled off and back on again.
     */
    function setMustAllowlistLPs(bool mustAllowlistLPs) external authenticate whenNotPaused {
        _setMustAllowlistLPs(mustAllowlistLPs);
    }

    function _setMustAllowlistLPs(bool mustAllowlistLPs) private {
        _setMiscData(_getMiscData().insertBool(mustAllowlistLPs, _MUST_ALLOWLIST_LPS_OFFSET));

        emit MustAllowlistLPsSet(mustAllowlistLPs);
    }

    /**
     * @dev Enable/disable trading
     */
    function setSwapEnabled(bool swapEnabled) external authenticate whenNotPaused {
        _setSwapEnabled(swapEnabled);
    }

    function _setSwapEnabled(bool swapEnabled) private {
        _setMiscData(_getMiscData().insertBool(swapEnabled, _SWAP_ENABLED_OFFSET));

        emit SwapEnabledSet(swapEnabled);
    }

    /**
     * @dev Getter for the sum of all weights. In initially FixedPoint.ONE, it can be higher or lower
     * as a result of adds and removes.
     */
    function getDenormWeightSum() external view returns (uint256) {
        return _denormWeightSum;
    }

    /**
     * @dev Set the management fee percentage
     */
    function setManagementSwapFeePercentage(uint256 managementSwapFeePercentage) external authenticate whenNotPaused {
        _setManagementSwapFeePercentage(managementSwapFeePercentage);
    }

    function _setManagementSwapFeePercentage(uint256 managementSwapFeePercentage) private {
        _require(
            managementSwapFeePercentage <= _MAX_MANAGEMENT_SWAP_FEE_PERCENTAGE,
            Errors.MAX_MANAGEMENT_SWAP_FEE_PERCENTAGE
        );

        _managementSwapFeePercentage = managementSwapFeePercentage;
        emit ManagementSwapFeePercentageChanged(managementSwapFeePercentage);
    }

    function setManagementAumFeePercentage(uint256 managementAumFeePercentage) external authenticate whenNotPaused {
        _setManagementAumFeePercentage(managementAumFeePercentage);
    }

    function _setManagementAumFeePercentage(uint256 managementAumFeePercentage) private {
        _require(
            managementAumFeePercentage <= _MAX_MANAGEMENT_AUM_FEE_PERCENTAGE,
            Errors.MAX_MANAGEMENT_AUM_FEE_PERCENTAGE
        );

        _managementAumFeePercentage = managementAumFeePercentage;
        emit ManagementAumFeePercentageChanged(managementAumFeePercentage);
    }

    function _scalingFactor(IERC20 token) internal view virtual override returns (uint256) {
        return _readScalingFactor(_getTokenData(token));
    }

    function _scalingFactors() internal view virtual override returns (uint256[] memory scalingFactors) {
        (IERC20[] memory tokens, , ) = getVault().getPoolTokens(getPoolId());
        uint256 numTokens = tokens.length;

        scalingFactors = new uint256[](numTokens);

        for (uint256 i = 0; i < numTokens; i++) {
            scalingFactors[i] = _readScalingFactor(_tokenState[tokens[i]]);
        }
    }

    function _getNormalizedWeight(IERC20 token) internal view override returns (uint256) {
        uint256 pctProgress = _calculateWeightChangeProgress();
        bytes32 tokenData = _getTokenData(token);

        return _interpolateWeight(tokenData, pctProgress);
    }

    function _getNormalizedWeights() internal view override returns (uint256[] memory normalizedWeights) {
        (IERC20[] memory tokens, , ) = getVault().getPoolTokens(getPoolId());
        uint256 numTokens = tokens.length;

        normalizedWeights = new uint256[](numTokens);

        uint256 pctProgress = _calculateWeightChangeProgress();

        for (uint256 i = 0; i < numTokens; i++) {
            bytes32 tokenData = _tokenState[tokens[i]];

            normalizedWeights[i] = _interpolateWeight(tokenData, pctProgress);
        }
    }

    // Swap overrides - revert unless swaps are enabled

    function onSwap(
        SwapRequest memory request,
        uint256 balanceTokenIn,
        uint256 balanceTokenOut
    ) public virtual override onlyVault(request.poolId) returns (uint256) {
        _require(getSwapEnabled(), Errors.SWAPS_DISABLED);

        uint256 scalingFactorTokenIn = _scalingFactor(request.tokenIn);
        uint256 scalingFactorTokenOut = _scalingFactor(request.tokenOut);

        uint256[] memory normalizedWeights = ArrayHelpers.arrayFill(
            _getNormalizedWeight(request.tokenIn),
            _getNormalizedWeight(request.tokenOut)
        );

        uint256[] memory preSwapBalances = ArrayHelpers.arrayFill(
            _upscale(balanceTokenIn, scalingFactorTokenIn),
            _upscale(balanceTokenOut, scalingFactorTokenOut)
        );

        return
            (request.kind == IVault.SwapKind.GIVEN_IN ? _processSwapGivenIn : _processSwapGivenOut)(
                request,
                scalingFactorTokenIn,
                scalingFactorTokenOut,
                preSwapBalances,
                normalizedWeights
            );
    }

    function _processSwapGivenIn(
        SwapRequest memory request,
        uint256 scalingFactorTokenIn,
        uint256 scalingFactorTokenOut,
        uint256[] memory preSwapBalances,
        uint256[] memory normalizedWeights
    ) private returns (uint256) {
        // Fees are subtracted before scaling, to reduce the complexity of the rounding direction analysis.
        uint256 amountInMinusSwapFees = _subtractSwapFeeAmount(request.amount);
        amountInMinusSwapFees = _upscale(amountInMinusSwapFees, scalingFactorTokenIn);
        request.amount = _upscale(request.amount, scalingFactorTokenIn);

        uint256 amountOut = WeightedMath._calcOutGivenIn(
            preSwapBalances[0],
            normalizedWeights[0],
            preSwapBalances[1],
            normalizedWeights[1],
            amountInMinusSwapFees
        );

        uint256[] memory postSwapBalances = ArrayHelpers.arrayFill(
            preSwapBalances[0].add(request.amount),
            preSwapBalances[1].sub(amountOut)
        );

        _payProtocolAndManagementFees(normalizedWeights, preSwapBalances, postSwapBalances);

        // amountOut tokens are exiting the Pool, so we round down.
        return _downscaleDown(amountOut, scalingFactorTokenOut);
    }

    function _processSwapGivenOut(
        SwapRequest memory request,
        uint256 scalingFactorTokenIn,
        uint256 scalingFactorTokenOut,
        uint256[] memory preSwapBalances,
        uint256[] memory normalizedWeights
    ) private returns (uint256) {
        request.amount = _upscale(request.amount, scalingFactorTokenOut);

        uint256 amountIn = WeightedMath._calcInGivenOut(
            preSwapBalances[0],
            normalizedWeights[0],
            preSwapBalances[1],
            normalizedWeights[1],
            request.amount
        );

        // amountIn tokens are entering the Pool, so we round up.
        amountIn = _downscaleUp(amountIn, scalingFactorTokenIn);

        // Fees are added after scaling happens, to reduce the complexity of the rounding direction analysis.
        uint256 amountInPlusSwapFees = _addSwapFeeAmount(amountIn);

        uint256[] memory postSwapBalances = ArrayHelpers.arrayFill(
            _upscale(amountInPlusSwapFees, scalingFactorTokenIn),
            preSwapBalances[1].sub(request.amount)
        );

        _payProtocolAndManagementFees(normalizedWeights, preSwapBalances, postSwapBalances);

        return amountInPlusSwapFees;
    }

    function _payProtocolAndManagementFees(
        uint256[] memory normalizedWeights,
        uint256[] memory preSwapBalances,
        uint256[] memory postSwapBalances
    ) private {
        // Calculate total BPT for the protocol and management fee
        // The management fee percentage applies to the remainder,
        // after the protocol fee has been collected.
        // So totalFee = protocolFee + (1 - protocolFee) * managementFee
        uint256 protocolSwapFeePercentage = _cachedProtocolSwapFeePercentage;
        uint256 managementSwapFeePercentage = _managementSwapFeePercentage;

        if (protocolSwapFeePercentage == 0 && managementSwapFeePercentage == 0) {
            return;
        }

        // Fees are bounded, so we don't need checked math
        uint256 totalFeePercentage = protocolSwapFeePercentage +
            (FixedPoint.ONE - protocolSwapFeePercentage).mulDown(managementSwapFeePercentage);

        // No other balances are changing, so the other terms in the invariant will cancel out
        // when computing the ratio. So this partial invariant calculation is sufficient
        uint256 totalBptAmount = WeightedMath._calcDueProtocolSwapFeeBptAmount(
            totalSupply(),
            WeightedMath._calculateInvariant(normalizedWeights, preSwapBalances),
            WeightedMath._calculateInvariant(normalizedWeights, postSwapBalances),
            totalFeePercentage
        );

        // Calculate the portion of the total fee due the protocol
        // If the protocol fee were 30% and the manager fee 10%, the protocol would take 30% first.
        // Then the manager would take 10% of the remaining 70% (that is, 7%), for a total fee of 37%
        // The protocol would then earn 0.3/0.37 ~=81% of the total fee,
        // and the manager would get 0.1/0.75 ~=13%.
        uint256 protocolBptAmount = totalBptAmount.mulUp(protocolSwapFeePercentage.divUp(totalFeePercentage));

        if (protocolBptAmount > 0) {
            _payProtocolFees(protocolBptAmount);
        }
        // Pay the remainder in management fees
        // This goes to the controller, which needs to be able to withdraw them
        if (managementSwapFeePercentage > 0) {
            _mintPoolTokens(getOwner(), totalBptAmount.sub(protocolBptAmount));
        }
    }

    // We override _onJoinPool and _onExitPool as we need to not compute the current invariant and calculate protocol
    // fees, since that mechanism does not work for Pools in which the weights change over time. Instead, this Pool
    // always pays zero protocol fees.
    // Additionally, we also check that only non-swap join and exit kinds are allowed while swaps are disabled.

    function _onJoinPool(
        bytes32 poolId,
        address sender,
        address recipient,
        uint256[] memory balances,
        uint256 lastChangeBlock,
        uint256 protocolSwapFeePercentage,
        uint256[] memory scalingFactors,
        bytes memory userData
    )
        internal
        virtual
        override
        whenNotPaused // All joins are disabled while the contract is paused.
        returns (uint256, uint256[] memory)
    {
        // If swaps are disabled, the only join kind that is allowed is the proportional one, as all others involve
        // implicit swaps and alter token prices.
        _require(
            getSwapEnabled() || userData.joinKind() == WeightedPoolUserData.JoinKind.ALL_TOKENS_IN_FOR_EXACT_BPT_OUT,
            Errors.INVALID_JOIN_EXIT_KIND_WHILE_SWAPS_DISABLED
        );
        // Check allowlist for LPs, if applicable
        _require(isAllowedAddress(sender), Errors.ADDRESS_NOT_ALLOWLISTED);

        return
            super._onJoinPool(
                poolId,
                sender,
                recipient,
                balances,
                lastChangeBlock,
                protocolSwapFeePercentage,
                scalingFactors,
                userData
            );
    }

    function _onExitPool(
        bytes32 poolId,
        address sender,
        address recipient,
        uint256[] memory balances,
        uint256 lastChangeBlock,
        uint256 protocolSwapFeePercentage,
        uint256[] memory scalingFactors,
        bytes memory userData
    ) internal virtual override returns (uint256, uint256[] memory) {
        // Exits are not completely disabled while the contract is paused: proportional exits (exact BPT in for tokens
        // out) remain functional.

        // If swaps are disabled, the only exit kind that is allowed is the proportional one (as all others involve
        // implicit swaps and alter token prices).
        _require(
            getSwapEnabled() || userData.exitKind() == WeightedPoolUserData.ExitKind.EXACT_BPT_IN_FOR_TOKENS_OUT,
            Errors.INVALID_JOIN_EXIT_KIND_WHILE_SWAPS_DISABLED
        );

        return
            super._onExitPool(
                poolId,
                sender,
                recipient,
                balances,
                lastChangeBlock,
                protocolSwapFeePercentage,
                scalingFactors,
                userData
            );
    }

    /**
     * @dev When calling updateWeightsGradually again during an update, reset the start weights to the current weights,
     * if necessary.
     */
    function _startGradualWeightChange(
        uint256 startTime,
        uint256 endTime,
        uint256[] memory startWeights,
        uint256[] memory endWeights,
        IERC20[] memory tokens
    ) internal virtual {
        uint256 normalizedSum;

        for (uint256 i = 0; i < endWeights.length; i++) {
            uint256 endWeight = endWeights[i];
            _require(endWeight >= WeightedMath._MIN_WEIGHT, Errors.MIN_WEIGHT);
            normalizedSum = normalizedSum.add(endWeight);

            IERC20 token = tokens[i];
            _tokenState[token] = _encodeTokenState(token, startWeights[i], endWeight);
        }

        // Ensure that the normalized weights sum to ONE
        _require(normalizedSum == FixedPoint.ONE, Errors.NORMALIZED_WEIGHT_INVARIANT);

        _setMiscData(
            _getMiscData().insertUint32(startTime, _START_TIME_OFFSET).insertUint32(endTime, _END_TIME_OFFSET)
        );

        emit GradualWeightUpdateScheduled(startTime, endTime, startWeights, endWeights);
    }

    // Factored out to avoid stack issues
    function _encodeTokenState(
        IERC20 token,
        uint256 startWeight,
        uint256 endWeight
    ) private view returns (bytes32) {
        bytes32 tokenState;

        // Tokens with more than 18 decimals are not supported
        // Scaling calculations must be exact/lossless
        // Store decimal difference instead of actual scaling factor
        return
            tokenState
                .insertUint64(
                _denormalizeWeight(startWeight).compress64(_MAX_DENORM_WEIGHT),
                _START_DENORM_WEIGHT_OFFSET
            )
                .insertUint64(_denormalizeWeight(endWeight).compress64(_MAX_DENORM_WEIGHT), _END_DENORM_WEIGHT_OFFSET)
                .insertUint5(uint256(18).sub(ERC20(address(token)).decimals()), _DECIMAL_DIFF_OFFSET);
    }

    // Convert a decimal difference value to the scaling factor
    function _readScalingFactor(bytes32 tokenState) private pure returns (uint256) {
        uint256 decimalsDifference = tokenState.decodeUint5(_DECIMAL_DIFF_OFFSET);

        return FixedPoint.ONE * 10**decimalsDifference;
    }

    /**
     * @dev Extend ownerOnly functions to include the Managed Pool control functions.
     */
    function _isOwnerOnlyAction(bytes32 actionId) internal view override returns (bool) {
        return
            (actionId == getActionId(ManagedPool.updateWeightsGradually.selector)) ||
            (actionId == getActionId(ManagedPool.setSwapEnabled.selector)) ||
            (actionId == getActionId(ManagedPool.addAllowedAddress.selector)) ||
            (actionId == getActionId(ManagedPool.removeAllowedAddress.selector)) ||
            (actionId == getActionId(ManagedPool.setMustAllowlistLPs.selector)) ||
            (actionId == getActionId(ManagedPool.setManagementSwapFeePercentage.selector)) ||
            (actionId == getActionId(ManagedPool.setManagementAumFeePercentage.selector)) ||
            super._isOwnerOnlyAction(actionId);
    }

    /**
     * @dev Returns a fixed-point number representing how far along the current weight change is, where 0 means the
     * change has not yet started, and FixedPoint.ONE means it has fully completed.
     */
    function _calculateWeightChangeProgress() private view returns (uint256) {
        uint256 currentTime = block.timestamp;
        bytes32 poolState = _getMiscData();

        uint256 startTime = poolState.decodeUint32(_START_TIME_OFFSET);
        uint256 endTime = poolState.decodeUint32(_END_TIME_OFFSET);

        if (currentTime >= endTime) {
            return FixedPoint.ONE;
        } else if (currentTime <= startTime) {
            return 0;
        }

        uint256 totalSeconds = endTime - startTime;
        uint256 secondsElapsed = currentTime - startTime;

        // In the degenerate case of a zero duration change, consider it completed (and avoid division by zero)
        return secondsElapsed.divDown(totalSeconds);
    }

    function _interpolateWeight(bytes32 tokenData, uint256 pctProgress) private view returns (uint256) {
        uint256 startWeight = _normalizeWeight(
            tokenData.decodeUint64(_START_DENORM_WEIGHT_OFFSET).uncompress64(_MAX_DENORM_WEIGHT)
        );
        uint256 endWeight = _normalizeWeight(
            tokenData.decodeUint64(_END_DENORM_WEIGHT_OFFSET).uncompress64(_MAX_DENORM_WEIGHT)
        );

        if (pctProgress == 0 || startWeight == endWeight) return startWeight;
        if (pctProgress >= FixedPoint.ONE) return endWeight;

        if (startWeight > endWeight) {
            uint256 weightDelta = pctProgress.mulDown(startWeight - endWeight);
            return startWeight - weightDelta;
        } else {
            uint256 weightDelta = pctProgress.mulDown(endWeight - startWeight);
            return startWeight + weightDelta;
        }
    }

    function _getTokenData(IERC20 token) private view returns (bytes32 tokenData) {
        tokenData = _tokenState[token];

        // A valid token can't be zero (must have non-zero weights)
        _require(tokenData != 0, Errors.INVALID_TOKEN);
    }

    // Join/exit callbacks

    function _beforeJoin(
        uint256[] memory,
        uint256[] memory,
        uint256
    ) internal virtual override {
        collectAumManagementFees();
    }

    // This is called during `_onInitializePool`
    function _afterJoin(
        uint256[] memory,
        uint256[] memory,
        uint256[] memory
    ) internal virtual override {
        if (_lastAumFeeCollectionTimestamp == 0) {
            // Start the clock on `initializePool`
            _lastAumFeeCollectionTimestamp = block.timestamp;
        }
    }

    function _beforeExit(
        uint256[] memory,
        uint256[] memory,
        uint256
    ) internal virtual override {
        collectAumManagementFees();
    }

    /**
     * @dev This can be called by anyone to collect accrued AUM fees - and will be called automatically on
     * joins and exits.
     */
    function collectAumManagementFees() public whenNotPaused nonReentrant {
        uint256 lastCollection = _lastAumFeeCollectionTimestamp;
        // Do nothing before initialization
        if (lastCollection == 0) {
            return;
        }

        uint256 currentTime = block.timestamp;

        // Collect fees based on the time elapsed
        if (currentTime > lastCollection) {
            uint256 elapsedTime = currentTime - lastCollection;
            // Similar to BPT swap fee calculation, collect fees equal to the AUM % after minting
            // F is the AUM fee percentage, S is the totalSupply, and x is the amount to mint after 1 year:
            // S + x = S + F(S + x)
            // x = F(S + x)
            // x(1 - F) = FS
            // x = S * F/(1 - F); per annual time period
            // Final value needs to be annualized: multiply by elapsedTime/(365 days)
            uint256 feePct = _managementAumFeePercentage.divDown(_managementAumFeePercentage.complement());
            uint256 timePeriodPct = elapsedTime.mulUp(FixedPoint.ONE).divDown(365 days);
            uint256 bptAmount = totalSupply().mulDown(feePct).mulDown(timePeriodPct);

            emit ManagementAumFeeCollected(bptAmount);

            // Reset the collection timer to the current block
            _lastAumFeeCollectionTimestamp = currentTime;

            _mintPoolTokens(getOwner(), bptAmount);
        }
    }

    // Functions that convert weights between internal (denormalized) and external (normalized) representations

    // Convert from the internal representation to normalized weights (summing to ONE)
    function _normalizeWeight(uint256 denormWeight) private view returns (uint256) {
        return denormWeight.divDown(_denormWeightSum);
    }

    // converts from normalized form to the internal representation (summing to _denormWeightSum)
    function _denormalizeWeight(uint256 weight) private view returns (uint256) {
        return weight.mulUp(_denormWeightSum);
    }
}<|MERGE_RESOLUTION|>--- conflicted
+++ resolved
@@ -205,15 +205,12 @@
             emit ProtocolSwapFeeCacheUpdated(params.protocolSwapFeePercentage);
         }
 
-<<<<<<< HEAD
         // Validate and set initial fees
         _setManagementSwapFeePercentage(params.managementSwapFeePercentage);
 
         _setManagementAumFeePercentage(params.managementAumFeePercentage);
-=======
         // Update flag (even if false, for consistency)
         _setMiscData(_getMiscData().insertBool(delegatedProtocolFees, _DELEGATES_PROTOCOL_FEES_OFFSET));
->>>>>>> 54302132
 
         // Initialize the denorm weight sum to the initial normalized weight sum of ONE
         _denormWeightSum = FixedPoint.ONE;
