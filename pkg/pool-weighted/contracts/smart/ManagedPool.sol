--- conflicted
+++ resolved
@@ -238,9 +238,19 @@
     }
 
     function getSwapFeePercentage() public view virtual override returns (uint256) {
-        uint256 pctProgress = _calculateGradualChangeProgress(_FEE_START_TIME_OFFSET, _FEE_END_TIME_OFFSET);
-
-        return _interpolateValue(super.getSwapFeePercentage(), _endSwapFeePercentage, pctProgress);
+        // Load current pool state from storage
+        bytes32 poolState = _getMiscData();
+
+        uint256 startTime = poolState.decodeUint32(_FEE_START_TIME_OFFSET);
+        uint256 endTime = poolState.decodeUint32(_FEE_END_TIME_OFFSET);
+
+        return
+            GradualValueChange.getInterpolatedValue(
+                super.getSwapFeePercentage(),
+                _endSwapFeePercentage,
+                startTime,
+                endTime
+            );
     }
 
     /**
@@ -333,11 +343,7 @@
     ) external authenticate whenNotPaused nonReentrant {
         InputHelpers.ensureInputLengthMatch(_getTotalTokens(), endWeights.length);
 
-<<<<<<< HEAD
-        startTime = _resolveStartTime(startTime, endTime);
-=======
         startTime = GradualValueChange.resolveStartTime(startTime, endTime);
->>>>>>> 571d10ec
 
         (IERC20[] memory tokens, , ) = getVault().getPoolTokens(getPoolId());
 
@@ -356,7 +362,7 @@
         _require(endSwapFeePercentage >= _getMinSwapFeePercentage(), Errors.MIN_SWAP_FEE_PERCENTAGE);
         _require(endSwapFeePercentage <= _getMaxSwapFeePercentage(), Errors.MAX_SWAP_FEE_PERCENTAGE);
 
-        startTime = _resolveStartTime(startTime, endTime);
+        startTime = GradualValueChange.resolveStartTime(startTime, endTime);
 
         _startGradualSwapFeeChange(startTime, endTime, super.getSwapFeePercentage(), endSwapFeePercentage);
     }
@@ -450,10 +456,6 @@
     }
 
     function _getNormalizedWeight(IERC20 token) internal view override returns (uint256) {
-<<<<<<< HEAD
-        uint256 pctProgress = _calculateGradualChangeProgress(_WEIGHT_START_TIME_OFFSET, _WEIGHT_END_TIME_OFFSET);
-=======
->>>>>>> 571d10ec
         bytes32 tokenData = _getTokenData(token);
         uint256 startWeight = _normalizeWeight(
             tokenData.decodeUint64(_START_DENORM_WEIGHT_OFFSET).uncompress64(_MAX_DENORM_WEIGHT)
@@ -462,22 +464,11 @@
             tokenData.decodeUint64(_END_DENORM_WEIGHT_OFFSET).uncompress64(_MAX_DENORM_WEIGHT)
         );
 
-<<<<<<< HEAD
-        uint256 startWeight = _normalizeWeight(
-            tokenData.decodeUint64(_START_DENORM_WEIGHT_OFFSET).uncompress64(_MAX_DENORM_WEIGHT)
-        );
-        uint256 endWeight = _normalizeWeight(
-            tokenData.decodeUint64(_END_DENORM_WEIGHT_OFFSET).uncompress64(_MAX_DENORM_WEIGHT)
-        );
-
-        return _interpolateValue(startWeight, endWeight, pctProgress);
-=======
         bytes32 poolState = _getMiscData();
-        uint256 startTime = poolState.decodeUint32(_START_TIME_OFFSET);
-        uint256 endTime = poolState.decodeUint32(_END_TIME_OFFSET);
+        uint256 startTime = poolState.decodeUint32(_WEIGHT_START_TIME_OFFSET);
+        uint256 endTime = poolState.decodeUint32(_WEIGHT_END_TIME_OFFSET);
 
         return GradualValueChange.getInterpolatedValue(startWeight, endWeight, startTime, endTime);
->>>>>>> 571d10ec
     }
 
     function _getNormalizedWeights() internal view override returns (uint256[] memory normalizedWeights) {
@@ -486,13 +477,9 @@
 
         normalizedWeights = new uint256[](numTokens);
 
-<<<<<<< HEAD
-        uint256 pctProgress = _calculateGradualChangeProgress(_WEIGHT_START_TIME_OFFSET, _WEIGHT_END_TIME_OFFSET);
-=======
         bytes32 poolState = _getMiscData();
-        uint256 startTime = poolState.decodeUint32(_START_TIME_OFFSET);
-        uint256 endTime = poolState.decodeUint32(_END_TIME_OFFSET);
->>>>>>> 571d10ec
+        uint256 startTime = poolState.decodeUint32(_WEIGHT_START_TIME_OFFSET);
+        uint256 endTime = poolState.decodeUint32(_WEIGHT_END_TIME_OFFSET);
 
         for (uint256 i = 0; i < numTokens; i++) {
             bytes32 tokenData = _tokenState[tokens[i]];
@@ -503,18 +490,7 @@
                 tokenData.decodeUint64(_END_DENORM_WEIGHT_OFFSET).uncompress64(_MAX_DENORM_WEIGHT)
             );
 
-<<<<<<< HEAD
-            uint256 startWeight = _normalizeWeight(
-                tokenData.decodeUint64(_START_DENORM_WEIGHT_OFFSET).uncompress64(_MAX_DENORM_WEIGHT)
-            );
-            uint256 endWeight = _normalizeWeight(
-                tokenData.decodeUint64(_END_DENORM_WEIGHT_OFFSET).uncompress64(_MAX_DENORM_WEIGHT)
-            );
-
-            normalizedWeights[i] = _interpolateValue(startWeight, endWeight, pctProgress);
-=======
             normalizedWeights[i] = GradualValueChange.getInterpolatedValue(startWeight, endWeight, startTime, endTime);
->>>>>>> 571d10ec
         }
     }
 
@@ -814,65 +790,11 @@
             super._isOwnerOnlyAction(actionId);
     }
 
-<<<<<<< HEAD
     // Don't limit maximum swap fee for managed pools
     function _getMaxSwapFeePercentage() internal pure virtual override returns (uint256) {
         return 1e18;
     }
 
-    function _resolveStartTime(uint256 startTime, uint256 endTime) private view returns (uint256 resolvedStartTime) {
-        // If the start time is in the past, "fast forward" to start now
-        // This avoids discontinuities in the weight curve. Otherwise, if you set the start/end times with
-        // only 10% of the period in the future, the weights would immediately jump 90%
-        uint256 currentTime = block.timestamp;
-        resolvedStartTime = Math.max(currentTime, startTime);
-
-        _require(resolvedStartTime <= endTime, Errors.GRADUAL_UPDATE_TIME_TRAVEL);
-    }
-
-    /**
-     * @dev Returns a fixed-point number representing how far along the current weight or fee change is,
-     * where 0 means the change has not yet started, and FixedPoint.ONE means it has fully completed.
-     */
-    function _calculateGradualChangeProgress(uint256 startOffset, uint256 endOffset) private view returns (uint256) {
-        uint256 currentTime = block.timestamp;
-        bytes32 poolState = _getMiscData();
-
-        uint256 startTime = poolState.decodeUint32(startOffset);
-        uint256 endTime = poolState.decodeUint32(endOffset);
-
-        if (currentTime >= endTime) {
-            return FixedPoint.ONE;
-        } else if (currentTime <= startTime) {
-            return 0;
-        }
-
-        uint256 totalSeconds = endTime - startTime;
-        uint256 secondsElapsed = currentTime - startTime;
-
-        // In the degenerate case of a zero duration change, consider it completed (and avoid division by zero)
-        return secondsElapsed.divDown(totalSeconds);
-    }
-
-    function _interpolateValue(
-        uint256 startValue,
-        uint256 endValue,
-        uint256 pctProgress
-    ) private pure returns (uint256) {
-        if (pctProgress == 0 || startValue == endValue) return startValue;
-        if (pctProgress >= FixedPoint.ONE) return endValue;
-
-        if (startValue > endValue) {
-            uint256 delta = pctProgress.mulDown(startValue - endValue);
-            return startValue - delta;
-        } else {
-            uint256 delta = pctProgress.mulDown(endValue - startValue);
-            return startValue + delta;
-        }
-    }
-
-=======
->>>>>>> 571d10ec
     function _getTokenData(IERC20 token) private view returns (bytes32 tokenData) {
         tokenData = _tokenState[token];
 
