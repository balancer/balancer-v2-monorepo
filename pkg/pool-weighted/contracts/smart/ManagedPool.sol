--- conflicted
+++ resolved
@@ -78,20 +78,6 @@
     // Store non-token-based values:
     // Start/end timestamps for gradual weight update
     // Cache total tokens
-<<<<<<< HEAD
-    // [ 64 bits  | 119 bits |    1 bit    |  32 bits  |   32 bits  |    7 bits    |   1 bit   ]
-    // [ reserved |  unused  | restrict LP | end time  | start time | total tokens | swap flag ]
-    // |MSB                                                                                 LSB|
-    uint256 private constant _SWAP_ENABLED_OFFSET = 0;
-    uint256 private constant _TOTAL_TOKENS_OFFSET = 1;
-    uint256 private constant _START_TIME_OFFSET = 8;
-    uint256 private constant _END_TIME_OFFSET = 40;
-    uint256 private constant _MUST_ALLOWLIST_LPS_OFFSET = 72;
-
-    IAumProtocolFeesCollector private immutable _aumProtocolFeesCollector;
-
-    // 7 bits is enough for the token count, since _MAX_MANAGED_TOKENS is 50
-=======
     // [ 64 bits  |  1 bit  | 31 bits |   1 bit   |  31 bits  |  64 bits |  32 bits |  32 bits  ]
     // [ swap fee | LP flag | fee end | swap flag | fee start | end swap | end wgt  | start wgt ]
     // |MSB                                                                                  LSB|
@@ -103,7 +89,8 @@
     uint256 private constant _FEE_END_TIME_OFFSET = 160;
     uint256 private constant _MUST_ALLOWLIST_LPS_OFFSET = 191;
     uint256 private constant _SWAP_FEE_PERCENTAGE_OFFSET = 192;
->>>>>>> a29432f4
+
+    IAumProtocolFeesCollector private immutable _aumProtocolFeesCollector;
 
     // Store scaling factor and start/end denormalized weights for each token
     // Mapping should be more efficient than trying to compress it further
