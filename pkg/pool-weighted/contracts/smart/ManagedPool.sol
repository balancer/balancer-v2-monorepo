// SPDX-License-Identifier: GPL-3.0-or-later
// This program is free software: you can redistribute it and/or modify
// it under the terms of the GNU General Public License as published by
// the Free Software Foundation, either version 3 of the License, or
// (at your option) any later version.

// This program is distributed in the hope that it will be useful,
// but WITHOUT ANY WARRANTY; without even the implied warranty of
// MERCHANTABILITY or FITNESS FOR A PARTICULAR PURPOSE.  See the
// GNU General Public License for more details.

// You should have received a copy of the GNU General Public License
// along with this program.  If not, see <http://www.gnu.org/licenses/>.

pragma solidity ^0.7.0;
pragma experimental ABIEncoderV2;

import "@balancer-labs/v2-solidity-utils/contracts/openzeppelin/EnumerableMap.sol";
import "@balancer-labs/v2-solidity-utils/contracts/openzeppelin/ReentrancyGuard.sol";
import "@balancer-labs/v2-solidity-utils/contracts/helpers/ERC20Helpers.sol";
import "@balancer-labs/v2-solidity-utils/contracts/helpers/WordCodec.sol";
import "@balancer-labs/v2-solidity-utils/contracts/helpers/ArrayHelpers.sol";

import "../BaseWeightedPool.sol";
import "../WeightedPoolUserData.sol";
import "./WeightCompression.sol";

/**
 * @dev Weighted Pool with mutable tokens and weights, designed to be used in conjunction with a pool controller
 * contract (as the owner, containing any specific business logic). Since the pool itself permits "dangerous"
 * operations, it should never be deployed with an EOA as the owner.
 *
 * Pool controllers can add functionality: for example, allow the effective "owner" to be transferred to another
 * address. (The actual pool owner is still immutable, set to the pool controller contract.) Another pool owner
 * might allow fine-grained permissioning of protected operations: perhaps a multisig can add/remove tokens, but
 * a third-party EOA is allowed to set the swap fees.
 *
 * Pool controllers might also impose limits on functionality so that operations that might endanger LPs can be
 * performed more safely. For instance, the pool by itself places no restrictions on the duration of a gradual
 * weight change, but a pool controller might restrict this in various ways, from a simple minimum duration,
 * to a more complex rate limit.
 *
 * Pool controllers can also serve as intermediate contracts to hold tokens, deploy timelocks, consult with other
 * protocols or on-chain oracles, or bundle several operations into one transaction that re-entrancy protection
 * would prevent initiating from the pool contract.
 *
 * Managed Pools and their controllers are designed to support many asset management use cases, including: large
 * token counts, rebalancing through token changes, gradual weight or fee updates, circuit breakers for
 * IL-protection, and more.
 */
contract ManagedPool is BaseWeightedPool, ReentrancyGuard {
    // ManagedPool weights can change over time: these periods are expected to be long enough (e.g. days)
    // that any timestamp manipulation would achieve very little.
    // solhint-disable not-rely-on-time

    using FixedPoint for uint256;
    using WordCodec for bytes32;
    using WeightCompression for uint256;
    using WeightedPoolUserData for bytes;
    using EnumerableMap for EnumerableMap.IERC20ToUint256Map;

    // State variables

    // The upper bound is WeightedMath.MAX_WEIGHTED_TOKENS, but this is constrained by other factors, such as Pool
    // creation gas consumption.
    uint256 private constant _MAX_MANAGED_TOKENS = 50;

    uint256 private constant _MAX_MANAGEMENT_SWAP_FEE_PERCENTAGE = 1e18; // 100%

    // Use the _miscData slot in BasePool
    // First 64 bits are reserved for the swap fee
    //
    // Store non-token-based values:
    // Start/end timestamps for gradual weight update
    // Cache total tokens
    // [ 64 bits  | 118 bits |    1 bit     |    1 bit    |  32 bits  |   32 bits  |    7 bits    |   1 bit   ]
    // [ reserved |  unused  | protocol fee | restrict LP | end time  | start time | total tokens | swap flag ]
    // |MSB                                                                                                LSB|
    uint256 private constant _SWAP_ENABLED_OFFSET = 0;
    uint256 private constant _TOTAL_TOKENS_OFFSET = 1;
    uint256 private constant _START_TIME_OFFSET = 8;
    uint256 private constant _END_TIME_OFFSET = 40;
    uint256 private constant _MUST_ALLOWLIST_LPS_OFFSET = 72;
    uint256 private constant _PAYS_PROTOCOL_FEES_OFFSET = 73;

    // 7 bits is enough for the token count, since _MAX_MANAGED_TOKENS is 50

    // Store scaling factor and start/end weights for each token
    // Mapping should be more efficient than trying to compress it further
    // [ 155 bits|   5 bits |  32 bits   |   64 bits    |
    // [ unused  | decimals | end weight | start weight |
    // |MSB                                          LSB|
    mapping(IERC20 => bytes32) private _tokenState;

    uint256 private constant _START_WEIGHT_OFFSET = 0;
    uint256 private constant _END_WEIGHT_OFFSET = 64;
    uint256 private constant _DECIMAL_DIFF_OFFSET = 96;

    // If mustAllowlistLPs is enabled, this is the list of addresses allowed to join the pool
    mapping(address => bool) private _allowedAddresses;

    // Percentage of swap fees that are allocated to the Pool owner, after protocol fees
    uint256 private _managementSwapFeePercentage;

    // Cache protocol swap fee percentage, since we need it on swaps, but it is not passed in then
    uint256 private _cachedProtocolSwapFeePercentage;

    // Event declarations

    event GradualWeightUpdateScheduled(
        uint256 startTime,
        uint256 endTime,
        uint256[] startWeights,
        uint256[] endWeights
    );
    event SwapEnabledSet(bool swapEnabled);
    event MustAllowlistLPsSet(bool mustAllowlistLPs);
    event ManagementFeePercentageChanged(uint256 managementFeePercentage);
    event AllowlistAddressAdded(address indexed member);
    event AllowlistAddressRemoved(address indexed member);

    struct NewPoolParams {
        string name;
        string symbol;
        IERC20[] tokens;
        uint256[] normalizedWeights;
        address[] assetManagers;
        uint256 swapFeePercentage;
        bool swapEnabledOnStart;
        bool mustAllowlistLPs;
        bool paysProtocolFees;
        uint256 managementSwapFeePercentage;
    }

    constructor(
        NewPoolParams memory params,
        IVault vault,
        address owner,
        uint256 pauseWindowDuration,
        uint256 bufferPeriodDuration
    )
        BaseWeightedPool(
            vault,
            params.name,
            params.symbol,
            params.tokens,
            params.assetManagers,
            params.swapFeePercentage,
            pauseWindowDuration,
            bufferPeriodDuration,
            owner
        )
    {
        uint256 totalTokens = params.tokens.length;
        InputHelpers.ensureInputLengthMatch(totalTokens, params.normalizedWeights.length, params.assetManagers.length);

        _setMiscData(_getMiscData().insertUint7(totalTokens, _TOTAL_TOKENS_OFFSET));

        // Double check it fits in 7 bits
        _require(_getTotalTokens() == totalTokens, Errors.MAX_TOKENS);

        // Validate and set initial fee
        _setManagementSwapFeePercentage(params.managementSwapFeePercentage);

        // Set initial value of the protocolSwapFeePercentage; can be updated externally if it changes
        _cachedProtocolSwapFeePercentage = vault.getProtocolFeesCollector().getSwapFeePercentage();

        uint256 currentTime = block.timestamp;
        _startGradualWeightChange(
            currentTime,
            currentTime,
            params.normalizedWeights,
            params.normalizedWeights,
            params.tokens
        );

        // If false, the pool will start in the disabled state (prevents front-running the enable swaps transaction).
        _setSwapEnabled(params.swapEnabledOnStart);

        // If true, only addresses on the manager-controlled allowlist may join the pool.
        _setMustAllowlistLPs(params.mustAllowlistLPs);

        _setMiscData(_getMiscData().insertBool(params.paysProtocolFees, _PAYS_PROTOCOL_FEES_OFFSET));
    }

    function updateCachedProtocolSwapFeePercentage() external {
        _cachedProtocolSwapFeePercentage = getVault().getProtocolFeesCollector().getSwapFeePercentage();
    }

    /**
     * @dev Returns true if swaps are enabled.
     */
    function getSwapEnabled() public view returns (bool) {
        return _getMiscData().decodeBool(_SWAP_ENABLED_OFFSET);
    }

    /**
     * @dev Returns true if the allowlist for LPs is enabled.
     */
    function getMustAllowlistLPs() public view returns (bool) {
        return _getMiscData().decodeBool(_MUST_ALLOWLIST_LPS_OFFSET);
    }

    /**
     * @dev Verifies that a given address is allowed to hold tokens.
     */
    function isAllowedAddress(address member) public view returns (bool) {
        return !getMustAllowlistLPs() || _allowedAddresses[member];
    }

    /**
     * @dev Returns the management swap fee percentage as a 18-decimals fixed point number.
     */
    function getManagementSwapFeePercentage() public view returns (uint256) {
        return _managementSwapFeePercentage;
    }

    /**
     * @dev Returns whether the pool pays protocol fees.
     */
    function paysProtocolFees() public view returns (bool) {
        return _getMiscData().decodeBool(_PAYS_PROTOCOL_FEES_OFFSET);
    }

    /**
     * @dev Return start time, end time, and endWeights as an array.
     * Current weights should be retrieved via `getNormalizedWeights()`.
     */
    function getGradualWeightUpdateParams()
        external
        view
        returns (
            uint256 startTime,
            uint256 endTime,
            uint256[] memory endWeights
        )
    {
        // Load current pool state from storage
        bytes32 poolState = _getMiscData();

        startTime = poolState.decodeUint32(_START_TIME_OFFSET);
        endTime = poolState.decodeUint32(_END_TIME_OFFSET);

        (IERC20[] memory tokens, , ) = getVault().getPoolTokens(getPoolId());
        uint256 totalTokens = tokens.length;

        endWeights = new uint256[](totalTokens);

        for (uint256 i = 0; i < totalTokens; i++) {
            endWeights[i] = _tokenState[tokens[i]].decodeUint32(_END_WEIGHT_OFFSET).uncompress32();
        }
    }

    function _getMaxTokens() internal pure virtual override returns (uint256) {
        return _MAX_MANAGED_TOKENS;
    }

    function _getTotalTokens() internal view virtual override returns (uint256) {
        return _getMiscData().decodeUint7(_TOTAL_TOKENS_OFFSET);
    }

    /**
     * @dev Schedule a gradual weight change, from the current weights to the given endWeights,
     * over startTime to endTime.
     */
    function updateWeightsGradually(
        uint256 startTime,
        uint256 endTime,
        uint256[] memory endWeights
    ) external authenticate whenNotPaused nonReentrant {
        InputHelpers.ensureInputLengthMatch(_getTotalTokens(), endWeights.length);

        // If the start time is in the past, "fast forward" to start now
        // This avoids discontinuities in the weight curve. Otherwise, if you set the start/end times with
        // only 10% of the period in the future, the weights would immediately jump 90%
        uint256 currentTime = block.timestamp;
        startTime = Math.max(currentTime, startTime);

        _require(startTime <= endTime, Errors.GRADUAL_UPDATE_TIME_TRAVEL);

        (IERC20[] memory tokens, , ) = getVault().getPoolTokens(getPoolId());

        _startGradualWeightChange(startTime, endTime, _getNormalizedWeights(), endWeights, tokens);
    }

    /**
     * @dev Adds an address to the allowlist.
     */
    function addAllowedAddress(address member) external authenticate whenNotPaused {
        _require(getMustAllowlistLPs(), Errors.UNAUTHORIZED_OPERATION);
        _require(!_allowedAddresses[member], Errors.ADDRESS_ALREADY_ALLOWLISTED);

        _allowedAddresses[member] = true;
        emit AllowlistAddressAdded(member);
    }

    /**
     * @dev Removes an address from the allowlist.
     */
    function removeAllowedAddress(address member) external authenticate whenNotPaused {
        _require(_allowedAddresses[member], Errors.ADDRESS_NOT_ALLOWLISTED);

        delete _allowedAddresses[member];
        emit AllowlistAddressRemoved(member);
    }

    /**
     * @dev Can enable/disable the LP allowlist. Note that any addresses added to the allowlist
     * will be retained if the allowlist is toggled off and back on again.
     */
    function setMustAllowlistLPs(bool mustAllowlistLPs) external authenticate whenNotPaused {
        _setMustAllowlistLPs(mustAllowlistLPs);
    }

    function _setMustAllowlistLPs(bool mustAllowlistLPs) private {
        _setMiscData(_getMiscData().insertBool(mustAllowlistLPs, _MUST_ALLOWLIST_LPS_OFFSET));

        emit MustAllowlistLPsSet(mustAllowlistLPs);
    }

    /**
     * @dev Enable/disable trading
     */
    function setSwapEnabled(bool swapEnabled) external authenticate whenNotPaused {
        _setSwapEnabled(swapEnabled);
    }

    function _setSwapEnabled(bool swapEnabled) private {
        _setMiscData(_getMiscData().insertBool(swapEnabled, _SWAP_ENABLED_OFFSET));

        emit SwapEnabledSet(swapEnabled);
    }

    /**
     * @dev Set the management fee percentage
     */
    function setManagementSwapFeePercentage(uint256 managementFeePercentage) external authenticate whenNotPaused {
        _setManagementSwapFeePercentage(managementFeePercentage);
    }

    function _setManagementSwapFeePercentage(uint256 managementSwapFeePercentage) private {
        _require(
            managementSwapFeePercentage <= _MAX_MANAGEMENT_SWAP_FEE_PERCENTAGE,
            Errors.MAX_MANAGEMENT_SWAP_FEE_PERCENTAGE
        );

        _managementSwapFeePercentage = managementSwapFeePercentage;
        emit ManagementFeePercentageChanged(managementSwapFeePercentage);
    }

    function _scalingFactor(IERC20 token) internal view virtual override returns (uint256) {
        return _readScalingFactor(_getTokenData(token));
    }

    function _scalingFactors() internal view virtual override returns (uint256[] memory scalingFactors) {
        (IERC20[] memory tokens, , ) = getVault().getPoolTokens(getPoolId());
        uint256 numTokens = tokens.length;

        scalingFactors = new uint256[](numTokens);

        for (uint256 i = 0; i < numTokens; i++) {
            scalingFactors[i] = _readScalingFactor(_tokenState[tokens[i]]);
        }
    }

    function _getNormalizedWeight(IERC20 token) internal view override returns (uint256) {
        uint256 pctProgress = _calculateWeightChangeProgress();
        bytes32 tokenData = _getTokenData(token);

        return _interpolateWeight(tokenData, pctProgress);
    }

    function _getNormalizedWeights() internal view override returns (uint256[] memory normalizedWeights) {
        (IERC20[] memory tokens, , ) = getVault().getPoolTokens(getPoolId());
        uint256 numTokens = tokens.length;

        normalizedWeights = new uint256[](numTokens);

        uint256 pctProgress = _calculateWeightChangeProgress();

        for (uint256 i = 0; i < numTokens; i++) {
            bytes32 tokenData = _tokenState[tokens[i]];

            normalizedWeights[i] = _interpolateWeight(tokenData, pctProgress);
        }
    }

    // Swap overrides - revert unless swaps are enabled
<<<<<<< HEAD

    function onSwap(
        SwapRequest memory request,
        uint256 balanceTokenIn,
        uint256 balanceTokenOut
    ) public virtual override onlyVault(request.poolId) returns (uint256) {
        _require(getSwapEnabled(), Errors.SWAPS_DISABLED);

        uint256 scalingFactorTokenIn = _scalingFactor(request.tokenIn);
        uint256 scalingFactorTokenOut = _scalingFactor(request.tokenOut);

        uint256[] memory normalizedWeights = ArrayHelpers.arrayFill(
            _getNormalizedWeight(request.tokenIn),
            _getNormalizedWeight(request.tokenOut)
        );
=======
>>>>>>> ec033b8a

        uint256[] memory preSwapBalances = ArrayHelpers.arrayFill(
            _upscale(balanceTokenIn, scalingFactorTokenIn),
            _upscale(balanceTokenOut, scalingFactorTokenOut)
        );

        return
            (request.kind == IVault.SwapKind.GIVEN_IN ? _processSwapGivenIn : _processSwapGivenOut)(
                request,
                scalingFactorTokenIn,
                scalingFactorTokenOut,
                preSwapBalances,
                normalizedWeights
            );
    }

    function _processSwapGivenIn(
        SwapRequest memory request,
        uint256 scalingFactorTokenIn,
        uint256 scalingFactorTokenOut,
        uint256[] memory preSwapBalances,
        uint256[] memory normalizedWeights
    ) private returns (uint256) {
        // Fees are subtracted before scaling, to reduce the complexity of the rounding direction analysis.
        uint256 amountInMinusSwapFees = _subtractSwapFeeAmount(request.amount);
        amountInMinusSwapFees = _upscale(amountInMinusSwapFees, scalingFactorTokenIn);
        request.amount = _upscale(request.amount, scalingFactorTokenIn);

        uint256 amountOut = WeightedMath._calcOutGivenIn(
            preSwapBalances[0],
            normalizedWeights[0],
            preSwapBalances[1],
            normalizedWeights[1],
            amountInMinusSwapFees
        );

        uint256[] memory postSwapBalances = ArrayHelpers.arrayFill(
            preSwapBalances[0].add(request.amount),
            preSwapBalances[1].sub(amountOut)
        );

        _payProtocolAndManagementFees(normalizedWeights, preSwapBalances, postSwapBalances);

        // amountOut tokens are exiting the Pool, so we round down.
        return _downscaleDown(amountOut, scalingFactorTokenOut);
    }

    function _processSwapGivenOut(
        SwapRequest memory request,
        uint256 scalingFactorTokenIn,
        uint256 scalingFactorTokenOut,
        uint256[] memory preSwapBalances,
        uint256[] memory normalizedWeights
    ) private returns (uint256) {
        request.amount = _upscale(request.amount, scalingFactorTokenOut);

        uint256 amountIn = WeightedMath._calcInGivenOut(
            preSwapBalances[0],
            normalizedWeights[0],
            preSwapBalances[1],
            normalizedWeights[1],
            request.amount
        );

        // amountIn tokens are entering the Pool, so we round up.
        amountIn = _downscaleUp(amountIn, scalingFactorTokenIn);

        // Fees are added after scaling happens, to reduce the complexity of the rounding direction analysis.
        uint256 amountInPlusSwapFees = _addSwapFeeAmount(amountIn);

        uint256[] memory postSwapBalances = ArrayHelpers.arrayFill(
            _upscale(amountInPlusSwapFees, scalingFactorTokenIn),
            preSwapBalances[1].sub(request.amount)
        );

        _payProtocolAndManagementFees(normalizedWeights, preSwapBalances, postSwapBalances);

        return amountInPlusSwapFees;
    }

    function _payProtocolAndManagementFees(
        uint256[] memory normalizedWeights,
        uint256[] memory preSwapBalances,
        uint256[] memory postSwapBalances
    ) private {
        // Calculate total BPT for the protocol and management fee
        // The management fee percentage applies to the remainder,
        // after the protocol fee has been collected.
        // So totalFee = protocolFee + (1 - protocolFee) * managementFee
        uint256 protocolFeePercentage = paysProtocolFees() ? _cachedProtocolSwapFeePercentage : 0;
        uint256 mgmtFeePercentage = _managementSwapFeePercentage;

        if (protocolFeePercentage == 0 && mgmtFeePercentage == 0) {
            return;
        }

        // Fees are bounded, so we don't need checked math
        uint256 totalFeePercentage = protocolFeePercentage +
            (FixedPoint.ONE - protocolFeePercentage).mulDown(mgmtFeePercentage);

        // No other balances are changing, so the other terms in the invariant will cancel out
        // when computing the ratio. So this partial invariant calculation is sufficient
        uint256 totalBptAmount = WeightedMath._calcDueProtocolSwapFeeBPTAmount(
            totalSupply(),
            WeightedMath._calculateInvariant(normalizedWeights, preSwapBalances),
            WeightedMath._calculateInvariant(normalizedWeights, postSwapBalances),
            totalFeePercentage
        );

        // Calculate the portion of the total fee due the protocol
        // If both fees were 50%, the protocol would take 50% first.
        // Then the manager would take 50% of the remaining 50% (or 25%), for a total fee of 75%
        // The protocol would then earn 0.5/0.75 (two-thirds) of the total fee,
        // and the manager would get 0.25/0.75 (one-third)
        uint256 protocolBptAmount = totalBptAmount.mulUp(protocolFeePercentage.divUp(totalFeePercentage));

        if (protocolBptAmount > 0) {
            _payProtocolFees(protocolBptAmount);
        }
        // Pay the remainder in management fees
        // This goes to the controller, which needs to be able to withdraw them
        if (mgmtFeePercentage > 0) {
            _mintPoolTokens(getOwner(), totalBptAmount.sub(protocolBptAmount));
        }
    }

    // We override _onJoinPool and _onExitPool as we need to not compute the current invariant and calculate protocol
    // fees, since that mechanism does not work for Pools in which the weights change over time. Instead, this Pool
    // always pays zero protocol fees.
    // Additionally, we also check that only non-swap join and exit kinds are allowed while swaps are disabled.

    function _onJoinPool(
        bytes32,
        address sender,
        address,
        uint256[] memory balances,
        uint256,
        uint256,
        uint256[] memory scalingFactors,
        bytes memory userData
    )
        internal
        virtual
        override
        whenNotPaused // All joins are disabled while the contract is paused.
        returns (uint256, uint256[] memory)
    {
        // If swaps are disabled, the only join kind that is allowed is the proportional one, as all others involve
        // implicit swaps and alter token prices.
        _require(
            getSwapEnabled() || userData.joinKind() == WeightedPoolUserData.JoinKind.ALL_TOKENS_IN_FOR_EXACT_BPT_OUT,
            Errors.INVALID_JOIN_EXIT_KIND_WHILE_SWAPS_DISABLED
        );
        // Check allowlist for LPs, if applicable
        _require(isAllowedAddress(sender), Errors.ADDRESS_NOT_ALLOWLISTED);

<<<<<<< HEAD
=======
        _subtractCollectedFees(balances);

>>>>>>> ec033b8a
        return _doJoin(balances, _getNormalizedWeights(), scalingFactors, userData);
    }

    function _onExitPool(
        bytes32,
        address,
        address,
        uint256[] memory balances,
        uint256,
        uint256,
        uint256[] memory scalingFactors,
        bytes memory userData
    ) internal virtual override returns (uint256, uint256[] memory) {
        // Exits are not completely disabled while the contract is paused: proportional exits (exact BPT in for tokens
        // out) remain functional.

        // If swaps are disabled, the only exit kind that is allowed is the proportional one (as all others involve
        // implicit swaps and alter token prices)
        _require(
            getSwapEnabled() || userData.exitKind() == WeightedPoolUserData.ExitKind.EXACT_BPT_IN_FOR_TOKENS_OUT,
            Errors.INVALID_JOIN_EXIT_KIND_WHILE_SWAPS_DISABLED
        );

<<<<<<< HEAD
        return _doExit(balances, _getNormalizedWeights(), scalingFactors, userData);
=======
        _subtractCollectedFees(balances);

        return _doManagedPoolExit(sender, balances, _getNormalizedWeights(), scalingFactors, userData);
    }

    function _doManagedPoolExit(
        address sender,
        uint256[] memory balances,
        uint256[] memory normalizedWeights,
        uint256[] memory scalingFactors,
        bytes memory userData
    ) internal returns (uint256, uint256[] memory) {
        WeightedPoolUserData.ExitKind kind = userData.exitKind();

        if (kind == WeightedPoolUserData.ExitKind.MANAGEMENT_FEE_TOKENS_OUT) {
            return _exitManagerFeeTokensOut(sender);
        } else {
            return _doExit(balances, normalizedWeights, scalingFactors, userData);
        }
    }

    function _exitManagerFeeTokensOut(address sender)
        private
        whenNotPaused
        returns (uint256 bptAmountIn, uint256[] memory amountsOut)
    {
        // This exit function is disabled if the contract is paused.

        // This exit function can only be called by the Pool itself - the authorization logic that governs when that
        // call can be made resides in withdrawCollectedManagementFees.
        _require(sender == address(this), Errors.UNAUTHORIZED_EXIT);

        // Since what we're doing is sending out collected management fees, we don't require any BPT in exchange: we
        // simply send those funds over.
        bptAmountIn = 0;

        amountsOut = new uint256[](_getTotalTokens());
        for (uint256 i = 0; i < _getTotalTokens(); ++i) {
            // We can use unchecked getters and setters as we know the map has the same size (and order!) as the Pool's
            // tokens.
            amountsOut[i] = _tokenCollectedManagementFees.unchecked_valueAt(i);
            _tokenCollectedManagementFees.unchecked_setAt(i, 0);
        }
    }

    function _tokenAddressToIndex(IERC20 token) internal view override returns (uint256) {
        return _tokenCollectedManagementFees.indexOf(token, Errors.INVALID_TOKEN);
    }

    function _processSwapFeeAmount(uint256 index, uint256 amount) internal virtual override {
        if (amount > 0) {
            uint256 managementFeeAmount = amount.mulDown(_managementSwapFeePercentage);

            uint256 previousCollectedFees = _tokenCollectedManagementFees.unchecked_valueAt(index);
            _tokenCollectedManagementFees.unchecked_setAt(index, previousCollectedFees.add(managementFeeAmount));
        }

        super._processSwapFeeAmount(index, amount);
    }

    // Pool swap hook override - subtract collected fees from all token amounts. We do this here as the original
    // `onSwap` does quite a bit of work, including computing swap fees, so we need to intercept that.

    function onSwap(
        SwapRequest memory swapRequest,
        uint256 currentBalanceTokenIn,
        uint256 currentBalanceTokenOut
    ) public override returns (uint256) {
        uint256 tokenInUpscaledCollectedFees = _tokenCollectedManagementFees.get(
            swapRequest.tokenIn,
            Errors.INVALID_TOKEN
        );
        uint256 adjustedBalanceTokenIn = currentBalanceTokenIn.sub(
            _downscaleDown(tokenInUpscaledCollectedFees, _scalingFactor(swapRequest.tokenIn))
        );

        uint256 tokenOutUpscaledCollectedFees = _tokenCollectedManagementFees.get(
            swapRequest.tokenOut,
            Errors.INVALID_TOKEN
        );
        uint256 adjustedBalanceTokenOut = currentBalanceTokenOut.sub(
            _downscaleDown(tokenOutUpscaledCollectedFees, _scalingFactor(swapRequest.tokenOut))
        );

        return super.onSwap(swapRequest, adjustedBalanceTokenIn, adjustedBalanceTokenOut);
>>>>>>> ec033b8a
    }

    /**
     * @dev When calling updateWeightsGradually again during an update, reset the start weights to the current weights,
     * if necessary. Time travel elements commented out.
     */
    function _startGradualWeightChange(
        uint256 startTime,
        uint256 endTime,
        uint256[] memory startWeights,
        uint256[] memory endWeights,
        IERC20[] memory tokens
    ) internal virtual {
        uint256 normalizedSum = 0;
        bytes32 tokenState;

        for (uint256 i = 0; i < endWeights.length; i++) {
            uint256 endWeight = endWeights[i];
            _require(endWeight >= WeightedMath._MIN_WEIGHT, Errors.MIN_WEIGHT);

            IERC20 token = tokens[i];

            // Tokens with more than 18 decimals are not supported
            // Scaling calculations must be exact/lossless
            // Store decimal difference instead of actual scaling factor
            _tokenState[token] = tokenState
                .insertUint64(startWeights[i].compress64(), _START_WEIGHT_OFFSET)
                .insertUint32(endWeight.compress32(), _END_WEIGHT_OFFSET)
                .insertUint5(uint256(18).sub(ERC20(address(token)).decimals()), _DECIMAL_DIFF_OFFSET);

            normalizedSum = normalizedSum.add(endWeight);
        }
        // Ensure that the normalized weights sum to ONE
        _require(normalizedSum == FixedPoint.ONE, Errors.NORMALIZED_WEIGHT_INVARIANT);

        _setMiscData(
            _getMiscData().insertUint32(startTime, _START_TIME_OFFSET).insertUint32(endTime, _END_TIME_OFFSET)
        );

        emit GradualWeightUpdateScheduled(startTime, endTime, startWeights, endWeights);
    }

    function _readScalingFactor(bytes32 tokenState) private pure returns (uint256) {
        uint256 decimalsDifference = tokenState.decodeUint5(_DECIMAL_DIFF_OFFSET);

        return FixedPoint.ONE * 10**decimalsDifference;
    }

    /**
     * @dev Extend ownerOnly functions to include the Managed Pool control functions.
     */
    function _isOwnerOnlyAction(bytes32 actionId) internal view override returns (bool) {
        return
            (actionId == getActionId(ManagedPool.updateWeightsGradually.selector)) ||
            (actionId == getActionId(ManagedPool.setSwapEnabled.selector)) ||
            (actionId == getActionId(ManagedPool.addAllowedAddress.selector)) ||
            (actionId == getActionId(ManagedPool.removeAllowedAddress.selector)) ||
            (actionId == getActionId(ManagedPool.setMustAllowlistLPs.selector)) ||
            (actionId == getActionId(ManagedPool.setManagementSwapFeePercentage.selector)) ||
            super._isOwnerOnlyAction(actionId);
    }

    /**
     * @dev Returns a fixed-point number representing how far along the current weight change is, where 0 means the
     * change has not yet started, and FixedPoint.ONE means it has fully completed.
     */
    function _calculateWeightChangeProgress() private view returns (uint256) {
        uint256 currentTime = block.timestamp;
        bytes32 poolState = _getMiscData();

        uint256 startTime = poolState.decodeUint32(_START_TIME_OFFSET);
        uint256 endTime = poolState.decodeUint32(_END_TIME_OFFSET);

        if (currentTime >= endTime) {
            return FixedPoint.ONE;
        } else if (currentTime <= startTime) {
            return 0;
        }

        uint256 totalSeconds = endTime - startTime;
        uint256 secondsElapsed = currentTime - startTime;

        // In the degenerate case of a zero duration change, consider it completed (and avoid division by zero)
        return secondsElapsed.divDown(totalSeconds);
    }

    function _interpolateWeight(bytes32 tokenData, uint256 pctProgress) private pure returns (uint256 finalWeight) {
        uint256 startWeight = tokenData.decodeUint64(_START_WEIGHT_OFFSET).uncompress64();
        uint256 endWeight = tokenData.decodeUint32(_END_WEIGHT_OFFSET).uncompress32();

        if (pctProgress == 0 || startWeight == endWeight) return startWeight;
        if (pctProgress >= FixedPoint.ONE) return endWeight;

        if (startWeight > endWeight) {
            uint256 weightDelta = pctProgress.mulDown(startWeight - endWeight);
            return startWeight - weightDelta;
        } else {
            uint256 weightDelta = pctProgress.mulDown(endWeight - startWeight);
            return startWeight + weightDelta;
        }
    }

    function _getTokenData(IERC20 token) private view returns (bytes32 tokenData) {
        tokenData = _tokenState[token];

        // A valid token can't be zero (must have non-zero weights)
        _require(tokenData != 0, Errors.INVALID_TOKEN);
    }
}<|MERGE_RESOLUTION|>--- conflicted
+++ resolved
@@ -386,7 +386,6 @@
     }
 
     // Swap overrides - revert unless swaps are enabled
-<<<<<<< HEAD
 
     function onSwap(
         SwapRequest memory request,
@@ -402,8 +401,6 @@
             _getNormalizedWeight(request.tokenIn),
             _getNormalizedWeight(request.tokenOut)
         );
-=======
->>>>>>> ec033b8a
 
         uint256[] memory preSwapBalances = ArrayHelpers.arrayFill(
             _upscale(balanceTokenIn, scalingFactorTokenIn),
@@ -506,7 +503,7 @@
 
         // No other balances are changing, so the other terms in the invariant will cancel out
         // when computing the ratio. So this partial invariant calculation is sufficient
-        uint256 totalBptAmount = WeightedMath._calcDueProtocolSwapFeeBPTAmount(
+        uint256 totalBptAmount = WeightedMath._calcDueProtocolSwapFeeBptAmount(
             totalSupply(),
             WeightedMath._calculateInvariant(normalizedWeights, preSwapBalances),
             WeightedMath._calculateInvariant(normalizedWeights, postSwapBalances),
@@ -560,11 +557,6 @@
         // Check allowlist for LPs, if applicable
         _require(isAllowedAddress(sender), Errors.ADDRESS_NOT_ALLOWLISTED);
 
-<<<<<<< HEAD
-=======
-        _subtractCollectedFees(balances);
-
->>>>>>> ec033b8a
         return _doJoin(balances, _getNormalizedWeights(), scalingFactors, userData);
     }
 
@@ -588,95 +580,7 @@
             Errors.INVALID_JOIN_EXIT_KIND_WHILE_SWAPS_DISABLED
         );
 
-<<<<<<< HEAD
         return _doExit(balances, _getNormalizedWeights(), scalingFactors, userData);
-=======
-        _subtractCollectedFees(balances);
-
-        return _doManagedPoolExit(sender, balances, _getNormalizedWeights(), scalingFactors, userData);
-    }
-
-    function _doManagedPoolExit(
-        address sender,
-        uint256[] memory balances,
-        uint256[] memory normalizedWeights,
-        uint256[] memory scalingFactors,
-        bytes memory userData
-    ) internal returns (uint256, uint256[] memory) {
-        WeightedPoolUserData.ExitKind kind = userData.exitKind();
-
-        if (kind == WeightedPoolUserData.ExitKind.MANAGEMENT_FEE_TOKENS_OUT) {
-            return _exitManagerFeeTokensOut(sender);
-        } else {
-            return _doExit(balances, normalizedWeights, scalingFactors, userData);
-        }
-    }
-
-    function _exitManagerFeeTokensOut(address sender)
-        private
-        whenNotPaused
-        returns (uint256 bptAmountIn, uint256[] memory amountsOut)
-    {
-        // This exit function is disabled if the contract is paused.
-
-        // This exit function can only be called by the Pool itself - the authorization logic that governs when that
-        // call can be made resides in withdrawCollectedManagementFees.
-        _require(sender == address(this), Errors.UNAUTHORIZED_EXIT);
-
-        // Since what we're doing is sending out collected management fees, we don't require any BPT in exchange: we
-        // simply send those funds over.
-        bptAmountIn = 0;
-
-        amountsOut = new uint256[](_getTotalTokens());
-        for (uint256 i = 0; i < _getTotalTokens(); ++i) {
-            // We can use unchecked getters and setters as we know the map has the same size (and order!) as the Pool's
-            // tokens.
-            amountsOut[i] = _tokenCollectedManagementFees.unchecked_valueAt(i);
-            _tokenCollectedManagementFees.unchecked_setAt(i, 0);
-        }
-    }
-
-    function _tokenAddressToIndex(IERC20 token) internal view override returns (uint256) {
-        return _tokenCollectedManagementFees.indexOf(token, Errors.INVALID_TOKEN);
-    }
-
-    function _processSwapFeeAmount(uint256 index, uint256 amount) internal virtual override {
-        if (amount > 0) {
-            uint256 managementFeeAmount = amount.mulDown(_managementSwapFeePercentage);
-
-            uint256 previousCollectedFees = _tokenCollectedManagementFees.unchecked_valueAt(index);
-            _tokenCollectedManagementFees.unchecked_setAt(index, previousCollectedFees.add(managementFeeAmount));
-        }
-
-        super._processSwapFeeAmount(index, amount);
-    }
-
-    // Pool swap hook override - subtract collected fees from all token amounts. We do this here as the original
-    // `onSwap` does quite a bit of work, including computing swap fees, so we need to intercept that.
-
-    function onSwap(
-        SwapRequest memory swapRequest,
-        uint256 currentBalanceTokenIn,
-        uint256 currentBalanceTokenOut
-    ) public override returns (uint256) {
-        uint256 tokenInUpscaledCollectedFees = _tokenCollectedManagementFees.get(
-            swapRequest.tokenIn,
-            Errors.INVALID_TOKEN
-        );
-        uint256 adjustedBalanceTokenIn = currentBalanceTokenIn.sub(
-            _downscaleDown(tokenInUpscaledCollectedFees, _scalingFactor(swapRequest.tokenIn))
-        );
-
-        uint256 tokenOutUpscaledCollectedFees = _tokenCollectedManagementFees.get(
-            swapRequest.tokenOut,
-            Errors.INVALID_TOKEN
-        );
-        uint256 adjustedBalanceTokenOut = currentBalanceTokenOut.sub(
-            _downscaleDown(tokenOutUpscaledCollectedFees, _scalingFactor(swapRequest.tokenOut))
-        );
-
-        return super.onSwap(swapRequest, adjustedBalanceTokenIn, adjustedBalanceTokenOut);
->>>>>>> ec033b8a
     }
 
     /**
