--- conflicted
+++ resolved
@@ -122,14 +122,11 @@
     // Percentage of swap fees that are allocated to the Pool owner, after protocol fees
     uint256 private _managementSwapFeePercentage;
 
-<<<<<<< HEAD
     // This is an annual value
     uint256 private _managementAumFeePercentage;
 
     uint256 private _lastAumFeeCollectionTimestamp;
 
-=======
->>>>>>> e3127d1b
     // Cache protocol swap fee percentage, since we need it on swaps, but it is not passed in then
     uint256 private _cachedProtocolSwapFeePercentage;
 
@@ -143,13 +140,9 @@
     );
     event SwapEnabledSet(bool swapEnabled);
     event MustAllowlistLPsSet(bool mustAllowlistLPs);
-<<<<<<< HEAD
     event ManagementSwapFeePercentageChanged(uint256 managementSwapFeePercentage);
     event ManagementAumFeePercentageChanged(uint256 managementAumFeePercentage);
     event ManagementAumFeeCollected(uint256 bptAmount);
-=======
-    event ManagementFeePercentageChanged(uint256 managementFeePercentage);
->>>>>>> e3127d1b
     event AllowlistAddressAdded(address indexed member);
     event AllowlistAddressRemoved(address indexed member);
     event ProtocolSwapFeeCacheUpdated(uint256 protocolSwapFeePercentage);
@@ -215,27 +208,8 @@
         // Validate and set initial fees
         _setManagementSwapFeePercentage(params.managementSwapFeePercentage);
 
-<<<<<<< HEAD
         _setManagementAumFeePercentage(params.managementAumFeePercentage);
-=======
-        // Set initial value of the protocolSwapFeePercentage; can be updated externally if it is delegated
-        bool delegatedProtocolFees = params.protocolSwapFeePercentage == _DELEGATE_PROTOCOL_FEES_SENTINEL;
-
-        if (delegatedProtocolFees) {
-            _updateCachedProtocolSwapFee(vault);
-        } else {
-            _require(
-                params.protocolSwapFeePercentage <= _MAX_PROTOCOL_SWAP_FEE_PERCENTAGE,
-                Errors.SWAP_FEE_PERCENTAGE_TOO_HIGH
-            );
-
-            // Set the fixed protocol fee percentage, which can be zero
-            _cachedProtocolSwapFeePercentage = params.protocolSwapFeePercentage;
-
-            emit ProtocolSwapFeeCacheUpdated(params.protocolSwapFeePercentage);
-        }
-
->>>>>>> e3127d1b
+
         // Update flag (even if false, for consistency)
         _setMiscData(_getMiscData().insertBool(delegatedProtocolFees, _DELEGATES_PROTOCOL_FEES_OFFSET));
 
@@ -301,7 +275,6 @@
     }
 
     /**
-<<<<<<< HEAD
      * @dev Returns the management AUM fee percentage as a 18-decimals fixed point number.
      */
     function getManagementAumFeePercentage() public view returns (uint256) {
@@ -309,8 +282,6 @@
     }
 
     /**
-=======
->>>>>>> e3127d1b
      * @dev Returns whether the pool pays protocol fees.
      */
     function getProtocolFeeDelegation() public view returns (bool) {
@@ -510,12 +481,7 @@
         SwapRequest memory swapRequest,
         uint256 currentBalanceTokenIn,
         uint256 currentBalanceTokenOut
-<<<<<<< HEAD
-    ) internal virtual override whenNotPaused returns (uint256) {
-        // Swaps are disabled while the contract is paused.
-=======
     ) internal virtual override returns (uint256) {
->>>>>>> e3127d1b
         _require(getSwapEnabled(), Errors.SWAPS_DISABLED);
 
         (uint256[] memory normalizedWeights, uint256[] memory preSwapBalances) = _getWeightsAndPreSwapBalances(
@@ -528,20 +494,12 @@
         uint256 amountOut = super._onSwapGivenIn(swapRequest, currentBalanceTokenIn, currentBalanceTokenOut);
 
         uint256[] memory postSwapBalances = ArrayHelpers.arrayFill(
-<<<<<<< HEAD
-            currentBalanceTokenIn.add(swapRequest.amount),
-=======
             currentBalanceTokenIn.add(_addSwapFeeAmount(swapRequest.amount)),
->>>>>>> e3127d1b
             currentBalanceTokenOut.sub(amountOut)
         );
 
         _payProtocolAndManagementFees(normalizedWeights, preSwapBalances, postSwapBalances);
 
-<<<<<<< HEAD
-        // amountOut tokens are exiting the Pool, so we round down.
-=======
->>>>>>> e3127d1b
         return amountOut;
     }
 
@@ -549,12 +507,7 @@
         SwapRequest memory swapRequest,
         uint256 currentBalanceTokenIn,
         uint256 currentBalanceTokenOut
-<<<<<<< HEAD
-    ) internal virtual override whenNotPaused returns (uint256) {
-        // Swaps are disabled while the contract is paused.
-=======
     ) internal virtual override returns (uint256) {
->>>>>>> e3127d1b
         _require(getSwapEnabled(), Errors.SWAPS_DISABLED);
 
         (uint256[] memory normalizedWeights, uint256[] memory preSwapBalances) = _getWeightsAndPreSwapBalances(
@@ -565,17 +518,9 @@
 
         // balances (and swapRequest.amount) are already upscaled by BaseMinimalSwapInfoPool.onSwap
         uint256 amountIn = super._onSwapGivenOut(swapRequest, currentBalanceTokenIn, currentBalanceTokenOut);
-<<<<<<< HEAD
-        uint256 scalingFactorTokenIn = _scalingFactor(swapRequest.tokenIn);
-        uint256 unscaledAmountIn = _addSwapFeeAmount(_downscaleUp(amountIn, scalingFactorTokenIn));
-
-        uint256[] memory postSwapBalances = ArrayHelpers.arrayFill(
-            currentBalanceTokenIn.add(_upscale(unscaledAmountIn, scalingFactorTokenIn)),
-=======
 
         uint256[] memory postSwapBalances = ArrayHelpers.arrayFill(
             currentBalanceTokenIn.add(_addSwapFeeAmount(amountIn)),
->>>>>>> e3127d1b
             currentBalanceTokenOut.sub(swapRequest.amount)
         );
 
@@ -893,6 +838,13 @@
 
         // Collect fees based on the time elapsed
         if (currentTime > lastCollection) {
+            // Reset the collection timer to the current block
+            _lastAumFeeCollectionTimestamp = currentTime;
+
+            if (getManagementAumFeePercentage() == 0) {
+                return;
+            }
+
             uint256 elapsedTime = currentTime - lastCollection;
             // Similar to BPT swap fee calculation, collect fees equal to the AUM % after minting
             // F is the AUM fee percentage, S is the totalSupply, and x is the amount to mint after 1 year:
@@ -901,14 +853,11 @@
             // x(1 - F) = FS
             // x = S * F/(1 - F); per annual time period
             // Final value needs to be annualized: multiply by elapsedTime/(365 days)
-            uint256 feePct = _managementAumFeePercentage.divDown(_managementAumFeePercentage.complement());
+            uint256 feePct = getManagementAumFeePercentage().divDown(getManagementAumFeePercentage().complement());
             uint256 timePeriodPct = elapsedTime.mulUp(FixedPoint.ONE).divDown(365 days);
             uint256 bptAmount = totalSupply().mulDown(feePct).mulDown(timePeriodPct);
 
             emit ManagementAumFeeCollected(bptAmount);
-
-            // Reset the collection timer to the current block
-            _lastAumFeeCollectionTimestamp = currentTime;
 
             _mintPoolTokens(getOwner(), bptAmount);
         }
