--- conflicted
+++ resolved
@@ -188,15 +188,6 @@
         // Double check it fits in 7 bits
         _require(_getTotalTokens() == totalTokens, Errors.MAX_TOKENS);
 
-        // Validate and set initial fees
-        _setManagementSwapFeePercentage(params.managementSwapFeePercentage);
-
-<<<<<<< HEAD
-        _setManagementAumFeePercentage(params.managementAumFeePercentage);
-
-        // Set initial value of the protocolSwapFeePercentage; can be updated externally if it changes
-        _cachedProtocolSwapFeePercentage = vault.getProtocolFeesCollector().getSwapFeePercentage();
-=======
         // Set initial value of the protocolSwapFeePercentage; can be updated externally if it is delegated
         if (_DELEGATE_PROTOCOL_FEES_SENTINEL == params.protocolSwapFeePercentage) {
             _setMiscData(_getMiscData().insertBool(true, _DELEGATES_PROTOCOL_FEES_OFFSET));
@@ -214,7 +205,11 @@
             _cachedProtocolSwapFeePercentage = params.protocolSwapFeePercentage;
         }
 
->>>>>>> 38897d94
+        // Validate and set initial fees
+        _setManagementSwapFeePercentage(params.managementSwapFeePercentage);
+
+        _setManagementAumFeePercentage(params.managementAumFeePercentage);
+
         // Initialize the denorm weight sum to the initial normalized weight sum of ONE
         _denormWeightSum = FixedPoint.ONE;
 
