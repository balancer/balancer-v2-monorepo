--- conflicted
+++ resolved
@@ -356,20 +356,7 @@
     }
 
     /**
-<<<<<<< HEAD
-     * @dev Getter for the sum of all weights. In initially FixedPoint.ONE, it can be higher or lower
-     * as a result of adds and removes.
-     */
-    function getDenormWeightSum() external view returns (uint256) {
-        return _denormWeightSum;
-    }
-
-    /**
-     * @notice Sets the percentage of swap fees which are payable to the pool manager.
-     * @dev Attempting to take more than 100% of the swap fees will result in this function reverting.
-=======
      * @dev Set the management fee percentage
->>>>>>> b9b74744
      */
     function setManagementSwapFeePercentage(uint256 managementSwapFeePercentage) external authenticate whenNotPaused {
         _setManagementSwapFeePercentage(managementSwapFeePercentage);
