// SPDX-License-Identifier: GPL-3.0-or-later
// This program is free software: you can redistribute it and/or modify
// it under the terms of the GNU General Public License as published by
// the Free Software Foundation, either version 3 of the License, or
// (at your option) any later version.

// This program is distributed in the hope that it will be useful,
// but WITHOUT ANY WARRANTY; without even the implied warranty of
// MERCHANTABILITY or FITNESS FOR A PARTICULAR PURPOSE.  See the
// GNU General Public License for more details.

// You should have received a copy of the GNU General Public License
// along with this program.  If not, see <http://www.gnu.org/licenses/>.

pragma solidity ^0.7.0;
pragma experimental ABIEncoderV2;

import "@balancer-labs/v2-solidity-utils/contracts/openzeppelin/EnumerableMap.sol";
import "@balancer-labs/v2-solidity-utils/contracts/openzeppelin/ReentrancyGuard.sol";
import "@balancer-labs/v2-solidity-utils/contracts/helpers/ERC20Helpers.sol";
import "@balancer-labs/v2-solidity-utils/contracts/helpers/WordCodec.sol";

import "../BaseWeightedPool.sol";
import "../WeightedPoolUserData.sol";
import "./WeightCompression.sol";

/**
 * @dev Weighted Pool with mutable tokens and weights, designed to be used in conjunction with a pool controller
 * contract (as the owner, containing any specific business logic). Since the pool itself permits "dangerous"
 * operations, it should never be deployed with an EOA as the owner.
 *
 * Pool controllers can add functionality: for example, allow the effective "owner" to be transferred to another
 * address. (The actual pool owner is still immutable, set to the pool controller contract.) Another pool owner
 * might allow fine-grained permissioning of protected operations: perhaps a multisig can add/remove tokens, but
 * a third-party EOA is allowed to set the swap fees.
 *
 * Pool controllers might also impose limits on functionality so that operations that might endanger LPs can be
 * performed more safely. For instance, the pool by itself places no restrictions on the duration of a gradual
 * weight change, but a pool controller might restrict this in various ways, from a simple minimum duration,
 * to a more complex rate limit.
 *
 * Pool controllers can also serve as intermediate contracts to hold tokens, deploy timelocks, consult with other
 * protocols or on-chain oracles, or bundle several operations into one transaction that re-entrancy protection
 * would prevent initiating from the pool contract.
 *
 * Managed Pools and their controllers are designed to support many asset management use cases, including: large
 * token counts, rebalancing through token changes, gradual weight or fee updates, circuit breakers for
 * IL-protection, and more.
 */
contract ManagedPool is BaseWeightedPool, ReentrancyGuard {
    // ManagedPool weights can change over time: these periods are expected to be long enough (e.g. days)
    // that any timestamp manipulation would achieve very little.
    // solhint-disable not-rely-on-time

    using FixedPoint for uint256;
    using WordCodec for bytes32;
    using WeightCompression for uint256;
    using WeightedPoolUserData for bytes;
    using EnumerableMap for EnumerableMap.IERC20ToUint256Map;

    // State variables

    // The upper bound is WeightedMath.MAX_WEIGHTED_TOKENS, but this is constrained by other factors, such as Pool
    // creation gas consumption.
    uint256 private constant _MAX_MANAGED_TOKENS = 50;

    uint256 private constant _MAX_MANAGEMENT_SWAP_FEE_PERCENTAGE = 1e18; // 100%

    // Use the _miscData slot in BasePool
    // First 64 bits are reserved for the swap fee
    //
    // Store non-token-based values:
    // Start/end timestamps for gradual weight update
    // Cache total tokens
    // [ 64 bits  | 119 bits |    1 bit    |  32 bits  |   32 bits  |    7 bits    |   1 bit   ]
    // [ reserved |  unused  | restrict LP | end time  | start time | total tokens | swap flag ]
    // |MSB                                                                                 LSB|
    uint256 private constant _SWAP_ENABLED_OFFSET = 0;
    uint256 private constant _TOTAL_TOKENS_OFFSET = 1;
    uint256 private constant _START_TIME_OFFSET = 8;
    uint256 private constant _END_TIME_OFFSET = 40;
    uint256 private constant _MUST_ALLOWLIST_LPS_OFFSET = 72;

    // 7 bits is enough for the token count, since _MAX_MANAGED_TOKENS is 50

    // Store scaling factor and start/end weights for each token
    // Mapping should be more efficient than trying to compress it further
    // [ 123 bits |  5 bits  |  64 bits   |   64 bits    |
    // [ unused   | decimals | end weight | start weight |
    // |MSB                                           LSB|
    mapping(IERC20 => bytes32) private _tokenState;

    EnumerableMap.IERC20ToUint256Map private _tokenCollectedManagementFees;

    uint256 private constant _START_WEIGHT_OFFSET = 0;
    uint256 private constant _END_WEIGHT_OFFSET = 64;
    uint256 private constant _DECIMAL_DIFF_OFFSET = 128;

    // If mustAllowlistLPs is enabled, this is the list of addresses allowed to join the pool
    mapping(address => bool) private _allowedAddresses;

<<<<<<< HEAD
    // Adding and removing tokens can cause the sum of the absolute weights to diverge from 1.
    // To preserve the weighted pool interface standard, multiply or divide all weight values
    // passed in or returned by this value to convert to normalized weights.
    uint256 private _totalWeight = FixedPoint.ONE;
=======
    // Percentage of swap fees that are allocated to the Pool owner, after protocol fees
    uint256 private _managementSwapFeePercentage;
>>>>>>> ea0e10d4

    // Event declarations

    event GradualWeightUpdateScheduled(
        uint256 startTime,
        uint256 endTime,
        uint256[] startWeights,
        uint256[] endWeights
    );
    event SwapEnabledSet(bool swapEnabled);
    event MustAllowlistLPsSet(bool mustAllowlistLPs);
    event ManagementFeePercentageChanged(uint256 managementFeePercentage);
    event ManagementFeesCollected(IERC20[] tokens, uint256[] amounts);
    event AllowlistAddressAdded(address indexed member);
    event AllowlistAddressRemoved(address indexed member);

    struct NewPoolParams {
        IVault vault;
        string name;
        string symbol;
        IERC20[] tokens;
        uint256[] normalizedWeights;
        address[] assetManagers;
        uint256 swapFeePercentage;
        uint256 pauseWindowDuration;
        uint256 bufferPeriodDuration;
        address owner;
        bool swapEnabledOnStart;
        bool mustAllowlistLPs;
        uint256 managementSwapFeePercentage;
    }

    constructor(NewPoolParams memory params)
        BaseWeightedPool(
            params.vault,
            params.name,
            params.symbol,
            params.tokens,
            params.assetManagers,
            params.swapFeePercentage,
            params.pauseWindowDuration,
            params.bufferPeriodDuration,
            params.owner
        )
    {
        uint256 totalTokens = params.tokens.length;
        InputHelpers.ensureInputLengthMatch(totalTokens, params.normalizedWeights.length, params.assetManagers.length);

        _setMiscData(_getMiscData().insertUint7(totalTokens, _TOTAL_TOKENS_OFFSET));

        // Double check it fits in 7 bits
        _require(_getTotalTokens() == totalTokens, Errors.MAX_TOKENS);

        // Validate and set initial fee
        _setManagementSwapFeePercentage(params.managementSwapFeePercentage);

        uint256 currentTime = block.timestamp;
        _startGradualWeightChange(
            currentTime,
            currentTime,
            params.normalizedWeights,
            params.normalizedWeights,
            params.tokens
        );

        // Initialize the accrued management fees map with the Pool's tokens and zero collected fees.
        for (uint256 i = 0; i < totalTokens; ++i) {
            _tokenCollectedManagementFees.set(params.tokens[i], 0);
        }

        // If false, the pool will start in the disabled state (prevents front-running the enable swaps transaction).
        _setSwapEnabled(params.swapEnabledOnStart);

        // If true, only addresses on the manager-controlled allowlist may join the pool.
        _setMustAllowlistLPs(params.mustAllowlistLPs);
    }

    /**
     * @dev Returns true if swaps are enabled.
     */
    function getSwapEnabled() public view returns (bool) {
        return _getMiscData().decodeBool(_SWAP_ENABLED_OFFSET);
    }

    /**
     * @dev Returns true if the allowlist for LPs is enabled.
     */
    function getMustAllowlistLPs() public view returns (bool) {
        return _getMiscData().decodeBool(_MUST_ALLOWLIST_LPS_OFFSET);
    }

    /**
     * @dev Verifies that a given address is allowed to hold tokens.
     */
    function isAllowedAddress(address member) public view returns (bool) {
        return !getMustAllowlistLPs() || _allowedAddresses[member];
    }

    /**
     * @dev Returns the management swap fee percentage as a 18-decimals fixed point number.
     */
    function getManagementSwapFeePercentage() public view returns (uint256) {
        return _managementSwapFeePercentage;
    }

    /**
     * @dev Return start time, end time, and endWeights as an array.
     * Current weights should be retrieved via `getNormalizedWeights()`.
     */
    function getGradualWeightUpdateParams()
        external
        view
        returns (
            uint256 startTime,
            uint256 endTime,
            uint256[] memory endWeights
        )
    {
        // Load current pool state from storage
        bytes32 poolState = _getMiscData();

        startTime = poolState.decodeUint32(_START_TIME_OFFSET);
        endTime = poolState.decodeUint32(_END_TIME_OFFSET);

        (IERC20[] memory tokens, , ) = getVault().getPoolTokens(getPoolId());
        uint256 totalTokens = tokens.length;

        endWeights = new uint256[](totalTokens);

        for (uint256 i = 0; i < totalTokens; i++) {
            endWeights[i] = _downscaleWeight(
                _tokenState[tokens[i]].decodeUint64(_END_WEIGHT_OFFSET).uncompress64(_totalWeight)
            );
        }
    }

    function _getMaxTokens() internal pure virtual override returns (uint256) {
        return _MAX_MANAGED_TOKENS;
    }

    function _getTotalTokens() internal view virtual override returns (uint256) {
        return _getMiscData().decodeUint7(_TOTAL_TOKENS_OFFSET);
    }

    /**
     * @dev Schedule a gradual weight change, from the current weights to the given endWeights,
     * over startTime to endTime.
     */
    function updateWeightsGradually(
        uint256 startTime,
        uint256 endTime,
        uint256[] memory endWeights
    ) external authenticate whenNotPaused nonReentrant {
        InputHelpers.ensureInputLengthMatch(_getTotalTokens(), endWeights.length);

        // If the start time is in the past, "fast forward" to start now
        // This avoids discontinuities in the weight curve. Otherwise, if you set the start/end times with
        // only 10% of the period in the future, the weights would immediately jump 90%
        uint256 currentTime = block.timestamp;
        startTime = Math.max(currentTime, startTime);

        _require(startTime <= endTime, Errors.GRADUAL_UPDATE_TIME_TRAVEL);

        (IERC20[] memory tokens, , ) = getVault().getPoolTokens(getPoolId());

        _startGradualWeightChange(startTime, endTime, _getNormalizedWeights(), endWeights, tokens);
    }

    function getCollectedManagementFees() public view returns (IERC20[] memory tokens, uint256[] memory collectedFees) {
        tokens = new IERC20[](_getTotalTokens());
        collectedFees = new uint256[](_getTotalTokens());

        for (uint256 i = 0; i < _getTotalTokens(); ++i) {
            // We can use unchecked getters as we know the map has the same size (and order!) as the Pool's tokens.
            (IERC20 token, uint256 fees) = _tokenCollectedManagementFees.unchecked_at(i);
            tokens[i] = token;
            collectedFees[i] = fees;
        }

        _downscaleDownArray(collectedFees, _scalingFactors());
    }

    function withdrawCollectedManagementFees(address recipient) external authenticate whenNotPaused nonReentrant {
        (IERC20[] memory tokens, uint256[] memory collectedFees) = getCollectedManagementFees();

        getVault().exitPool(
            getPoolId(),
            address(this),
            payable(recipient),
            IVault.ExitPoolRequest({
                assets: _asIAsset(tokens),
                minAmountsOut: collectedFees,
                userData: abi.encode(WeightedPoolUserData.ExitKind.MANAGEMENT_FEE_TOKENS_OUT),
                toInternalBalance: false
            })
        );

        // Technically collectedFees is the minimum amount, not the actual amount. However, since no fees will be
        // collected during the exit, it will also be the actual amount.
        emit ManagementFeesCollected(tokens, collectedFees);
    }

    /**
     * @dev Adds an address to the allowlist.
     */
    function addAllowedAddress(address member) external authenticate whenNotPaused {
        _require(getMustAllowlistLPs(), Errors.UNAUTHORIZED_OPERATION);
        _require(!_allowedAddresses[member], Errors.ADDRESS_ALREADY_ALLOWLISTED);

        _allowedAddresses[member] = true;
        emit AllowlistAddressAdded(member);
    }

    /**
     * @dev Removes an address from the allowlist.
     */
    function removeAllowedAddress(address member) external authenticate whenNotPaused {
        _require(_allowedAddresses[member], Errors.ADDRESS_NOT_ALLOWLISTED);

        delete _allowedAddresses[member];
        emit AllowlistAddressRemoved(member);
    }

    /**
     * @dev Can enable/disable the LP allowlist. Note that any addresses added to the allowlist
     * will be retained if the allowlist is toggled off and back on again.
     */
    function setMustAllowlistLPs(bool mustAllowlistLPs) external authenticate whenNotPaused {
        _setMustAllowlistLPs(mustAllowlistLPs);
    }

    function _setMustAllowlistLPs(bool mustAllowlistLPs) private {
        _setMiscData(_getMiscData().insertBool(mustAllowlistLPs, _MUST_ALLOWLIST_LPS_OFFSET));

        emit MustAllowlistLPsSet(mustAllowlistLPs);
    }

    /**
     * @dev Enable/disable trading
     */
    function setSwapEnabled(bool swapEnabled) external authenticate whenNotPaused {
        _setSwapEnabled(swapEnabled);
    }

    function _setSwapEnabled(bool swapEnabled) private {
        _setMiscData(_getMiscData().insertBool(swapEnabled, _SWAP_ENABLED_OFFSET));

        emit SwapEnabledSet(swapEnabled);
    }

    /**
<<<<<<< HEAD
     * @dev Getter for the sum of all weights. In initially FixedPoint.ONE, it can be higher or lower
     * as a result of adds and removes.
     */
    function getTotalWeight() external view returns (uint256) {
        return _totalWeight;
    }

    /**
     * @dev Placeholder function for testing. Adding or removing a token may cause the total weight to
     * diverge from ONE.
     */
    function _setTotalWeight(uint256[] memory normalizedWeights, uint256 totalWeight) internal {
        InputHelpers.ensureInputLengthMatch(_getTotalTokens(), normalizedWeights.length);
        _require(totalWeight > WeightedMath._MIN_WEIGHT, Errors.MIN_WEIGHT);

        if (totalWeight == _totalWeight) {
            return;
        }

        _totalWeight = totalWeight;

        (IERC20[] memory tokens, , ) = getVault().getPoolTokens(getPoolId());

        uint256 currentTime = block.timestamp;

        _startGradualWeightChange(currentTime, currentTime, normalizedWeights, normalizedWeights, tokens);
=======
     * @dev Set the management fee percentage
     */
    function setManagementSwapFeePercentage(uint256 managementFeePercentage) external authenticate whenNotPaused {
        _setManagementSwapFeePercentage(managementFeePercentage);
    }

    function _setManagementSwapFeePercentage(uint256 managementSwapFeePercentage) private {
        _require(
            managementSwapFeePercentage <= _MAX_MANAGEMENT_SWAP_FEE_PERCENTAGE,
            Errors.MAX_MANAGEMENT_SWAP_FEE_PERCENTAGE
        );

        _managementSwapFeePercentage = managementSwapFeePercentage;
        emit ManagementFeePercentageChanged(managementSwapFeePercentage);
>>>>>>> ea0e10d4
    }

    function _scalingFactor(IERC20 token) internal view virtual override returns (uint256) {
        return _readScalingFactor(_getTokenData(token));
    }

    function _scalingFactors() internal view virtual override returns (uint256[] memory scalingFactors) {
        (IERC20[] memory tokens, , ) = getVault().getPoolTokens(getPoolId());
        uint256 numTokens = tokens.length;

        scalingFactors = new uint256[](numTokens);

        for (uint256 i = 0; i < numTokens; i++) {
            scalingFactors[i] = _readScalingFactor(_tokenState[tokens[i]]);
        }
    }

    function _getNormalizedWeight(IERC20 token) internal view override returns (uint256) {
        uint256 pctProgress = _calculateWeightChangeProgress();
        bytes32 tokenData = _getTokenData(token);

        return _interpolateWeight(tokenData, pctProgress);
    }

    function _getNormalizedWeights() internal view override returns (uint256[] memory normalizedWeights) {
        (IERC20[] memory tokens, , ) = getVault().getPoolTokens(getPoolId());
        uint256 numTokens = tokens.length;

        normalizedWeights = new uint256[](numTokens);

        uint256 pctProgress = _calculateWeightChangeProgress();

        for (uint256 i = 0; i < numTokens; i++) {
            bytes32 tokenData = _tokenState[tokens[i]];

            normalizedWeights[i] = _interpolateWeight(tokenData, pctProgress);
        }
    }

    function _getNormalizedWeightsAndMaxWeightIndex()
        internal
        view
        override
        returns (uint256[] memory normalizedWeights, uint256 maxWeightTokenIndex)
    {
        normalizedWeights = _getNormalizedWeights();

        maxWeightTokenIndex = 0;
        uint256 maxNormalizedWeight = normalizedWeights[0];

        for (uint256 i = 1; i < normalizedWeights.length; i++) {
            if (normalizedWeights[i] > maxNormalizedWeight) {
                maxWeightTokenIndex = i;
                maxNormalizedWeight = normalizedWeights[i];
            }
        }
    }

    // Swap overrides - revert unless swaps are enabled

    function _onSwapGivenIn(
        SwapRequest memory swapRequest,
        uint256 currentBalanceTokenIn,
        uint256 currentBalanceTokenOut
    ) internal override returns (uint256) {
        _require(getSwapEnabled(), Errors.SWAPS_DISABLED);

        return super._onSwapGivenIn(swapRequest, currentBalanceTokenIn, currentBalanceTokenOut);
    }

    function _onSwapGivenOut(
        SwapRequest memory swapRequest,
        uint256 currentBalanceTokenIn,
        uint256 currentBalanceTokenOut
    ) internal override returns (uint256) {
        _require(getSwapEnabled(), Errors.SWAPS_DISABLED);

        return super._onSwapGivenOut(swapRequest, currentBalanceTokenIn, currentBalanceTokenOut);
    }

    /**
     * @dev Used to adjust balances by subtracting all collected fees from them, as if they had been withdrawn from the
     * Vault.
     */
    function _subtractCollectedFees(uint256[] memory balances) private view {
        for (uint256 i = 0; i < _getTotalTokens(); ++i) {
            // We can use unchecked getters as we know the map has the same size (and order!) as the Pool's tokens.
            balances[i] = balances[i].sub(_tokenCollectedManagementFees.unchecked_valueAt(i));
        }
    }

    // We override _onJoinPool and _onExitPool as we need to not compute the current invariant and calculate protocol
    // fees, since that mechanism does not work for Pools in which the weights change over time. Instead, this Pool
    // always pays zero protocol fees.
    // Additionally, we also check that only non-swap join and exit kinds are allowed while swaps are disabled.

    function getLastInvariant() public pure override returns (uint256) {
        _revert(Errors.UNHANDLED_BY_MANAGED_POOL);
    }

    function _onJoinPool(
        bytes32,
        address sender,
        address,
        uint256[] memory balances,
        uint256,
        uint256,
        uint256[] memory scalingFactors,
        bytes memory userData
    )
        internal
        virtual
        override
        whenNotPaused // All joins are disabled while the contract is paused.
        returns (
            uint256 bptAmountOut,
            uint256[] memory amountsIn,
            uint256[] memory dueProtocolFeeAmounts
        )
    {
        // If swaps are disabled, the only join kind that is allowed is the proportional one, as all others involve
        // implicit swaps and alter token prices.
        _require(
            getSwapEnabled() || userData.joinKind() == WeightedPoolUserData.JoinKind.ALL_TOKENS_IN_FOR_EXACT_BPT_OUT,
            Errors.INVALID_JOIN_EXIT_KIND_WHILE_SWAPS_DISABLED
        );
        // Check allowlist for LPs, if applicable
        _require(isAllowedAddress(sender), Errors.ADDRESS_NOT_ALLOWLISTED);

        _subtractCollectedFees(balances);

        (bptAmountOut, amountsIn) = _doJoin(balances, _getNormalizedWeights(), scalingFactors, userData);
        dueProtocolFeeAmounts = new uint256[](_getTotalTokens());
    }

    function _onExitPool(
        bytes32,
        address sender,
        address,
        uint256[] memory balances,
        uint256,
        uint256,
        uint256[] memory scalingFactors,
        bytes memory userData
    )
        internal
        virtual
        override
        returns (
            uint256 bptAmountIn,
            uint256[] memory amountsOut,
            uint256[] memory dueProtocolFeeAmounts
        )
    {
        // Exits are not completely disabled while the contract is paused: proportional exits (exact BPT in for tokens
        // out) remain functional.

        // If swaps are disabled, the only exit kind that is allowed is the proportional one (as all others involve
        // implicit swaps and alter token prices) and management fee collection (as there's no point in restricting
        // that).
        WeightedPoolUserData.ExitKind kind = userData.exitKind();
        _require(
            getSwapEnabled() ||
                kind == WeightedPoolUserData.ExitKind.EXACT_BPT_IN_FOR_TOKENS_OUT ||
                kind == WeightedPoolUserData.ExitKind.MANAGEMENT_FEE_TOKENS_OUT,
            Errors.INVALID_JOIN_EXIT_KIND_WHILE_SWAPS_DISABLED
        );

        _subtractCollectedFees(balances);

        (bptAmountIn, amountsOut) = _doManagedPoolExit(
            sender,
            balances,
            _getNormalizedWeights(),
            scalingFactors,
            userData
        );
        dueProtocolFeeAmounts = new uint256[](_getTotalTokens());
    }

    function _doManagedPoolExit(
        address sender,
        uint256[] memory balances,
        uint256[] memory normalizedWeights,
        uint256[] memory scalingFactors,
        bytes memory userData
    ) internal returns (uint256, uint256[] memory) {
        WeightedPoolUserData.ExitKind kind = userData.exitKind();

        if (kind == WeightedPoolUserData.ExitKind.MANAGEMENT_FEE_TOKENS_OUT) {
            return _exitManagerFeeTokensOut(sender);
        } else {
            return _doExit(balances, normalizedWeights, scalingFactors, userData);
        }
    }

    function _exitManagerFeeTokensOut(address sender)
        private
        whenNotPaused
        returns (uint256 bptAmountIn, uint256[] memory amountsOut)
    {
        // This exit function is disabled if the contract is paused.

        // This exit function can only be called by the Pool itself - the authorization logic that governs when that
        // call can be made resides in withdrawCollectedManagementFees.
        _require(sender == address(this), Errors.UNAUTHORIZED_EXIT);

        // Since what we're doing is sending out collected management fees, we don't require any BPT in exchange: we
        // simply send those funds over.
        bptAmountIn = 0;

        amountsOut = new uint256[](_getTotalTokens());
        for (uint256 i = 0; i < _getTotalTokens(); ++i) {
            // We can use unchecked getters and setters as we know the map has the same size (and order!) as the Pool's
            // tokens.
            amountsOut[i] = _tokenCollectedManagementFees.unchecked_valueAt(i);
            _tokenCollectedManagementFees.unchecked_setAt(i, 0);
        }
    }

    function _tokenAddressToIndex(IERC20 token) internal view override returns (uint256) {
        return _tokenCollectedManagementFees.indexOf(token, Errors.INVALID_TOKEN);
    }

    function _processSwapFeeAmount(uint256 index, uint256 amount) internal virtual override {
        if (amount > 0) {
            uint256 managementFeeAmount = amount.mulDown(_managementSwapFeePercentage);

            uint256 previousCollectedFees = _tokenCollectedManagementFees.unchecked_valueAt(index);
            _tokenCollectedManagementFees.unchecked_setAt(index, previousCollectedFees.add(managementFeeAmount));
        }

        super._processSwapFeeAmount(index, amount);
    }

    // Pool swap hook override - subtract collected fees from all token amounts. We do this here as the original
    // `onSwap` does quite a bit of work, including computing swap fees, so we need to intercept that.

    function onSwap(
        SwapRequest memory swapRequest,
        uint256 currentBalanceTokenIn,
        uint256 currentBalanceTokenOut
    ) public override returns (uint256) {
        uint256 tokenInUpscaledCollectedFees = _tokenCollectedManagementFees.get(
            swapRequest.tokenIn,
            Errors.INVALID_TOKEN
        );
        uint256 adjustedBalanceTokenIn = currentBalanceTokenIn.sub(
            _downscaleDown(tokenInUpscaledCollectedFees, _scalingFactor(swapRequest.tokenIn))
        );

        uint256 tokenOutUpscaledCollectedFees = _tokenCollectedManagementFees.get(
            swapRequest.tokenOut,
            Errors.INVALID_TOKEN
        );
        uint256 adjustedBalanceTokenOut = currentBalanceTokenOut.sub(
            _downscaleDown(tokenOutUpscaledCollectedFees, _scalingFactor(swapRequest.tokenOut))
        );

        return super.onSwap(swapRequest, adjustedBalanceTokenIn, adjustedBalanceTokenOut);
    }

    /**
     * @dev When calling updateWeightsGradually again during an update, reset the start weights to the current weights,
     * if necessary.
     */
    function _startGradualWeightChange(
        uint256 startTime,
        uint256 endTime,
        uint256[] memory startWeights,
        uint256[] memory endWeights,
        IERC20[] memory tokens
    ) internal virtual {
        uint256 totalWeight = _totalWeight;
        uint256 normalizedSum = 0;

        for (uint256 i = 0; i < endWeights.length; i++) {
            uint256 endWeight = endWeights[i];
            _require(endWeight >= WeightedMath._MIN_WEIGHT, Errors.MIN_WEIGHT);
            normalizedSum = normalizedSum.add(endWeight);

            IERC20 token = tokens[i];
            _tokenState[token] = _updateTokenState(token, startWeights[i], endWeight, totalWeight);
        }

        // Ensure that the normalized weights sum to ONE
        _require(normalizedSum == FixedPoint.ONE, Errors.NORMALIZED_WEIGHT_INVARIANT);

        _setMiscData(
            _getMiscData().insertUint32(startTime, _START_TIME_OFFSET).insertUint32(endTime, _END_TIME_OFFSET)
        );

        emit GradualWeightUpdateScheduled(startTime, endTime, startWeights, endWeights);
    }

    // Factored out to avoid stack issues
    function _updateTokenState(
        IERC20 token,
        uint256 startWeight,
        uint256 endWeight,
        uint256 totalWeight
    ) private view returns (bytes32) {
        bytes32 tokenState;

        // Tokens with more than 18 decimals are not supported
        // Scaling calculations must be exact/lossless
        // Store decimal difference instead of actual scaling factor
        return
            tokenState
                .insertUint64(_upscaleWeight(startWeight).compress64(totalWeight), _START_WEIGHT_OFFSET)
                .insertUint64(_upscaleWeight(endWeight).compress64(totalWeight), _END_WEIGHT_OFFSET)
                .insertUint5(uint256(18).sub(ERC20(address(token)).decimals()), _DECIMAL_DIFF_OFFSET);
    }

    // Convert a decimal difference value to the scaling factor
    function _readScalingFactor(bytes32 tokenState) private pure returns (uint256) {
        uint256 decimalsDifference = tokenState.decodeUint5(_DECIMAL_DIFF_OFFSET);

        return FixedPoint.ONE * 10**decimalsDifference;
    }

    /**
     * @dev Extend ownerOnly functions to include the Managed Pool control functions.
     */
    function _isOwnerOnlyAction(bytes32 actionId) internal view override returns (bool) {
        return
            (actionId == getActionId(ManagedPool.updateWeightsGradually.selector)) ||
            (actionId == getActionId(ManagedPool.setSwapEnabled.selector)) ||
            (actionId == getActionId(ManagedPool.withdrawCollectedManagementFees.selector)) ||
            (actionId == getActionId(ManagedPool.addAllowedAddress.selector)) ||
            (actionId == getActionId(ManagedPool.removeAllowedAddress.selector)) ||
            (actionId == getActionId(ManagedPool.setMustAllowlistLPs.selector)) ||
            (actionId == getActionId(ManagedPool.setManagementSwapFeePercentage.selector)) ||
            super._isOwnerOnlyAction(actionId);
    }

    /**
     * @dev Returns a fixed-point number representing how far along the current weight change is, where 0 means the
     * change has not yet started, and FixedPoint.ONE means it has fully completed.
     */
    function _calculateWeightChangeProgress() private view returns (uint256) {
        uint256 currentTime = block.timestamp;
        bytes32 poolState = _getMiscData();

        uint256 startTime = poolState.decodeUint32(_START_TIME_OFFSET);
        uint256 endTime = poolState.decodeUint32(_END_TIME_OFFSET);

        if (currentTime >= endTime) {
            return FixedPoint.ONE;
        } else if (currentTime <= startTime) {
            return 0;
        }

        uint256 totalSeconds = endTime - startTime;
        uint256 secondsElapsed = currentTime - startTime;

        // In the degenerate case of a zero duration change, consider it completed (and avoid division by zero)
        return secondsElapsed.divDown(totalSeconds);
    }

    function _interpolateWeight(bytes32 tokenData, uint256 pctProgress) private view returns (uint256 finalWeight) {
        uint256 totalWeight = _totalWeight;
        uint256 startWeight = _downscaleWeight(tokenData.decodeUint64(_START_WEIGHT_OFFSET).uncompress64(totalWeight));
        uint256 endWeight = _downscaleWeight(tokenData.decodeUint64(_END_WEIGHT_OFFSET).uncompress64(totalWeight));

        if (pctProgress == 0 || startWeight == endWeight) return startWeight;
        if (pctProgress >= FixedPoint.ONE) return endWeight;

        if (startWeight > endWeight) {
            uint256 weightDelta = pctProgress.mulDown(startWeight - endWeight);
            return startWeight - weightDelta;
        } else {
            uint256 weightDelta = pctProgress.mulDown(endWeight - startWeight);
            return startWeight + weightDelta;
        }
    }

    function _getTokenData(IERC20 token) private view returns (bytes32 tokenData) {
        tokenData = _tokenState[token];

        // A valid token can't be zero (must have non-zero weights)
        _require(tokenData != 0, Errors.INVALID_TOKEN);
    }

    function _totalWeightEqualsOne() private view returns (bool) {
        return FixedPoint.ONE == _totalWeight;
    }

    // Functions that convert weights between internal and external representations
    // This is roughly analogous to scaling balances up (to full 18-decimals for internal processing by the Vault),
    // and down (to native encodings, for I/O)

    // Convert from the internal representation to normalized weights (summing to ONE)
    function _downscaleWeight(uint256 weight) private view returns (uint256) {
        return _totalWeightEqualsOne() ? weight : weight.divDown(_totalWeight);
    }

    // converts from normalized form to the internal representation (summing to _totalWeight)
    function _upscaleWeight(uint256 weight) private view returns (uint256) {
        return _totalWeightEqualsOne() ? weight : weight.mulUp(_totalWeight);
    }
}<|MERGE_RESOLUTION|>--- conflicted
+++ resolved
@@ -99,15 +99,13 @@
     // If mustAllowlistLPs is enabled, this is the list of addresses allowed to join the pool
     mapping(address => bool) private _allowedAddresses;
 
-<<<<<<< HEAD
     // Adding and removing tokens can cause the sum of the absolute weights to diverge from 1.
     // To preserve the weighted pool interface standard, multiply or divide all weight values
     // passed in or returned by this value to convert to normalized weights.
     uint256 private _totalWeight = FixedPoint.ONE;
-=======
+
     // Percentage of swap fees that are allocated to the Pool owner, after protocol fees
     uint256 private _managementSwapFeePercentage;
->>>>>>> ea0e10d4
 
     // Event declarations
 
@@ -359,7 +357,6 @@
     }
 
     /**
-<<<<<<< HEAD
      * @dev Getter for the sum of all weights. In initially FixedPoint.ONE, it can be higher or lower
      * as a result of adds and removes.
      */
@@ -386,7 +383,9 @@
         uint256 currentTime = block.timestamp;
 
         _startGradualWeightChange(currentTime, currentTime, normalizedWeights, normalizedWeights, tokens);
-=======
+    }
+
+    /**
      * @dev Set the management fee percentage
      */
     function setManagementSwapFeePercentage(uint256 managementFeePercentage) external authenticate whenNotPaused {
@@ -401,7 +400,6 @@
 
         _managementSwapFeePercentage = managementSwapFeePercentage;
         emit ManagementFeePercentageChanged(managementSwapFeePercentage);
->>>>>>> ea0e10d4
     }
 
     function _scalingFactor(IERC20 token) internal view virtual override returns (uint256) {
