// SPDX-License-Identifier: GPL-3.0-or-later
// This program is free software: you can redistribute it and/or modify
// it under the terms of the GNU General Public License as published by
// the Free Software Foundation, either version 3 of the License, or
// (at your option) any later version.

// This program is distributed in the hope that it will be useful,
// but WITHOUT ANY WARRANTY; without even the implied warranty of
// MERCHANTABILITY or FITNESS FOR A PARTICULAR PURPOSE.  See the
// GNU General Public License for more details.

// You should have received a copy of the GNU General Public License
// along with this program.  If not, see <http://www.gnu.org/licenses/>.

pragma solidity ^0.7.0;
pragma experimental ABIEncoderV2;

import "@balancer-labs/v2-solidity-utils/contracts/openzeppelin/ReentrancyGuard.sol";
import "@balancer-labs/v2-solidity-utils/contracts/helpers/WordCodec.sol";

import "../BaseWeightedPool.sol";
import "../WeightedPoolUserDataHelpers.sol";
import "./WeightCompression.sol";
import "../WeightedPoolUserDataHelpers.sol";

/**
 * @dev Weighted Pool with mutable weights, designed to support investment use cases: large token counts,
 * rebalancing through gradual weight updates.
 */
contract InvestmentPool is BaseWeightedPool, ReentrancyGuard {
    // solhint-disable not-rely-on-time

    using FixedPoint for uint256;
    using WordCodec for bytes32;
    using WeightCompression for uint256;
    using WeightedPoolUserDataHelpers for bytes;

    // State variables

<<<<<<< HEAD
    // This is the percentage of the swap fee retained by the pool owner
    // Ensure the sum of the protocol and managemnet fee can never exceed 1.0 (or we would be draining the pool)
    // ProtocolFeesCollector._MAX_PROTOCOL_SWAP_FEE_PERCENTAGE = 50e16
    uint256 public constant MAX_MGMT_FEE_PERCENTAGE = 50e16; // (1 - MAX protocol fee) = 50%

    // Cached here to avoid calling getTokens on the pool, which would be very gas-intensive for large numbers of tokens
    // Can only change if tokens are added/removed
    uint256 private _tokenCountCache;
=======
    // Use the _miscData slot in BasePool
    // First 64 bits are reserved for the swap fee
    //
    // Store non-token-based values:
    // Start/end timestamps for gradual weight update
    // Cache total tokens
    // [ 64 bits  |  120 bits |  32 bits  |   32 bits  |    7 bits    |    1 bit     ]
    // [ reserved |  unused   | end time  | start time | total tokens |   swap flag  ]
    // |MSB                                                                       LSB|
    uint256 private constant _SWAP_ENABLED_OFFSET = 0;
    uint256 private constant _TOTAL_TOKENS_OFFSET = 1;
    uint256 private constant _START_TIME_OFFSET = 8;
    uint256 private constant _END_TIME_OFFSET = 40;
    // 7 bits is enough for the token count, since MAX_WEIGHTED_TOKENS is 100
>>>>>>> 9e84a68d

    uint256 private _managementFeePercentage;

    // Store collected management fees by token
    mapping(IERC20 => uint256) private _collectedManagementFees;

    // Store scaling factor and start/end weights for each token
    // Mapping should be more efficient than trying to compress it further
    // [ 155 bits|   5 bits |  32 bits   |   64 bits    |
    // [ unused  | decimals | end weight | start weight |
    // |MSB                                          LSB|
    mapping(IERC20 => bytes32) private _tokenState;

    uint256 private constant _START_WEIGHT_OFFSET = 0;
    uint256 private constant _END_WEIGHT_OFFSET = 64;
    uint256 private constant _DECIMAL_DIFF_OFFSET = 96;

    // Event declarations

    event GradualWeightUpdateScheduled(
        uint256 startTime,
        uint256 endTime,
        uint256[] startWeights,
        uint256[] endWeights
    );
    event SwapEnabledSet(bool swapEnabled);

    constructor(
        IVault vault,
        string memory name,
        string memory symbol,
        IERC20[] memory tokens,
        uint256[] memory normalizedWeights,
        address[] memory assetManagers,
        uint256 swapFeePercentage,
        uint256 pauseWindowDuration,
        uint256 bufferPeriodDuration,
        address owner,
<<<<<<< HEAD
        uint256 managementFeePercentage
=======
        bool swapEnabledOnStart
>>>>>>> 9e84a68d
    )
        BaseWeightedPool(
            vault,
            name,
            symbol,
            tokens,
            assetManagers,
            swapFeePercentage,
            pauseWindowDuration,
            bufferPeriodDuration,
            owner
        )
    {
        uint256 totalTokens = tokens.length;
        InputHelpers.ensureInputLengthMatch(totalTokens, normalizedWeights.length, assetManagers.length);

        _setMiscData(_getMiscData().insertUint7(totalTokens, _TOTAL_TOKENS_OFFSET));
        // Double check it fits in 7 bits
        _require(_getTotalTokens() == totalTokens, Errors.MAX_TOKENS);

        uint256 currentTime = block.timestamp;
        _startGradualWeightChange(currentTime, currentTime, normalizedWeights, normalizedWeights, tokens);

<<<<<<< HEAD
        _require(managementFeePercentage <= MAX_MGMT_FEE_PERCENTAGE, Errors.MGMT_FEE_PERCENTAGE_TOO_HIGH);
        _managementFeePercentage = managementFeePercentage;
    }

    function getManagementFeePercentage() external view returns (uint256) {
        return _managementFeePercentage;
    }

    function getCollectedManagementFeeAmounts(IERC20[] memory tokens)
        external
        view
        returns (uint256[] memory feeAmounts)
    {
        feeAmounts = new uint256[](tokens.length);
        for (uint256 i = 0; i < tokens.length; ++i) {
            IERC20 token = tokens[i];

            feeAmounts[i] = _collectedManagementFees[token];
=======
        // If false, the pool will start in the disabled state (prevents front-running the enable swaps transaction)
        _setSwapEnabled(swapEnabledOnStart);
    }

    // External functions

    /**
     * @dev Tells whether swaps are enabled or not for the given pool.
     */
    function getSwapEnabled() public view returns (bool) {
        return _getMiscData().decodeBool(_SWAP_ENABLED_OFFSET);
    }

    // External functions

    /**
     * @dev Return start time, end time, and endWeights as an array.
     * Current weights should be retrieved via `getNormalizedWeights()`.
     */
    function getGradualWeightUpdateParams()
        external
        view
        returns (
            uint256 startTime,
            uint256 endTime,
            uint256[] memory endWeights
        )
    {
        // Load current pool state from storage
        bytes32 poolState = _getMiscData();

        startTime = poolState.decodeUint32(_START_TIME_OFFSET);
        endTime = poolState.decodeUint32(_END_TIME_OFFSET);

        (IERC20[] memory tokens, , ) = getVault().getPoolTokens(getPoolId());
        uint256 totalTokens = tokens.length;

        endWeights = new uint256[](totalTokens);

        for (uint256 i = 0; i < totalTokens; i++) {
            endWeights[i] = _tokenState[tokens[i]].decodeUint32(_END_WEIGHT_OFFSET).uncompress32();
>>>>>>> 9e84a68d
        }
    }

    function _getMaxTokens() internal pure virtual override returns (uint256) {
        return _MAX_WEIGHTED_TOKENS;
    }

    function _getTotalTokens() internal view virtual override returns (uint256) {
        return _getMiscData().decodeUint7(_TOTAL_TOKENS_OFFSET);
    }

    /**
     * @dev Schedule a gradual weight change, from the current weights to the given endWeights,
     * over startTime to endTime
     */
    function updateWeightsGradually(
        uint256 startTime,
        uint256 endTime,
        uint256[] memory endWeights
    ) external authenticate whenNotPaused nonReentrant {
        InputHelpers.ensureInputLengthMatch(_getTotalTokens(), endWeights.length);

        // If the start time is in the past, "fast forward" to start now
        // This avoids discontinuities in the weight curve. Otherwise, if you set the start/end times with
        // only 10% of the period in the future, the weights would immediately jump 90%
        uint256 currentTime = block.timestamp;
        startTime = Math.max(currentTime, startTime);

        _require(startTime <= endTime, Errors.GRADUAL_UPDATE_TIME_TRAVEL);

        (IERC20[] memory tokens, , ) = getVault().getPoolTokens(getPoolId());

        _startGradualWeightChange(startTime, endTime, _getNormalizedWeights(), endWeights, tokens);
    }

    /*
     * @dev Can enable/disable trading
     */
    function setSwapEnabled(bool swapEnabled) external authenticate whenNotPaused nonReentrant {
        _setSwapEnabled(swapEnabled);
    }

    function _setSwapEnabled(bool swapEnabled) private {
        _setMiscData(_getMiscData().insertBool(swapEnabled, _SWAP_ENABLED_OFFSET));

        emit SwapEnabledSet(swapEnabled);
    }

    function _scalingFactor(IERC20 token) internal view virtual override returns (uint256) {
        return _readScalingFactor(_getTokenData(token));
    }

    function _scalingFactors() internal view virtual override returns (uint256[] memory scalingFactors) {
        (IERC20[] memory tokens, , ) = getVault().getPoolTokens(getPoolId());
        uint256 numTokens = tokens.length;

        scalingFactors = new uint256[](numTokens);

        for (uint256 i = 0; i < numTokens; i++) {
            scalingFactors[i] = _readScalingFactor(_tokenState[tokens[i]]);
        }
    }

    function _getNormalizedWeight(IERC20 token) internal view override returns (uint256) {
        uint256 pctProgress = _calculateWeightChangeProgress();
        bytes32 tokenData = _getTokenData(token);

        return _interpolateWeight(tokenData, pctProgress);
    }

    function _getNormalizedWeights() internal view override returns (uint256[] memory normalizedWeights) {
        (IERC20[] memory tokens, , ) = getVault().getPoolTokens(getPoolId());
        uint256 numTokens = tokens.length;

        normalizedWeights = new uint256[](numTokens);

        uint256 pctProgress = _calculateWeightChangeProgress();

        for (uint256 i = 0; i < numTokens; i++) {
            bytes32 tokenData = _tokenState[tokens[i]];

            normalizedWeights[i] = _interpolateWeight(tokenData, pctProgress);
        }
    }

    function _getNormalizedWeightsAndMaxWeightIndex()
        internal
        view
        override
        returns (uint256[] memory normalizedWeights, uint256 maxWeightTokenIndex)
    {
        normalizedWeights = _getNormalizedWeights();

        maxWeightTokenIndex = 0;
        uint256 maxNormalizedWeight = normalizedWeights[0];

        for (uint256 i = 1; i < normalizedWeights.length; i++) {
            if (normalizedWeights[i] > maxNormalizedWeight) {
                maxWeightTokenIndex = i;
                maxNormalizedWeight = normalizedWeights[i];
            }
        }
    }

    // Swap overrides - revert unless swaps are enabled

    function _onSwapGivenIn(
        SwapRequest memory swapRequest,
        uint256 currentBalanceTokenIn,
        uint256 currentBalanceTokenOut
    ) internal view override returns (uint256) {
        _require(getSwapEnabled(), Errors.SWAPS_DISABLED);

        return super._onSwapGivenIn(swapRequest, currentBalanceTokenIn, currentBalanceTokenOut);
    }

    function _onSwapGivenOut(
        SwapRequest memory swapRequest,
        uint256 currentBalanceTokenIn,
        uint256 currentBalanceTokenOut
    ) internal view override returns (uint256) {
        _require(getSwapEnabled(), Errors.SWAPS_DISABLED);

        return super._onSwapGivenOut(swapRequest, currentBalanceTokenIn, currentBalanceTokenOut);
    }

    function _onJoinPool(
        bytes32 poolId,
        address sender,
        address recipient,
        uint256[] memory balances,
        uint256 lastChangeBlock,
        uint256 protocolSwapFeePercentage,
        uint256[] memory scalingFactors,
        bytes memory userData
    )
        internal
        override
        returns (
            uint256,
            uint256[] memory,
            uint256[] memory
        )
    {
        // If swaps are disabled, the only join kind that is allowed is the proportional one, as all others involve
        // implicit swaps and alter token prices.
        _require(
            getSwapEnabled() || userData.joinKind() == JoinKind.ALL_TOKENS_IN_FOR_EXACT_BPT_OUT,
            Errors.INVALID_JOIN_EXIT_KIND_WHILE_SWAPS_DISABLED
        );

        return
            super._onJoinPool(
                poolId,
                sender,
                recipient,
                balances,
                lastChangeBlock,
                protocolSwapFeePercentage,
                scalingFactors,
                userData
            );
    }

    function _onExitPool(
        bytes32 poolId,
        address sender,
        address recipient,
        uint256[] memory balances,
        uint256 lastChangeBlock,
        uint256 protocolSwapFeePercentage,
        uint256[] memory scalingFactors,
        bytes memory userData
    )
        internal
        virtual
        override
        returns (
            uint256,
            uint256[] memory,
            uint256[] memory
        )
    {
        // If swaps are disabled, the only exit kind that is allowed is the proportional one, as all others involve
        // implicit swaps and alter token prices.
        _require(
            getSwapEnabled() || userData.exitKind() == ExitKind.EXACT_BPT_IN_FOR_TOKENS_OUT,
            Errors.INVALID_JOIN_EXIT_KIND_WHILE_SWAPS_DISABLED
        );

        return
            super._onExitPool(
                poolId,
                sender,
                recipient,
                balances,
                lastChangeBlock,
                protocolSwapFeePercentage,
                scalingFactors,
                userData
            );
    }

    /**
     * @dev When calling updateWeightsGradually again during an update, reset the start weights to the current weights,
     * if necessary. Time travel elements commented out.
     */
    function _startGradualWeightChange(
        uint256 startTime,
        uint256 endTime,
        uint256[] memory startWeights,
        uint256[] memory endWeights,
        IERC20[] memory tokens
    ) internal virtual {
        uint256 normalizedSum = 0;
        bytes32 tokenState;

        for (uint256 i = 0; i < endWeights.length; i++) {
            uint256 endWeight = endWeights[i];
            _require(endWeight >= _MIN_WEIGHT, Errors.MIN_WEIGHT);

            IERC20 token = tokens[i];

            // Tokens with more than 18 decimals are not supported
            // Scaling calculations must be exact/lossless
            // Store decimal difference instead of actual scaling factor
            _tokenState[token] = tokenState
                .insertUint64(startWeights[i].compress64(), _START_WEIGHT_OFFSET)
                .insertUint32(endWeight.compress32(), _END_WEIGHT_OFFSET)
                .insertUint5(uint256(18).sub(ERC20(address(token)).decimals()), _DECIMAL_DIFF_OFFSET);

            normalizedSum = normalizedSum.add(endWeight);
        }
        // Ensure that the normalized weights sum to ONE
        _require(normalizedSum == FixedPoint.ONE, Errors.NORMALIZED_WEIGHT_INVARIANT);

        _setMiscData(
            _getMiscData().insertUint32(startTime, _START_TIME_OFFSET).insertUint32(endTime, _END_TIME_OFFSET)
        );

        emit GradualWeightUpdateScheduled(startTime, endTime, startWeights, endWeights);
    }

    function _readScalingFactor(bytes32 tokenState) private pure returns (uint256) {
        uint256 decimalsDifference = tokenState.decodeUint5(_DECIMAL_DIFF_OFFSET);

        return FixedPoint.ONE * 10**decimalsDifference;
    }

<<<<<<< HEAD
    function _onJoinPool(
        bytes32 poolId,
        address sender,
        address recipient,
        uint256[] memory balances,
        uint256 lastChangeBlock,
        uint256 protocolSwapFeePercentage,
        uint256[] memory scalingFactors,
        bytes memory userData
    )
        internal
        override
        returns (
            uint256 bptAmountOut,
            uint256[] memory amountsIn,
            uint256[] memory dueProtocolFeeAmounts
        )
    {
        if (_managementFeePercentage != 0) {
            // If there is no protocol fee, dueProtocolFeeAmounts will be zero, so we need to do all the
            // same calculations
            if (protocolSwapFeePercentage == 0) {
                _collectManagementFeesFromBalances(balances);
            } else {
                // If there was a protocol fee, we can let the superclass do all the calculations,
                // and just use the results
                (bptAmountOut, amountsIn, dueProtocolFeeAmounts) = super._onJoinPool(
                    poolId,
                    sender,
                    recipient,
                    balances,
                    lastChangeBlock,
                    protocolSwapFeePercentage,
                    scalingFactors,
                    userData
                );

                _collectManagementFeesFromAmounts(dueProtocolFeeAmounts, protocolSwapFeePercentage);

                return (bptAmountOut, amountsIn, dueProtocolFeeAmounts);
            }
        }

        (bptAmountOut, amountsIn, dueProtocolFeeAmounts) = super._onJoinPool(
            poolId,
            sender,
            recipient,
            balances,
            lastChangeBlock,
            protocolSwapFeePercentage,
            scalingFactors,
            userData
        );
    }

    function _onExitPool(
        bytes32 poolId,
        address sender,
        address recipient,
        uint256[] memory balances,
        uint256 lastChangeBlock,
        uint256 protocolSwapFeePercentage,
        uint256[] memory scalingFactors,
        bytes memory userData
    )
        internal
        override
        returns (
            uint256 bptAmountIn,
            uint256[] memory amountsOut,
            uint256[] memory dueProtocolFeeAmounts
        )
    {
        if (userData.exitKind() == ExitKind.MANAGEMENT_FEE_TOKENS_OUT) {
            _require(sender == getOwner(), Errors.SENDER_NOT_ALLOWED);

            (IERC20[] memory tokens, , ) = getVault().getPoolTokens(getPoolId());
            amountsOut = new uint256[](_getTotalTokens());

            for (uint256 i = 0; i < _getTotalTokens(); i++) {
                IERC20 token = tokens[i];

                amountsOut[i] = _upscale(_collectedManagementFees[token], _scalingFactor(token));
                delete _collectedManagementFees[token];
            }

            return (0, amountsOut, new uint256[](_getTotalTokens()));
        } else {
            if (_managementFeePercentage != 0) {
                // If there is no protocol fee, dueProtocolFeeAmounts will be zero,
                // so we need to do all the same calculations
                if (protocolSwapFeePercentage == 0) {
                    _collectManagementFeesFromBalances(balances);
                } else {
                    // If there was a protocol fee, we can let the superclass do all the calculations,
                    // and just use the results
                    (bptAmountIn, amountsOut, dueProtocolFeeAmounts) = super._onExitPool(
                        poolId,
                        sender,
                        recipient,
                        balances,
                        lastChangeBlock,
                        protocolSwapFeePercentage,
                        scalingFactors,
                        userData
                    );

                    // dueProtocolFeeAmounts[maxWeightTokenIndex] will have a non-zero value
                    // The management fee amount will be:
                    // managementFeePercentage / protocolSwapFeePercentage * dueProtocolFeeAmounts
                    _collectManagementFeesFromAmounts(dueProtocolFeeAmounts, protocolSwapFeePercentage);

                    return (bptAmountIn, amountsOut, dueProtocolFeeAmounts);
                }
            }

            (bptAmountIn, amountsOut, dueProtocolFeeAmounts) = super._onExitPool(
                poolId,
                sender,
                recipient,
                balances,
                lastChangeBlock,
                protocolSwapFeePercentage,
                scalingFactors,
                userData
            );
        }
=======
    /**
     * @dev Extend ownerOnly functions to include the Investment Pool control functions
     */
    function _isOwnerOnlyAction(bytes32 actionId) internal view override returns (bool) {
        return
            (actionId == getActionId(InvestmentPool.updateWeightsGradually.selector)) ||
            (actionId == getActionId(InvestmentPool.setSwapEnabled.selector)) ||
            super._isOwnerOnlyAction(actionId);
>>>>>>> 9e84a68d
    }

    // Private functions

    function _collectManagementFeesFromBalances(uint256[] memory balances) private {
        (uint256[] memory normalizedWeights, uint256 maxWeightTokenIndex) = _getNormalizedWeightsAndMaxWeightIndex();

        // Due protocol swap fee amounts are computed by measuring the growth of the invariant between the previous join
        // or exit event and now - the invariant's growth is due exclusively to swap fees. This avoids spending gas
        // computing them on each individual swap
        uint256 invariantBeforeJoin = WeightedMath._calculateInvariant(normalizedWeights, balances);

        uint256 feeAmount = WeightedMath._calcDueTokenProtocolSwapFeeAmount(
            balances[maxWeightTokenIndex],
            normalizedWeights[maxWeightTokenIndex],
            getLastInvariant(),
            invariantBeforeJoin,
            getSwapFeePercentage().mulDown(_managementFeePercentage)
        );

        (IERC20[] memory tokens, , ) = getVault().getPoolTokens(getPoolId());
        IERC20 token = tokens[maxWeightTokenIndex];

        _collectedManagementFees[token] = _collectedManagementFees[token].add(
            _downscaleDown(feeAmount, _scalingFactor(token))
        );
    }

    function _collectManagementFeesFromAmounts(
        uint256[] memory dueProtocolFeeAmounts,
        uint256 protocolSwapFeePercentage
    ) private {
        (IERC20[] memory tokens, , ) = getVault().getPoolTokens(getPoolId());

        // We have set the maximum in ManagementFeeEnabled to 1 - MaxProtocolFee,
        // so we're sure (management fee + max protocol fee) <= 1

        for (uint256 i = 0; i < dueProtocolFeeAmounts.length; i++) {
            uint256 amount = dueProtocolFeeAmounts[i];
            if (amount != 0) {
                IERC20 token = tokens[i];

                _collectedManagementFees[token] = _collectedManagementFees[token].add(
                    _downscaleDown(
                        amount.mulDown(_managementFeePercentage.divUp(protocolSwapFeePercentage)),
                        _scalingFactor(token)
                    )
                );
            }
        }
    }

    /**
     * @dev Returns a fixed-point number representing how far along the current weight change is, where 0 means the
     * change has not yet started, and FixedPoint.ONE means it has fully completed.
     */
    function _calculateWeightChangeProgress() private view returns (uint256) {
        uint256 currentTime = block.timestamp;
        bytes32 poolState = _getMiscData();

        uint256 startTime = poolState.decodeUint32(_START_TIME_OFFSET);
        uint256 endTime = poolState.decodeUint32(_END_TIME_OFFSET);

        if (currentTime > endTime) {
            return FixedPoint.ONE;
        } else if (currentTime < startTime) {
            return 0;
        }

        uint256 totalSeconds = endTime - startTime;
        uint256 secondsElapsed = currentTime - startTime;

        // In the degenerate case of a zero duration change, consider it completed (and avoid division by zero)
        return totalSeconds == 0 ? FixedPoint.ONE : secondsElapsed.divDown(totalSeconds);
    }

    function _interpolateWeight(bytes32 tokenData, uint256 pctProgress) private pure returns (uint256 finalWeight) {
        uint256 startWeight = tokenData.decodeUint64(_START_WEIGHT_OFFSET).uncompress64();
        uint256 endWeight = tokenData.decodeUint32(_END_WEIGHT_OFFSET).uncompress32();

        if (pctProgress == 0 || startWeight == endWeight) return startWeight;
        if (pctProgress >= FixedPoint.ONE) return endWeight;

        if (startWeight > endWeight) {
            uint256 weightDelta = pctProgress.mulDown(startWeight - endWeight);
            return startWeight.sub(weightDelta);
        } else {
            uint256 weightDelta = pctProgress.mulDown(endWeight - startWeight);
            return startWeight.add(weightDelta);
        }
    }

    function _getTokenData(IERC20 token) private view returns (bytes32 tokenData) {
        tokenData = _tokenState[token];

        // A valid token can't be zero (must have non-zero weights)
        _require(tokenData != 0, Errors.INVALID_TOKEN);
    }
}<|MERGE_RESOLUTION|>--- conflicted
+++ resolved
@@ -37,16 +37,11 @@
 
     // State variables
 
-<<<<<<< HEAD
     // This is the percentage of the swap fee retained by the pool owner
     // Ensure the sum of the protocol and managemnet fee can never exceed 1.0 (or we would be draining the pool)
     // ProtocolFeesCollector._MAX_PROTOCOL_SWAP_FEE_PERCENTAGE = 50e16
     uint256 public constant MAX_MGMT_FEE_PERCENTAGE = 50e16; // (1 - MAX protocol fee) = 50%
 
-    // Cached here to avoid calling getTokens on the pool, which would be very gas-intensive for large numbers of tokens
-    // Can only change if tokens are added/removed
-    uint256 private _tokenCountCache;
-=======
     // Use the _miscData slot in BasePool
     // First 64 bits are reserved for the swap fee
     //
@@ -61,7 +56,6 @@
     uint256 private constant _START_TIME_OFFSET = 8;
     uint256 private constant _END_TIME_OFFSET = 40;
     // 7 bits is enough for the token count, since MAX_WEIGHTED_TOKENS is 100
->>>>>>> 9e84a68d
 
     uint256 private _managementFeePercentage;
 
@@ -89,48 +83,55 @@
     );
     event SwapEnabledSet(bool swapEnabled);
 
-    constructor(
-        IVault vault,
-        string memory name,
-        string memory symbol,
-        IERC20[] memory tokens,
-        uint256[] memory normalizedWeights,
-        address[] memory assetManagers,
-        uint256 swapFeePercentage,
-        uint256 pauseWindowDuration,
-        uint256 bufferPeriodDuration,
-        address owner,
-<<<<<<< HEAD
-        uint256 managementFeePercentage
-=======
-        bool swapEnabledOnStart
->>>>>>> 9e84a68d
-    )
+    struct NewPoolParams {
+        IVault vault;
+        string name;
+        string symbol;
+        IERC20[] tokens;
+        uint256[] normalizedWeights;
+        address[] assetManagers;
+        uint256 swapFeePercentage;
+        uint256 pauseWindowDuration;
+        uint256 bufferPeriodDuration;
+        address owner;
+        bool swapEnabledOnStart;
+        uint256 managementFeePercentage;
+    }
+
+    constructor(NewPoolParams memory params)
         BaseWeightedPool(
-            vault,
-            name,
-            symbol,
-            tokens,
-            assetManagers,
-            swapFeePercentage,
-            pauseWindowDuration,
-            bufferPeriodDuration,
-            owner
+            params.vault,
+            params.name,
+            params.symbol,
+            params.tokens,
+            params.assetManagers,
+            params.swapFeePercentage,
+            params.pauseWindowDuration,
+            params.bufferPeriodDuration,
+            params.owner
         )
     {
-        uint256 totalTokens = tokens.length;
-        InputHelpers.ensureInputLengthMatch(totalTokens, normalizedWeights.length, assetManagers.length);
+        uint256 totalTokens = params.tokens.length;
+        InputHelpers.ensureInputLengthMatch(totalTokens, params.normalizedWeights.length, params.assetManagers.length);
 
         _setMiscData(_getMiscData().insertUint7(totalTokens, _TOTAL_TOKENS_OFFSET));
         // Double check it fits in 7 bits
         _require(_getTotalTokens() == totalTokens, Errors.MAX_TOKENS);
 
         uint256 currentTime = block.timestamp;
-        _startGradualWeightChange(currentTime, currentTime, normalizedWeights, normalizedWeights, tokens);
-
-<<<<<<< HEAD
-        _require(managementFeePercentage <= MAX_MGMT_FEE_PERCENTAGE, Errors.MGMT_FEE_PERCENTAGE_TOO_HIGH);
-        _managementFeePercentage = managementFeePercentage;
+        _startGradualWeightChange(
+            currentTime,
+            currentTime,
+            params.normalizedWeights,
+            params.normalizedWeights,
+            params.tokens
+        );
+
+        // If false, the pool will start in the disabled state (prevents front-running the enable swaps transaction)
+        _setSwapEnabled(params.swapEnabledOnStart);
+
+        _require(params.managementFeePercentage <= MAX_MGMT_FEE_PERCENTAGE, Errors.MGMT_FEE_PERCENTAGE_TOO_HIGH);
+        _managementFeePercentage = params.managementFeePercentage;
     }
 
     function getManagementFeePercentage() external view returns (uint256) {
@@ -147,9 +148,7 @@
             IERC20 token = tokens[i];
 
             feeAmounts[i] = _collectedManagementFees[token];
-=======
-        // If false, the pool will start in the disabled state (prevents front-running the enable swaps transaction)
-        _setSwapEnabled(swapEnabledOnStart);
+        }
     }
 
     // External functions
@@ -189,7 +188,6 @@
 
         for (uint256 i = 0; i < totalTokens; i++) {
             endWeights[i] = _tokenState[tokens[i]].decodeUint32(_END_WEIGHT_OFFSET).uncompress32();
->>>>>>> 9e84a68d
         }
     }
 
@@ -314,83 +312,6 @@
         _require(getSwapEnabled(), Errors.SWAPS_DISABLED);
 
         return super._onSwapGivenOut(swapRequest, currentBalanceTokenIn, currentBalanceTokenOut);
-    }
-
-    function _onJoinPool(
-        bytes32 poolId,
-        address sender,
-        address recipient,
-        uint256[] memory balances,
-        uint256 lastChangeBlock,
-        uint256 protocolSwapFeePercentage,
-        uint256[] memory scalingFactors,
-        bytes memory userData
-    )
-        internal
-        override
-        returns (
-            uint256,
-            uint256[] memory,
-            uint256[] memory
-        )
-    {
-        // If swaps are disabled, the only join kind that is allowed is the proportional one, as all others involve
-        // implicit swaps and alter token prices.
-        _require(
-            getSwapEnabled() || userData.joinKind() == JoinKind.ALL_TOKENS_IN_FOR_EXACT_BPT_OUT,
-            Errors.INVALID_JOIN_EXIT_KIND_WHILE_SWAPS_DISABLED
-        );
-
-        return
-            super._onJoinPool(
-                poolId,
-                sender,
-                recipient,
-                balances,
-                lastChangeBlock,
-                protocolSwapFeePercentage,
-                scalingFactors,
-                userData
-            );
-    }
-
-    function _onExitPool(
-        bytes32 poolId,
-        address sender,
-        address recipient,
-        uint256[] memory balances,
-        uint256 lastChangeBlock,
-        uint256 protocolSwapFeePercentage,
-        uint256[] memory scalingFactors,
-        bytes memory userData
-    )
-        internal
-        virtual
-        override
-        returns (
-            uint256,
-            uint256[] memory,
-            uint256[] memory
-        )
-    {
-        // If swaps are disabled, the only exit kind that is allowed is the proportional one, as all others involve
-        // implicit swaps and alter token prices.
-        _require(
-            getSwapEnabled() || userData.exitKind() == ExitKind.EXACT_BPT_IN_FOR_TOKENS_OUT,
-            Errors.INVALID_JOIN_EXIT_KIND_WHILE_SWAPS_DISABLED
-        );
-
-        return
-            super._onExitPool(
-                poolId,
-                sender,
-                recipient,
-                balances,
-                lastChangeBlock,
-                protocolSwapFeePercentage,
-                scalingFactors,
-                userData
-            );
     }
 
     /**
@@ -439,7 +360,6 @@
         return FixedPoint.ONE * 10**decimalsDifference;
     }
 
-<<<<<<< HEAD
     function _onJoinPool(
         bytes32 poolId,
         address sender,
@@ -458,6 +378,13 @@
             uint256[] memory dueProtocolFeeAmounts
         )
     {
+        // If swaps are disabled, the only join kind that is allowed is the proportional one, as all others involve
+        // implicit swaps and alter token prices.
+        _require(
+            getSwapEnabled() || userData.joinKind() == JoinKind.ALL_TOKENS_IN_FOR_EXACT_BPT_OUT,
+            Errors.INVALID_JOIN_EXIT_KIND_WHILE_SWAPS_DISABLED
+        );
+
         if (_managementFeePercentage != 0) {
             // If there is no protocol fee, dueProtocolFeeAmounts will be zero, so we need to do all the
             // same calculations
@@ -513,6 +440,13 @@
             uint256[] memory dueProtocolFeeAmounts
         )
     {
+        // If swaps are disabled, the only exit kind that is allowed is the proportional one, as all others involve
+        // implicit swaps and alter token prices.
+        _require(
+            getSwapEnabled() || userData.exitKind() == ExitKind.EXACT_BPT_IN_FOR_TOKENS_OUT,
+            Errors.INVALID_JOIN_EXIT_KIND_WHILE_SWAPS_DISABLED
+        );
+
         if (userData.exitKind() == ExitKind.MANAGEMENT_FEE_TOKENS_OUT) {
             _require(sender == getOwner(), Errors.SENDER_NOT_ALLOWED);
 
@@ -567,7 +501,8 @@
                 userData
             );
         }
-=======
+    }
+
     /**
      * @dev Extend ownerOnly functions to include the Investment Pool control functions
      */
@@ -576,7 +511,6 @@
             (actionId == getActionId(InvestmentPool.updateWeightsGradually.selector)) ||
             (actionId == getActionId(InvestmentPool.setSwapEnabled.selector)) ||
             super._isOwnerOnlyAction(actionId);
->>>>>>> 9e84a68d
     }
 
     // Private functions
