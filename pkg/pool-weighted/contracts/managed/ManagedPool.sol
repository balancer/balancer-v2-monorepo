// SPDX-License-Identifier: GPL-3.0-or-later
// This program is free software: you can redistribute it and/or modify
// it under the terms of the GNU General Public License as published by
// the Free Software Foundation, either version 3 of the License, or
// (at your option) any later version.

// This program is distributed in the hope that it will be useful,
// but WITHOUT ANY WARRANTY; without even the implied warranty of
// MERCHANTABILITY or FITNESS FOR A PARTICULAR PURPOSE.  See the
// GNU General Public License for more details.

// You should have received a copy of the GNU General Public License
// along with this program.  If not, see <http://www.gnu.org/licenses/>.

pragma solidity ^0.7.0;
pragma experimental ABIEncoderV2;

import "@balancer-labs/v2-interfaces/contracts/pool-weighted/WeightedPoolUserData.sol";

import "@balancer-labs/v2-solidity-utils/contracts/math/FixedPoint.sol";
import "@balancer-labs/v2-solidity-utils/contracts/helpers/InputHelpers.sol";

import "@balancer-labs/v2-pool-utils/contracts/lib/ComposablePoolLib.sol";
import "@balancer-labs/v2-pool-utils/contracts/lib/PoolRegistrationLib.sol";

import "../lib/WeightedExitsLib.sol";
import "../lib/WeightedJoinsLib.sol";
import "../WeightedMath.sol";

import "./ManagedPoolSettings.sol";

/**
 * @title Managed Pool
 * @dev Weighted Pool with mutable tokens and weights, designed to be used in conjunction with a contract
 * (as the owner, containing any specific business logic). Since the pool itself permits "dangerous"
 * operations, it should never be deployed with an EOA as the owner.
 *
 * The owner contract can impose arbitrary access control schemes on its permissions: it might allow a multisig
 * to add or remove tokens, and let an EOA set the swap fees.
 *
 * Pool owners can also serve as intermediate contracts to hold tokens, deploy timelocks, consult with
 * other protocols or on-chain oracles, or bundle several operations into one transaction that re-entrancy
 * protection would prevent initiating from the pool contract.
 *
 * Managed Pools are designed to support many asset management use cases, including: large token counts,
 * rebalancing through token changes, gradual weight or fee updates, fine-grained control of protocol and
 * management fees, allowlisting of LPs, and more.
 */
contract ManagedPool is ManagedPoolSettings {
    // ManagedPool weights and swap fees can change over time: these periods are expected to be long enough (e.g. days)
    // that any timestamp manipulation would achieve very little.
    // solhint-disable not-rely-on-time

    using FixedPoint for uint256;
    using WeightedPoolUserData for bytes;

    // The maximum imposed by the Vault, which stores balances in a packed format, is 2**(112) - 1.
    // We are only minting half of the maximum value - already an amount many orders of magnitude greater than any
    // conceivable real liquidity - to allow for minting new BPT as a result of regular joins.
    uint256 private constant _PREMINTED_TOKEN_BALANCE = 2**(111);

    constructor(
        NewPoolParams memory params,
        IVault vault,
        IProtocolFeePercentagesProvider protocolFeeProvider,
        address owner,
        uint256 pauseWindowDuration,
        uint256 bufferPeriodDuration
    )
        BasePool(
            vault,
            PoolRegistrationLib.registerComposablePool(
                vault,
                IVault.PoolSpecialization.MINIMAL_SWAP_INFO,
                params.tokens,
                params.assetManagers
            ),
            params.name,
            params.symbol,
            pauseWindowDuration,
            bufferPeriodDuration,
            owner
        )
        ManagedPoolSettings(params, protocolFeeProvider)
    {
        // solhint-disable-previous-line no-empty-blocks
    }

    // Virtual Supply

    /**
     * @notice Returns the number of tokens in circulation.
     * @dev In other pools, this would be the same as `totalSupply`, but since this pool pre-mints BPT and holds it in
     * the Vault as a token, we need to subtract the Vault's balance to get the total "circulating supply". Both the
     * totalSupply and Vault balance can change. If users join or exit using swaps, some of the preminted BPT are
     * exchanged, so the Vault's balance increases after joins and decreases after exits. If users call the recovery
     * mode exit function, the totalSupply can change as BPT are burned.
     *
     * The virtual supply can also be calculated by calling ComposablePoolLib.dropBptFromBalances with appropriate
     * inputs, which is the preferred approach whenever possible, as it avoids extra calls to the Vault.
     */
    function _getVirtualSupply() internal view override returns (uint256) {
        (uint256 cash, uint256 managed, , ) = getVault().getPoolTokenInfo(getPoolId(), IERC20(this));
        // We don't need to use SafeMath here as the Vault restricts token balances to be less than 2**112.
        // This ensures that `cash + managed` cannot overflow and the Pool's balance of BPT cannot exceed the total
        // supply so we cannot underflow either.
        return totalSupply() - (cash + managed);
    }

    // Swap Hooks

    /**
     * @dev Dispatch code for all kinds of swaps. Depending on the tokens involved this could result in a join, exit or
     * a standard swap between two token in the Pool.
     *
     * The return value is expected to be downscaled (appropriately rounded based on the swap type) ready to be passed
     * to the Vault.
     */
    function _onSwapMinimal(
        SwapRequest memory request,
        uint256 balanceTokenIn,
        uint256 balanceTokenOut
    ) internal override returns (uint256) {
        bytes32 poolState = _getPoolState();
        _require(ManagedPoolStorageLib.getSwapsEnabled(poolState), Errors.SWAPS_DISABLED);

        // solhint-disable no-empty-blocks
        if (request.tokenOut == IERC20(this)) {
            // Check allowlist for LPs, if applicable
            _require(isAllowedAddress(request.from), Errors.ADDRESS_NOT_ALLOWLISTED);

            // balanceTokenOut is the amount of BPT held by the Pool in the Vault.
            // Subtracting this from the total supply gives us the virtual supply.
            uint256 virtualSupply = totalSupply() - balanceTokenOut;

            // The AUM fee calculation is based on inflating the Pool's BPT supply by a target rate.
            // We then must collect AUM fees whenever joining or exiting the pool to ensure that LPs only pay AUM fees
            // for the period during which they are an LP within the pool: otherwise an LP could shift their share of
            // the AUM fees onto the remaining LPs in the pool by exiting before they were paid.
            uint256 actualSupply = virtualSupply + _collectAumManagementFees(virtualSupply);

            return _onJoinSwap(request, balanceTokenIn, actualSupply, poolState);
        } else if (request.tokenIn == IERC20(this)) {
            // balanceTokenIn is the amount of BPT held by the Pool in the Vault.
            // Subtracting this from the total supply gives us the virtual supply.
            uint256 virtualSupply = totalSupply() - balanceTokenIn;

            // The AUM fee calculation is based on inflating the Pool's BPT supply by a target rate.
            // We then must collect AUM fees whenever joining or exiting the pool to ensure that LPs only pay AUM fees
            // for the period during which they are an LP within the pool: otherwise an LP could shift their share of
            // the AUM fees onto the remaining LPs in the pool by exiting before they were paid.
            uint256 actualSupply = virtualSupply + _collectAumManagementFees(virtualSupply);

            return _onExitSwap(request, balanceTokenOut, actualSupply, poolState);
        } else {
            return _onTokenSwap(request, balanceTokenIn, balanceTokenOut, poolState);
        }
        // solhint-enable no-empty-blocks
    }

    /*
     * @dev Called when a swap with the Pool occurs, where the tokens leaving the Pool are BPT.
     *
     * This function is responsible for upscaling any amounts received, in particular `balanceTokenIn`
     * and `request.amount`.
     *
     * The return value is expected to be downscaled (appropriately rounded based on the swap type) ready to be passed
     * to the Vault.
     */
    function _onJoinSwap(
        SwapRequest memory request,
        uint256 balanceTokenIn,
        uint256 actualSupply,
        bytes32 poolState
    ) internal view returns (uint256) {
        (uint256 tokenInWeight, uint256 scalingFactorTokenIn) = _getTokenInfo(
            request.tokenIn,
            ManagedPoolStorageLib.getGradualWeightChangeProgress(poolState)
        );
        uint256 swapFeePercentage = ManagedPoolStorageLib.getSwapFeePercentage(poolState);

        balanceTokenIn = _upscale(balanceTokenIn, scalingFactorTokenIn);

        if (request.kind == IVault.SwapKind.GIVEN_IN) {
            // All token amounts are upscaled.
            request.amount = _upscale(request.amount, scalingFactorTokenIn);

            uint256 amountOut = WeightedMath._calcBptOutGivenExactTokenIn(
                balanceTokenIn,
                tokenInWeight,
                request.amount,
                actualSupply,
                swapFeePercentage
            );

            // BPT doesn't need scaling so we can return immediately.
            return amountOut;
        } else {
            // request.amount is a BPT amount, so it doesn't need scaling.
            uint256 amountIn = WeightedMath._calcTokenInGivenExactBptOut(
                balanceTokenIn,
                tokenInWeight,
                request.amount,
                actualSupply,
                swapFeePercentage
            );

            // amountIn tokens are entering the Pool, so we round up.
            return _downscaleUp(amountIn, scalingFactorTokenIn);
        }
    }

    /*
     * @dev Called when a swap with the Pool occurs, where the tokens entering the Pool are BPT.
     *
     * This function is responsible for upscaling any amounts received, in particular `balanceTokenOut`
     * and `request.amount`.
     *
     * The return value is expected to be downscaled (appropriately rounded based on the swap type) ready to be passed
     * to the Vault.
     */
    function _onExitSwap(
        SwapRequest memory request,
        uint256 balanceTokenOut,
        uint256 actualSupply,
        bytes32 poolState
    ) internal view returns (uint256) {
        (uint256 tokenOutWeight, uint256 scalingFactorTokenOut) = _getTokenInfo(
            request.tokenOut,
            ManagedPoolStorageLib.getGradualWeightChangeProgress(poolState)
        );
        uint256 swapFeePercentage = ManagedPoolStorageLib.getSwapFeePercentage(poolState);

        // We must always upscale the token balance for both `GIVEN_IN` and `GIVEN_OUT` swaps
        balanceTokenOut = _upscale(balanceTokenOut, scalingFactorTokenOut);

        if (request.kind == IVault.SwapKind.GIVEN_IN) {
            // request.amount is a BPT amount, so it doesn't need scaling.
            uint256 amountOut = WeightedMath._calcTokenOutGivenExactBptIn(
                balanceTokenOut,
                tokenOutWeight,
                request.amount,
                actualSupply,
                swapFeePercentage
            );

            // amountOut tokens are exiting the Pool, so we round down.
            return _downscaleDown(amountOut, scalingFactorTokenOut);
        } else {
            // All token amounts are upscaled.
            request.amount = _upscale(request.amount, scalingFactorTokenOut);

            uint256 amountIn = WeightedMath._calcBptInGivenExactTokenOut(
                balanceTokenOut,
                tokenOutWeight,
                request.amount,
                actualSupply,
                swapFeePercentage
            );

            // BPT doesn't need scaling so we can return immediately.
            return amountIn;
        }
    }

    struct SwapData {
        uint256 tokenInWeight;
        uint256 tokenOutWeight;
        uint256 scalingFactorTokenIn;
        uint256 scalingFactorTokenOut;
        uint256 swapFeeComplement;
        uint256 lowerBptPriceBound;
        uint256 upperBptPriceBound;
    }

    /*
     * @dev Called when a swap with the Pool occurs, where neither of the tokens involved are the BPT of the Pool.
     *
     * This function is responsible for upscaling any amounts received, in particular `balanceTokenIn`,
     * `balanceTokenOut` and `request.amount`.
     *
     * The return value is expected to be downscaled (appropriately rounded based on the swap type) ready to be passed
     * to the Vault.
     */
    function _onTokenSwap(
        SwapRequest memory request,
        uint256 balanceTokenIn,
        uint256 balanceTokenOut,
        bytes32 poolState
    ) internal view returns (uint256) {
<<<<<<< HEAD
        SwapData memory swapData = _getSwapData(request, poolState);
        uint256 virtualSupply = getActualSupply();

        balanceTokenIn = _upscale(balanceTokenIn, swapData.scalingFactorTokenIn);
        balanceTokenOut = _upscale(balanceTokenOut, swapData.scalingFactorTokenOut);
=======
        uint256 tokenInWeight;
        uint256 tokenOutWeight;
        uint256 scalingFactorTokenIn;
        uint256 scalingFactorTokenOut;
        uint256 swapFeeComplement;
        {
            uint256 weightChangeProgress = ManagedPoolStorageLib.getGradualWeightChangeProgress(poolState);
            (tokenInWeight, scalingFactorTokenIn) = _getTokenInfo(request.tokenIn, weightChangeProgress);
            (tokenOutWeight, scalingFactorTokenOut) = _getTokenInfo(request.tokenOut, weightChangeProgress);

            swapFeeComplement = ManagedPoolStorageLib.getSwapFeePercentage(poolState).complement();
        }

        balanceTokenIn = _upscale(balanceTokenIn, scalingFactorTokenIn);
        balanceTokenOut = _upscale(balanceTokenOut, scalingFactorTokenOut);
>>>>>>> 704cbf8f

        if (request.kind == IVault.SwapKind.GIVEN_IN) {
            // All token amounts are upscaled.
            request.amount = _upscale(request.amount, swapData.scalingFactorTokenIn);

            // We round the amount in down (favoring a higher fee amount).
            request.amount = request.amount.mulDown(swapData.swapFeeComplement);

            uint256 amountOut = WeightedMath._calcOutGivenIn(
                balanceTokenIn,
                swapData.tokenInWeight,
                balanceTokenOut,
                swapData.tokenOutWeight,
                request.amount
            );

            if (swapData.lowerBptPriceBound != 0) {
                _checkCircuitBreaker(
                    swapData.lowerBptPriceBound,
                    virtualSupply,
                    swapData.tokenInWeight,
                    balanceTokenIn.add(request.amount),
                    true
                );
            }

            if (swapData.upperBptPriceBound != 0) {
                _checkCircuitBreaker(
                    swapData.upperBptPriceBound,
                    virtualSupply,
                    swapData.tokenOutWeight,
                    balanceTokenOut.sub(amountOut),
                    false
                );
            }

            // amountOut tokens are exiting the Pool, so we round down.
            return _downscaleDown(amountOut, swapData.scalingFactorTokenOut);
        } else {
            // All token amounts are upscaled.
            request.amount = _upscale(request.amount, swapData.scalingFactorTokenOut);

            uint256 amountIn = WeightedMath._calcInGivenOut(
                balanceTokenIn,
                swapData.tokenInWeight,
                balanceTokenOut,
                swapData.tokenOutWeight,
                request.amount
            );

            // We round the amount in up (favoring a higher fee amount).
            amountIn = amountIn.divUp(swapData.swapFeeComplement);

            if (swapData.lowerBptPriceBound != 0) {
                _checkCircuitBreaker(
                    swapData.lowerBptPriceBound,
                    virtualSupply,
                    swapData.tokenInWeight,
                    balanceTokenIn.add(amountIn),
                    true
                );
            }

            if (swapData.upperBptPriceBound != 0) {
                _checkCircuitBreaker(
                    swapData.upperBptPriceBound,
                    virtualSupply,
                    swapData.tokenOutWeight,
                    balanceTokenOut.sub(request.amount),
                    false
                );
            }

            // amountIn tokens are entering the Pool, so we round up.
            return _downscaleUp(amountIn, swapData.scalingFactorTokenIn);
        }
    }

<<<<<<< HEAD
    function _getSwapData(SwapRequest memory request, bytes32 poolState)
        private
        view
        returns (SwapData memory tokenInfo)
    {
        bytes32 tokenInState = _getTokenState(request.tokenIn);
        bytes32 tokenOutState = _getTokenState(request.tokenOut);

        uint256 weightChangeProgress = ManagedPoolStorageLib.getGradualWeightChangeProgress(poolState);
        tokenInfo.tokenInWeight = ManagedPoolTokenLib.getTokenWeight(tokenInState, weightChangeProgress);
        tokenInfo.tokenOutWeight = ManagedPoolTokenLib.getTokenWeight(tokenOutState, weightChangeProgress);

        tokenInfo.scalingFactorTokenIn = ManagedPoolTokenLib.getTokenScalingFactor(tokenInState);
        tokenInfo.scalingFactorTokenOut = ManagedPoolTokenLib.getTokenScalingFactor(tokenOutState);

        tokenInfo.swapFeeComplement = ManagedPoolStorageLib.getSwapFeePercentage(poolState).complement();

        tokenInfo.lowerBptPriceBound = _getCurrentCircuitBreakerBound(
            request.tokenIn,
            tokenInfo.tokenInWeight.complement(),
            true
        );
        tokenInfo.upperBptPriceBound = _getCurrentCircuitBreakerBound(
            request.tokenOut,
            tokenInfo.tokenOutWeight.complement(),
            false
        );
=======
    /**
     * @notice Returns a token's weight and scaling factor
     */
    function _getTokenInfo(IERC20 token, uint256 weightChangeProgress)
        private
        view
        returns (uint256 tokenWeight, uint256 scalingFactor)
    {
        bytes32 tokenState = _getTokenState(token);
        tokenWeight = ManagedPoolTokenLib.getTokenWeight(tokenState, weightChangeProgress);
        scalingFactor = ManagedPoolTokenLib.getTokenScalingFactor(tokenState);
>>>>>>> 704cbf8f
    }

    // Initialize

    function _onInitializePool(address sender, bytes memory userData)
        internal
        override
        returns (uint256, uint256[] memory)
    {
        // Check allowlist for LPs, if applicable
        _require(isAllowedAddress(sender), Errors.ADDRESS_NOT_ALLOWLISTED);

        WeightedPoolUserData.JoinKind kind = userData.joinKind();
        _require(kind == WeightedPoolUserData.JoinKind.INIT, Errors.UNINITIALIZED);

        (IERC20[] memory tokens, ) = _getPoolTokens();
        uint256[] memory amountsIn = userData.initialAmountsIn();
        InputHelpers.ensureInputLengthMatch(amountsIn.length, tokens.length);

        uint256[] memory scalingFactors = _scalingFactors(tokens);
        _upscaleArray(amountsIn, scalingFactors);

        uint256 invariantAfterJoin = WeightedMath._calculateInvariant(_getNormalizedWeights(tokens), amountsIn);

        // Set the initial BPT to the value of the invariant times the number of tokens. This makes BPT supply more
        // consistent in Pools with similar compositions but different number of tokens.
        uint256 bptAmountOut = Math.mul(invariantAfterJoin, amountsIn.length);

        // We want to start collecting AUM fees from this point onwards. Prior to initialization the Pool holds no funds
        // so naturally charges no AUM fees.
        _lastAumFeeCollectionTimestamp = block.timestamp;

        // amountsIn are amounts entering the Pool, so we round up.
        _downscaleUpArray(amountsIn, scalingFactors);

        // BasePool will mint bptAmountOut for the sender: we then also mint the remaining BPT to make up the total
        // supply, and have the Vault pull those tokens from the sender as part of the join.
        //
        // Note that the sender need not approve BPT for the Vault as the Vault already has infinite BPT allowance for
        // all accounts.
        uint256 initialBpt = _PREMINTED_TOKEN_BALANCE.sub(bptAmountOut);
        _mintPoolTokens(sender, initialBpt);

        // The Vault expects an array of amounts which includes BPT (which always sits in the first position).
        // We then add an extra element to the beginning of the array and set it to `initialBpt`
        amountsIn = ComposablePoolLib.prependZeroElement(amountsIn);
        amountsIn[0] = initialBpt;

        return (bptAmountOut, amountsIn);
    }

    // Join

    function _onJoinPool(
        address sender,
        uint256[] memory balances,
        bytes memory userData
    ) internal virtual override returns (uint256 bptAmountOut, uint256[] memory amountsIn) {
        // The Vault passes an array of balances which includes the pool's BPT (This always sits in the first position).
        // We want to separate this from the other balances before continuing with the join.
        uint256 virtualSupply;
        (virtualSupply, balances) = ComposablePoolLib.dropBptFromBalances(totalSupply(), balances);

        (IERC20[] memory tokens, ) = _getPoolTokens();
        uint256[] memory scalingFactors = _scalingFactors(tokens);
        _upscaleArray(balances, scalingFactors);

        // The AUM fee calculation is based on inflating the Pool's BPT supply by a target rate.
        // We then must collect AUM fees whenever joining or exiting the pool to ensure that LPs only pay AUM fees
        // for the period during which they are an LP within the pool: otherwise an LP could shift their share of the
        // AUM fees onto the remaining LPs in the pool by exiting before they were paid.
        uint256 actualSupply = virtualSupply + _collectAumManagementFees(virtualSupply);

        (bptAmountOut, amountsIn) = _doJoin(
            sender,
            balances,
            _getNormalizedWeights(tokens),
            scalingFactors,
            actualSupply,
            userData
        );

        // amountsIn are amounts entering the Pool, so we round up.
        _downscaleUpArray(amountsIn, scalingFactors);

        // The Vault expects an array of amounts which includes BPT so prepend an empty element to this array.
        amountsIn = ComposablePoolLib.prependZeroElement(amountsIn);
    }

    /**
     * @dev Dispatch code which decodes the provided userdata to perform the specified join type.
     */
    function _doJoin(
        address sender,
        uint256[] memory balances,
        uint256[] memory normalizedWeights,
        uint256[] memory scalingFactors,
        uint256 totalSupply,
        bytes memory userData
    ) internal view returns (uint256, uint256[] memory) {
        // If swaps are disabled, only proportional joins are allowed. All others involve implicit swaps, and alter
        // token prices.

        bytes32 poolState = _getPoolState();
        WeightedPoolUserData.JoinKind kind = userData.joinKind();
        _require(
            ManagedPoolStorageLib.getSwapsEnabled(poolState) ||
                kind == WeightedPoolUserData.JoinKind.ALL_TOKENS_IN_FOR_EXACT_BPT_OUT,
            Errors.INVALID_JOIN_EXIT_KIND_WHILE_SWAPS_DISABLED
        );

        // Check allowlist for LPs, if applicable
        _require(isAllowedAddress(sender), Errors.ADDRESS_NOT_ALLOWLISTED);

        if (kind == WeightedPoolUserData.JoinKind.EXACT_TOKENS_IN_FOR_BPT_OUT) {
            return
                WeightedJoinsLib.joinExactTokensInForBPTOut(
                    balances,
                    normalizedWeights,
                    scalingFactors,
                    totalSupply,
                    ManagedPoolStorageLib.getSwapFeePercentage(poolState),
                    userData
                );
        } else if (kind == WeightedPoolUserData.JoinKind.TOKEN_IN_FOR_EXACT_BPT_OUT) {
            return
                WeightedJoinsLib.joinTokenInForExactBPTOut(
                    balances,
                    normalizedWeights,
                    totalSupply,
                    ManagedPoolStorageLib.getSwapFeePercentage(poolState),
                    userData
                );
        } else if (kind == WeightedPoolUserData.JoinKind.ALL_TOKENS_IN_FOR_EXACT_BPT_OUT) {
            return WeightedJoinsLib.joinAllTokensInForExactBPTOut(balances, totalSupply, userData);
        } else {
            _revert(Errors.UNHANDLED_JOIN_KIND);
        }
    }

    // Exit

    function _onExitPool(
        address sender,
        uint256[] memory balances,
        bytes memory userData
    ) internal virtual override returns (uint256 bptAmountIn, uint256[] memory amountsOut) {
        // The Vault passes an array of balances which includes the pool's BPT (This always sits in the first position).
        // We want to separate this from the other balances before continuing with the exit.
        uint256 virtualSupply;
        (virtualSupply, balances) = ComposablePoolLib.dropBptFromBalances(totalSupply(), balances);

        (IERC20[] memory tokens, ) = _getPoolTokens();

        uint256[] memory scalingFactors = _scalingFactors(tokens);
        _upscaleArray(balances, scalingFactors);

        // The AUM fee calculation is based on inflating the Pool's BPT supply by a target rate.
        // We then must collect AUM fees whenever joining or exiting the pool to ensure that LPs only pay AUM fees
        // for the period during which they are an LP within the pool: otherwise an LP could shift their share of the
        // AUM fees onto the remaining LPs in the pool by exiting before they were paid.
        uint256 actualSupply = virtualSupply + _collectAumManagementFees(virtualSupply);

        (bptAmountIn, amountsOut) = _doExit(
            sender,
            balances,
            _getNormalizedWeights(tokens),
            scalingFactors,
            actualSupply,
            userData
        );

        // amountsOut are amounts exiting the Pool, so we round down.
        _downscaleDownArray(amountsOut, scalingFactors);

        // The Vault expects an array of amounts which includes BPT so prepend an empty element to this array.
        amountsOut = ComposablePoolLib.prependZeroElement(amountsOut);
    }

    /**
     * @dev Dispatch code which decodes the provided userdata to perform the specified exit type.
     * Inheriting contracts may override this function to add additional exit types or extra conditions to allow
     * or disallow exit under certain circumstances.
     */
    function _doExit(
        address,
        uint256[] memory balances,
        uint256[] memory normalizedWeights,
        uint256[] memory scalingFactors,
        uint256 totalSupply,
        bytes memory userData
    ) internal view virtual returns (uint256, uint256[] memory) {
        // If swaps are disabled, only proportional exits are allowed. All others involve implicit swaps, and alter
        // token prices.

        bytes32 poolState = _getPoolState();
        WeightedPoolUserData.ExitKind kind = userData.exitKind();
        _require(
            ManagedPoolStorageLib.getSwapsEnabled(poolState) ||
                kind == WeightedPoolUserData.ExitKind.EXACT_BPT_IN_FOR_TOKENS_OUT,
            Errors.INVALID_JOIN_EXIT_KIND_WHILE_SWAPS_DISABLED
        );

        // Note that we do not perform any check on the LP allowlist here. LPs must always be able to exit the pool
        // and enforcing the allowlist would allow the manager to perform DOS attacks on LPs.

        if (kind == WeightedPoolUserData.ExitKind.EXACT_BPT_IN_FOR_ONE_TOKEN_OUT) {
            return
                WeightedExitsLib.exitExactBPTInForTokenOut(
                    balances,
                    normalizedWeights,
                    totalSupply,
                    ManagedPoolStorageLib.getSwapFeePercentage(poolState),
                    userData
                );
        } else if (kind == WeightedPoolUserData.ExitKind.EXACT_BPT_IN_FOR_TOKENS_OUT) {
            return WeightedExitsLib.exitExactBPTInForTokensOut(balances, totalSupply, userData);
        } else if (kind == WeightedPoolUserData.ExitKind.BPT_IN_FOR_EXACT_TOKENS_OUT) {
            return
                WeightedExitsLib.exitBPTInForExactTokensOut(
                    balances,
                    normalizedWeights,
                    scalingFactors,
                    totalSupply,
                    ManagedPoolStorageLib.getSwapFeePercentage(poolState),
                    userData
                );
        } else {
            _revert(Errors.UNHANDLED_EXIT_KIND);
        }
    }

    /**
     * @notice Returns the tokens in the Pool and their current balances.
     * @dev This function drops the BPT token and its balance from the returned arrays as these values are unused by
     * internal functions outside of the swap/join/exit hooks.
     */
    function _getPoolTokens() internal view override returns (IERC20[] memory, uint256[] memory) {
        (IERC20[] memory registeredTokens, uint256[] memory registeredBalances, ) = getVault().getPoolTokens(
            getPoolId()
        );

        return ComposablePoolLib.dropBpt(registeredTokens, registeredBalances);
    }

    // Circuit Breakers

    /**
     * @dev Get the current BPT price, given its components (e.g., the end state of an operation).
     */
    function _getBptPrice(
        uint256 virtualSupply,
        uint256 normalizedWeight,
        uint256 upscaledBalance
    ) private pure returns (uint256) {
        return virtualSupply.mulUp(normalizedWeight).divDown(upscaledBalance);
    }

    // Trip the circuit breaker if the current BPT price is less than the lower bound, or greater than the upper bound.
    // For performance reasons, check for a zero bound (= no circuit breaker set) externally, avoiding computation of
    // the current BPT price when it's not needed.
    function _checkCircuitBreaker(
        uint256 bptPriceBound,
        uint256 virtualSupply,
        uint256 normalizedWeight,
        uint256 upscaledBalance,
        bool isLowerBound
    ) private pure {
        uint256 currentBptPrice = _getBptPrice(virtualSupply, normalizedWeight, upscaledBalance);

        _require(
            isLowerBound ? currentBptPrice >= bptPriceBound : currentBptPrice <= bptPriceBound,
            Errors.CIRCUIT_BREAKER_TRIPPED
        );
    }

    // Unimplemented

    /**
     * @dev Unimplemented as ManagedPool uses the MinimalInfoSwap Pool specialization.
     */
    function _onSwapGeneral(
        SwapRequest memory, /*request*/
        uint256[] memory, /* balances*/
        uint256, /* indexIn */
        uint256 /*indexOut */
    ) internal pure override returns (uint256) {
        _revert(Errors.UNIMPLEMENTED);
    }
}<|MERGE_RESOLUTION|>--- conflicted
+++ resolved
@@ -288,29 +288,11 @@
         uint256 balanceTokenOut,
         bytes32 poolState
     ) internal view returns (uint256) {
-<<<<<<< HEAD
         SwapData memory swapData = _getSwapData(request, poolState);
         uint256 virtualSupply = getActualSupply();
 
         balanceTokenIn = _upscale(balanceTokenIn, swapData.scalingFactorTokenIn);
         balanceTokenOut = _upscale(balanceTokenOut, swapData.scalingFactorTokenOut);
-=======
-        uint256 tokenInWeight;
-        uint256 tokenOutWeight;
-        uint256 scalingFactorTokenIn;
-        uint256 scalingFactorTokenOut;
-        uint256 swapFeeComplement;
-        {
-            uint256 weightChangeProgress = ManagedPoolStorageLib.getGradualWeightChangeProgress(poolState);
-            (tokenInWeight, scalingFactorTokenIn) = _getTokenInfo(request.tokenIn, weightChangeProgress);
-            (tokenOutWeight, scalingFactorTokenOut) = _getTokenInfo(request.tokenOut, weightChangeProgress);
-
-            swapFeeComplement = ManagedPoolStorageLib.getSwapFeePercentage(poolState).complement();
-        }
-
-        balanceTokenIn = _upscale(balanceTokenIn, scalingFactorTokenIn);
-        balanceTokenOut = _upscale(balanceTokenOut, scalingFactorTokenOut);
->>>>>>> 704cbf8f
 
         if (request.kind == IVault.SwapKind.GIVEN_IN) {
             // All token amounts are upscaled.
@@ -389,7 +371,6 @@
         }
     }
 
-<<<<<<< HEAD
     function _getSwapData(SwapRequest memory request, bytes32 poolState)
         private
         view
@@ -417,7 +398,8 @@
             tokenInfo.tokenOutWeight.complement(),
             false
         );
-=======
+    }
+
     /**
      * @notice Returns a token's weight and scaling factor
      */
@@ -429,7 +411,6 @@
         bytes32 tokenState = _getTokenState(token);
         tokenWeight = ManagedPoolTokenLib.getTokenWeight(tokenState, weightChangeProgress);
         scalingFactor = ManagedPoolTokenLib.getTokenScalingFactor(tokenState);
->>>>>>> 704cbf8f
     }
 
     // Initialize
