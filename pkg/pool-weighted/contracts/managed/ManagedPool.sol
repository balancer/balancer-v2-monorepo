--- conflicted
+++ resolved
@@ -564,10 +564,13 @@
         // is achieved efficiently by simply updating the sum of the denormalized weights.
         _denormWeightSum = weightSumAfterAdd;
 
-        // Finally, we store the new token's weight.
-        // `_encodeTokenState` performs an external call to `token` (to get its decimals), but this is
-        // reentrancy safe since that is a static call.
-        _tokenState[token] = _encodeTokenState(token, normalizedWeight, normalizedWeight, weightSumAfterAdd);
+        // Finally, we store the new token's weight and scaling factor.
+        _tokenState[token] = ManagedPoolTokenLib.setTokenWeight(
+            ManagedPoolTokenLib.setTokenScalingFactor(bytes32(0), token),
+            normalizedWeight,
+            normalizedWeight,
+            weightSumAfterAdd
+        );
         _totalTokensCache += 1;
 
         IERC20[] memory tokensToAdd = new IERC20[](1);
@@ -619,33 +622,6 @@
         return weightSumAfterAdd;
     }
 
-<<<<<<< HEAD
-    function _registerNewToken(
-        IERC20 token,
-        uint256 normalizedWeight,
-        uint256 newDenormWeightSum
-    ) private {
-        IERC20[] memory tokensToAdd = new IERC20[](1);
-        tokensToAdd[0] = token;
-
-        // Since we do not allow new tokens to be registered with asset managers,
-        // pass an empty array for this parameter.
-        getVault().registerTokens(getPoolId(), tokensToAdd, new address[](1));
-
-        // `ManagedPoolTokenLib.setTokenScalingFactor` performs an external call to `token` (to get its decimals).
-        // Nevertheless, this is reentrancy safe. View functions are called in a STATICCALL context, and will revert
-        // if they modify state.
-        _tokenState[token] = ManagedPoolTokenLib.setTokenWeight(
-            ManagedPoolTokenLib.setTokenScalingFactor(bytes32(0), token),
-            normalizedWeight,
-            normalizedWeight,
-            newDenormWeightSum
-        );
-        _totalTokensCache += 1;
-    }
-
-=======
->>>>>>> f0fa71fb
     /**
      * @notice Removes a token from the Pool's list of tradeable tokens.
      * @dev Removes a token from the Pool's composition, withdraws all funds from the Vault (sending them to
