--- conflicted
+++ resolved
@@ -97,18 +97,10 @@
     );
     event SwapEnabledSet(bool swapEnabled);
     event MustAllowlistLPsSet(bool mustAllowlistLPs);
-<<<<<<< HEAD
-    event ManagementSwapFeePercentageChanged(
-        uint256 oldManagementSwapFeePercentage,
-        uint256 newManagementSwapFeePercentage
-    );
     event ManagementAumFeePercentageChanged(
         uint256 oldManagementAumFeePercentage,
         uint256 newManagementAumFeePercentage
     );
-=======
-    event ManagementAumFeePercentageChanged(uint256 managementAumFeePercentage);
->>>>>>> b3142e04
     event ManagementAumFeeCollected(uint256 bptAmount);
     event AllowlistAddressAdded(address indexed member);
     event AllowlistAddressRemoved(address indexed member);
@@ -564,35 +556,6 @@
         emit MustAllowlistLPsSet(mustAllowlistLPs);
     }
 
-<<<<<<< HEAD
-    /**
-     * @notice Setter for the management swap fee percentage.
-     * @dev Attempting to collect swap fees in excess of the maximum permitted percentage will revert.
-     * Emits the ManagementSwapFeePercentageChanged event. This is a permissioned function.
-     * @param managementSwapFeePercentage - The new management swap fee percentage.
-     */
-    function setManagementSwapFeePercentage(uint256 managementSwapFeePercentage)
-        external
-        override
-        authenticate
-        whenNotPaused
-    {
-        _setManagementSwapFeePercentage(managementSwapFeePercentage);
-    }
-
-    function _setManagementSwapFeePercentage(uint256 managementSwapFeePercentage) private {
-        _require(
-            managementSwapFeePercentage <= _MAX_MANAGEMENT_SWAP_FEE_PERCENTAGE,
-            Errors.MAX_MANAGEMENT_SWAP_FEE_PERCENTAGE
-        );
-
-        emit ManagementSwapFeePercentageChanged(_managementSwapFeePercentage, managementSwapFeePercentage);
-
-        _managementSwapFeePercentage = managementSwapFeePercentage;
-    }
-
-=======
->>>>>>> b3142e04
     // AUM management fees
 
     /**
