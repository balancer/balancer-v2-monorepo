--- conflicted
+++ resolved
@@ -110,12 +110,8 @@
     event AllowlistAddressAdded(address indexed member);
     event AllowlistAddressRemoved(address indexed member);
     event TokenAdded(IERC20 indexed token, uint256 normalizedWeight);
-<<<<<<< HEAD
-    event TokenRemoved(IERC20 indexed token, uint256 normalizedWeight, uint256 tokenAmountOut);
+    event TokenRemoved(IERC20 indexed token);
     event CircuitBreakerSet(IERC20 indexed token, uint256 lowerBound, uint256 upperBound);
-=======
-    event TokenRemoved(IERC20 indexed token);
->>>>>>> 89379e35
 
     struct NewPoolParams {
         string name;
