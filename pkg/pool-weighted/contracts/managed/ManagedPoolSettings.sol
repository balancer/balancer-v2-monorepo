// SPDX-License-Identifier: GPL-3.0-or-later
// This program is free software: you can redistribute it and/or modify
// it under the terms of the GNU General Public License as published by
// the Free Software Foundation, either version 3 of the License, or
// (at your option) any later version.

// This program is distributed in the hope that it will be useful,
// but WITHOUT ANY WARRANTY; without even the implied warranty of
// MERCHANTABILITY or FITNESS FOR A PARTICULAR PURPOSE.  See the
// GNU General Public License for more details.

// You should have received a copy of the GNU General Public License
// along with this program.  If not, see <http://www.gnu.org/licenses/>.

pragma solidity ^0.7.0;
pragma experimental ABIEncoderV2;

import "@balancer-labs/v2-interfaces/contracts/pool-weighted/WeightedPoolUserData.sol";
import "@balancer-labs/v2-interfaces/contracts/pool-utils/IControlledManagedPool.sol";
import "@balancer-labs/v2-interfaces/contracts/standalone-utils/IProtocolFeePercentagesProvider.sol";

import "@balancer-labs/v2-solidity-utils/contracts/helpers/ERC20Helpers.sol";
import "@balancer-labs/v2-solidity-utils/contracts/helpers/ScalingHelpers.sol";
import "@balancer-labs/v2-solidity-utils/contracts/helpers/WordCodec.sol";

import "@balancer-labs/v2-pool-utils/contracts/lib/PoolRegistrationLib.sol";
import "@balancer-labs/v2-pool-utils/contracts/external-fees/InvariantGrowthProtocolSwapFees.sol";
import "@balancer-labs/v2-pool-utils/contracts/external-fees/ProtocolFeeCache.sol";
import "@balancer-labs/v2-pool-utils/contracts/external-fees/ExternalAUMFees.sol";

import "../lib/GradualValueChange.sol";
import "../managed/CircuitBreakerStorageLib.sol";
import "../WeightedMath.sol";

import "./vendor/BasePool.sol";

import "./ManagedPoolStorageLib.sol";
import "./ManagedPoolAumStorageLib.sol";
import "./ManagedPoolTokenStorageLib.sol";

/**
 * @title Managed Pool Settings
 */
abstract contract ManagedPoolSettings is BasePool, ProtocolFeeCache, IControlledManagedPool {
    // ManagedPool weights and swap fees can change over time: these periods are expected to be long enough (e.g. days)
    // that any timestamp manipulation would achieve very little.
    // solhint-disable not-rely-on-time

    using FixedPoint for uint256;
    using WeightedPoolUserData for bytes;

    // State variables

    uint256 private constant _MIN_TOKENS = 2;
    // The upper bound is WeightedMath.MAX_WEIGHTED_TOKENS, but this is constrained by other factors, such as Pool
    // creation gas consumption.
    uint256 private constant _MAX_TOKENS = 38;

    // The swap fee cannot be 100%: calculations that divide by (1-fee) would revert with division by zero.
    // Swap fees close to 100% can still cause reverts when performing join/exit swaps, if the calculated fee
    // amounts exceed the pool's token balances in the Vault. 95% is a very high but safe maximum value, and we want to
    // be permissive to let the owner manage the Pool as they see fit.
    uint256 private constant _MAX_SWAP_FEE_PERCENTAGE = 95e16; // 95%

    // The same logic applies to the AUM fee.
    uint256 private constant _MAX_MANAGEMENT_AUM_FEE_PERCENTAGE = 95e16; // 95%

    // We impose a minimum swap fee to create some buy/sell spread, and prevent the Pool from being drained through
    // repeated interactions. We should not need this since we explicity always round favoring the Pool, but a minimum
    // swap fee adds an extra safeguard.
    uint256 private constant _MIN_SWAP_FEE_PERCENTAGE = 1e12; // 0.0001%

    // Stores commonly used Pool state.
    // This slot is preferred for gas-sensitive operations as it is read in all joins, swaps and exits,
    // and therefore warm.
    // See `ManagedPoolStorageLib.sol` for data layout.
    bytes32 private _poolState;

    // Stores state related to charging AUM fees.
    // See `ManagedPoolAUMStorageLib.sol` for data layout.
    bytes32 private _aumState;

    // Store scaling factor and start/end normalized weights for each token.
    // See `ManagedPoolTokenStorageLib.sol` for data layout.
    mapping(IERC20 => bytes32) private _tokenState;

    // Store the circuit breaker configuration for each token.
    // See `CircuitBreakerStorageLib.sol` for data layout.
    mapping(IERC20 => bytes32) private _circuitBreakerState;

    // If mustAllowlistLPs is enabled, this is the list of addresses allowed to join the pool
    mapping(address => bool) private _allowedAddresses;

    // Event declarations

    event GradualSwapFeeUpdateScheduled(
        uint256 startTime,
        uint256 endTime,
        uint256 startSwapFeePercentage,
        uint256 endSwapFeePercentage
    );
    event GradualWeightUpdateScheduled(
        uint256 startTime,
        uint256 endTime,
        uint256[] startWeights,
        uint256[] endWeights
    );
    event SwapEnabledSet(bool swapEnabled);
    event MustAllowlistLPsSet(bool mustAllowlistLPs);
    event ManagementAumFeePercentageChanged(uint256 managementAumFeePercentage);
    event ManagementAumFeeCollected(uint256 bptAmount);
    event AllowlistAddressAdded(address indexed member);
    event AllowlistAddressRemoved(address indexed member);
    event TokenAdded(IERC20 indexed token, uint256 normalizedWeight);
    event TokenRemoved(IERC20 indexed token);
    event CircuitBreakerSet(
        IERC20 indexed token,
        uint256 bptPrice,
        uint256 lowerBoundPercentage,
        uint256 upperBoundPercentage
    );

    struct NewPoolParams {
        string name;
        string symbol;
        IERC20[] tokens;
        uint256[] normalizedWeights;
        address[] assetManagers;
        uint256 swapFeePercentage;
        bool swapEnabledOnStart;
        bool mustAllowlistLPs;
        uint256 managementAumFeePercentage;
        uint256 aumFeeId;
    }

    constructor(NewPoolParams memory params, IProtocolFeePercentagesProvider protocolFeeProvider)
        ProtocolFeeCache(
            protocolFeeProvider,
            ProviderFeeIDs({ swap: ProtocolFeeType.SWAP, yield: ProtocolFeeType.YIELD, aum: params.aumFeeId })
        )
    {
        uint256 totalTokens = params.tokens.length;
        _require(totalTokens >= _MIN_TOKENS, Errors.MIN_TOKENS);
        _require(totalTokens <= _MAX_TOKENS, Errors.MAX_TOKENS);

        InputHelpers.ensureInputLengthMatch(totalTokens, params.normalizedWeights.length, params.assetManagers.length);

        // Validate and set initial fees
        _setManagementAumFeePercentage(params.managementAumFeePercentage);

        // Initialize the tokens' states with their scaling factors and weights.
        for (uint256 i = 0; i < totalTokens; i++) {
            IERC20 token = params.tokens[i];
            _tokenState[token] = ManagedPoolTokenStorageLib.initializeTokenState(token, params.normalizedWeights[i]);
        }

        // This is technically a noop with regards to the tokens' weights in storage however it performs important
        // validation of the token weights (normalization / bounds checking) and emits an event for offchain services.
        _startGradualWeightChange(
            block.timestamp,
            block.timestamp,
            params.normalizedWeights,
            params.normalizedWeights,
            params.tokens
        );

        _startGradualSwapFeeChange(
            block.timestamp,
            block.timestamp,
            params.swapFeePercentage,
            params.swapFeePercentage
        );

        // If false, the pool will start in the disabled state (prevents front-running the enable swaps transaction).
        _setSwapEnabled(params.swapEnabledOnStart);

        // If true, only addresses on the manager-controlled allowlist may join the pool.
        _setMustAllowlistLPs(params.mustAllowlistLPs);
    }

    function _getPoolState() internal view returns (bytes32) {
        return _poolState;
    }

    function _getTokenState(IERC20 token) internal view returns (bytes32) {
        return _tokenState[token];
    }

    // Virtual Supply

    /**
     * @notice Returns the number of tokens in circulation.
     * @dev For the majority of Pools this will simply be a wrapper around the `totalSupply` function, however
     * composable pools premint a large fraction of the BPT supply and place it in the Vault. In this situation,
     * the override would subtract this BPT balance from the total to reflect the actual amount of BPT in circulation.
     */
    function _getVirtualSupply() internal view virtual returns (uint256);

    // Actual Supply

    /**
     * @notice Returns the effective BPT supply.
     *
     * @dev The Pool owes debt to the Protocol and the Pool's owner in the form of unminted BPT, which will be minted
     * immediately before the next join or exit. We need to take these into account since, even if they don't yet exist,
     *  they will effectively be included in any Pool operation that involves BPT.
     *
     * In the vast majority of cases, this function should be used instead of `totalSupply()`.
     */
    function getActualSupply() external view returns (uint256) {
        return _getActualSupply(_getVirtualSupply());
    }

    function _getActualSupply(uint256 virtualSupply) internal view returns (uint256) {
        (uint256 aumFeePercentage, uint256 lastCollectionTimestamp) = getManagementAumFeeParams();
        uint256 aumFeesAmount = ExternalAUMFees.getAumFeesBptAmount(
            virtualSupply,
            block.timestamp,
            lastCollectionTimestamp,
            aumFeePercentage
        );
        return virtualSupply.add(aumFeesAmount);
    }

    // Swap fees

    /**
     * @notice Returns the current value of the swap fee percentage.
     * @dev Computes the current swap fee percentage, which can change every block if a gradual swap fee
     * update is in progress.
     */
    function getSwapFeePercentage() external view override returns (uint256) {
        return ManagedPoolStorageLib.getSwapFeePercentage(_poolState);
    }

    /**
     * @notice Returns the current gradual swap fee update parameters.
     * @dev The current swap fee can be retrieved via `getSwapFeePercentage()`.
     * @return startTime - The timestamp when the swap fee update will begin.
     * @return endTime - The timestamp when the swap fee update will end.
     * @return startSwapFeePercentage - The starting swap fee percentage (could be different from the current value).
     * @return endSwapFeePercentage - The final swap fee percentage, when the current timestamp >= endTime.
     */
    function getGradualSwapFeeUpdateParams()
        external
        view
        returns (
            uint256 startTime,
            uint256 endTime,
            uint256 startSwapFeePercentage,
            uint256 endSwapFeePercentage
        )
    {
        return ManagedPoolStorageLib.getSwapFeeFields(_poolState);
    }

    /**
     * @notice Schedule a gradual swap fee update.
     * @dev The swap fee will change from the given starting value (which may or may not be the current
     * value) to the given ending fee percentage, over startTime to endTime.
     *
     * Note that calling this with a starting swap fee different from the current value will immediately change the
     * current swap fee to `startSwapFeePercentage`, before commencing the gradual change at `startTime`.
     * Emits the GradualSwapFeeUpdateScheduled event.
     * This is a permissioned function.
     *
     * @param startTime - The timestamp when the swap fee change will begin.
     * @param endTime - The timestamp when the swap fee change will end (must be >= startTime).
     * @param startSwapFeePercentage - The starting value for the swap fee change.
     * @param endSwapFeePercentage - The ending value for the swap fee change. If the current timestamp >= endTime,
     * `getSwapFeePercentage()` will return this value.
     */
    function updateSwapFeeGradually(
        uint256 startTime,
        uint256 endTime,
        uint256 startSwapFeePercentage,
        uint256 endSwapFeePercentage
    ) external override authenticate whenNotPaused {
        _startGradualSwapFeeChange(
            GradualValueChange.resolveStartTime(startTime, endTime),
            endTime,
            startSwapFeePercentage,
            endSwapFeePercentage
        );
    }

    function _validateSwapFeePercentage(uint256 swapFeePercentage) internal pure {
        _require(swapFeePercentage >= _MIN_SWAP_FEE_PERCENTAGE, Errors.MIN_SWAP_FEE_PERCENTAGE);
        _require(swapFeePercentage <= _MAX_SWAP_FEE_PERCENTAGE, Errors.MAX_SWAP_FEE_PERCENTAGE);
    }

    /**
     * @notice Encodes a gradual swap fee update into the Pool state in storage.
     * @param startTime - The timestamp when the swap fee change will begin.
     * @param endTime - The timestamp when the swap fee change will end (must be >= startTime).
     * @param startSwapFeePercentage - The starting value for the swap fee change.
     * @param endSwapFeePercentage - The ending value for the swap fee change. If the current timestamp >= endTime,
     * `getSwapFeePercentage()` will return this value.
     */
    function _startGradualSwapFeeChange(
        uint256 startTime,
        uint256 endTime,
        uint256 startSwapFeePercentage,
        uint256 endSwapFeePercentage
    ) internal {
        _validateSwapFeePercentage(startSwapFeePercentage);
        _validateSwapFeePercentage(endSwapFeePercentage);

        _poolState = ManagedPoolStorageLib.setSwapFeeData(
            _poolState,
            startTime,
            endTime,
            startSwapFeePercentage,
            endSwapFeePercentage
        );

        emit GradualSwapFeeUpdateScheduled(startTime, endTime, startSwapFeePercentage, endSwapFeePercentage);
    }

    // Token weights

    /**
     * @dev Returns all normalized weights, in the same order as the Pool's tokens.
     */
    function _getNormalizedWeights(IERC20[] memory tokens) internal view returns (uint256[] memory normalizedWeights) {
        uint256 weightChangeProgress = ManagedPoolStorageLib.getGradualWeightChangeProgress(_poolState);

        uint256 numTokens = tokens.length;
        normalizedWeights = new uint256[](numTokens);
        for (uint256 i = 0; i < numTokens; i++) {
            normalizedWeights[i] = ManagedPoolTokenStorageLib.getTokenWeight(
                _tokenState[tokens[i]],
                weightChangeProgress
            );
        }
    }

    /**
     * @notice Returns all normalized weights, in the same order as the Pool's tokens.
     */
    function getNormalizedWeights() external view returns (uint256[] memory) {
        (IERC20[] memory tokens, ) = _getPoolTokens();
        return _getNormalizedWeights(tokens);
    }

    /**
     * @dev Returns the normalized weight of a single token.
     */
    function _getNormalizedWeight(IERC20 token) internal view returns (uint256) {
        return
            ManagedPoolTokenStorageLib.getTokenWeight(
                _tokenState[token],
                ManagedPoolStorageLib.getGradualWeightChangeProgress(_poolState)
            );
    }

    /**
     * @notice Returns the current gradual weight change update parameters.
     * @dev The current weights can be retrieved via `getNormalizedWeights()`.
     * @return startTime - The timestamp when the weight update will begin.
     * @return endTime - The timestamp when the weight update will end.
     * @return startWeights - The starting weights, when the weight change was initiated.
     * @return endWeights - The final weights, when the current timestamp >= endTime.
     */
    function getGradualWeightUpdateParams()
        external
        view
        returns (
            uint256 startTime,
            uint256 endTime,
            uint256[] memory startWeights,
            uint256[] memory endWeights
        )
    {
        (startTime, endTime) = ManagedPoolStorageLib.getWeightChangeFields(_poolState);

        (IERC20[] memory tokens, ) = _getPoolTokens();

        startWeights = new uint256[](tokens.length);
        endWeights = new uint256[](tokens.length);

        for (uint256 i = 0; i < tokens.length; i++) {
            (startWeights[i], endWeights[i]) = ManagedPoolTokenStorageLib.getTokenStartAndEndWeights(
                _tokenState[tokens[i]]
            );
        }
    }

    function _ensureNoWeightChange() private view {
        (uint256 startTime, uint256 endTime) = ManagedPoolStorageLib.getWeightChangeFields(_poolState);

        if (block.timestamp < endTime) {
            _revert(
                block.timestamp < startTime
                    ? Errors.CHANGE_TOKENS_PENDING_WEIGHT_CHANGE
                    : Errors.CHANGE_TOKENS_DURING_WEIGHT_CHANGE
            );
        }
    }

    /**
     * @notice Schedule a gradual weight change.
     * @dev The weights will change from their current values to the given endWeights, over startTime to endTime.
     * This is a permissioned function.
     *
     * Since, unlike with swap fee updates, we generally do not want to allow instantaneous weight changes,
     * the weights always start from their current values. This also guarantees a smooth transition when
     * updateWeightsGradually is called during an ongoing weight change.
     * @param startTime - The timestamp when the weight change will begin.
     * @param endTime - The timestamp when the weight change will end (can be >= startTime).
     * @param tokens - The tokens associated with the target weights (must match the current pool tokens).
     * @param endWeights - The target weights. If the current timestamp >= endTime, `getNormalizedWeights()`
     * will return these values.
     */
    function updateWeightsGradually(
        uint256 startTime,
        uint256 endTime,
        IERC20[] memory tokens,
        uint256[] memory endWeights
    ) external override authenticate whenNotPaused {
        (IERC20[] memory actualTokens, ) = _getPoolTokens();
        InputHelpers.ensureInputLengthMatch(tokens.length, actualTokens.length, endWeights.length);

        for (uint256 i = 0; i < actualTokens.length; ++i) {
            _require(actualTokens[i] == tokens[i], Errors.TOKENS_MISMATCH);
        }

        _startGradualWeightChange(
            GradualValueChange.resolveStartTime(startTime, endTime),
            endTime,
            _getNormalizedWeights(tokens),
            endWeights,
            tokens
        );
    }

    /**
     * @dev When calling updateWeightsGradually again during an update, reset the start weights to the current weights,
     * if necessary.
     */
    function _startGradualWeightChange(
        uint256 startTime,
        uint256 endTime,
        uint256[] memory startWeights,
        uint256[] memory endWeights,
        IERC20[] memory tokens
    ) internal {
        uint256 normalizedSum;

        for (uint256 i = 0; i < endWeights.length; i++) {
            uint256 endWeight = endWeights[i];
            _require(endWeight >= WeightedMath._MIN_WEIGHT, Errors.MIN_WEIGHT);
            normalizedSum = normalizedSum.add(endWeight);

            IERC20 token = tokens[i];
            _tokenState[token] = ManagedPoolTokenStorageLib.setTokenWeight(
                _tokenState[token],
                startWeights[i],
                endWeight
            );
        }

        // Ensure that the normalized weights sum to ONE
        _require(normalizedSum == FixedPoint.ONE, Errors.NORMALIZED_WEIGHT_INVARIANT);

        _poolState = ManagedPoolStorageLib.setWeightChangeData(_poolState, startTime, endTime);

        emit GradualWeightUpdateScheduled(startTime, endTime, startWeights, endWeights);
    }

    // Swap Enabled

    /**
     * @notice Returns whether swaps are enabled.
     */
    function getSwapEnabled() external view returns (bool) {
        return ManagedPoolStorageLib.getSwapsEnabled(_poolState);
    }

    /**
     * @notice Enable or disable trading.
     * @dev Emits the SwapEnabledSet event. This is a permissioned function.
     * @param swapEnabled - The new value of the swap enabled flag.
     */
    function setSwapEnabled(bool swapEnabled) external override authenticate whenNotPaused {
        _setSwapEnabled(swapEnabled);
    }

    function _setSwapEnabled(bool swapEnabled) private {
        _poolState = ManagedPoolStorageLib.setSwapsEnabled(_poolState, swapEnabled);

        emit SwapEnabledSet(swapEnabled);
    }

    // LP Allowlist

    /**
     * @notice Returns whether the allowlist for LPs is enabled.
     */
    function getMustAllowlistLPs() external view returns (bool) {
        return ManagedPoolStorageLib.getLPAllowlistEnabled(_poolState);
    }

    /**
     * @notice Check whether an LP address is on the allowlist.
     * @dev This simply checks the list, regardless of whether the allowlist feature is enabled.
     * @param member - The address to check against the allowlist.
     * @return true if the given address is on the allowlist.
     */
    function isAddressOnAllowlist(address member) public view returns (bool) {
        return _allowedAddresses[member];
    }

    /**
     * @notice Check an LP address against the allowlist.
     * @dev If the allowlist is not enabled, this returns true for every address.
     * @param poolState - The bytes32 representing the state of the pool.
     * @param member - The address to check against the allowlist.
     * @return - Whether the given address is allowed to join the pool.
     */
    function _isAllowedAddress(bytes32 poolState, address member) internal view returns (bool) {
        return !ManagedPoolStorageLib.getLPAllowlistEnabled(poolState) || isAddressOnAllowlist(member);
    }

    /**
     * @notice Adds an address to the LP allowlist.
     * @dev Will fail if the address is already allowlisted.
     * Emits the AllowlistAddressAdded event. This is a permissioned function.
     * @param member - The address to be added to the allowlist.
     */
    function addAllowedAddress(address member) external override authenticate whenNotPaused {
        _require(!isAddressOnAllowlist(member), Errors.ADDRESS_ALREADY_ALLOWLISTED);

        _allowedAddresses[member] = true;
        emit AllowlistAddressAdded(member);
    }

    /**
     * @notice Removes an address from the LP allowlist.
     * @dev Will fail if the address was not previously allowlisted.
     * Emits the AllowlistAddressRemoved event. This is a permissioned function.
     * @param member - The address to be removed from the allowlist.
     */
    function removeAllowedAddress(address member) external override authenticate whenNotPaused {
        _require(isAddressOnAllowlist(member), Errors.ADDRESS_NOT_ALLOWLISTED);

        delete _allowedAddresses[member];
        emit AllowlistAddressRemoved(member);
    }

    /**
     * @notice Enable or disable the LP allowlist.
     * @dev Note that any addresses added to the allowlist will be retained if the allowlist is toggled off and
     * back on again, because this action does not affect the list of LP addresses.
     * Emits the MustAllowlistLPsSet event. This is a permissioned function.
     * @param mustAllowlistLPs - The new value of the mustAllowlistLPs flag.
     */
    function setMustAllowlistLPs(bool mustAllowlistLPs) external override authenticate whenNotPaused {
        _setMustAllowlistLPs(mustAllowlistLPs);
    }

    function _setMustAllowlistLPs(bool mustAllowlistLPs) private {
        _poolState = ManagedPoolStorageLib.setLPAllowlistEnabled(_poolState, mustAllowlistLPs);

        emit MustAllowlistLPsSet(mustAllowlistLPs);
    }

    // AUM management fees

    /**
     * @notice Returns the management AUM fee percentage as an 18-decimal fixed point number and the timestamp of the
     * last collection of AUM fees.
     */
    function getManagementAumFeeParams()
        public
        view
        returns (uint256 aumFeePercentage, uint256 lastCollectionTimestamp)
    {
        (aumFeePercentage, lastCollectionTimestamp) = ManagedPoolAumStorageLib.getAumFeeFields(_aumState);

        // If we're in recovery mode then we bypass any fee logic by setting the fee percentage to zero.
        if (ManagedPoolStorageLib.getRecoveryModeEnabled(_poolState)) {
            aumFeePercentage = 0;
        }
    }

    /**
     * @notice Setter for the yearly percentage AUM management fee, which is payable to the pool manager.
     * @dev Attempting to collect AUM fees in excess of the maximum permitted percentage will revert.
     * To avoid retroactive fee increases, we force collection at the current fee percentage before processing
     * the update. Emits the ManagementAumFeePercentageChanged event. This is a permissioned function.
     * @param managementAumFeePercentage - The new management AUM fee percentage.
     * @return amount - The amount of BPT minted to the manager before the update, if any.
     */
    function setManagementAumFeePercentage(uint256 managementAumFeePercentage)
        external
        override
        authenticate
        whenNotPaused
        returns (uint256 amount)
    {
        // We want to prevent the pool manager from retroactively increasing the amount of AUM fees payable.
        // To prevent this, we perform a collection before updating the fee percentage.
        // This is only necessary if the pool has been initialized (which is indicated by a nonzero total supply).
        uint256 supplyBeforeFeeCollection = _getVirtualSupply();
        if (supplyBeforeFeeCollection > 0) {
            amount = _collectAumManagementFees(supplyBeforeFeeCollection);
        }

        _setManagementAumFeePercentage(managementAumFeePercentage);
    }

    function _setManagementAumFeePercentage(uint256 managementAumFeePercentage) private {
        _require(
            managementAumFeePercentage <= _MAX_MANAGEMENT_AUM_FEE_PERCENTAGE,
            Errors.MAX_MANAGEMENT_AUM_FEE_PERCENTAGE
        );

        _aumState = ManagedPoolAumStorageLib.setAumFeePercentage(_aumState, managementAumFeePercentage);
        emit ManagementAumFeePercentageChanged(managementAumFeePercentage);
    }

    /**
     * @notice Stores the current timestamp as the most recent collection of AUM fees.
     * @dev This function *must* be called after each collection of AUM fees.
     */
    function _updateAumFeeCollectionTimestamp() internal {
        _aumState = ManagedPoolAumStorageLib.setLastCollectionTimestamp(_aumState, block.timestamp);
    }

    /**
     * @notice Collect any accrued AUM fees and send them to the pool manager.
     * @dev This can be called by anyone to collect accrued AUM fees - and will be called automatically on
     * joins and exits.
     * @return The amount of BPT minted to the manager.
     */
    function collectAumManagementFees() external override whenNotPaused returns (uint256) {
        // It only makes sense to collect AUM fees after the pool is initialized (as before then the AUM is zero).
        // We can query if the pool is initialized by checking for a nonzero total supply.
        // Reverting here prevents zero value AUM fee collections causing bogus events.
        uint256 supply = _getVirtualSupply();
        _require(supply > 0, Errors.UNINITIALIZED);
        return _collectAumManagementFees(supply);
    }

    /**
     * @dev Calculates the AUM fees accrued since the last collection and pays it to the pool manager.
     * This function is called automatically on joins and exits.
     */
    function _collectAumManagementFees(uint256 virtualSupply) internal returns (uint256) {
        (uint256 aumFeePercentage, uint256 lastCollectionTimestamp) = getManagementAumFeeParams();
        uint256 bptAmount = ExternalAUMFees.getAumFeesBptAmount(
            virtualSupply,
            block.timestamp,
            lastCollectionTimestamp,
            aumFeePercentage
        );

        // We always update last collection timestamp even when there is nothing to collect to ensure the state is kept
        // consistent.
        _updateAumFeeCollectionTimestamp();

        // Early return if either:
        // - AUM fee is disabled.
        // - no time has passed since the last collection.
        if (bptAmount == 0) {
            return 0;
        }

        // Split AUM fees between protocol and Pool manager.
        uint256 protocolBptAmount = bptAmount.mulUp(getProtocolFeePercentageCache(ProtocolFeeType.AUM));
        uint256 managerBPTAmount = bptAmount.sub(protocolBptAmount);

        _payProtocolFees(protocolBptAmount);

        emit ManagementAumFeeCollected(managerBPTAmount);

        _mintPoolTokens(getOwner(), managerBPTAmount);

        return bptAmount;
    }

    // Add/Remove tokens

    /**
     * @notice Adds a token to the Pool's list of tradeable tokens. This is a permissioned function.
     *
     * @dev By adding a token to the Pool's composition, the weights of all other tokens will be decreased. The new
     * token will have no balance - it is up to the owner to provide some immediately after calling this function.
     * Note however that regular join functions will not work while the new token has no balance: the only way to
     * deposit an initial amount is by using an Asset Manager.
     *
     * Token addition is forbidden during a weight change, or if one is scheduled to happen in the future.
     *
     * The caller may additionally pass a non-zero `mintAmount` to have some BPT be minted for them, which might be
     * useful in some scenarios to account for the fact that the Pool will have more tokens.
     *
     * Emits the TokenAdded event.
     *
     * @param tokenToAdd - The ERC20 token to be added to the Pool.
     * @param assetManager - The Asset Manager for the token.
     * @param tokenToAddNormalizedWeight - The normalized weight of `token` relative to the other tokens in the Pool.
     * @param mintAmount - The amount of BPT to be minted as a result of adding `token` to the Pool.
     * @param recipient - The address to receive the BPT minted by the Pool.
     */
    function addToken(
        IERC20 tokenToAdd,
        address assetManager,
        uint256 tokenToAddNormalizedWeight,
        uint256 mintAmount,
        address recipient
    ) external authenticate whenNotPaused {
        // This complex operation might mint BPT, altering the supply. For simplicity, we forbid adding tokens before
        // initialization (i.e. before BPT is first minted). We must also collect AUM fees every time the BPT supply
        // changes. For consistency, we do this always, even if the amount to mint is zero.
        uint256 supply = _getVirtualSupply();
        _require(supply > 0, Errors.UNINITIALIZED);
        _collectAumManagementFees(supply);

        // BPT cannot be added using this mechanism: Composable Pools manage it via dedicated PoolRegistrationLib
        // functions.
        _require(tokenToAdd != IERC20(this), Errors.ADD_OR_REMOVE_BPT);

        // Tokens cannot be added during or before a weight change, since a) adding a token already involves a weight
        // change and would override an existing one, and b) any previous weight changes would be incomplete since they
        // wouldn't include the new token.
        _ensureNoWeightChange();

        // We first register the token in the Vault. This makes the Pool enter an invalid state, since one of its tokens
        // has a balance of zero (making the invariant also zero). The Asset Manager must be used to deposit some
        // initial balance and restore regular operation.
        //
        // We don't need to check that the new token is not already in the Pool, as the Vault will simply revert if we
        // try to register it again.
        PoolRegistrationLib.registerToken(getVault(), getPoolId(), tokenToAdd, assetManager);

        // With the token registered, we fetch the new list of Pool tokens (which will include it). This is also a good
        // opportunity to check we have not added too many tokens.
        (IERC20[] memory tokens, ) = _getPoolTokens();
        _require(tokens.length <= _MAX_TOKENS, Errors.MAX_TOKENS);

        // Once we've updated the state in the Vault, we need to also update our own state. This is a two-step process,
        // since we need to:
        //  a) initialize the state of the new token
        //  b) adjust the weights of all other tokens

        // Initializing the new token is straightforward. The Pool itself doesn't track how many or which tokens it uses
        // (and relies instead on the Vault for this), so we simply store the new token-specific information.
        // Note that we don't need to check here that the weight is valid. We'll later call `_startGradualWeightChange`,
        // which will check the entire set of weights for correctness.
        _tokenState[tokenToAdd] = ManagedPoolTokenStorageLib.initializeTokenState(
            tokenToAdd,
            tokenToAddNormalizedWeight
        );

        // Adjusting the weights is a bit more involved however. We need to reduce all other weights to make room for
        // the new one. This is achieved by multipliyng them by a factor of `1 - new token weight`.
        // For example, if a  0.25/0.75 Pool gets added a token with a weight of 0.80, the final weights would be
        // 0.05/0.15/0.80, where 0.05 = 0.25 * (1 - 0.80) and 0.15 = 0.75 * (1 - 0.80).
        uint256[] memory currentWeights = _getNormalizedWeights(tokens);
        uint256[] memory newWeights = new uint256[](tokens.length);
        uint256 newWeightSum = 0;

        for (uint256 i = 0; i < tokens.length; ++i) {
            if (tokens[i] == tokenToAdd) {
                newWeights[i] = tokenToAddNormalizedWeight;
            } else {
                newWeights[i] = currentWeights[i].mulDown(FixedPoint.ONE.sub(tokenToAddNormalizedWeight));
            }

            newWeightSum = newWeightSum.add(newWeights[i]);
        }

        // It is possible that the new weights don't add up to 100% due to rounding errors - the sum might be slightly
        // smaller since we round the weights down. In that case, we adjust the last weight so that the sum is exact.
        //
        // This error is negligible, since the error introduced in the weight of the last token equals the number of
        // tokens in the worst case (as each weight can be off by one at most), and the minimum weight is 1e16, meaning
        // there's ~15 orders of magnitude between the smallest weight and the error. It is important however that the
        // weights do add up to 100% exactly, as that property is relied on in some parts of the WeightedMath
        // computations.
        if (newWeightSum != FixedPoint.ONE) {
            newWeights[tokens.length - 1] = newWeights[tokens.length - 1].add(FixedPoint.ONE.sub(newWeightSum));
        }

        // `_startGradualWeightChange` will perform all required validation on the new weights, including minimum
        // weights, sum, etc., so we don't need to worry about that ourselves.
        // Note that this call will set the weight for `tokenToAdd`, which we've already done - that'll just be a no-op.
        _startGradualWeightChange(block.timestamp, block.timestamp, newWeights, newWeights, tokens);

        if (mintAmount > 0) {
            _mintPoolTokens(recipient, mintAmount);
        }

        emit TokenAdded(tokenToAdd, tokenToAddNormalizedWeight);
    }

    /**
     * @notice Removes a token from the Pool's list of tradeable tokens.
     * @dev Tokens can only be removed if the Pool has more than 2 tokens, as it can never have fewer than 2. Token
     * removal is also forbidden during a weight change, or if one is scheduled to happen in the future.
     *
     * Emits the TokenRemoved event. This is a permissioned function.
     *
     * The caller may additionally pass a non-zero `burnAmount` to burn some of their BPT, which might be useful
     * in some scenarios to account for the fact that the Pool now has fewer tokens. This is a permissioned function.
     * @param tokenToRemove - The ERC20 token to be removed from the Pool.
     * @param burnAmount - The amount of BPT to be burned after removing `token` from the Pool.
     * @param sender - The address to burn BPT from.
     */
    function removeToken(
        IERC20 tokenToRemove,
        uint256 burnAmount,
        address sender
    ) external authenticate whenNotPaused {
        // This complex operation might burn BPT, altering the supply. For simplicity, we forbid removing tokens before
        // initialization (i.e. before BPT is first minted). We must also collect AUM fees every time the BPT supply
        // changes. For consistency, we do this always, even if the amount to burn is zero.
        uint256 supply = _getVirtualSupply();
        _require(supply > 0, Errors.UNINITIALIZED);
        _collectAumManagementFees(supply);

        // BPT cannot be removed using this mechanism: Composable Pools manage it via dedicated PoolRegistrationLib
        // functions.
        _require(tokenToRemove != IERC20(this), Errors.ADD_OR_REMOVE_BPT);

        // Tokens cannot be removed during or before a weight change, since a) removing a token already involves a
        // weight change and would override an existing one, and b) any previous weight changes would be incorrect since
        // they would include the removed token.
        _ensureNoWeightChange();

        // Before this function is called, the caller must have withdrawn all balance for `token` from the Pool. This
        // means that the Pool is in an invalid state, since among other things the invariant is zero. Because we're not
        // in a valid state and all value-changing operations will revert, we are free to modify the Pool state (e.g.
        // alter weights).
        //
        // We don't need to test the zero balance since the Vault will simply revert on deregistration if this is not
        // the case, or if the token is not currently registered.
        PoolRegistrationLib.deregisterToken(getVault(), getPoolId(), tokenToRemove);

        // With the token deregistered, we fetch the new list of Pool tokens (which will not include it). This is also a
        // good opportunity to check we didn't end up with too few tokens.
        (IERC20[] memory tokens, ) = _getPoolTokens();
        _require(tokens.length >= 2, Errors.MIN_TOKENS);

        // Once we've updated the state in the Vault, we need to also update our own state. This is a two-step process,
        // since we need to:
        //  a) delete the state of the removed token
        //  b) adjust the weights of all other tokens

        // Deleting the old token is straightforward. The Pool itself doesn't track how many or which tokens it uses
        // (and relies instead on the Vault for this), so we simply delete the token-specific information. We first read
        // its weight however, since we'll need it later.
        // We've ensured that the most recent weight change is complete.
        uint256 tokenToRemoveWeight = ManagedPoolTokenStorageLib.getTokenWeight(
            _tokenState[tokenToRemove],
            FixedPoint.ONE
        );
        delete _tokenState[tokenToRemove];

        // Adjusting the weights is a bit more involved however. We need to increase all other weights so that they add
        // up to 100%. This is achieved by dividing them by a factor of `1 - old token weight`.
        // For example, if a  0.05/0.15/0.80 Pool has its 80% token removed, the final weights would be 0.25/0.75, where
        // 0.25 = 0.05 / (1 - 0.80) and 0.75 = 0.15 / (1 - 0.80).
        uint256[] memory currentWeights = _getNormalizedWeights(tokens);
        uint256[] memory newWeights = new uint256[](tokens.length);
        uint256 newWeightSum = 0;

        for (uint256 i = 0; i < tokens.length; ++i) {
            newWeights[i] = currentWeights[i].divDown(FixedPoint.ONE.sub(tokenToRemoveWeight));
            newWeightSum = newWeightSum.add(newWeights[i]);
        }

        // It is possible that the new weights don't add up to 100% due to rounding errors - the sum might be slightly
        // smaller since we round the weights down. In that case, we adjust the last weight so that the sum is exact.
        //
        // This error is negligible, since the error introduced in the weight of the last token equals the number of
        // tokens in the worst case (as each weight can be off by one at most), and the minimum weight is 1e16, meaning
        // there's ~15 orders of magnitude between the smallest weight and the error. It is important however that the
        // weights do add up to 100% exactly, as that property is relied on in some parts of the WeightedMath
        // computations.
        if (newWeightSum != FixedPoint.ONE) {
            newWeights[tokens.length - 1] = newWeights[tokens.length - 1].add(FixedPoint.ONE.sub(newWeightSum));
        }

        // `_startGradualWeightChange` will perform all required validation on the new weights, including minimum
        // weights, sum, etc., so we don't need to worry about that ourselves.
        _startGradualWeightChange(block.timestamp, block.timestamp, newWeights, newWeights, tokens);

        if (burnAmount > 0) {
            // We disallow burning from the zero address, as that would allow potentially returning the Pool to the
            // uninitialized state.
            _require(sender != address(0), Errors.BURN_FROM_ZERO);
            _burnPoolTokens(sender, burnAmount);
        }

        // The Pool is now again in a valid state: by the time the zero valued token is deregistered, all internal Pool
        // state is updated.

        emit TokenRemoved(tokenToRemove);
    }

    // Scaling Factors

    function getScalingFactors() external view override returns (uint256[] memory) {
        (IERC20[] memory tokens, ) = _getPoolTokens();
        return _scalingFactors(tokens);
    }

    function _scalingFactors(IERC20[] memory tokens) internal view returns (uint256[] memory scalingFactors) {
        uint256 numTokens = tokens.length;
        scalingFactors = new uint256[](numTokens);

        for (uint256 i = 0; i < numTokens; i++) {
            scalingFactors[i] = ManagedPoolTokenStorageLib.getTokenScalingFactor(_tokenState[tokens[i]]);
        }
    }

    // Protocol Fee Cache

    /**
     * @dev Pays any due protocol and manager fees before updating the cached protocol fee percentages.
     */
    function _beforeProtocolFeeCacheUpdate() internal override {
        // We pay any due protocol or manager fees *before* updating the cache. This ensures that the new
        // percentages only affect future operation of the Pool, and not past fees.

        // Given that this operation is state-changing and relatively complex, we only allow it as long as the Pool is
        // not paused.
        _ensureNotPaused();

        // If the Pool doesn't hold any tokens due to being uninitialized then we skip fee collection.
        uint256 supplyBeforeFeeCollection = _getVirtualSupply();
        if (supplyBeforeFeeCollection > 0) {
            _collectAumManagementFees(supplyBeforeFeeCollection);
        }
    }

    // Recovery Mode

    /**
     * @notice Returns whether the pool is in Recovery Mode.
     */
    function inRecoveryMode() public view override returns (bool) {
        return ManagedPoolStorageLib.getRecoveryModeEnabled(_poolState);
    }

    /**
     * @dev Sets the recoveryMode state, and emits the corresponding event.
     */
    function _setRecoveryMode(bool enabled) internal override {
        _poolState = ManagedPoolStorageLib.setRecoveryModeEnabled(_poolState, enabled);

        // Some pools need to update their state when leaving recovery mode to ensure proper functioning of the Pool.
        // We do not perform any state updates when entering recovery mode as this may jeopardize the ability to enable
        // Recovery mode.
        if (!enabled) {
            // Recovery mode exits bypass the AUM fee calculation which means that in the case where the Pool is paused
            // and in Recovery mode for a period of time and then later returns to normal operation then AUM fees will
            // be charged to the remaining LPs for the full period. We then update the collection timestamp so that no
            // AUM fees are accrued over this period.
            _updateAumFeeCollectionTimestamp();
        }
    }

    // Circuit Breakers

    /**
     * @notice Return the full circuit breaker state for the given token.
     * @dev These are the reference values (BPT price and normalized weight) passed in when the breaker was set,
     * along with the percentage bounds. It also returns the current BPT price bounds, needed to check whether
     * the circuit breaker should trip.
     */
    function getCircuitBreakerState(IERC20 token)
        external
        view
        returns (
            uint256 bptPrice,
            uint256 referenceWeight,
            uint256 lowerBound,
            uint256 upperBound,
            uint256 lowerBptPriceBound,
            uint256 upperBptPriceBound
        )
    {
        bytes32 circuitBreakerState = _circuitBreakerState[token];

        (bptPrice, referenceWeight, lowerBound, upperBound) = CircuitBreakerStorageLib.getCircuitBreakerFields(
            circuitBreakerState
        );

<<<<<<< HEAD
        (lowerBptPriceBound, upperBptPriceBound) = CircuitBreakerStorageLib.getBptPriceBounds(
=======
        // Restore the original unscaled BPT price passed in `setCircuitBreakers`.
        uint256 tokenScalingFactor = ManagedPoolTokenStorageLib.getTokenScalingFactor(_getTokenState(token));
        bptPrice = _upscale(bptPrice, tokenScalingFactor);

        (lowerBptPriceBound, upperBptPriceBound) = CircuitBreakerStorageLib.getCurrentCircuitBreakerBounds(
>>>>>>> 338bd528
            circuitBreakerState,
            _getNormalizedWeight(token)
        );

        // Also render the adjusted bounds as unscaled values.
        lowerBptPriceBound = _upscale(lowerBptPriceBound, tokenScalingFactor);
        upperBptPriceBound = _upscale(upperBptPriceBound, tokenScalingFactor);
    }

    /**
     * @notice Set a circuit breaker for one or more tokens.
     * @dev This is a permissioned function, and disabled if the pool is paused. The lower and upper bounds
     * are percentages, corresponding to a *relative* change in the token's spot price: e.g., a lower bound
     * of 0.8 means the breaker should prevent trades that result in the value of the token dropping 20% or
     * more relative to the rest of the pool.
     */
    function setCircuitBreakers(
        IERC20[] memory tokens,
        uint256[] memory bptPrices,
        uint256[] memory lowerBoundPercentages,
        uint256[] memory upperBoundPercentages
    ) external authenticate whenNotPaused {
        InputHelpers.ensureInputLengthMatch(tokens.length, lowerBoundPercentages.length, upperBoundPercentages.length);
        InputHelpers.ensureInputLengthMatch(tokens.length, bptPrices.length);

        for (uint256 i = 0; i < tokens.length; i++) {
            _setCircuitBreaker(tokens[i], bptPrices[i], lowerBoundPercentages[i], upperBoundPercentages[i]);
        }
    }

    // Compute the reference values, then pass them along with the bounds to the library. The bptPrice must be
    // passed in from the caller, or it would be manipulable.
    function _setCircuitBreaker(
        IERC20 token,
        uint256 bptPrice,
        uint256 lowerBoundPercentage,
        uint256 upperBoundPercentage
    ) private {
        uint256 normalizedWeight = _getNormalizedWeight(token);
        // Fail if the token is not in the pool (or is the BPT token)
        _require(normalizedWeight != 0, Errors.INVALID_TOKEN);

        // The incoming BPT price (defined as virtualSupply * weight / balance) will have been calculated dividing
        // by unscaled token balance, effectively multiplying the result by the scaling factor.
        // To correct this, we need to divide by it (downscaling).
        uint256 scaledBptPrice = _downscaleDown(
            bptPrice,
            ManagedPoolTokenStorageLib.getTokenScalingFactor(_getTokenState(token))
        );

        // The library will validate the lower/upper bounds
        _circuitBreakerState[token] = CircuitBreakerStorageLib.setCircuitBreaker(
<<<<<<< HEAD
            bptPrice,
            normalizedWeight,
=======
            scaledBptPrice,
            normalizedWeight.complement(),
>>>>>>> 338bd528
            lowerBoundPercentage,
            upperBoundPercentage
        );

        // Echo the unscaled BPT price in the event.
        emit CircuitBreakerSet(token, bptPrice, lowerBoundPercentage, upperBoundPercentage);
    }

    // Misc

    /**
     * @dev Enumerates all ownerOnly functions in Managed Pool.
     */
    function _isOwnerOnlyAction(bytes32 actionId) internal view override returns (bool) {
        return
            (actionId == getActionId(ManagedPoolSettings.updateWeightsGradually.selector)) ||
            (actionId == getActionId(ManagedPoolSettings.updateSwapFeeGradually.selector)) ||
            (actionId == getActionId(ManagedPoolSettings.setSwapEnabled.selector)) ||
            (actionId == getActionId(ManagedPoolSettings.addAllowedAddress.selector)) ||
            (actionId == getActionId(ManagedPoolSettings.removeAllowedAddress.selector)) ||
            (actionId == getActionId(ManagedPoolSettings.setMustAllowlistLPs.selector)) ||
            (actionId == getActionId(ManagedPoolSettings.addToken.selector)) ||
            (actionId == getActionId(ManagedPoolSettings.removeToken.selector)) ||
            (actionId == getActionId(ManagedPoolSettings.setManagementAumFeePercentage.selector)) ||
            (actionId == getActionId(ManagedPoolSettings.setCircuitBreakers.selector));
    }

    /**
     * @notice Returns the tokens in the Pool and their current balances.
     * @dev This function must be overridden to process these arrays according to the specific pool type.
     * A common example of this is in composable pools, as we may need to drop the BPT token and its balance.
     */
    function _getPoolTokens() internal view virtual returns (IERC20[] memory tokens, uint256[] memory balances);
}<|MERGE_RESOLUTION|>--- conflicted
+++ resolved
@@ -989,15 +989,11 @@
             circuitBreakerState
         );
 
-<<<<<<< HEAD
-        (lowerBptPriceBound, upperBptPriceBound) = CircuitBreakerStorageLib.getBptPriceBounds(
-=======
         // Restore the original unscaled BPT price passed in `setCircuitBreakers`.
         uint256 tokenScalingFactor = ManagedPoolTokenStorageLib.getTokenScalingFactor(_getTokenState(token));
         bptPrice = _upscale(bptPrice, tokenScalingFactor);
 
-        (lowerBptPriceBound, upperBptPriceBound) = CircuitBreakerStorageLib.getCurrentCircuitBreakerBounds(
->>>>>>> 338bd528
+        (lowerBptPriceBound, upperBptPriceBound) = CircuitBreakerStorageLib.getBptPriceBounds(
             circuitBreakerState,
             _getNormalizedWeight(token)
         );
@@ -1050,13 +1046,8 @@
 
         // The library will validate the lower/upper bounds
         _circuitBreakerState[token] = CircuitBreakerStorageLib.setCircuitBreaker(
-<<<<<<< HEAD
-            bptPrice,
+            scaledBptPrice,
             normalizedWeight,
-=======
-            scaledBptPrice,
-            normalizedWeight.complement(),
->>>>>>> 338bd528
             lowerBoundPercentage,
             upperBoundPercentage
         );
