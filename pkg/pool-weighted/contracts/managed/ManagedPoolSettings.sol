--- conflicted
+++ resolved
@@ -35,12 +35,8 @@
 import "./vendor/BasePool.sol";
 
 import "./ManagedPoolStorageLib.sol";
-<<<<<<< HEAD
-import "./ManagedPoolTokenLib.sol";
+import "./ManagedPoolTokenStorageLib.sol";
 import "./ManagedPoolAddRemoveTokenLib.sol";
-=======
-import "./ManagedPoolTokenStorageLib.sol";
->>>>>>> ff5cc370
 
 /**
  * @title Managed Pool Settings
@@ -398,21 +394,6 @@
         }
     }
 
-<<<<<<< HEAD
-=======
-    function _ensureNoWeightChange() private view {
-        (uint256 startTime, uint256 endTime) = ManagedPoolStorageLib.getWeightChangeFields(_poolState);
-
-        if (block.timestamp < endTime) {
-            _revert(
-                block.timestamp < startTime
-                    ? Errors.CHANGE_TOKENS_PENDING_WEIGHT_CHANGE
-                    : Errors.CHANGE_TOKENS_DURING_WEIGHT_CHANGE
-            );
-        }
-    }
-
->>>>>>> ff5cc370
     /**
      * @notice Schedule a gradual weight change.
      * @dev The weights will change from their current values to the given endWeights, over startTime to endTime.
@@ -722,8 +703,7 @@
         uint256 tokenToAddNormalizedWeight,
         uint256 mintAmount,
         address recipient
-<<<<<<< HEAD
-    ) external authenticate whenNotPaused nonReentrant {
+    ) external authenticate whenNotPaused {
         {
             // This complex operation might mint BPT, altering the supply. For simplicity, we forbid adding tokens before
             // initialization (i.e. before BPT is first minted). We must also collect AUM fees every time the BPT supply
@@ -733,35 +713,6 @@
             _collectAumManagementFees(supply);
         }
 
-=======
-    ) external authenticate whenNotPaused {
-        // This complex operation might mint BPT, altering the supply. For simplicity, we forbid adding tokens before
-        // initialization (i.e. before BPT is first minted). We must also collect AUM fees every time the BPT supply
-        // changes. For consistency, we do this always, even if the amount to mint is zero.
-        uint256 supply = _getVirtualSupply();
-        _require(supply > 0, Errors.UNINITIALIZED);
-        _collectAumManagementFees(supply);
-
-        // BPT cannot be added using this mechanism: Composable Pools manage it via dedicated PoolRegistrationLib
-        // functions.
-        _require(tokenToAdd != IERC20(this), Errors.ADD_OR_REMOVE_BPT);
-
-        // Tokens cannot be added during or before a weight change, since a) adding a token already involves a weight
-        // change and would override an existing one, and b) any previous weight changes would be incomplete since they
-        // wouldn't include the new token.
-        _ensureNoWeightChange();
-
-        // We first register the token in the Vault. This makes the Pool enter an invalid state, since one of its tokens
-        // has a balance of zero (making the invariant also zero). The Asset Manager must be used to deposit some
-        // initial balance and restore regular operation.
-        //
-        // We don't need to check that the new token is not already in the Pool, as the Vault will simply revert if we
-        // try to register it again.
-        PoolRegistrationLib.registerToken(getVault(), getPoolId(), tokenToAdd, assetManager);
-
-        // With the token registered, we fetch the new list of Pool tokens (which will include it). This is also a good
-        // opportunity to check we have not added too many tokens.
->>>>>>> ff5cc370
         (IERC20[] memory tokens, ) = _getPoolTokens();
         _require(tokens.length + 1 <= _MAX_TOKENS, Errors.MAX_TOKENS);
 
@@ -788,44 +739,7 @@
         // (and relies instead on the Vault for this), so we simply store the new token-specific information.
         // Note that we don't need to check here that the weight is valid. We'll later call `_startGradualWeightChange`,
         // which will check the entire set of weights for correctness.
-<<<<<<< HEAD
         _tokenState[tokenToAdd] = tokenToAddState;
-=======
-        _tokenState[tokenToAdd] = ManagedPoolTokenStorageLib.initializeTokenState(
-            tokenToAdd,
-            tokenToAddNormalizedWeight
-        );
-
-        // Adjusting the weights is a bit more involved however. We need to reduce all other weights to make room for
-        // the new one. This is achieved by multipliyng them by a factor of `1 - new token weight`.
-        // For example, if a  0.25/0.75 Pool gets added a token with a weight of 0.80, the final weights would be
-        // 0.05/0.15/0.80, where 0.05 = 0.25 * (1 - 0.80) and 0.15 = 0.75 * (1 - 0.80).
-        uint256[] memory currentWeights = _getNormalizedWeights(tokens);
-        uint256[] memory newWeights = new uint256[](tokens.length);
-        uint256 newWeightSum = 0;
-
-        for (uint256 i = 0; i < tokens.length; ++i) {
-            if (tokens[i] == tokenToAdd) {
-                newWeights[i] = tokenToAddNormalizedWeight;
-            } else {
-                newWeights[i] = currentWeights[i].mulDown(FixedPoint.ONE.sub(tokenToAddNormalizedWeight));
-            }
-
-            newWeightSum = newWeightSum.add(newWeights[i]);
-        }
-
-        // It is possible that the new weights don't add up to 100% due to rounding errors - the sum might be slightly
-        // smaller since we round the weights down. In that case, we adjust the last weight so that the sum is exact.
-        //
-        // This error is negligible, since the error introduced in the weight of the last token equals the number of
-        // tokens in the worst case (as each weight can be off by one at most), and the minimum weight is 1e16, meaning
-        // there's ~15 orders of magnitude between the smallest weight and the error. It is important however that the
-        // weights do add up to 100% exactly, as that property is relied on in some parts of the WeightedMath
-        // computations.
-        if (newWeightSum != FixedPoint.ONE) {
-            newWeights[tokens.length - 1] = newWeights[tokens.length - 1].add(FixedPoint.ONE.sub(newWeightSum));
-        }
->>>>>>> ff5cc370
 
         // `_startGradualWeightChange` will perform all required validation on the new weights, including minimum
         // weights, sum, etc., so we don't need to worry about that ourselves.
@@ -856,8 +770,7 @@
         IERC20 tokenToRemove,
         uint256 burnAmount,
         address sender
-<<<<<<< HEAD
-    ) external authenticate nonReentrant whenNotPaused {
+    ) external authenticate whenNotPaused {
         {
             // Add new scope to avoid stack too deep.
 
@@ -869,42 +782,12 @@
             _collectAumManagementFees(supply);
         }
 
-=======
-    ) external authenticate whenNotPaused {
-        // This complex operation might burn BPT, altering the supply. For simplicity, we forbid removing tokens before
-        // initialization (i.e. before BPT is first minted). We must also collect AUM fees every time the BPT supply
-        // changes. For consistency, we do this always, even if the amount to burn is zero.
-        uint256 supply = _getVirtualSupply();
-        _require(supply > 0, Errors.UNINITIALIZED);
-        _collectAumManagementFees(supply);
-
-        // BPT cannot be removed using this mechanism: Composable Pools manage it via dedicated PoolRegistrationLib
-        // functions.
-        _require(tokenToRemove != IERC20(this), Errors.ADD_OR_REMOVE_BPT);
-
-        // Tokens cannot be removed during or before a weight change, since a) removing a token already involves a
-        // weight change and would override an existing one, and b) any previous weight changes would be incorrect since
-        // they would include the removed token.
-        _ensureNoWeightChange();
-
-        // Before this function is called, the caller must have withdrawn all balance for `token` from the Pool. This
-        // means that the Pool is in an invalid state, since among other things the invariant is zero. Because we're not
-        // in a valid state and all value-changing operations will revert, we are free to modify the Pool state (e.g.
-        // alter weights).
-        //
-        // We don't need to test the zero balance since the Vault will simply revert on deregistration if this is not
-        // the case, or if the token is not currently registered.
-        PoolRegistrationLib.deregisterToken(getVault(), getPoolId(), tokenToRemove);
-
-        // With the token deregistered, we fetch the new list of Pool tokens (which will not include it). This is also a
-        // good opportunity to check we didn't end up with too few tokens.
->>>>>>> ff5cc370
         (IERC20[] memory tokens, ) = _getPoolTokens();
         _require(tokens.length - 1 >= 2, Errors.MIN_TOKENS);
 
         // Token removal is forbidden during a weight change or if one is scheduled so we can assume that
         // the weight change progress is 100%.
-        uint256 tokenToRemoveNormalizedWeight = ManagedPoolTokenLib.getTokenWeight(
+        uint256 tokenToRemoveNormalizedWeight = ManagedPoolTokenStorageLib.getTokenWeight(
             _tokenState[tokenToRemove],
             FixedPoint.ONE
         );
@@ -927,17 +810,7 @@
         //  b) adjust the weights of all other tokens
 
         // Deleting the old token is straightforward. The Pool itself doesn't track how many or which tokens it uses
-<<<<<<< HEAD
         // (and relies instead on the Vault for this), so we simply delete the token-specific information.
-=======
-        // (and relies instead on the Vault for this), so we simply delete the token-specific information. We first read
-        // its weight however, since we'll need it later.
-        // We've ensured that the most recent weight change is complete.
-        uint256 tokenToRemoveWeight = ManagedPoolTokenStorageLib.getTokenWeight(
-            _tokenState[tokenToRemove],
-            FixedPoint.ONE
-        );
->>>>>>> ff5cc370
         delete _tokenState[tokenToRemove];
 
         // `_startGradualWeightChange` will perform all required validation on the new weights, including minimum
