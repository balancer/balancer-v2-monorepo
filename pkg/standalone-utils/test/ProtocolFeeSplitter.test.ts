--- conflicted
+++ resolved
@@ -306,14 +306,13 @@
           });
         });
       });
-<<<<<<< HEAD
 
       it('emits an event with collected fees', async () => {
         const tx = await protocolFeeSplitter.collectFees(poolId);
         const receipt = await tx.wait();
 
         // 10% of bptBalanceOfLiquidityProvider should go to owner
-        const ownerExpectedBalance = bptBalanceOfLiquidityProvider.mul(fp(0.1)).div(FP_ONE);
+        const ownerExpectedBalance = fpMul(bptBalanceOfLiquidityProvider, defaultRevenueShare);
         // The rest goes to the treasury
         const treasuryExpectedBalance = bptBalanceOfLiquidityProvider.sub(ownerExpectedBalance);
 
@@ -321,13 +320,10 @@
           poolId,
           beneficiary: owner.address,
           poolEarned: ownerExpectedBalance,
-          treasury: treasury.address,
-          treasuryEarned: treasuryExpectedBalance,
-        });
-      });
-    });
-=======
->>>>>>> de50383f
+          daoFundsRecipient: treasury.address,
+          daoEarned: treasuryExpectedBalance,
+        });
+      });
 
       context('with a zero revenue share override', () => {
         sharedBeforeEach('set the revenue sharing percentage to zero', async () => {
