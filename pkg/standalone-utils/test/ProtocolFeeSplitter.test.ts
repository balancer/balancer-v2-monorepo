import { ethers } from 'hardhat';
import { expect } from 'chai';
import { BigNumber, Contract } from 'ethers';
import { SignerWithAddress } from '@nomiclabs/hardhat-ethers/dist/src/signer-with-address';
import TokenList from '@balancer-labs/v2-helpers/src/models/tokens/TokenList';
import { deploy } from '@balancer-labs/v2-helpers/src/contract';
import { actionId } from '@balancer-labs/v2-helpers/src/models/misc/actions';
import Vault from '@balancer-labs/v2-helpers/src/models/vault/Vault';
import * as expectEvent from '@balancer-labs/v2-helpers/src/test/expectEvent';
import { fp, fpMul, FP_ZERO } from '@balancer-labs/v2-helpers/src/numbers';
import { WeightedPoolEncoder } from '@balancer-labs/balancer-js';
import { expectEqualWithError } from '@balancer-labs/v2-helpers/src/test/relativeError';
import { sharedBeforeEach } from '@balancer-labs/v2-common/sharedBeforeEach';
import WeightedPool from '@balancer-labs/v2-helpers/src/models/pools/weighted/WeightedPool';

describe('ProtocolFeeSplitter', function () {
  const defaultRevenueShare = fp(0.1); // 10%
  const poolRevenueShare = fp(0.5); // 50%

  let vault: Vault;

  let protocolFeeSplitter: Contract;
  let protocolFeesWithdrawer: Contract;

  let admin: SignerWithAddress,
    owner: SignerWithAddress,
    treasury: SignerWithAddress,
    newTreasury: SignerWithAddress,
    liquidityProvider: SignerWithAddress,
    other: SignerWithAddress;

  let tokens: TokenList;

  let pool: WeightedPool;
  let poolId: string;

  before(async () => {
    [, admin, owner, liquidityProvider, treasury, newTreasury, other] = await ethers.getSigners();
  });

  sharedBeforeEach('deploy vault, protocol fees collector & tokens', async () => {
    vault = await Vault.create({ admin });
    tokens = await TokenList.create(['DAI', 'MKR', 'SNX', 'BAT'], { sorted: true });

    await tokens.mint({ to: liquidityProvider, amount: fp(100000) });
    await tokens.approve({ from: liquidityProvider, to: vault });
  });

  sharedBeforeEach('create and initialize pools', async () => {
    pool = await WeightedPool.create({ vault, tokens, owner });
    poolId = await pool.getPoolId();

    const initialBalances = Array(tokens.length).fill(fp(1000));

    await vault.instance
      .connect(liquidityProvider)
      .joinPool(poolId, liquidityProvider.address, liquidityProvider.address, {
        assets: tokens.addresses,
        maxAmountsIn: initialBalances,
        userData: WeightedPoolEncoder.joinInit(initialBalances),
        fromInternalBalance: false,
      });
  });

  sharedBeforeEach('deploy ProtocolFeeSplitter, ProtocolFeesWithdrawer & grant permissions', async () => {
    protocolFeesWithdrawer = await deploy('ProtocolFeesWithdrawer', {
      args: [vault.address, []],
    });

    protocolFeeSplitter = await deploy('ProtocolFeeSplitter', {
      args: [protocolFeesWithdrawer.address, treasury.address],
    });

    const setRevenueShareRole = await actionId(protocolFeeSplitter, 'setRevenueSharePercentage');
<<<<<<< HEAD
    await vault.grantPermissionsGlobally([setRevenueShareRole], admin);
=======
    const clearRevenueShareRole = await actionId(protocolFeeSplitter, 'clearRevenueSharePercentage');
    await vault.grantPermissionsGlobally([setRevenueShareRole, clearRevenueShareRole], admin);
>>>>>>> de50383f

    const setDefaultRevenueSharePercentageRole = await actionId(
      protocolFeeSplitter,
      'setDefaultRevenueSharePercentage'
    );
    await vault.grantPermissionsGlobally([setDefaultRevenueSharePercentageRole], admin);

    // Allow withdrawer to pull from collector
    const withdrawCollectedFeesRole = await actionId(await vault.getFeesCollector(), 'withdrawCollectedFees');
    await vault.grantPermissionsGlobally([withdrawCollectedFeesRole], protocolFeesWithdrawer);

    // Allow fee splitter to pull from withdrawer
    const withdrawCollectedFeesWithdrawerRole = await actionId(protocolFeesWithdrawer, 'withdrawCollectedFees');
    await vault.grantPermissionsGlobally([withdrawCollectedFeesWithdrawerRole], protocolFeeSplitter);

    const setTreasuryRole = await actionId(protocolFeeSplitter, 'setDaoFundsRecipient');
    await vault.grantPermissionsGlobally([setTreasuryRole], admin);
  });

  describe('constructor', () => {
    it('sets the protocolFeesWithdrawer', async () => {
      expect(await protocolFeeSplitter.getProtocolFeesWithdrawer()).to.be.eq(protocolFeesWithdrawer.address);
    });

    it('sets the treasury', async () => {
      expect(await protocolFeeSplitter.getDaoFundsRecipient()).to.be.eq(treasury.address);
    });
  });

  describe('setTreasury', async () => {
    it('changes the treasury', async () => {
      await protocolFeeSplitter.connect(admin).setDaoFundsRecipient(newTreasury.address);
      expect(await protocolFeeSplitter.getDaoFundsRecipient()).to.eq(newTreasury.address);
    });

    it('emits a DAOFundsRecipientChanged event', async () => {
      const receipt = await (await protocolFeeSplitter.connect(admin).setDaoFundsRecipient(newTreasury.address)).wait();
      expectEvent.inReceipt(receipt, 'DAOFundsRecipientChanged', { newDaoFundsRecipient: newTreasury.address });
    });

    it('reverts if caller is unauthorized', async () => {
      await expect(protocolFeeSplitter.connect(other).setDaoFundsRecipient(newTreasury.address)).to.be.revertedWith(
        'SENDER_NOT_ALLOWED'
      );
    });
  });

  describe('setDefaultRevenueSharePercentage', async () => {
    it('sets default fee', async () => {
<<<<<<< HEAD
      const newFee = bn(10e16); // 10%
      await protocolFeeSplitter.connect(admin).setDefaultRevenueSharePercentage(newFee);

      expect(await protocolFeeSplitter.getDefaultRevenueSharePercentage()).to.be.eq(newFee);
    });

    it('emits a DefaultRevenueSharePercentageChanged event', async () => {
      const newFee = bn(10e16); // 10%
      const receipt = await (await protocolFeeSplitter.connect(admin).setDefaultRevenueSharePercentage(newFee)).wait();
      expectEvent.inReceipt(receipt, 'DefaultRevenueSharePercentageChanged', { revenueSharePercentage: newFee });
=======
      await protocolFeeSplitter.connect(admin).setDefaultRevenueSharePercentage(defaultRevenueShare);

      expect(await protocolFeeSplitter.getDefaultRevenueSharePercentage()).to.be.eq(defaultRevenueShare);
    });

    it('emits a DefaultRevenueSharePercentageChanged event', async () => {
      const receipt = await (
        await protocolFeeSplitter.connect(admin).setDefaultRevenueSharePercentage(defaultRevenueShare)
      ).wait();
      expectEvent.inReceipt(receipt, 'DefaultRevenueSharePercentageChanged', {
        revenueSharePercentage: defaultRevenueShare,
      });
>>>>>>> de50383f
    });

    it('reverts if caller is not authorized', async () => {
      await expect(
<<<<<<< HEAD
        protocolFeeSplitter.connect(liquidityProvider).setDefaultRevenueSharePercentage(newFee)
=======
        protocolFeeSplitter.connect(liquidityProvider).setDefaultRevenueSharePercentage(defaultRevenueShare)
>>>>>>> de50383f
      ).to.be.revertedWith('SENDER_NOT_ALLOWED');
    });
  });

<<<<<<< HEAD
  describe('setRevenueSharePercentage', async () => {
    it('overrides revenue share percentage for a pool', async () => {
      const newFee = bn(50e16); // 50%

      await protocolFeeSplitter.connect(admin).setRevenueSharePercentage(poolId, newFee);

      const poolSettings = await protocolFeeSplitter.getRevenueShareSettings(poolId);
      expect(poolSettings.revenueSharePercentageOverride).to.be.eq(newFee);
    });

    it('emits a PoolRevenueShareChanged event', async () => {
      const newFee = bn(50e16); // 50%
      const receipt = await (await protocolFeeSplitter.connect(admin).setRevenueSharePercentage(poolId, newFee)).wait();
      expectEvent.inReceipt(receipt, 'PoolRevenueShareChanged', { poolId, revenueSharePercentage: newFee });
    });

    it('reverts with invalid input', async () => {
      const newFee = bn(50e16).add(1);
      await expect(protocolFeeSplitter.connect(admin).setRevenueSharePercentage(poolId, newFee)).to.be.revertedWith(
=======
  describe('setRevenueSharingFeePercentage', async () => {
    sharedBeforeEach('set default fee', async () => {
      await protocolFeeSplitter.connect(admin).setDefaultRevenueSharePercentage(defaultRevenueShare);

      expect(await protocolFeeSplitter.getDefaultRevenueSharePercentage()).to.be.eq(defaultRevenueShare);
    });

    it('uses the default value when not set', async () => {
      const poolSettings = await protocolFeeSplitter.getRevenueShareSettings(poolId);

      expect(poolSettings.overrideSet).to.be.false;
    });

    it('overrides revenue sharing percentage for a pool', async () => {
      await protocolFeeSplitter.connect(admin).setRevenueSharePercentage(poolId, poolRevenueShare);

      const poolSettings = await protocolFeeSplitter.getRevenueShareSettings(poolId);
      expect(poolSettings.revenueSharePercentageOverride).to.be.eq(poolRevenueShare);
      expect(poolSettings.overrideSet).to.be.true;
    });

    it('emits a PoolRevenueShareChanged event', async () => {
      const receipt = await (
        await protocolFeeSplitter.connect(admin).setRevenueSharePercentage(poolId, poolRevenueShare)
      ).wait();
      expectEvent.inReceipt(receipt, 'PoolRevenueShareChanged', { poolId, revenueSharePercentage: poolRevenueShare });
    });

    it('allows a revenue sharing percentage of zero', async () => {
      await protocolFeeSplitter.connect(admin).setRevenueSharePercentage(poolId, FP_ZERO);

      const poolSettings = await protocolFeeSplitter.getRevenueShareSettings(poolId);
      expect(poolSettings.revenueSharePercentageOverride).to.be.eq(FP_ZERO);
      expect(poolSettings.overrideSet).to.be.true;
    });

    it('reverts with invalid input', async () => {
      const invalidFee = fp(0.5).add(1);

      await expect(protocolFeeSplitter.connect(admin).setRevenueSharePercentage(poolId, invalidFee)).to.be.revertedWith(
>>>>>>> de50383f
        'SPLITTER_FEE_PERCENTAGE_TOO_HIGH'
      );
    });

    it('reverts if caller is not authorized', async () => {
<<<<<<< HEAD
      const newFee = bn(10e16); // 10%
      await expect(protocolFeeSplitter.connect(other).setRevenueSharePercentage(poolId, newFee)).to.be.revertedWith(
        'SENDER_NOT_ALLOWED'
      );
=======
      await expect(
        protocolFeeSplitter.connect(other).setRevenueSharePercentage(poolId, poolRevenueShare)
      ).to.be.revertedWith('SENDER_NOT_ALLOWED');
>>>>>>> de50383f
    });
  });

  describe('setPoolBeneficiary', async () => {
    it('reverts if caller is not the pool owner', async () => {
      await expect(
        protocolFeeSplitter.connect(liquidityProvider).setPoolBeneficiary(poolId, liquidityProvider.address)
      ).to.be.revertedWith('SENDER_NOT_ALLOWED');
    });

    it('sets pool beneficiary', async () => {
      await protocolFeeSplitter.connect(owner).setPoolBeneficiary(poolId, other.address);
      const poolSettings = await protocolFeeSplitter.getRevenueShareSettings(poolId);
      expect(poolSettings.beneficiary).to.be.eq(other.address);
    });

    it('emits a PoolBeneficiaryChanged event', async () => {
      const receipt = await (await protocolFeeSplitter.connect(owner).setPoolBeneficiary(poolId, other.address)).wait();
      expectEvent.inReceipt(receipt, 'PoolBeneficiaryChanged', {
        poolId,
        newBeneficiary: other.address,
      });
    });
  });

  describe('when the fee collector holds BPT', () => {
    let bptBalanceOfLiquidityProvider: BigNumber;

    sharedBeforeEach('transfer BPT to fees collector', async () => {
      // transfer BPT tokens to feesCollector
      bptBalanceOfLiquidityProvider = await pool.balanceOf(liquidityProvider.address);
      await pool.instance
        .connect(liquidityProvider)
        .transfer((await vault.getFeesCollector()).address, bptBalanceOfLiquidityProvider);

      await protocolFeeSplitter.connect(admin).setDefaultRevenueSharePercentage(defaultRevenueShare);
    });

    async function itShouldDistributeRevenueCorrectly(
      ownerExpectedBalance: BigNumber,
      treasuryExpectedBalance: BigNumber
    ) {
      await protocolFeeSplitter.collectFees(poolId);

      const ownerBalance = await pool.balanceOf(owner.address);
      const treasuryBalance = await pool.balanceOf(treasury.address);

      expectEqualWithError(ownerBalance, ownerExpectedBalance);
      expectEqualWithError(treasuryBalance, treasuryExpectedBalance);
    }

    context('without a beneficiary', () => {
      it('sends all fees to the treasury', async () => {
        const ownerExpectedBalance = FP_ZERO;
        const treasuryExpectedBalance = bptBalanceOfLiquidityProvider;

        await itShouldDistributeRevenueCorrectly(ownerExpectedBalance, treasuryExpectedBalance);
      });
    });

    describe('with a beneficiary', () => {
      sharedBeforeEach('set pool beneficiary', async () => {
        await protocolFeeSplitter.connect(owner).setPoolBeneficiary(poolId, owner.address);
<<<<<<< HEAD
        await protocolFeeSplitter.connect(admin).setRevenueSharePercentage(poolId, fp(0.1));
=======
>>>>>>> de50383f
      });

      context('with no revenue share override', () => {
        it('should collect the default pool revenue share', async () => {
          const ownerExpectedBalance = fpMul(bptBalanceOfLiquidityProvider, defaultRevenueShare);
          const treasuryExpectedBalance = bptBalanceOfLiquidityProvider.sub(ownerExpectedBalance);

<<<<<<< HEAD
          expectEqualWithError(amounts.beneficiaryAmount, ownerExpectedBalance);
          expectEqualWithError(amounts.daoAmount, treasuryExpectedBalance);
=======
          await itShouldDistributeRevenueCorrectly(ownerExpectedBalance, treasuryExpectedBalance);
>>>>>>> de50383f
        });
      });

      context('with a non-zero revenue share override', () => {
        sharedBeforeEach('set the revenue sharing percentage', async () => {
          await protocolFeeSplitter.connect(admin).setRevenueSharePercentage(poolId, poolRevenueShare);
        });

        it('should collect the pool revenue share', async () => {
          // Should use the override value for the owner share
          const ownerExpectedBalance = fpMul(bptBalanceOfLiquidityProvider, poolRevenueShare);
          const treasuryExpectedBalance = bptBalanceOfLiquidityProvider.sub(ownerExpectedBalance);

          await itShouldDistributeRevenueCorrectly(ownerExpectedBalance, treasuryExpectedBalance);
        });

        describe('disable revenue sharing', () => {
          it('emits a PoolRevenueShareCleared event', async () => {
            const receipt = await (await protocolFeeSplitter.connect(admin).clearRevenueSharePercentage(poolId)).wait();

            expectEvent.inReceipt(receipt, 'PoolRevenueShareCleared', { poolId });
          });

          it('reverts if caller is not authorized', async () => {
            await expect(protocolFeeSplitter.connect(other).clearRevenueSharePercentage(poolId)).to.be.revertedWith(
              'SENDER_NOT_ALLOWED'
            );
          });

          context('when revenue sharing disabled', () => {
            sharedBeforeEach('disable revenue sharing', async () => {
              await protocolFeeSplitter.connect(admin).clearRevenueSharePercentage(poolId);
            });

            it('should now resume collecting the default revenue share', async () => {
              const ownerExpectedBalance = fpMul(bptBalanceOfLiquidityProvider, defaultRevenueShare);
              const treasuryExpectedBalance = bptBalanceOfLiquidityProvider.sub(ownerExpectedBalance);

              await itShouldDistributeRevenueCorrectly(ownerExpectedBalance, treasuryExpectedBalance);
            });
          });
        });
      });

      context('with a zero revenue share override', () => {
        sharedBeforeEach('set the revenue sharing percentage to zero', async () => {
          await protocolFeeSplitter.connect(admin).setRevenueSharePercentage(poolId, FP_ZERO);
        });

        it('should send all funds to the treasury', async () => {
          // Should send everything to the treasury
          const ownerExpectedBalance = FP_ZERO;
          const treasuryExpectedBalance = bptBalanceOfLiquidityProvider;

          await itShouldDistributeRevenueCorrectly(ownerExpectedBalance, treasuryExpectedBalance);
        });
      });
    });
  });
});<|MERGE_RESOLUTION|>--- conflicted
+++ resolved
@@ -72,12 +72,8 @@
     });
 
     const setRevenueShareRole = await actionId(protocolFeeSplitter, 'setRevenueSharePercentage');
-<<<<<<< HEAD
-    await vault.grantPermissionsGlobally([setRevenueShareRole], admin);
-=======
     const clearRevenueShareRole = await actionId(protocolFeeSplitter, 'clearRevenueSharePercentage');
     await vault.grantPermissionsGlobally([setRevenueShareRole, clearRevenueShareRole], admin);
->>>>>>> de50383f
 
     const setDefaultRevenueSharePercentageRole = await actionId(
       protocolFeeSplitter,
@@ -127,18 +123,6 @@
 
   describe('setDefaultRevenueSharePercentage', async () => {
     it('sets default fee', async () => {
-<<<<<<< HEAD
-      const newFee = bn(10e16); // 10%
-      await protocolFeeSplitter.connect(admin).setDefaultRevenueSharePercentage(newFee);
-
-      expect(await protocolFeeSplitter.getDefaultRevenueSharePercentage()).to.be.eq(newFee);
-    });
-
-    it('emits a DefaultRevenueSharePercentageChanged event', async () => {
-      const newFee = bn(10e16); // 10%
-      const receipt = await (await protocolFeeSplitter.connect(admin).setDefaultRevenueSharePercentage(newFee)).wait();
-      expectEvent.inReceipt(receipt, 'DefaultRevenueSharePercentageChanged', { revenueSharePercentage: newFee });
-=======
       await protocolFeeSplitter.connect(admin).setDefaultRevenueSharePercentage(defaultRevenueShare);
 
       expect(await protocolFeeSplitter.getDefaultRevenueSharePercentage()).to.be.eq(defaultRevenueShare);
@@ -151,41 +135,15 @@
       expectEvent.inReceipt(receipt, 'DefaultRevenueSharePercentageChanged', {
         revenueSharePercentage: defaultRevenueShare,
       });
->>>>>>> de50383f
     });
 
     it('reverts if caller is not authorized', async () => {
       await expect(
-<<<<<<< HEAD
-        protocolFeeSplitter.connect(liquidityProvider).setDefaultRevenueSharePercentage(newFee)
-=======
         protocolFeeSplitter.connect(liquidityProvider).setDefaultRevenueSharePercentage(defaultRevenueShare)
->>>>>>> de50383f
       ).to.be.revertedWith('SENDER_NOT_ALLOWED');
     });
   });
 
-<<<<<<< HEAD
-  describe('setRevenueSharePercentage', async () => {
-    it('overrides revenue share percentage for a pool', async () => {
-      const newFee = bn(50e16); // 50%
-
-      await protocolFeeSplitter.connect(admin).setRevenueSharePercentage(poolId, newFee);
-
-      const poolSettings = await protocolFeeSplitter.getRevenueShareSettings(poolId);
-      expect(poolSettings.revenueSharePercentageOverride).to.be.eq(newFee);
-    });
-
-    it('emits a PoolRevenueShareChanged event', async () => {
-      const newFee = bn(50e16); // 50%
-      const receipt = await (await protocolFeeSplitter.connect(admin).setRevenueSharePercentage(poolId, newFee)).wait();
-      expectEvent.inReceipt(receipt, 'PoolRevenueShareChanged', { poolId, revenueSharePercentage: newFee });
-    });
-
-    it('reverts with invalid input', async () => {
-      const newFee = bn(50e16).add(1);
-      await expect(protocolFeeSplitter.connect(admin).setRevenueSharePercentage(poolId, newFee)).to.be.revertedWith(
-=======
   describe('setRevenueSharingFeePercentage', async () => {
     sharedBeforeEach('set default fee', async () => {
       await protocolFeeSplitter.connect(admin).setDefaultRevenueSharePercentage(defaultRevenueShare);
@@ -226,22 +184,14 @@
       const invalidFee = fp(0.5).add(1);
 
       await expect(protocolFeeSplitter.connect(admin).setRevenueSharePercentage(poolId, invalidFee)).to.be.revertedWith(
->>>>>>> de50383f
         'SPLITTER_FEE_PERCENTAGE_TOO_HIGH'
       );
     });
 
     it('reverts if caller is not authorized', async () => {
-<<<<<<< HEAD
-      const newFee = bn(10e16); // 10%
-      await expect(protocolFeeSplitter.connect(other).setRevenueSharePercentage(poolId, newFee)).to.be.revertedWith(
-        'SENDER_NOT_ALLOWED'
-      );
-=======
       await expect(
         protocolFeeSplitter.connect(other).setRevenueSharePercentage(poolId, poolRevenueShare)
       ).to.be.revertedWith('SENDER_NOT_ALLOWED');
->>>>>>> de50383f
     });
   });
 
@@ -305,10 +255,6 @@
     describe('with a beneficiary', () => {
       sharedBeforeEach('set pool beneficiary', async () => {
         await protocolFeeSplitter.connect(owner).setPoolBeneficiary(poolId, owner.address);
-<<<<<<< HEAD
-        await protocolFeeSplitter.connect(admin).setRevenueSharePercentage(poolId, fp(0.1));
-=======
->>>>>>> de50383f
       });
 
       context('with no revenue share override', () => {
@@ -316,12 +262,7 @@
           const ownerExpectedBalance = fpMul(bptBalanceOfLiquidityProvider, defaultRevenueShare);
           const treasuryExpectedBalance = bptBalanceOfLiquidityProvider.sub(ownerExpectedBalance);
 
-<<<<<<< HEAD
-          expectEqualWithError(amounts.beneficiaryAmount, ownerExpectedBalance);
-          expectEqualWithError(amounts.daoAmount, treasuryExpectedBalance);
-=======
           await itShouldDistributeRevenueCorrectly(ownerExpectedBalance, treasuryExpectedBalance);
->>>>>>> de50383f
         });
       });
 
