--- conflicted
+++ resolved
@@ -112,7 +112,6 @@
           await relayerLibrary.setChainedReferenceValue(reference, 5);
           await expectChainedReferenceContents(reference.add(1), 0);
         });
-<<<<<<< HEAD
 
         it('peeks uninitialized references as zero', async () => {
           expect(await relayerLibrary.peekChainedReferenceValue(reference)).to.be.eq(0);
@@ -123,18 +122,6 @@
           expect(await relayerLibrary.peekChainedReferenceValue(reference)).to.be.eq(23);
         });
 
-=======
-
-        it('peeks uninitialized references as zero', async () => {
-          expect(await relayerLibrary.peekChainedReferenceValue(reference)).to.be.eq(0);
-        });
-
-        it('peeks stored references', async () => {
-          await relayerLibrary.setChainedReferenceValue(reference, 23);
-          expect(await relayerLibrary.peekChainedReferenceValue(reference)).to.be.eq(23);
-        });
-
->>>>>>> 45e883be
         it('peeks overwritten data', async () => {
           await relayerLibrary.setChainedReferenceValue(reference, 42);
           await relayerLibrary.setChainedReferenceValue(reference, 17);
@@ -151,11 +138,6 @@
           expect(await relayerLibrary.peekChainedReferenceValue(reference)).to.be.eq(19);
           expect(await relayerLibrary.peekChainedReferenceValue(reference)).to.be.eq(19);
           expect(await relayerLibrary.peekChainedReferenceValue(reference)).to.be.eq(19);
-<<<<<<< HEAD
-
-          await expectChainedReferenceContents(reference, 19);
-=======
->>>>>>> 45e883be
         });
 
         it('peeks and reads same slot', async () => {
