--- conflicted
+++ resolved
@@ -20,16 +20,12 @@
   COMPOSABLE_STABLE_V2,
 }
 
-<<<<<<< HEAD
-export async function setupRelayerEnvironment(useQueryLibrary = false): Promise<{
-=======
 export type OutputReference = {
   index: number;
   key: BigNumber;
 };
 
 export async function setupRelayerEnvironment(): Promise<{
->>>>>>> 9c1574b7
   user: SignerWithAddress;
   other: SignerWithAddress;
   vault: Vault;
