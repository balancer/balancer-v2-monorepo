--- conflicted
+++ resolved
@@ -49,19 +49,12 @@
     IVault private immutable _vault;
     IBalancerRelayer private immutable _entrypoint;
 
-<<<<<<< HEAD
-    constructor(IVault vault) BaseRelayerLibraryCommon(vault) {
+    constructor(IVault vault, string memory version) BaseRelayerLibraryCommon(vault) {
         _vault = vault;
-=======
-    constructor(IVault vault, string memory version) IBaseRelayerLibrary(vault.WETH()) {
-        _vault = vault;
-        _entrypoint = new BalancerRelayer(vault, address(this), version);
-    }
->>>>>>> c4cc3d46
 
         IBaseRelayerLibrary queryLibrary = new BatchRelayerQueryLibrary(vault);
 
-        _entrypoint = new BalancerRelayer(vault, address(this), address(queryLibrary));
+        _entrypoint = new BalancerRelayer(vault, address(this), address(queryLibrary), version);
     }
 
     function getEntrypoint() external view returns (IBalancerRelayer) {
