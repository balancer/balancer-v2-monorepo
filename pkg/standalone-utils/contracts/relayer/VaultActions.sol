// SPDX-License-Identifier: GPL-3.0-or-later
// This program is free software: you can redistribute it and/or modify
// it under the terms of the GNU General Public License as published by
// the Free Software Foundation, either version 3 of the License, or
// (at your option) any later version.

// This program is distributed in the hope that it will be useful,
// but WITHOUT ANY WARRANTY; without even the implied warranty of
// MERCHANTABILITY or FITNESS FOR A PARTICULAR PURPOSE.  See the
// GNU General Public License for more details.

// You should have received a copy of the GNU General Public License
// along with this program.  If not, see <http://www.gnu.org/licenses/>.

pragma solidity ^0.7.0;
pragma experimental ABIEncoderV2;

import "@balancer-labs/v2-solidity-utils/contracts/helpers/InputHelpers.sol";
import "@balancer-labs/v2-solidity-utils/contracts/helpers/VaultHelpers.sol";
import "@balancer-labs/v2-solidity-utils/contracts/math/Math.sol";

import "@balancer-labs/v2-vault/contracts/interfaces/IVault.sol";

import "@balancer-labs/v2-pool-weighted/contracts/BaseWeightedPool.sol";
import "@balancer-labs/v2-pool-weighted/contracts/WeightedPoolUserDataHelpers.sol";

import "../interfaces/IBaseRelayerLibrary.sol";

/**
 * @title VaultActions
 * @notice Allows users to call the core functions on the Balancer Vault (swaps/joins/exits/balance management)
 * @dev
 * The relayer is not expected to hold the user's funds so it is expected that the user's address will be provided
 * as the recipient of any token transfers from the Vault.
 *
 * All functions must be payable so that it can be called as part of a multicall involving ETH
 */
abstract contract VaultActions is IBaseRelayerLibrary {
    using Math for uint256;

    struct OutputReference {
        uint256 index;
        uint256 key;
    }

    function swap(
        IVault.SingleSwap memory singleSwap,
        IVault.FundManagement calldata funds,
        uint256 limit,
        uint256 deadline,
        uint256 value,
        uint256 outputReference
    ) external payable returns (uint256) {
        require(funds.sender == msg.sender || funds.sender == address(this), "Incorrect sender");

        if (_isChainedReference(singleSwap.amount)) {
            singleSwap.amount = _getChainedReferenceValue(singleSwap.amount);
        }

        uint256 result = getVault().swap{ value: value }(singleSwap, funds, limit, deadline);

        if (_isChainedReference(outputReference)) {
            _setChainedReferenceValue(outputReference, result);
        }

        return result;
    }

    function batchSwap(
        IVault.SwapKind kind,
        IVault.BatchSwapStep[] memory swaps,
        IAsset[] calldata assets,
        IVault.FundManagement calldata funds,
        int256[] calldata limits,
        uint256 deadline,
        uint256 value,
        OutputReference[] calldata outputReferences
    ) external payable returns (int256[] memory) {
<<<<<<< HEAD
        require(funds.sender == msg.sender || funds.sender == address(this), "Incorrect sender");
        InputHelpers.ensureInputLengthMatch(assets.length, outputReferences.length);
=======
        require(funds.sender == msg.sender, "Incorrect sender");
>>>>>>> 8c38290e

        for (uint256 i = 0; i < swaps.length; ++i) {
            uint256 amount = swaps[i].amount;
            if (_isChainedReference(amount)) {
                swaps[i].amount = _getChainedReferenceValue(amount);
            }
        }

        int256[] memory results = getVault().batchSwap{ value: value }(kind, swaps, assets, funds, limits, deadline);

        for (uint256 i = 0; i < outputReferences.length; ++i) {
            require(_isChainedReference(outputReferences[i].key), "invalid chained reference");

            // Batch swap return values are signed, as they are Vault deltas (positive values stand for assets sent
            // to the Vault, negatives for assets sent from the Vault). To simplify the chained reference value
            // model, we simply store the absolute value.
            // This should be fine for most use cases, as the caller can reason about swap results via the `limits`
            // parameter.
            _setChainedReferenceValue(outputReferences[i].key, Math.abs(results[outputReferences[i].index]));
        }

        return results;
    }

    function manageUserBalance(IVault.UserBalanceOp[] calldata ops, uint256 value) external payable {
        for (uint256 i = 0; i < ops.length; i++) {
            require(ops[i].sender == msg.sender || ops[i].sender == address(this), "Incorrect sender");
        }
        getVault().manageUserBalance{ value: value }(ops);
    }

    enum PoolKind { WEIGHTED }

    function joinPool(
        bytes32 poolId,
        PoolKind kind,
        address sender,
        address recipient,
        IVault.JoinPoolRequest memory request,
        uint256 value,
        uint256 outputReference
    ) external payable {
        require(sender == msg.sender || sender == address(this), "Incorrect sender");

        // The output of a join is expected to be balance in the Pool's token contract, typically known as BPT (Balancer
        // Pool Tokens). Since the Vault is unaware of this (BPT is minted directly to the recipient), we manually
        // measure this balance increase (but only if an output reference is provided).
        IERC20 bpt = IERC20(VaultHelpers.toPoolAddress(poolId));
        uint256 maybeInitialRecipientBPT = _isChainedReference(outputReference) ? bpt.balanceOf(recipient) : 0;

        request.userData = _doJoinPoolChainedReferenceReplacements(kind, request.userData);

        getVault().joinPool{ value: value }(poolId, sender, recipient, request);

        if (_isChainedReference(outputReference)) {
            // In this context, `maybeInitialRecipientBPT` is guaranteed to have been initialized, so we can safely read
            // from it. Note that we assume that the recipient balance change has a positive sign (i.e. the recipient
            // received BPT).
            uint256 finalRecipientBPT = bpt.balanceOf(recipient);
            _setChainedReferenceValue(outputReference, finalRecipientBPT.sub(maybeInitialRecipientBPT));
        }
    }

    function _doJoinPoolChainedReferenceReplacements(PoolKind kind, bytes memory userData)
        private
        returns (bytes memory)
    {
        if (kind == PoolKind.WEIGHTED) {
            return _doWeightedJoinChainedReferenceReplacements(userData);
        } else {
            _revert(Errors.UNHANDLED_JOIN_KIND);
        }
    }

    function _doWeightedJoinChainedReferenceReplacements(bytes memory userData) private returns (bytes memory) {
        BaseWeightedPool.JoinKind kind = WeightedPoolUserDataHelpers.joinKind(userData);

        if (kind == BaseWeightedPool.JoinKind.EXACT_TOKENS_IN_FOR_BPT_OUT) {
            return _doWeightedExactTokensInForBPTOutReplacements(userData);
        } else {
            // All other join kinds are 'given out' (i.e the parameter is a BPT amount), so we don't do replacements for
            // those.
            return userData;
        }
    }

    function _doWeightedExactTokensInForBPTOutReplacements(bytes memory userData) private returns (bytes memory) {
        (uint256[] memory amountsIn, uint256 minBPTAmountOut) = WeightedPoolUserDataHelpers.exactTokensInForBptOut(
            userData
        );

        bool replacedAmounts = false;
        for (uint256 i = 0; i < amountsIn.length; ++i) {
            uint256 amount = amountsIn[i];
            if (_isChainedReference(amount)) {
                amountsIn[i] = _getChainedReferenceValue(amount);
                replacedAmounts = true;
            }
        }

        // Save gas by only re-encoding the data if we actually performed a replacement
        return
            replacedAmounts
                ? abi.encode(BaseWeightedPool.JoinKind.EXACT_TOKENS_IN_FOR_BPT_OUT, amountsIn, minBPTAmountOut)
                : userData;
    }

    function exitPool(
        bytes32 poolId,
        PoolKind kind,
        address sender,
        address payable recipient,
        IVault.ExitPoolRequest memory request,
        OutputReference[] calldata outputReferences
    ) external payable {
<<<<<<< HEAD
        require(sender == msg.sender || sender == address(this), "Incorrect sender");
=======
        require(sender == msg.sender, "Incorrect sender");

        // To track the changes of internal balances we need an array of token addresses.
        // We save this here to avoid having to recalculate after we perform the exit.
        IERC20[] memory trackedTokens = new IERC20[](outputReferences.length);

        // Query initial balances for all tokens which we want to record into chained references
        uint256[] memory initialRecipientBalances = new uint256[](outputReferences.length);
        for (uint256 i = 0; i < outputReferences.length; i++) {
            require(_isChainedReference(outputReferences[i].key), "invalid chained reference");

            IAsset asset = request.assets[outputReferences[i].index];
            if (request.toInternalBalance) {
                trackedTokens[i] = _asIERC20(asset);
            } else {
                initialRecipientBalances[i] = _isETH(asset) ? recipient.balance : _asIERC20(asset).balanceOf(recipient);
            }
        }
        if (request.toInternalBalance) {
            initialRecipientBalances = getVault().getInternalBalance(recipient, trackedTokens);
        }

        // Execute exit from pool
        request.userData = _doExitPoolChainedReferenceReplacements(kind, request.userData);
>>>>>>> 8c38290e
        getVault().exitPool(poolId, sender, recipient, request);

        // Query final balances for all tokens of interest
        uint256[] memory finalRecipientTokenBalances = new uint256[](outputReferences.length);
        if (request.toInternalBalance) {
            finalRecipientTokenBalances = getVault().getInternalBalance(recipient, trackedTokens);
        } else {
            for (uint256 i = 0; i < outputReferences.length; i++) {
                IAsset asset = request.assets[outputReferences[i].index];
                finalRecipientTokenBalances[i] = _isETH(asset)
                    ? recipient.balance
                    : _asIERC20(asset).balanceOf(recipient);
            }
        }

        // Calculate deltas and save to chained references
        for (uint256 i = 0; i < outputReferences.length; i++) {
            _setChainedReferenceValue(
                outputReferences[i].key,
                finalRecipientTokenBalances[i].sub(initialRecipientBalances[i])
            );
        }
    }

    function _doExitPoolChainedReferenceReplacements(PoolKind kind, bytes memory userData)
        private
        returns (bytes memory)
    {
        if (kind == PoolKind.WEIGHTED) {
            return _doWeightedExitChainedReferenceReplacements(userData);
        } else {
            _revert(Errors.UNHANDLED_EXIT_KIND);
        }
    }

    function _doWeightedExitChainedReferenceReplacements(bytes memory userData) private returns (bytes memory) {
        BaseWeightedPool.ExitKind kind = WeightedPoolUserDataHelpers.exitKind(userData);

        if (kind == BaseWeightedPool.ExitKind.EXACT_BPT_IN_FOR_ONE_TOKEN_OUT) {
            return _doWeightedExactBptInForOneTokenOutReplacements(userData);
        } else if (kind == BaseWeightedPool.ExitKind.EXACT_BPT_IN_FOR_TOKENS_OUT) {
            return _doWeightedExactBptInForTokensOutReplacements(userData);
        } else {
            // All other exit kinds are 'given out' (i.e the parameter is a token amount),
            // so we don't do replacements for those.
            return userData;
        }
    }

    function _doWeightedExactBptInForOneTokenOutReplacements(bytes memory userData) private returns (bytes memory) {
        (uint256 bptAmountIn, uint256 tokenIndex) = WeightedPoolUserDataHelpers.exactBptInForTokenOut(userData);

        if (_isChainedReference(bptAmountIn)) {
            bptAmountIn = _getChainedReferenceValue(bptAmountIn);
            return abi.encode(BaseWeightedPool.ExitKind.EXACT_BPT_IN_FOR_ONE_TOKEN_OUT, bptAmountIn, tokenIndex);
        } else {
            // Save gas by only re-encoding the data if we actually performed a replacement
            return userData;
        }
    }

    function _doWeightedExactBptInForTokensOutReplacements(bytes memory userData) private returns (bytes memory) {
        uint256 bptAmountIn = WeightedPoolUserDataHelpers.exactBptInForTokensOut(userData);

        if (_isChainedReference(bptAmountIn)) {
            bptAmountIn = _getChainedReferenceValue(bptAmountIn);
            return abi.encode(BaseWeightedPool.ExitKind.EXACT_BPT_IN_FOR_TOKENS_OUT, bptAmountIn);
        } else {
            // Save gas by only re-encoding the data if we actually performed a replacement
            return userData;
        }
    }
}<|MERGE_RESOLUTION|>--- conflicted
+++ resolved
@@ -76,12 +76,7 @@
         uint256 value,
         OutputReference[] calldata outputReferences
     ) external payable returns (int256[] memory) {
-<<<<<<< HEAD
         require(funds.sender == msg.sender || funds.sender == address(this), "Incorrect sender");
-        InputHelpers.ensureInputLengthMatch(assets.length, outputReferences.length);
-=======
-        require(funds.sender == msg.sender, "Incorrect sender");
->>>>>>> 8c38290e
 
         for (uint256 i = 0; i < swaps.length; ++i) {
             uint256 amount = swaps[i].amount;
@@ -197,10 +192,7 @@
         IVault.ExitPoolRequest memory request,
         OutputReference[] calldata outputReferences
     ) external payable {
-<<<<<<< HEAD
         require(sender == msg.sender || sender == address(this), "Incorrect sender");
-=======
-        require(sender == msg.sender, "Incorrect sender");
 
         // To track the changes of internal balances we need an array of token addresses.
         // We save this here to avoid having to recalculate after we perform the exit.
@@ -224,7 +216,6 @@
 
         // Execute exit from pool
         request.userData = _doExitPoolChainedReferenceReplacements(kind, request.userData);
->>>>>>> 8c38290e
         getVault().exitPool(poolId, sender, recipient, request);
 
         // Query final balances for all tokens of interest
