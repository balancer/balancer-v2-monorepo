// SPDX-License-Identifier: GPL-3.0-or-later
// This program is free software: you can redistribute it and/or modify
// it under the terms of the GNU General Public License as published by
// the Free Software Foundation, either version 3 of the License, or
// (at your option) any later version.

// This program is distributed in the hope that it will be useful,
// but WITHOUT ANY WARRANTY; without even the implied warranty of
// MERCHANTABILITY or FITNESS FOR A PARTICULAR PURPOSE.  See the
// GNU General Public License for more details.

// You should have received a copy of the GNU General Public License
// along with this program.  If not, see <http://www.gnu.org/licenses/>.

pragma solidity >=0.7.0 <0.9.0;

import "@balancer-labs/v2-interfaces/contracts/standalone-utils/IProtocolFeeSplitter.sol";
import "@balancer-labs/v2-interfaces/contracts/standalone-utils/IProtocolFeesWithdrawer.sol";
import "@balancer-labs/v2-interfaces/contracts/vault/IVault.sol";
import "@balancer-labs/v2-interfaces/contracts/vault/IProtocolFeesCollector.sol";

import "@balancer-labs/v2-solidity-utils/contracts/openzeppelin/EnumerableMap.sol";
import "@balancer-labs/v2-solidity-utils/contracts/helpers/Authentication.sol";
import "@balancer-labs/v2-solidity-utils/contracts/math/FixedPoint.sol";

interface Pool {
    function getOwner() external view returns (address);
}

interface Factory {
    function isPoolFromFactory(address pool) external view returns (bool);
}

/**
 * @notice Support revenue sharing for individual pools between the DAO and designated recipients.
 * @dev This contract is responsible for splitting the BPT profits collected by the ProtocolFeeCollector between
 * a beneficiary specified by the pool's owner and the DAO fee recipient (e.g., the Balancer DAO treasury account).
 * Only BPT tokens are involved in the split: any other tokens would remain in the `ProtocolFeeCollector`.
 *
 * BPT tokens are withdrawn using the ProtocolFeesWithdrawer, a wrapper around the ProtocolFeesCollector that allows
 * governance to prevent certain tokens (on a denyList) from being withdrawn. `collectFees` would fail if the BPT
 * token were on this denyList.
 */
contract ProtocolFeeSplitter is IProtocolFeeSplitter, Authentication {
    using EnumerableMap for EnumerableMap.IERC20ToUint256Map;
    using FixedPoint for uint256;

    string private constant _UNDEFINED_FACTORY_SHARE = "Share undefined for this factory";

    // All fee percentages are 18-decimal fixed point numbers.
    // Absolute maximum fee percentage (1e18 = 100%).
    uint256 private constant _MAX_REVENUE_SHARE_PERCENTAGE = 50e16; // 50%

    IProtocolFeesWithdrawer private immutable _protocolFeesWithdrawer;

    // Balancer vault
    IVault private immutable _vault;

    // The recipient of the DAO portion of the revenue share; e.g., the Balancer DAO treasury account.
    address private _daoFundsRecipient;

    // The default revenue share given to pools; can be updated by governance (1e18 = 100%, 1e16 = 1%).
    uint256 private _defaultRevenueSharePercentage;

<<<<<<< HEAD
    // Allow the default revenue sharing fee percentage to be overridden for individual factories.
    EnumerableMap.IERC20ToUint256Map private _revenueShareFactoryOverrides;

    // By default, the `overrideSet` flag is false, and all Pools use the default revenue share percentage.

=======
>>>>>>> 025504f7
    // Packed to use 1 storage slot
    // 1e18 (100% - maximum fee value) can fit in uint88
    struct RevenueShareSettings {
        uint88 revenueSharePercentageOverride;
        address beneficiary;
        bool overrideSet;
    }

    // poolId => PoolSettings
    mapping(bytes32 => RevenueShareSettings) private _poolSettings;

    constructor(IProtocolFeesWithdrawer protocolFeesWithdrawer, address daoFundsRecipient)
        // The ProtocolFeeSplitter is a singleton, so it simply uses its own address to disambiguate action
        // identifiers.
        Authentication(bytes32(uint256(address(this))))
    {
        _protocolFeesWithdrawer = protocolFeesWithdrawer;
        _daoFundsRecipient = daoFundsRecipient;
        _vault = protocolFeesWithdrawer.getProtocolFeesCollector().vault();
    }

    // Fund recipients

    /// @inheritdoc IProtocolFeeSplitter
    function getDaoFundsRecipient() external view override returns (address) {
        return _daoFundsRecipient;
    }

    function setFactoryDefaultRevenueSharePercentage(address factory, uint256 feePercentage)
        external
        override
        authenticate
    {
        _require(feePercentage <= _MAX_REVENUE_SHARE_PERCENTAGE, Errors.SPLITTER_FEE_PERCENTAGE_TOO_HIGH);
        _revenueShareFactoryOverrides.set(IERC20(factory), feePercentage);

        emit FactoryDefaultRevenueSharePercentageChanged(factory, feePercentage);
    }

    function clearFactoryDefaultRevenueSharePercentage(address factory) external override authenticate {
        require(_revenueShareFactoryOverrides.remove(IERC20(factory)), _UNDEFINED_FACTORY_SHARE);

        emit FactoryDefaultRevenueSharePercentageCleared(factory);
    }

    /// @inheritdoc IProtocolFeeSplitter
    function setDaoFundsRecipient(address newDaoFundsRecipient) external override authenticate {
        _daoFundsRecipient = newDaoFundsRecipient;

        emit DAOFundsRecipientChanged(newDaoFundsRecipient);
    }

    /// @inheritdoc IProtocolFeeSplitter
    function setPoolBeneficiary(bytes32 poolId, address newBeneficiary) external override {
        (address pool, ) = _vault.getPool(poolId);
        _require(msg.sender == Pool(pool).getOwner(), Errors.SENDER_NOT_ALLOWED);

        _poolSettings[poolId].beneficiary = newBeneficiary;

        emit PoolBeneficiaryChanged(poolId, newBeneficiary);
    }

    // Revenue share settings

    /// @inheritdoc IProtocolFeeSplitter
    function getRevenueShareSettings(bytes32 poolId)
        external
        view
        override
        returns (
            uint256 revenueSharePercentageOverride,
            address beneficiary,
            bool overrideSet
        )
    {
        RevenueShareSettings memory settings = _poolSettings[poolId];

        return (settings.revenueSharePercentageOverride, settings.beneficiary, settings.overrideSet);
    }

    /// @inheritdoc IProtocolFeeSplitter
    function getDefaultRevenueSharePercentage() external view override returns (uint256) {
        return _defaultRevenueSharePercentage;
    }

    /// @inheritdoc IProtocolFeeSplitter
    function setDefaultRevenueSharePercentage(uint256 defaultRevenueSharePercentage) external override authenticate {
        _require(
            defaultRevenueSharePercentage <= _MAX_REVENUE_SHARE_PERCENTAGE,
            Errors.SPLITTER_FEE_PERCENTAGE_TOO_HIGH
        );
        _defaultRevenueSharePercentage = defaultRevenueSharePercentage;

        emit DefaultRevenueSharePercentageChanged(defaultRevenueSharePercentage);
    }

    /// @inheritdoc IProtocolFeeSplitter
    function setRevenueSharePercentage(bytes32 poolId, uint256 revenueSharePercentage) external override authenticate {
        _require(revenueSharePercentage <= _MAX_REVENUE_SHARE_PERCENTAGE, Errors.SPLITTER_FEE_PERCENTAGE_TOO_HIGH);
        _poolSettings[poolId].revenueSharePercentageOverride = uint88(revenueSharePercentage);
        _poolSettings[poolId].overrideSet = true;

        emit PoolRevenueShareChanged(poolId, revenueSharePercentage);
    }

    /**
     * @notice Ignore any previously set revenue sharing percentage, and begin using the default.
     * @param poolId - the poolId of the pool to begin using the default revenue share percentage.
     */
    function clearRevenueSharePercentage(bytes32 poolId) external override authenticate {
        _poolSettings[poolId].overrideSet = false;

        emit PoolRevenueShareCleared(poolId);
    }

    // Permissionless fee collection functions

    /// @inheritdoc IProtocolFeeSplitter
    function getAmounts(bytes32 poolId) external view override returns (uint256 beneficiaryAmount, uint256 daoAmount) {
        (address pool, ) = _vault.getPool(poolId);
        IERC20 bpt = IERC20(pool);

        return _getAmounts(bpt, poolId);
    }

    /// @inheritdoc IProtocolFeeSplitter
    function collectFees(bytes32 poolId) external override returns (uint256 beneficiaryAmount, uint256 daoAmount) {
        (address pool, ) = _vault.getPool(poolId);
        IERC20 bpt = IERC20(pool);
        address beneficiary = _poolSettings[poolId].beneficiary;

        (beneficiaryAmount, daoAmount) = _getAmounts(bpt, poolId);

        _withdrawBpt(bpt, beneficiaryAmount, beneficiary);
        _withdrawBpt(bpt, daoAmount, _daoFundsRecipient);

        emit FeesCollected(poolId, beneficiary, beneficiaryAmount, _daoFundsRecipient, daoAmount);
    }

    // Misc getters

    /// @inheritdoc IProtocolFeeSplitter
    function getProtocolFeesWithdrawer() external view override returns (IProtocolFeesWithdrawer) {
        return _protocolFeesWithdrawer;
    }

    /// @inheritdoc IProtocolFeeSplitter
    function getVault() external view override returns (IVault) {
        return _vault;
    }

    // Internal functions

    function getFactoryDefaultRevenueSharePercentage(address factory) external view override returns (uint256) {
        require(_revenueShareFactoryOverrides.contains(IERC20(factory)), _UNDEFINED_FACTORY_SHARE);

        // We have checked about that the key exists, so `get` should not revert.
        return _revenueShareFactoryOverrides.get(IERC20(factory), Errors.SHOULD_NOT_HAPPEN);
    }

    function _canPerform(bytes32 actionId, address account) internal view override returns (bool) {
        return _getAuthorizer().canPerform(actionId, account, address(this));
    }

    function _getAuthorizer() internal view returns (IAuthorizer) {
        return _protocolFeesWithdrawer.getProtocolFeesCollector().getAuthorizer();
    }

    function _withdrawBpt(
        IERC20 bpt,
        uint256 amount,
        address to
    ) private {
        if (amount == 0) {
            return;
        }

        IERC20[] memory tokens = new IERC20[](1);
        tokens[0] = bpt;

        uint256[] memory amounts = new uint256[](1);
        amounts[0] = amount;

        _protocolFeesWithdrawer.withdrawCollectedFees(tokens, amounts, to);
    }

    function _getAmounts(IERC20 bpt, bytes32 poolId) private view returns (uint256, uint256) {
        IProtocolFeesWithdrawer protocolFeesWithdrawer = _protocolFeesWithdrawer;
        uint256 feeCollectorBptBalance = bpt.balanceOf(address(protocolFeesWithdrawer.getProtocolFeesCollector()));
        if (feeCollectorBptBalance == 0) {
            return (0, 0);
        }

        address beneficiary = _poolSettings[poolId].beneficiary;

        if (beneficiary == address(0)) {
            // If there's no beneficiary, the full amount is sent to the DAO recipient.
            return (0, feeCollectorBptBalance);
        } else {
            // Otherwise, split the fee between the beneficiary and the DAO recipient,
            // according to the share percentage.
            return _computeAmounts(feeCollectorBptBalance, _getPoolBeneficiaryFeePercentage(poolId));
        }
    }

    function _computeAmounts(uint256 feeCollectorBptBalance, uint256 feePercentage)
        private
        pure
        returns (uint256 ownerAmount, uint256 daoAmount)
    {
        ownerAmount = feeCollectorBptBalance.mulDown(feePercentage);
        daoAmount = feeCollectorBptBalance.sub(ownerAmount);
    }

    function _getPoolBeneficiaryFeePercentage(bytes32 poolId) private view returns (uint256) {
        RevenueShareSettings memory settings = _poolSettings[poolId];

        if (settings.overrideSet) {
            // If there is an override for this specific pool, use it.
            return settings.revenueSharePercentageOverride;
        }

        // Is this pool from a factory with an overridden default? If so, use it.
        (address poolAddress, ) = _vault.getPool(poolId);

        for (uint256 i = 0; i < _revenueShareFactoryOverrides.length(); i++) {
            (IERC20 factoryAddress, uint256 factoryDefaultRevenueSharePercentage) = _revenueShareFactoryOverrides
                .unchecked_at(i);

            if (Factory(address(factoryAddress)).isPoolFromFactory(poolAddress)) {
                return factoryDefaultRevenueSharePercentage;
            }
        }

        // If there is no override set, and no factory override, fall back to the overall default.
        return _defaultRevenueSharePercentage;
    }
}<|MERGE_RESOLUTION|>--- conflicted
+++ resolved
@@ -62,14 +62,11 @@
     // The default revenue share given to pools; can be updated by governance (1e18 = 100%, 1e16 = 1%).
     uint256 private _defaultRevenueSharePercentage;
 
-<<<<<<< HEAD
     // Allow the default revenue sharing fee percentage to be overridden for individual factories.
     EnumerableMap.IERC20ToUint256Map private _revenueShareFactoryOverrides;
 
     // By default, the `overrideSet` flag is false, and all Pools use the default revenue share percentage.
 
-=======
->>>>>>> 025504f7
     // Packed to use 1 storage slot
     // 1e18 (100% - maximum fee value) can fit in uint88
     struct RevenueShareSettings {
