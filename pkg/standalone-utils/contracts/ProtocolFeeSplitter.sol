--- conflicted
+++ resolved
@@ -112,7 +112,6 @@
         (address pool, ) = _vault.getPool(poolId);
         _require(msg.sender == Pool(pool).getOwner(), Errors.SENDER_NOT_ALLOWED);
 
-<<<<<<< HEAD
         _setPoolBeneficiary(poolId, newBeneficiary);
     }
 
@@ -121,8 +120,6 @@
     }
 
     function _setPoolBeneficiary(bytes32 poolId, address newBeneficiary) private {
-=======
->>>>>>> de50383f
         _poolSettings[poolId].beneficiary = newBeneficiary;
 
         emit PoolBeneficiaryChanged(poolId, newBeneficiary);
