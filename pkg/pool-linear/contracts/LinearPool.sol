// SPDX-License-Identifier: GPL-3.0-or-later
// This program is free software: you can redistribute it and/or modify
// it under the terms of the GNU General Public License as published by
// the Free Software Foundation, either version 3 of the License, or
// (at your option) any later version.

// This program is distributed in the hope that it will be useful,
// but WITHOUT ANY WARRANTY; without even the implied warranty of
// MERCHANTABILITY or FITNESS FOR A PARTICULAR PURPOSE.  See the
// GNU General Public License for more details.

// You should have received a copy of the GNU General Public License
// along with this program.  If not, see <http://www.gnu.org/licenses/>.

pragma solidity ^0.7.0;
pragma experimental ABIEncoderV2;

import "@balancer-labs/v2-solidity-utils/contracts/helpers/BalancerErrors.sol";
import "@balancer-labs/v2-solidity-utils/contracts/helpers/ERC20Helpers.sol";
import "@balancer-labs/v2-solidity-utils/contracts/math/FixedPoint.sol";

import "@balancer-labs/v2-pool-utils/contracts/BasePool.sol";
import "@balancer-labs/v2-pool-utils/contracts/interfaces/IRateProvider.sol";
import "@balancer-labs/v2-pool-utils/contracts/rates/PriceRateCache.sol";

import "@balancer-labs/v2-vault/contracts/interfaces/IGeneralPool.sol";

import "./LinearMath.sol";
import "./LinearPoolUserData.sol";

/**
 * @dev Linear Pools are designed to hold two assets: "main" and "wrapped" tokens that have an equal value underlying
 * token (e.g., DAI and waDAI). There must be an external feed available to provide an exact, non-manipulable exchange
 * rate between the tokens. In particular, any reversible manipulation (e.g. causing the rate to increase and then
 * decrease) can lead to severe issues and loss of funds.
 *
 * The Pool will register three tokens in the Vault however: the two assets and the BPT itself,
 * so that BPT can be exchanged (effectively joining and exiting) via swaps.
 *
 * Despite inheriting from BasePool, much of the basic behavior changes. This Pool does not support regular joins and
 * exits, as the entire BPT supply is 'preminted' during initialization.
 *
 * Unlike most other Pools, this one does not attempt to create revenue by charging fees: value is derived by holding
 * the wrapped, yield-bearing asset. However, the 'swap fee percentage' value is still used, albeit with a different
 * meaning. This Pool attempts to hold a certain amount of "main" tokens, between a lower and upper target value.
 * The pool charges fees on trades that move the balance outside that range, which are then paid back
 * as incentives to traders whose swaps return the balance to the desired region.
 * The net revenue via fees is expected to be zero: all collected fees are used to pay for this 'rebalancing'.
 */
contract LinearPool is BasePool, IGeneralPool, IRateProvider {
    using WordCodec for bytes32;
    using FixedPoint for uint256;
    using PriceRateCache for bytes32;
    using LinearPoolUserData for bytes;

    uint256 private constant _TOTAL_TOKENS = 3; // Main token, wrapped token, BPT

    // This is the maximum token amount the Vault can hold. In regular operation, the total BPT supply remains constant
    // and equal to _INITIAL_BPT_SUPPLY, but most of it remains in the Pool, waiting to be exchanged for tokens. The
    // actual amount of BPT in circulation is the total supply minus the amount held by the Pool, and is known as the
    // 'virtual supply'.
    // The total supply can only change if the emergency pause is activated by governance, enabling an
    // alternative proportional exit that burns BPT. As this is not expected to happen, we optimize for
    // success by using _INITIAL_BPT_SUPPLY instead of totalSupply(), saving a storage read. This optimization is only
    // valid if the Pool is never paused: in case of an emergency that leads to burned tokens, the Pool should not
    // be used after the buffer period expires and it automatically 'unpauses'.
    uint256 private constant _INITIAL_BPT_SUPPLY = 2**(112) - 1;

    IERC20 private immutable _mainToken;
    IERC20 private immutable _wrappedToken;

    // The indices of each token when registered, which can then be used to access the balances array.
    uint256 private immutable _bptIndex;
    uint256 private immutable _mainIndex;
    uint256 private immutable _wrappedIndex;

    // Both BPT and the main token have a regular, constant scaling factor (equal to FixedPoint.ONE for BPT, and
    // dependent on the number of decimals for the main token). However, the wrapped token's scaling factor has two components:
    // the usual token decimal scaling factor, and an externally provided rate used to
    // convert wrapped tokens to an equivalent main token amount. This external rate is expected to be ever increasing,
    // reflecting the fact that the wrapped token appreciates in value over time (e.g. because it is accruing interest).
    uint256 private immutable _scalingFactorMainToken;
    uint256 private immutable _scalingFactorWrappedToken;

    // The lower and upper target are stored in the same storage slot, already scaled by the main token's scaling
    // factor. This means that the maximum upper target is ~5 quadrillion (5e15) in the main token units, if the token
    // were to have 0 decimals (2^128 / 10^18), which is more than enough.
    // [   128 bits   |    128 bits   ]
    // [ upper target |  lower target ]
    // [ MSB                      LSB ]
    bytes32 private _packedTargets;

    uint256 private constant _LOWER_TARGET_OFFSET = 0;
    uint256 private constant _UPPER_TARGET_OFFSET = 128;

    // Since the wrapped token rate is not expected to change very rapidly, it is internally cached to avoid performing
    // external calls and save gas. The cache is updated automatically after a configurable expiration time, and a
    // forced update can also be permissionlessly triggered at any time.
    bytes32 private _wrappedTokenRateCache;
    IRateProvider private immutable _wrappedTokenRateProvider;

    event TargetsSet(IERC20 indexed token, uint256 lowerTarget, uint256 upperTarget);
    event PriceRateProviderSet(IERC20 indexed token, IRateProvider indexed provider, uint256 cacheDuration);
    event PriceRateCacheUpdated(IERC20 indexed token, uint256 rate);

    // The constructor arguments are received in a struct to work around stack-too-deep issues
    struct NewPoolParams {
        IVault vault;
        string name;
        string symbol;
        IERC20 mainToken;
        IERC20 wrappedToken;
        uint256 lowerTarget;
        uint256 upperTarget;
        uint256 swapFeePercentage;
        uint256 pauseWindowDuration;
        uint256 bufferPeriodDuration;
        IRateProvider wrappedTokenRateProvider;
        uint256 wrappedTokenRateCacheDuration;
        address owner;
    }

    constructor(NewPoolParams memory params)
        BasePool(
            params.vault,
            IVault.PoolSpecialization.GENERAL,
            params.name,
            params.symbol,
            _sortTokens(params.mainToken, params.wrappedToken, this),
            new address[](_TOTAL_TOKENS),
            params.swapFeePercentage,
            params.pauseWindowDuration,
            params.bufferPeriodDuration,
            params.owner
        )
    {
        // Set tokens
        _mainToken = params.mainToken;
        _wrappedToken = params.wrappedToken;

        // Set token indexes
        (uint256 mainIndex, uint256 wrappedIndex, uint256 bptIndex) = _getSortedTokenIndexes(
            params.mainToken,
            params.wrappedToken,
            this
        );
        _bptIndex = bptIndex;
        _mainIndex = mainIndex;
        _wrappedIndex = wrappedIndex;

        // Set scaling factors
        _scalingFactorMainToken = _computeScalingFactor(params.mainToken);
        _scalingFactorWrappedToken = _computeScalingFactor(params.wrappedToken);

        // Set initial targets
        _setTargets(params.mainToken, params.lowerTarget, params.upperTarget);

        // Set wrapped token rate cache
        _wrappedTokenRateProvider = params.wrappedTokenRateProvider;
        emit PriceRateProviderSet(
            params.wrappedToken,
            params.wrappedTokenRateProvider,
            params.wrappedTokenRateCacheDuration
        );
        (bytes32 cache, uint256 rate) = _getNewWrappedTokenRateCache(
            params.wrappedTokenRateProvider,
            params.wrappedTokenRateCacheDuration
        );
        _wrappedTokenRateCache = cache;
        emit PriceRateCacheUpdated(params.wrappedToken, rate);
    }

    function getMainToken() external view returns (address) {
        return address(_mainToken);
    }

    function getWrappedToken() external view returns (address) {
        return address(_wrappedToken);
    }

    function getBptIndex() external view returns (uint256) {
        return _bptIndex;
    }

    function getMainIndex() external view returns (uint256) {
        return _mainIndex;
    }

    function getWrappedIndex() external view returns (uint256) {
        return _wrappedIndex;
    }

    /**
     * @dev Finishes initialization of the Linear Pool: it is unusable before calling this function as no BPT will have
     * been minted.
     *
     * Since Linear Pools have preminted BPT stored in the Vault, they require an initial join to deposit said BPT as
     * their balance. Unfortunately, this cannot be performed during construction, as a join involves calling the
     * `onJoinPool` function on the Pool, and the Pool will not have any code until construction finishes. Therefore,
     * this must happen in a separate call.
     *
     * It is highly recommended to create Linear pools using the LinearPoolFactory, which calls `initialize`
     * automatically.
     */
    function initialize() external {
        bytes32 poolId = getPoolId();
        (IERC20[] memory tokens, , ) = getVault().getPoolTokens(poolId);

        // Joins typically involve the Pool receiving tokens in exchange for newly-minted BPT. In this case however, the
        // Pool will mint the entire BPT supply to itself, and join itself with it.
        uint256[] memory maxAmountsIn = new uint256[](_TOTAL_TOKENS);
        maxAmountsIn[_bptIndex] = _INITIAL_BPT_SUPPLY;

        // The first time this executes, it will call `_onInitializePool` (as the BPT supply will be zero). Future calls
        // will be routed to `_onJoinPool`, which always reverts, meaning `initialize` will only execute once.
        IVault.JoinPoolRequest memory request = IVault.JoinPoolRequest({
            assets: _asIAsset(tokens),
            maxAmountsIn: maxAmountsIn,
            userData: "",
            fromInternalBalance: false
        });

        getVault().joinPool(poolId, address(this), address(this), request);
    }

    /**
     * @dev Implementation of onSwap, from IGeneralPool.
     */
    function onSwap(
        SwapRequest memory request,
        uint256[] memory balances,
        uint256 indexIn,
        uint256 indexOut
    ) public override onlyVault(request.poolId) whenNotPaused returns (uint256) {
        // In most Pools, swaps involve exchanging one token held by the Pool for another. In this case however, since
        // one of the three tokens is the BPT itself, a swap might also be a join (main/wrapped for BPT) or an exit
        // (BPT for main/wrapped).
        // All three swap types (swaps, joins and exits) are fully disabled if the emergency pause is enabled. Under
        // these circumstances, the Pool should be exited using the regular Vault.exitPool function.

        // Sanity check: this is not entirely necessary as the Vault's interface enforces the indices to be valid, but
        // the check is cheap to perform.
        _require(indexIn < _TOTAL_TOKENS && indexOut < _TOTAL_TOKENS, Errors.OUT_OF_BOUNDS);

        // Note that we already know the indices of the main token, wrapped token and BPT, so there is no need to pass
        // these indices to the inner functions.

        // Update the cache before computing the scaling factors, potentially updating the wrapped token's factor if the
        // cache expired.
        _cacheWrappedTokenRateIfNecessary();
        uint256[] memory scalingFactors = _scalingFactors();
        _upscaleArray(balances, scalingFactors);

        (uint256 lowerTarget, uint256 upperTarget) = getTargets();
        LinearMath.Params memory params = LinearMath.Params({
            fee: getSwapFeePercentage(),
            rate: FixedPoint.ONE,
            lowerTarget: lowerTarget,
            upperTarget: upperTarget
        });

        if (request.kind == IVault.SwapKind.GIVEN_IN) {
            // The amount given is for token in, the amount calculated is for token out
            request.amount = _upscale(request.amount, scalingFactors[indexIn]);
            uint256 amountOut = _onSwapGivenIn(request, balances, params);

            // amountOut tokens are exiting the Pool, so we round down.
            return _downscaleDown(amountOut, scalingFactors[indexOut]);
        } else {
            // The amount given is for token out, the amount calculated is for token in
            request.amount = _upscale(request.amount, scalingFactors[indexOut]);
            uint256 amountIn = _onSwapGivenOut(request, balances, params);

            // amountIn tokens are entering the Pool, so we round up.
            return _downscaleUp(amountIn, scalingFactors[indexIn]);
        }
    }

    function _onSwapGivenIn(
        SwapRequest memory request,
        uint256[] memory balances,
        LinearMath.Params memory params
    ) internal view returns (uint256) {
        if (request.tokenIn == this) {
            return _swapGivenBptIn(request, balances, params);
        } else if (request.tokenIn == _mainToken) {
            return _swapGivenMainIn(request, balances, params);
        } else if (request.tokenIn == _wrappedToken) {
            return _swapGivenWrappedIn(request, balances, params);
        } else {
            _revert(Errors.INVALID_TOKEN);
        }
    }

    function _swapGivenBptIn(
        SwapRequest memory request,
        uint256[] memory balances,
        LinearMath.Params memory params
    ) internal view returns (uint256) {
        _require(request.tokenOut == _mainToken || request.tokenOut == _wrappedToken, Errors.INVALID_TOKEN);
        return
            (request.tokenOut == _mainToken ? LinearMath._calcMainOutPerBptIn : LinearMath._calcWrappedOutPerBptIn)(
                request.amount,
                balances[_mainIndex],
                balances[_wrappedIndex],
                _getApproximateVirtualSupply(balances[_bptIndex]),
                params
            );
    }

    function _swapGivenMainIn(
        SwapRequest memory request,
        uint256[] memory balances,
        LinearMath.Params memory params
    ) internal view returns (uint256) {
        _require(request.tokenOut == _wrappedToken || request.tokenOut == this, Errors.INVALID_TOKEN);
        return
<<<<<<< HEAD
            request.tokenOut == this
                ? _calcBptOutPerMainIn(
=======
            request.tokenOut == IERC20(this)
                ? LinearMath._calcBptOutPerMainIn(
>>>>>>> 684f904d
                    request.amount,
                    balances[_mainIndex],
                    balances[_wrappedIndex],
                    _getApproximateVirtualSupply(balances[_bptIndex]),
                    params
                )
                : LinearMath._calcWrappedOutPerMainIn(request.amount, balances[_mainIndex], params);
    }

    function _swapGivenWrappedIn(
        SwapRequest memory request,
        uint256[] memory balances,
        LinearMath.Params memory params
    ) internal view returns (uint256) {
        _require(request.tokenOut == _mainToken || request.tokenOut == this, Errors.INVALID_TOKEN);
        return
<<<<<<< HEAD
            request.tokenOut == this
                ? _calcBptOutPerWrappedIn(
=======
            request.tokenOut == IERC20(this)
                ? LinearMath._calcBptOutPerWrappedIn(
>>>>>>> 684f904d
                    request.amount,
                    balances[_mainIndex],
                    balances[_wrappedIndex],
                    _getApproximateVirtualSupply(balances[_bptIndex]),
                    params
                )
                : LinearMath._calcMainOutPerWrappedIn(request.amount, balances[_mainIndex], params);
    }

    function _onSwapGivenOut(
        SwapRequest memory request,
        uint256[] memory balances,
        LinearMath.Params memory params
    ) internal view returns (uint256) {
        if (request.tokenOut == this) {
            return _swapGivenBptOut(request, balances, params);
        } else if (request.tokenOut == _mainToken) {
            return _swapGivenMainOut(request, balances, params);
        } else if (request.tokenOut == _wrappedToken) {
            return _swapGivenWrappedOut(request, balances, params);
        } else {
            _revert(Errors.INVALID_TOKEN);
        }
    }

    function _swapGivenBptOut(
        SwapRequest memory request,
        uint256[] memory balances,
        LinearMath.Params memory params
    ) internal view returns (uint256) {
        _require(request.tokenIn == _mainToken || request.tokenIn == _wrappedToken, Errors.INVALID_TOKEN);
        return
            (request.tokenIn == _mainToken ? LinearMath._calcMainInPerBptOut : LinearMath._calcWrappedInPerBptOut)(
                request.amount,
                balances[_mainIndex],
                balances[_wrappedIndex],
                _getApproximateVirtualSupply(balances[_bptIndex]),
                params
            );
    }

    function _swapGivenMainOut(
        SwapRequest memory request,
        uint256[] memory balances,
        LinearMath.Params memory params
    ) internal view returns (uint256) {
        _require(request.tokenIn == _wrappedToken || request.tokenIn == this, Errors.INVALID_TOKEN);
        return
<<<<<<< HEAD
            request.tokenIn == this
                ? _calcBptInPerMainOut(
=======
            request.tokenIn == IERC20(this)
                ? LinearMath._calcBptInPerMainOut(
>>>>>>> 684f904d
                    request.amount,
                    balances[_mainIndex],
                    balances[_wrappedIndex],
                    _getApproximateVirtualSupply(balances[_bptIndex]),
                    params
                )
                : LinearMath._calcWrappedInPerMainOut(request.amount, balances[_mainIndex], params);
    }

    function _swapGivenWrappedOut(
        SwapRequest memory request,
        uint256[] memory balances,
        LinearMath.Params memory params
    ) internal view returns (uint256) {
        _require(request.tokenIn == _mainToken || request.tokenIn == this, Errors.INVALID_TOKEN);
        return
<<<<<<< HEAD
            request.tokenIn == this
                ? _calcBptInPerWrappedOut(
=======
            request.tokenIn == IERC20(this)
                ? LinearMath._calcBptInPerWrappedOut(
>>>>>>> 684f904d
                    request.amount,
                    balances[_mainIndex],
                    balances[_wrappedIndex],
                    _getApproximateVirtualSupply(balances[_bptIndex]),
                    params
                )
                : LinearMath._calcMainInPerWrappedOut(request.amount, balances[_mainIndex], params);
    }

    function _onInitializePool(
        bytes32,
        address sender,
        address recipient,
        uint256[] memory,
        bytes memory
    ) internal view override whenNotPaused returns (uint256, uint256[] memory) {
        // Linear Pools can only be initialized by the Pool performing the initial join via the `initialize` function.
        _require(sender == address(this), Errors.INVALID_INITIALIZATION);
        _require(recipient == address(this), Errors.INVALID_INITIALIZATION);

        // The full BPT supply will be minted and deposited in the Pool. Note that there is no need to approve the Vault
        // as it already has infinite BPT allowance.
        uint256 bptAmountOut = _INITIAL_BPT_SUPPLY;

        uint256[] memory amountsIn = new uint256[](_TOTAL_TOKENS);
        amountsIn[_bptIndex] = _INITIAL_BPT_SUPPLY;

        return (bptAmountOut, amountsIn);
    }

    function _onJoinPool(
        bytes32,
        address,
        address,
        uint256[] memory,
        uint256,
        uint256,
        uint256[] memory,
        bytes memory
    )
        internal
        pure
        override
        returns (
            uint256,
            uint256[] memory,
            uint256[] memory
        )
    {
        _revert(Errors.UNHANDLED_BY_LINEAR_POOL);
    }

    function _onExitPool(
        bytes32,
        address,
        address,
        uint256[] memory balances,
        uint256,
        uint256,
        uint256[] memory,
        bytes memory userData
    )
        internal
        view
        override
        returns (
            uint256 bptAmountIn,
            uint256[] memory amountsOut,
            uint256[] memory dueProtocolFeeAmounts
        )
    {
        // Exits typically revert, except for the proportional exit when the emergency pause mechanism has been
        // triggered. This allows for a simple and safe way to exit the Pool.

        // Note that the rate cache will not be automatically updated in such a scenario (though this can be still done
        // manually). This however should not lead to any issues as the rate is not important during the emergency exit.
        // On the contrary, decoupling the rate provider from the emergency exit might be useful under these
        // circumstances.

        LinearPoolUserData.ExitKind kind = userData.exitKind();
        if (kind != LinearPoolUserData.ExitKind.EMERGENCY_EXACT_BPT_IN_FOR_TOKENS_OUT) {
            _revert(Errors.UNHANDLED_BY_LINEAR_POOL);
        } else {
            _ensurePaused();
            // Note that this will cause the user's BPT to be burned, which is not something that happens during
            // regular operation of this Pool, and may lead to accounting errors. Because of this, it is highly
            // advisable to stop using a Pool after it is paused and the pause window expires.

            (bptAmountIn, amountsOut) = _emergencyProportionalExit(balances, userData);

            // Due protocol fees are set to zero as this Pool accrues no fees and pays no protocol fees.
            dueProtocolFeeAmounts = new uint256[](_getTotalTokens());
        }
    }

    function _emergencyProportionalExit(uint256[] memory balances, bytes memory userData)
        private
        view
        returns (uint256, uint256[] memory)
    {
        // This proportional exit function is only enabled if the contract is paused, to provide users a way to
        // retrieve their tokens in case of an emergency.
        //
        // This particular exit function is the only one available because it is the simplest, and therefore least
        // likely to be incorrect, or revert and lock funds.

        uint256 bptAmountIn = userData.exactBptInForTokensOut();
        // Note that there is no minimum amountOut parameter: this is handled by `IVault.exitPool`.

<<<<<<< HEAD
        // This process burns BPT, rendering `_getApproximateVirtualSupply` inaccurate, so we use the real method here
        uint256[] memory amountsOut = _calcTokensOutGivenExactBptIn(
=======
        // This process burns BPT, rendering the "_MAX_TOKEN_BALANCE - balances[_bptIndex]" approximation of the
        // virtual BPT inaccurate. So we need to calculate it exactly here.
        uint256[] memory amountsOut = LinearMath._calcTokensOutGivenExactBptIn(
>>>>>>> 684f904d
            balances,
            bptAmountIn,
            _getVirtualSupply(balances[_bptIndex]),
            _bptIndex
        );

        return (bptAmountIn, amountsOut);
    }

    function _getMaxTokens() internal pure override returns (uint256) {
        return _TOTAL_TOKENS;
    }

    function _getMinimumBpt() internal pure override returns (uint256) {
        // Linear Pools don't lock any BPT, as the total supply will already be forever non-zero due to the preminting
        // mechanism, ensuring initialization only occurs once.
        return 0;
    }

    function _getTotalTokens() internal view virtual override returns (uint256) {
        return _TOTAL_TOKENS;
    }

    function _scalingFactor(IERC20 token) internal view virtual override returns (uint256) {
        if (token == _mainToken) {
            return _scalingFactorMainToken;
        } else if (token == _wrappedToken) {
            // The wrapped token's scaling factor is not constant, but increases over time as the wrapped token
            // increases in value.
            return _scalingFactorWrappedToken.mulDown(_getWrappedTokenCachedRate());
        } else if (token == this) {
            return FixedPoint.ONE;
        } else {
            _revert(Errors.INVALID_TOKEN);
        }
    }

    function _scalingFactors() internal view virtual override returns (uint256[] memory) {
        uint256[] memory scalingFactors = new uint256[](_TOTAL_TOKENS);

        // The wrapped token's scaling factor is not constant, but increases over time as the wrapped token increases in
        // value.
        scalingFactors[_mainIndex] = _scalingFactorMainToken;
        scalingFactors[_wrappedIndex] = _scalingFactorWrappedToken.mulDown(_getWrappedTokenCachedRate());
        scalingFactors[_bptIndex] = FixedPoint.ONE;

        return scalingFactors;
    }

    // Price rates

    /**
     * @dev For a Linear Pool, the rate represents the appreciation of BPT with respect to the underlying tokens. This
     * rate increases slowly as the wrapped token appreciates in value.
     */
    function getRate() external view override returns (uint256) {
        bytes32 poolId = getPoolId();
        (, uint256[] memory balances, ) = getVault().getPoolTokens(poolId);
        _upscaleArray(balances, _scalingFactors());

        uint256 totalBalance = balances[_mainIndex].add(balances[_wrappedIndex]);
        // Note that we're dividing by the virtual supply, which may be zero (causing this call to revert). However, the
        // only way for that to happen would be for all LPs to exit the Pool, and nothing prevents new LPs from
        // joining it later on.
        return totalBalance.divUp(_getApproximateVirtualSupply(balances[_bptIndex]));
    }

    function getWrappedTokenRateProvider() public view returns (IRateProvider) {
        return _wrappedTokenRateProvider;
    }

    function getWrappedTokenRateCache()
        external
        view
        returns (
            uint256 rate,
            uint256 duration,
            uint256 expires
        )
    {
        rate = _wrappedTokenRateCache.getRate();
        (duration, expires) = _wrappedTokenRateCache.getTimestamps();
    }

    function setWrappedTokenRateCacheDuration(uint256 duration) external authenticate {
        _updateWrappedTokenRateCache(duration);
        emit PriceRateProviderSet(_wrappedToken, getWrappedTokenRateProvider(), duration);
    }

    function updateWrappedTokenRateCache() external {
        _updateWrappedTokenRateCache(_wrappedTokenRateCache.getDuration());
    }

    function _cacheWrappedTokenRateIfNecessary() internal {
        (uint256 duration, uint256 expires) = _wrappedTokenRateCache.getTimestamps();
        // solhint-disable-next-line not-rely-on-time
        if (block.timestamp > expires) {
            _updateWrappedTokenRateCache(duration);
        }
    }

    function _updateWrappedTokenRateCache(uint256 duration) private {
        (bytes32 cache, uint256 rate) = _getNewWrappedTokenRateCache(_wrappedTokenRateProvider, duration);
        _wrappedTokenRateCache = cache;
        emit PriceRateCacheUpdated(_wrappedToken, rate);
    }

    function _getNewWrappedTokenRateCache(IRateProvider provider, uint256 duration)
        private
        view
        returns (bytes32 cache, uint256 rate)
    {
        rate = provider.getRate();
        cache = PriceRateCache.encode(rate, duration);
    }

    function _getWrappedTokenCachedRate() internal view virtual returns (uint256) {
        return _wrappedTokenRateCache.getRate();
    }

    function getTargets() public view returns (uint256 lowerTarget, uint256 upperTarget) {
        lowerTarget = _packedTargets.decodeUint128(_LOWER_TARGET_OFFSET);
        upperTarget = _packedTargets.decodeUint128(_UPPER_TARGET_OFFSET);
    }

    function _setTargets(
        IERC20 mainToken,
        uint256 lowerTarget,
        uint256 upperTarget
    ) private {
        _require(lowerTarget <= upperTarget, Errors.LOWER_GREATER_THAN_UPPER_TARGET);
        _require(upperTarget <= _INITIAL_BPT_SUPPLY, Errors.UPPER_TARGET_TOO_HIGH);

        // Pack targets as two uint128 values into a single storage. This results in targets being capped to 128 bits,
        // but that's fine because they are guaranteed to be lower than the 112-bit _INITIAL_BPT_SUPPLY.
        _packedTargets =
            WordCodec.encodeUint(lowerTarget, _LOWER_TARGET_OFFSET) |
            WordCodec.encodeUint(upperTarget, _UPPER_TARGET_OFFSET);
        emit TargetsSet(mainToken, lowerTarget, upperTarget);
    }

    function setTargets(uint256 newLowerTarget, uint256 newUpperTarget) external authenticate {
        bytes32 poolId = getPoolId();
        (, uint256[] memory balances, ) = getVault().getPoolTokens(poolId);
        _upscaleArray(balances, _scalingFactors());

        // For a new target range to be valid:
        //  - the pool must currently be between the current targets (meaning no fees are currently pending)
        //  - the pool must currently be between the new targets (meaning setting them does not cause for fees to be
        //    pending)
        //
        // The first requirement could be relaxed, as the LPs actually benefit from the pending fees not being paid out,
        // but being stricter makes analysis easier at little expense.

        (uint256 currentLowerTarget, uint256 currentUpperTarget) = getTargets();
        _require(
            balances[_mainIndex] >= currentLowerTarget && balances[_mainIndex] <= currentUpperTarget,
            Errors.OUT_OF_TARGET_RANGE
        );

        _require(
            balances[_mainIndex] >= newLowerTarget && balances[_mainIndex] <= newUpperTarget,
            Errors.OUT_OF_NEW_TARGET_RANGE
        );

        _setTargets(_mainToken, newLowerTarget, newUpperTarget);
    }

    function _isOwnerOnlyAction(bytes32 actionId) internal view virtual override returns (bool) {
        return
            (actionId == getActionId(this.setTargets.selector)) ||
            (actionId == getActionId(this.setWrappedTokenRateCacheDuration.selector)) ||
            super._isOwnerOnlyAction(actionId);
    }

    /**
     * @dev Returns the number of tokens in circulation.
     *
     * In other pools, this would be the same as `totalSupply`, but since this pool pre-mints all BPT, `totalSupply`
     * remains constant, whereas `virtualSupply` increases as users join the pool and decreases as they exit it.
     */
    function getVirtualSupply() external view returns (uint256) {
        (, uint256[] memory balances, ) = getVault().getPoolTokens(getPoolId());
        // We technically don't need to upscale the BPT balance as its scaling factor is equal to one (since BPT has
        // 18 decimals), but we do it for completeness.
        uint256 bptBalance = _upscale(balances[_bptIndex], _scalingFactor(this));

        return _getVirtualSupply(bptBalance);
    }

    function _getVirtualSupply(uint256 bptBalance) internal view returns (uint256) {
        return totalSupply().sub(bptBalance);
    }

    /**
     * @dev Computes an approximation of virtual supply, which costs less gas than `_getVirtualSupply` and returns the
     * same value in all cases except when the emergency pause has been enabled and BPT burned as part of the emergency
     * exit process.
     */
    function _getApproximateVirtualSupply(uint256 bptBalance) internal pure returns (uint256) {
        // No need for checked arithmetic as _INITIAL_BPT_SUPPLY is always greater than any valid Vault BPT balance.
        return _INITIAL_BPT_SUPPLY - bptBalance;
    }
}<|MERGE_RESOLUTION|>--- conflicted
+++ resolved
@@ -315,13 +315,8 @@
     ) internal view returns (uint256) {
         _require(request.tokenOut == _wrappedToken || request.tokenOut == this, Errors.INVALID_TOKEN);
         return
-<<<<<<< HEAD
             request.tokenOut == this
-                ? _calcBptOutPerMainIn(
-=======
-            request.tokenOut == IERC20(this)
                 ? LinearMath._calcBptOutPerMainIn(
->>>>>>> 684f904d
                     request.amount,
                     balances[_mainIndex],
                     balances[_wrappedIndex],
@@ -338,13 +333,8 @@
     ) internal view returns (uint256) {
         _require(request.tokenOut == _mainToken || request.tokenOut == this, Errors.INVALID_TOKEN);
         return
-<<<<<<< HEAD
             request.tokenOut == this
-                ? _calcBptOutPerWrappedIn(
-=======
-            request.tokenOut == IERC20(this)
                 ? LinearMath._calcBptOutPerWrappedIn(
->>>>>>> 684f904d
                     request.amount,
                     balances[_mainIndex],
                     balances[_wrappedIndex],
@@ -393,13 +383,8 @@
     ) internal view returns (uint256) {
         _require(request.tokenIn == _wrappedToken || request.tokenIn == this, Errors.INVALID_TOKEN);
         return
-<<<<<<< HEAD
             request.tokenIn == this
-                ? _calcBptInPerMainOut(
-=======
-            request.tokenIn == IERC20(this)
                 ? LinearMath._calcBptInPerMainOut(
->>>>>>> 684f904d
                     request.amount,
                     balances[_mainIndex],
                     balances[_wrappedIndex],
@@ -416,13 +401,8 @@
     ) internal view returns (uint256) {
         _require(request.tokenIn == _mainToken || request.tokenIn == this, Errors.INVALID_TOKEN);
         return
-<<<<<<< HEAD
             request.tokenIn == this
-                ? _calcBptInPerWrappedOut(
-=======
-            request.tokenIn == IERC20(this)
                 ? LinearMath._calcBptInPerWrappedOut(
->>>>>>> 684f904d
                     request.amount,
                     balances[_mainIndex],
                     balances[_wrappedIndex],
@@ -532,14 +512,8 @@
         uint256 bptAmountIn = userData.exactBptInForTokensOut();
         // Note that there is no minimum amountOut parameter: this is handled by `IVault.exitPool`.
 
-<<<<<<< HEAD
         // This process burns BPT, rendering `_getApproximateVirtualSupply` inaccurate, so we use the real method here
-        uint256[] memory amountsOut = _calcTokensOutGivenExactBptIn(
-=======
-        // This process burns BPT, rendering the "_MAX_TOKEN_BALANCE - balances[_bptIndex]" approximation of the
-        // virtual BPT inaccurate. So we need to calculate it exactly here.
         uint256[] memory amountsOut = LinearMath._calcTokensOutGivenExactBptIn(
->>>>>>> 684f904d
             balances,
             bptAmountIn,
             _getVirtualSupply(balances[_bptIndex]),
