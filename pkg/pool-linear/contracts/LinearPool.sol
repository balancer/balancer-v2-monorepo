--- conflicted
+++ resolved
@@ -125,8 +125,6 @@
     event SwapFeePercentageChanged(uint256 swapFeePercentage);
     event TargetsSet(IERC20 indexed token, uint256 lowerTarget, uint256 upperTarget);
 
-<<<<<<< HEAD
-=======
     /**
      * @dev Ensure we are not in a Vault context when this function is called, by attempting a no-op internal
      * balance operation. If we are already in a Vault transaction (e.g., a swap, join, or exit), the Vault's
@@ -136,7 +134,6 @@
      * or called by a public function *outside* a Vault operation (e.g., join, exit, or swap).
      * See https://forum.balancer.fi/t/reentrancy-vulnerability-scope-expanded/4345 for reference.
      */
->>>>>>> 864a316a
     modifier whenNotInVaultContext() {
         _ensureNotInVaultContext();
         _;
@@ -629,16 +626,12 @@
     }
 
     /// @inheritdoc ILinearPool
-<<<<<<< HEAD
-    function setTargets(uint256 newLowerTarget, uint256 newUpperTarget) external override authenticate whenNotInVaultContext {
-=======
     function setTargets(uint256 newLowerTarget, uint256 newUpperTarget)
         external
         override
         authenticate
         whenNotInVaultContext
     {
->>>>>>> 864a316a
         (uint256 currentLowerTarget, uint256 currentUpperTarget) = getTargets();
         _require(_isMainBalanceWithinTargets(currentLowerTarget, currentUpperTarget), Errors.OUT_OF_TARGET_RANGE);
         _require(_isMainBalanceWithinTargets(newLowerTarget, newUpperTarget), Errors.OUT_OF_NEW_TARGET_RANGE);
