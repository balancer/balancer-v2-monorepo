--- conflicted
+++ resolved
@@ -21,7 +21,7 @@
 import "@balancer-labs/v2-interfaces/contracts/pool-linear/ILinearPool.sol";
 import "@balancer-labs/v2-interfaces/contracts/vault/IGeneralPool.sol";
 
-import "@balancer-labs/v2-pool-utils/contracts/BasePool.sol";
+import "@balancer-labs/v2-pool-utils/contracts/NewBasePool.sol";
 import "@balancer-labs/v2-pool-utils/contracts/rates/PriceRateCache.sol";
 import "@balancer-labs/v2-pool-utils/contracts/lib/PoolRegistrationLib.sol";
 
@@ -53,7 +53,7 @@
  * The net revenue via fees is expected to be zero: all collected fees are used to pay for this 'rebalancing'.
  * Accordingly, this Pool does not pay any protocol fees.
  */
-abstract contract LinearPool is ILinearPool, IGeneralPool, IRateProvider, BasePool {
+abstract contract LinearPool is ILinearPool, IGeneralPool, IRateProvider, NewBasePool {
     using WordCodec for bytes32;
     using FixedPoint for uint256;
     using PriceRateCache for bytes32;
@@ -92,17 +92,11 @@
     uint256 private immutable _scalingFactorMainToken;
     uint256 private immutable _scalingFactorWrappedToken;
 
-<<<<<<< HEAD
     // Store data needed by the pool: swap fee, targets, and recovery mode indicator.
     bytes32 private _poolState;
 
     // The lower and upper targets are stored in the pool state field, along with the swap fee percentage and recovery
     // mode flag, which together take up 64 bits).
-=======
-    // The lower and upper targets are in BasePool's misc data field, which has 192 bits available (as it shares
-    // the same storage slot as the swap fee percentage and recovery mode flag, which together take up 64 bits).
-    // We use 64 of these 192 for the targets (32 for each).
->>>>>>> d59c3e59
     //
     // The targets are already scaled by the main token's scaling factor (which makes the token behave as if it had 18
     // decimals), but we only store the integer part: the targets must be multiplied by 1e18 before being used.
@@ -143,7 +137,7 @@
         uint256 bufferPeriodDuration,
         address owner
     )
-        BasePool(
+        NewBasePool(
             vault,
             PoolRegistrationLib.registerComposablePool(
                 vault,
