// SPDX-License-Identifier: GPL-3.0-or-later
// This program is free software: you can redistribute it and/or modify
// it under the terms of the GNU General Public License as published by
// the Free Software Foundation, either version 3 of the License, or
// (at your option) any later version.

// This program is distributed in the hope that it will be useful,
// but WITHOUT ANY WARRANTY; without even the implied warranty of
// MERCHANTABILITY or FITNESS FOR A PARTICULAR PURPOSE.  See the
// GNU General Public License for more details.

// You should have received a copy of the GNU General Public License
// along with this program.  If not, see <http://www.gnu.org/licenses/>.

pragma solidity ^0.7.0;
pragma experimental ABIEncoderV2;

import "@balancer-labs/v2-interfaces/contracts/vault/IVault.sol";

import "@balancer-labs/v2-pool-utils/contracts/factories/BasePoolFactory.sol";
import "@balancer-labs/v2-pool-utils/contracts/factories/FactoryWidePauseWindow.sol";

import "./UnbuttonAaveLinearPool.sol";

<<<<<<< HEAD
contract UnbuttonAaveLinearPoolFactory is BasePoolSplitCodeFactory, FactoryWidePauseWindow {
    constructor(IVault vault, IProtocolFeePercentagesProvider protocolFeeProvider)
        BasePoolSplitCodeFactory(vault, protocolFeeProvider, type(UnbuttonAaveLinearPool).creationCode)
    {
=======
contract UnbuttonAaveLinearPoolFactory is BasePoolFactory, FactoryWidePauseWindow {
    constructor(IVault vault) BasePoolFactory(vault, type(UnbuttonAaveLinearPool).creationCode) {
>>>>>>> 2ff09914
        // solhint-disable-previous-line no-empty-blocks
    }

    /**
     * @dev Deploys a new `UnbuttonAaveLinearPool`.
     */
    function create(
        string memory name,
        string memory symbol,
        IUnbuttonToken mainToken,
        IUnbuttonToken wrappedToken,
        uint256 upperTarget,
        uint256 swapFeePercentage,
        address owner
    ) external returns (LinearPool) {
        (uint256 pauseWindowDuration, uint256 bufferPeriodDuration) = getPauseConfiguration();

        LinearPool pool = UnbuttonAaveLinearPool(
            _create(
                abi.encode(
                    getVault(),
                    name,
                    symbol,
                    mainToken,
                    wrappedToken,
                    upperTarget,
                    swapFeePercentage,
                    pauseWindowDuration,
                    bufferPeriodDuration,
                    owner
                )
            )
        );

        // LinearPools have a separate post-construction initialization step: we perform it here to
        // ensure deployment and initialization are atomic.
        pool.initialize();

        return pool;
    }
}<|MERGE_RESOLUTION|>--- conflicted
+++ resolved
@@ -22,15 +22,10 @@
 
 import "./UnbuttonAaveLinearPool.sol";
 
-<<<<<<< HEAD
-contract UnbuttonAaveLinearPoolFactory is BasePoolSplitCodeFactory, FactoryWidePauseWindow {
+contract UnbuttonAaveLinearPoolFactory is BasePoolFactory, FactoryWidePauseWindow {
     constructor(IVault vault, IProtocolFeePercentagesProvider protocolFeeProvider)
-        BasePoolSplitCodeFactory(vault, protocolFeeProvider, type(UnbuttonAaveLinearPool).creationCode)
+        BasePoolFactory(vault, protocolFeeProvider, type(UnbuttonAaveLinearPool).creationCode)
     {
-=======
-contract UnbuttonAaveLinearPoolFactory is BasePoolFactory, FactoryWidePauseWindow {
-    constructor(IVault vault) BasePoolFactory(vault, type(UnbuttonAaveLinearPool).creationCode) {
->>>>>>> 2ff09914
         // solhint-disable-previous-line no-empty-blocks
     }
 
