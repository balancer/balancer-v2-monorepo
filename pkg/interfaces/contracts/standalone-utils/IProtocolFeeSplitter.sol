--- conflicted
+++ resolved
@@ -62,7 +62,6 @@
      */
     function setPoolBeneficiary(bytes32 poolId, address newBeneficiary) external;
 
-<<<<<<< HEAD
     /*
      * @notice Allows governance to change the pool beneficiary settings
      * @dev This is designed for cases where the pool owner is a contract, or otherwise cannot easily
@@ -71,9 +70,6 @@
      * @param newBeneficiary - beneficiary address
      */
     function setPoolBeneficiaryOverride(bytes32 poolId, address newBeneficiary) external;
-=======
-    // Revenue share settings
->>>>>>> 1e1a95a0
 
     /**
      * @dev Returns the current protocol fee split configuration for a given pool.
