// SPDX-License-Identifier: GPL-3.0-or-later
// This program is free software: you can redistribute it and/or modify
// it under the terms of the GNU General Public License as published by
// the Free Software Foundation, either version 3 of the License, or
// (at your option) any later version.

// This program is distributed in the hope that it will be useful,
// but WITHOUT ANY WARRANTY; without even the implied warranty of
// MERCHANTABILITY or FITNESS FOR A PARTICULAR PURPOSE.  See the
// GNU General Public License for more details.

// You should have received a copy of the GNU General Public License
// along with this program.  If not, see <http://www.gnu.org/licenses/>.

pragma solidity >=0.7.0 <0.9.0;

import "../vault/IVault.sol";
import "./IProtocolFeesWithdrawer.sol";

/**
 * @title ProtocolFeeSplitter
 * @author Daoism Systems
 * @notice Distributes protocol fees collected from a particular pool between a DAO fund recipient
 * (e.g., the Balancer DAO treasury), and a beneficiary designated by the pool owner.
 * @dev By default, all funds go to the DAO. To claim a share of the protocol fees, pool owners
 * may call `setPoolBeneficiary`.
 */
interface IProtocolFeeSplitter {
    event FeesCollected(
        bytes32 indexed poolId,
        address indexed beneficiary,
        uint256 poolEarned,
        address indexed daoFundsRecipient,
        uint256 daoEarned
    );

    event PoolRevenueShareChanged(bytes32 indexed poolId, uint256 revenueSharePercentage);
    event PoolRevenueShareCleared(bytes32 indexed poolId);
    event PoolBeneficiaryChanged(bytes32 indexed poolId, address newBeneficiary);
    event DefaultRevenueSharePercentageChanged(uint256 revenueSharePercentage);
    event DAOFundsRecipientChanged(address newDaoFundsRecipient);
<<<<<<< HEAD

    // Fund recipients

    /**
     * @notice Returns the DAO funds recipient that will receive any balance not due to the pool beneficiary.
     */
    function getDaoFundsRecipient() external view returns (address);

    /**
     * @notice Allows a authorized user to change the DAO funds recipient.
     * @dev This is a permissioned function.
     * @param newDaoFundsRecipient - address of the new DAO funds recipient.
=======

    /**
     * @notice Allows an authorized user to change the revenueShare for a given pool.
     * @dev This is a permissioned function.
     * @param poolId - the poolId of the pool where the revenue share will change.
     * @param revenueSharePercentage - the new revenue share percentage.
     */
    function setRevenueSharePercentage(bytes32 poolId, uint256 revenueSharePercentage) external;

    /**
     * @notice Allows a pool owner to change the revenue share beneficiary for a given pool.
     * @dev This is a permissioned function.
     * @param poolId - the poolId of the pool where the beneficiary will change.
     * @param newBeneficiary - address of the new beneficiary.
>>>>>>> de50383f
     */
    function setDaoFundsRecipient(address newDaoFundsRecipient) external;

    /**
<<<<<<< HEAD
     * @notice Allows a pool owner to change the revenue share beneficiary for a given pool.
     * @dev This is a permissioned function.
     * @param poolId - the poolId of the pool where the beneficiary will change.
     * @param newBeneficiary - address of the new beneficiary.
     */
    function setPoolBeneficiary(bytes32 poolId, address newBeneficiary) external;

    // Revenue share settings

    /**
     * @dev Returns the current protocol fee split configuration for a given pool.
     * @param poolId - the poolId of a pool with accrued protocol fees.
     * @return revenueSharePercentageOverride - the percentage of the split sent to the pool beneficiary.
     * @return beneficiary - the address of the pool beneficiary.
     */
    function getRevenueShareSettings(bytes32 poolId)
        external
        view
        returns (uint256 revenueSharePercentageOverride, address beneficiary);

    /**
     * @dev Returns the default revenue share percentage a pool will receive, unless overridden by a call
     * to `setRevenueSharePercentage`.
     */
    function getDefaultRevenueSharePercentage() external view returns (uint256);

    /**
     * @notice Allows an authorized user to change the default revenue share percentage.
     * @dev Set the default revenue share percentage, applied to pools where no override has been set
     * through `setRevenueSharePercentage`. Must be below the maximum allowed split.
     * This is a permissioned function.
     * @param defaultRevenueSharePercentage - new default revenue share percentage
     */
    function setDefaultRevenueSharePercentage(uint256 defaultRevenueSharePercentage) external;

    /**
     * @notice Allows an authorized user to change the revenueShare for a given pool.
     * @dev This is a permissioned function.
     * @param poolId - the poolId of the pool where the revenue share will change.
     * @param revenueSharePercentage - the new revenue share percentage.
     */
    function setRevenueSharePercentage(bytes32 poolId, uint256 revenueSharePercentage) external;

    // Permissionless fee collection functions

    /**
     * @dev Returns the amount of fees that would be sent to each beneficiary in a call to `collectFees`.
     * @param poolId - the poolId of a pool with accrued protocol fees.
     * @return beneficiaryAmount - the BPT amount that would be sent to the pool beneficiary.
     * @return daoAmount - the BPT amount that would be sent to the DAO funds recipient.
     */
    function getAmounts(bytes32 poolId) external view returns (uint256 beneficiaryAmount, uint256 daoAmount);

    /**
     * @dev Permissionless function to collect and distribute any accrued protocol fees for the given pool.
     * @param poolId - the poolId of a pool with accrued protocol fees.
     * @return beneficiaryAmount - the BPT amount sent to the pool beneficiary.
     * @return daoAmount - the BPT amount sent to the DAO funds recipient.
=======
     * @notice Allows a authorized user to change the DAO funds recipient.
     * @dev This is a permissioned function.
     * @param newDaoFundsRecipient - address of the new DAO funds recipient.
     */
    function setDaoFundsRecipient(address newDaoFundsRecipient) external;

    /**
     * @notice Allows an authorized user to change the default revenue share percentage.
     * @dev Set the default revenue share percentage, applied to pools where no override has been set
     * through `setRevenueSharePercentage`. Must be below the maximum allowed split.
     * This is a permissioned function.
     * @param defaultRevenueSharePercentage - new default revenue share percentage
     */
    function setDefaultRevenueSharePercentage(uint256 defaultRevenueSharePercentage) external;

    /**
     * @notice Ignore any previously set revenue sharing percentage, and begin using the default.
     * @param poolId - the poolId of the pool to begin using the default revenue share percentage.
     */
    function clearRevenueSharePercentage(bytes32 poolId) external;

    /**
     * @notice Collects and distributes fees for a `poolId`
     * @param poolId - the poolId of the pool for which we collect fees
     * @return beneficiaryAmount The amount of tokens sent to pool's beneficiary
     * @return daoAmount The amount of tokens sent to Balancer's treasury
     */
    function collectFees(bytes32 poolId) external returns (uint256 beneficiaryAmount, uint256 daoAmount);

    /**
     * @dev Returns the default revenue share percentage a pool will receive, unless overridden by a call
     * to `setRevenueSharePercentage`.
     */
    function getDefaultRevenueSharePercentage() external view returns (uint256);

    /**
     * @dev Returns the amount of fees that would be sent to each beneficiary in a call to `collectFees`.
     * @param poolId - the poolId of a pool with accrued protocol fees.
     * @return beneficiaryAmount - the BPT amount that would be sent to the pool beneficiary.
     * @return daoAmount - the BPT amount that would be sent to the DAO funds recipient.
     */
    function getAmounts(bytes32 poolId) external view returns (uint256 beneficiaryAmount, uint256 daoAmount);

    /**
     * @notice Returns the DAO funds recipient that will receive any balance not due to the pool beneficiary.
     */
    function getDaoFundsRecipient() external view returns (address);

    /**
     * @notice Returns the `ProtocolFeesWithdrawer`, used to withdraw funds from the `ProtocolFeesCollector`.
>>>>>>> de50383f
     */
    function collectFees(bytes32 poolId) external returns (uint256 beneficiaryAmount, uint256 daoAmount);

    // Misc getters

    /**
<<<<<<< HEAD
     * @notice Returns the `ProtocolFeesWithdrawer`, used to withdraw funds from the `ProtocolFeesCollector`.
=======
     * @notice Returns the address of the Balancer Vault.
>>>>>>> de50383f
     */
    function getProtocolFeesWithdrawer() external view returns (IProtocolFeesWithdrawer);

    /**
<<<<<<< HEAD
     * @notice Returns the address of the Balancer Vault.
     */
    function getVault() external view returns (IVault);
=======
     * @dev Returns the current protocol fee split configuration for a given pool.
     * @param poolId - the poolId of a pool with accrued protocol fees.
     * @return revenueSharePercentageOverride - the percentage of the split sent to the pool beneficiary.
     * @return beneficiary - the address of the pool beneficiary.
     */
    function getRevenueShareSettings(bytes32 poolId)
        external
        view
        returns (
            uint256 revenueSharePercentageOverride,
            address beneficiary,
            bool overrideSet
        );
>>>>>>> de50383f
}<|MERGE_RESOLUTION|>--- conflicted
+++ resolved
@@ -39,7 +39,6 @@
     event PoolBeneficiaryChanged(bytes32 indexed poolId, address newBeneficiary);
     event DefaultRevenueSharePercentageChanged(uint256 revenueSharePercentage);
     event DAOFundsRecipientChanged(address newDaoFundsRecipient);
-<<<<<<< HEAD
 
     // Fund recipients
 
@@ -52,27 +51,10 @@
      * @notice Allows a authorized user to change the DAO funds recipient.
      * @dev This is a permissioned function.
      * @param newDaoFundsRecipient - address of the new DAO funds recipient.
-=======
-
-    /**
-     * @notice Allows an authorized user to change the revenueShare for a given pool.
-     * @dev This is a permissioned function.
-     * @param poolId - the poolId of the pool where the revenue share will change.
-     * @param revenueSharePercentage - the new revenue share percentage.
-     */
-    function setRevenueSharePercentage(bytes32 poolId, uint256 revenueSharePercentage) external;
-
-    /**
-     * @notice Allows a pool owner to change the revenue share beneficiary for a given pool.
-     * @dev This is a permissioned function.
-     * @param poolId - the poolId of the pool where the beneficiary will change.
-     * @param newBeneficiary - address of the new beneficiary.
->>>>>>> de50383f
      */
     function setDaoFundsRecipient(address newDaoFundsRecipient) external;
 
     /**
-<<<<<<< HEAD
      * @notice Allows a pool owner to change the revenue share beneficiary for a given pool.
      * @dev This is a permissioned function.
      * @param poolId - the poolId of the pool where the beneficiary will change.
@@ -91,7 +73,11 @@
     function getRevenueShareSettings(bytes32 poolId)
         external
         view
-        returns (uint256 revenueSharePercentageOverride, address beneficiary);
+        returns (
+            uint256 revenueSharePercentageOverride,
+            address beneficiary,
+            bool overrideSet
+        );
 
     /**
      * @dev Returns the default revenue share percentage a pool will receive, unless overridden by a call
@@ -116,6 +102,13 @@
      */
     function setRevenueSharePercentage(bytes32 poolId, uint256 revenueSharePercentage) external;
 
+    /**
+     * @notice Allows an authorized user to change the revenueShare for a given pool.
+     * @dev This is a permissioned function.
+     * @param poolId - the poolId of the pool where the revenue share will change.
+     */
+    function clearRevenueSharePercentage(bytes32 poolId) external;
+
     // Permissionless fee collection functions
 
     /**
@@ -131,90 +124,18 @@
      * @param poolId - the poolId of a pool with accrued protocol fees.
      * @return beneficiaryAmount - the BPT amount sent to the pool beneficiary.
      * @return daoAmount - the BPT amount sent to the DAO funds recipient.
-=======
-     * @notice Allows a authorized user to change the DAO funds recipient.
-     * @dev This is a permissioned function.
-     * @param newDaoFundsRecipient - address of the new DAO funds recipient.
-     */
-    function setDaoFundsRecipient(address newDaoFundsRecipient) external;
-
-    /**
-     * @notice Allows an authorized user to change the default revenue share percentage.
-     * @dev Set the default revenue share percentage, applied to pools where no override has been set
-     * through `setRevenueSharePercentage`. Must be below the maximum allowed split.
-     * This is a permissioned function.
-     * @param defaultRevenueSharePercentage - new default revenue share percentage
-     */
-    function setDefaultRevenueSharePercentage(uint256 defaultRevenueSharePercentage) external;
-
-    /**
-     * @notice Ignore any previously set revenue sharing percentage, and begin using the default.
-     * @param poolId - the poolId of the pool to begin using the default revenue share percentage.
-     */
-    function clearRevenueSharePercentage(bytes32 poolId) external;
-
-    /**
-     * @notice Collects and distributes fees for a `poolId`
-     * @param poolId - the poolId of the pool for which we collect fees
-     * @return beneficiaryAmount The amount of tokens sent to pool's beneficiary
-     * @return daoAmount The amount of tokens sent to Balancer's treasury
-     */
-    function collectFees(bytes32 poolId) external returns (uint256 beneficiaryAmount, uint256 daoAmount);
-
-    /**
-     * @dev Returns the default revenue share percentage a pool will receive, unless overridden by a call
-     * to `setRevenueSharePercentage`.
-     */
-    function getDefaultRevenueSharePercentage() external view returns (uint256);
-
-    /**
-     * @dev Returns the amount of fees that would be sent to each beneficiary in a call to `collectFees`.
-     * @param poolId - the poolId of a pool with accrued protocol fees.
-     * @return beneficiaryAmount - the BPT amount that would be sent to the pool beneficiary.
-     * @return daoAmount - the BPT amount that would be sent to the DAO funds recipient.
-     */
-    function getAmounts(bytes32 poolId) external view returns (uint256 beneficiaryAmount, uint256 daoAmount);
-
-    /**
-     * @notice Returns the DAO funds recipient that will receive any balance not due to the pool beneficiary.
-     */
-    function getDaoFundsRecipient() external view returns (address);
-
-    /**
-     * @notice Returns the `ProtocolFeesWithdrawer`, used to withdraw funds from the `ProtocolFeesCollector`.
->>>>>>> de50383f
      */
     function collectFees(bytes32 poolId) external returns (uint256 beneficiaryAmount, uint256 daoAmount);
 
     // Misc getters
 
     /**
-<<<<<<< HEAD
      * @notice Returns the `ProtocolFeesWithdrawer`, used to withdraw funds from the `ProtocolFeesCollector`.
-=======
-     * @notice Returns the address of the Balancer Vault.
->>>>>>> de50383f
      */
     function getProtocolFeesWithdrawer() external view returns (IProtocolFeesWithdrawer);
 
     /**
-<<<<<<< HEAD
      * @notice Returns the address of the Balancer Vault.
      */
     function getVault() external view returns (IVault);
-=======
-     * @dev Returns the current protocol fee split configuration for a given pool.
-     * @param poolId - the poolId of a pool with accrued protocol fees.
-     * @return revenueSharePercentageOverride - the percentage of the split sent to the pool beneficiary.
-     * @return beneficiary - the address of the pool beneficiary.
-     */
-    function getRevenueShareSettings(bytes32 poolId)
-        external
-        view
-        returns (
-            uint256 revenueSharePercentageOverride,
-            address beneficiary,
-            bool overrideSet
-        );
->>>>>>> de50383f
 }