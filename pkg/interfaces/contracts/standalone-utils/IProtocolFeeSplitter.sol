// SPDX-License-Identifier: GPL-3.0-or-later
// This program is free software: you can redistribute it and/or modify
// it under the terms of the GNU General Public License as published by
// the Free Software Foundation, either version 3 of the License, or
// (at your option) any later version.

// This program is distributed in the hope that it will be useful,
// but WITHOUT ANY WARRANTY; without even the implied warranty of
// MERCHANTABILITY or FITNESS FOR A PARTICULAR PURPOSE.  See the
// GNU General Public License for more details.

// You should have received a copy of the GNU General Public License
// along with this program.  If not, see <http://www.gnu.org/licenses/>.

pragma solidity >=0.7.0 <0.9.0;

import "../vault/IVault.sol";
import "./IProtocolFeesWithdrawer.sol";

/**
 * @title ProtocolFeeSplitter
 * @author Daoism Systems
 * @notice Distributes protocol fees collected from a particular pool between a DAO fund recipient
 * (e.g., the Balancer DAO treasury), and a beneficiary designated by the pool owner.
 * @dev By default, all funds go to the DAO. To claim a share of the protocol fees, pool owners
 * may call `setPoolBeneficiary`.
 */
interface IProtocolFeeSplitter {
    event FeesCollected(
        bytes32 indexed poolId,
        address indexed beneficiary,
        uint256 poolEarned,
        address indexed daoFundsRecipient,
        uint256 daoEarned
    );

    event PoolRevenueShareChanged(bytes32 indexed poolId, uint256 revenueSharePercentage);
    event PoolRevenueShareCleared(bytes32 indexed poolId);
    event PoolBeneficiaryChanged(bytes32 indexed poolId, address newBeneficiary);
    event DefaultRevenueSharePercentageChanged(uint256 revenueSharePercentage);
    event DAOFundsRecipientChanged(address newDaoFundsRecipient);

    /**
     * @notice Allows an authorized user to change the revenueShare for a given pool.
     * @dev This is a permissioned function.
     * @param poolId - the poolId of the pool where the revenue share will change.
     * @param revenueSharePercentage - the new revenue share percentage.
     */
    function setRevenueSharePercentage(bytes32 poolId, uint256 revenueSharePercentage) external;

    /**
     * @notice Allows a pool owner to change the revenue share beneficiary for a given pool.
     * @dev This is a permissioned function.
     * @param poolId - the poolId of the pool where the beneficiary will change.
     * @param newBeneficiary - address of the new beneficiary.
     */
    function setPoolBeneficiary(bytes32 poolId, address newBeneficiary) external;

    /**
     * @notice Allows a authorized user to change the DAO funds recipient.
     * @dev This is a permissioned function.
     * @param newDaoFundsRecipient - address of the new DAO funds recipient.
     */
    function setDaoFundsRecipient(address newDaoFundsRecipient) external;

    /**
     * @notice Allows an authorized user to change the default revenue share percentage.
     * @dev Set the default revenue share percentage, applied to pools where no override has been set
     * through `setRevenueSharePercentage`. Must be below the maximum allowed split.
     * This is a permissioned function.
     * @param defaultRevenueSharePercentage - new default revenue share percentage
     */
    function setDefaultRevenueSharePercentage(uint256 defaultRevenueSharePercentage) external;

    /**
     * @notice Ignore any previously set revenue sharing percentage, and begin using the default.
     * @param poolId - the poolId of the pool to begin using the default revenue share percentage.
     */
    function clearRevenueSharePercentage(bytes32 poolId) external;

    /**
     * @notice Collects and distributes fees for a `poolId`
     * @param poolId - the poolId of the pool for which we collect fees
     * @return beneficiaryAmount The amount of tokens sent to pool's beneficiary
     * @return daoAmount The amount of tokens sent to Balancer's treasury
     */
    function collectFees(bytes32 poolId) external returns (uint256 beneficiaryAmount, uint256 daoAmount);

    /**
     * @dev Returns the default revenue share percentage a pool will receive, unless overridden by a call
     * to `setRevenueSharePercentage`.
     */
    function getDefaultRevenueSharePercentage() external view returns (uint256);

    /**
     * @dev Returns the amount of fees that would be sent to each beneficiary in a call to `collectFees`.
     * @param poolId - the poolId of a pool with accrued protocol fees.
     * @return beneficiaryAmount - the BPT amount that would be sent to the pool beneficiary.
     * @return daoAmount - the BPT amount that would be sent to the DAO funds recipient.
     */
    function getAmounts(bytes32 poolId) external view returns (uint256 beneficiaryAmount, uint256 daoAmount);

    /**
     * @notice Returns the DAO funds recipient that will receive any balance not due to the pool beneficiary.
     */
    function getDaoFundsRecipient() external view returns (address);

    /**
     * @notice Returns the `ProtocolFeesWithdrawer`, used to withdraw funds from the `ProtocolFeesCollector`.
     */
    function getProtocolFeesWithdrawer() external view returns (IProtocolFeesWithdrawer);

    /**
<<<<<<< HEAD
     * @notice Returns a Pool's settings.
=======
     * @notice Returns the address of the Balancer Vault.
     */
    function getVault() external view returns (IVault);

    /**
     * @dev Returns the current protocol fee split configuration for a given pool.
     * @param poolId - the poolId of a pool with accrued protocol fees.
     * @return revenueSharePercentageOverride - the percentage of the split sent to the pool beneficiary.
     * @return beneficiary - the address of the pool beneficiary.
>>>>>>> de50383f
     */
    function getRevenueShareSettings(bytes32 poolId)
        external
        view
        returns (
            uint256 revenueSharePercentageOverride,
            address beneficiary,
            bool overrideSet
        );
}<|MERGE_RESOLUTION|>--- conflicted
+++ resolved
@@ -111,19 +111,7 @@
     function getProtocolFeesWithdrawer() external view returns (IProtocolFeesWithdrawer);
 
     /**
-<<<<<<< HEAD
      * @notice Returns a Pool's settings.
-=======
-     * @notice Returns the address of the Balancer Vault.
-     */
-    function getVault() external view returns (IVault);
-
-    /**
-     * @dev Returns the current protocol fee split configuration for a given pool.
-     * @param poolId - the poolId of a pool with accrued protocol fees.
-     * @return revenueSharePercentageOverride - the percentage of the split sent to the pool beneficiary.
-     * @return beneficiary - the address of the pool beneficiary.
->>>>>>> de50383f
      */
     function getRevenueShareSettings(bytes32 poolId)
         external
