--- conflicted
+++ resolved
@@ -69,7 +69,7 @@
      * @return revenueSharePercentageOverride - the percentage of the split sent to the pool beneficiary.
      * @return beneficiary - the address of the pool beneficiary.
      */
-    function getPoolSettings(bytes32 poolId)
+    function getRevenueShareSettings(bytes32 poolId)
         external
         view
         returns (uint256 revenueSharePercentageOverride, address beneficiary);
@@ -126,18 +126,4 @@
      * @notice Returns the address of the Balancer Vault.
      */
     function getVault() external view returns (IVault);
-<<<<<<< HEAD
-=======
-
-    /**
-     * @dev Returns the current protocol fee split configuration for a given pool.
-     * @param poolId - the poolId of a pool with accrued protocol fees.
-     * @return revenueSharePercentageOverride - the percentage of the split sent to the pool beneficiary.
-     * @return beneficiary - the address of the pool beneficiary.
-     */
-    function getRevenueShareSettings(bytes32 poolId)
-        external
-        view
-        returns (uint256 revenueSharePercentageOverride, address beneficiary);
->>>>>>> 94108da9
 }