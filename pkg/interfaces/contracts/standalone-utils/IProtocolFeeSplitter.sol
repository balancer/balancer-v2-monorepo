--- conflicted
+++ resolved
@@ -56,8 +56,7 @@
      */
     function setPoolBeneficiary(bytes32 poolId, address newBeneficiary) external;
 
-    /**
-<<<<<<< HEAD
+    /*
      * @notice Allows governance to change the pool beneficiary settings
      * @dev This is designed for cases where the pool owner is a contract, or otherwise cannot easily
      * set the beneficiary.
@@ -67,13 +66,9 @@
     function setPoolBeneficiaryOverride(bytes32 poolId, address newBeneficiary) external;
 
     /**
-     * @notice Allows a authorized user to change the treasury address
-     * @param newTreasury - beneficiary address
-=======
      * @notice Allows a authorized user to change the DAO funds recipient.
      * @dev This is a permissioned function.
      * @param newDaoFundsRecipient - address of the new DAO funds recipient.
->>>>>>> de50383f
      */
     function setDaoFundsRecipient(address newDaoFundsRecipient) external;
 
