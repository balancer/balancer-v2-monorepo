// SPDX-License-Identifier: GPL-3.0-or-later
// This program is free software: you can redistribute it and/or modify
// it under the terms of the GNU General Public License as published by
// the Free Software Foundation, either version 3 of the License, or
// (at your option) any later version.

// This program is distributed in the hope that it will be useful,
// but WITHOUT ANY WARRANTY; without even the implied warranty of
// MERCHANTABILITY or FITNESS FOR A PARTICULAR PURPOSE.  See the
// GNU General Public License for more details.

// You should have received a copy of the GNU General Public License
// along with this program.  If not, see <http://www.gnu.org/licenses/>.

<<<<<<< HEAD
pragma solidity ^0.7.0;
pragma experimental ABIEncoderV2;
=======
pragma solidity >=0.7.0 <0.9.0;
>>>>>>> f1068160

import "../solidity-utils/openzeppelin/IERC20.sol";

// For compatibility, we're keeping the same function names as in the original Curve code, including the mixed-case
// naming convention.
// solhint-disable func-name-mixedcase

interface IChildChainStreamer {
    struct RewardToken {
        address distributor;
        uint256 period_finish;
        uint256 rate;
        uint256 duration;
        uint256 received;
        uint256 paid;
    }

    function initialize(address gauge) external;

    function get_reward() external;

    function reward_tokens(uint256 index) external view returns (IERC20);

    function reward_data(IERC20 token) external view returns (RewardToken memory);

    function add_reward(
        IERC20 rewardToken,
        address distributor,
        uint256 duration
    ) external;

    function notify_reward_amount(IERC20 token) external;
}<|MERGE_RESOLUTION|>--- conflicted
+++ resolved
@@ -12,12 +12,7 @@
 // You should have received a copy of the GNU General Public License
 // along with this program.  If not, see <http://www.gnu.org/licenses/>.
 
-<<<<<<< HEAD
-pragma solidity ^0.7.0;
-pragma experimental ABIEncoderV2;
-=======
 pragma solidity >=0.7.0 <0.9.0;
->>>>>>> f1068160
 
 import "../solidity-utils/openzeppelin/IERC20.sol";
 
