--- conflicted
+++ resolved
@@ -6,13 +6,10 @@
 
 - Added `IProtocolFeeSplitter`.
 - Added `IL2GaugeCheckpointer`.
-<<<<<<< HEAD
-=======
 - Added `IAuthorizerAdaptorEntrypoint`.
 - Added `IRateProviderPool`.
 - Added `IVersion`.
 - Added `IFactoryCreatedPoolVersion`.
->>>>>>> ef703514
 
 ### New Features
 
