--- conflicted
+++ resolved
@@ -914,24 +914,12 @@
       await distributor.fundDistribution(anotherDistribution, DISTRIBUTION_SIZE, { from: distributionOwner });
     });
 
-<<<<<<< HEAD
-    context('when the user did specify some amount', () => {
-      const amount = fp(1);
-
-      context('when the user has previously staked the requested balance', () => {
-        sharedBeforeEach('stake amount', async () => {
-          await stakingTokens.mint({ to: user1, amount });
-          await stakingTokens.approve({ to: vault, amount, from: user1 });
-
-          await distributor.stake(stakingToken, amount, { from: user1 });
-=======
     describe('unstake', () => {
       context("when caller is not authorised to act on sender's behalf", () => {
         it('reverts', async () => {
           await expect(distributor.unstake(stakingToken, 0, user2, user2, { from: user1 })).to.be.revertedWith(
             'INVALID_SENDER'
           );
->>>>>>> dfe1ca30
         });
       });
 
@@ -967,7 +955,7 @@
         context('when the user has previously staked the requested balance', () => {
           sharedBeforeEach('stake amount', async () => {
             await stakingTokens.mint({ to: from, amount });
-            await stakingTokens.approve({ to: distributor, amount, from });
+            await stakingTokens.approve({ to: vault, amount, from });
 
             await distributor.stake(stakingToken, amount, from, from, { from });
           });
@@ -1416,13 +1404,8 @@
 
             sharedBeforeEach('stake tokens', async () => {
               await stakingToken.mint(user1, balance);
-<<<<<<< HEAD
               await stakingToken.approve(vault, balance, { from: user1 });
-              await distributor.stake(stakingToken, balance, { from: user1 });
-=======
-              await stakingToken.approve(distributor, balance, { from: user1 });
               await distributor.stake(stakingToken, balance, user1, user1, { from: user1 });
->>>>>>> dfe1ca30
               await advanceTime(PERIOD_DURATION / 2);
             });
 
@@ -1590,13 +1573,8 @@
 
             sharedBeforeEach('stake tokens', async () => {
               await stakingToken.mint(user1, balance);
-<<<<<<< HEAD
               await stakingToken.approve(vault, balance, { from: user1 });
-              await distributor.stake(stakingToken, balance, { from: user1 });
-=======
-              await stakingToken.approve(distributor, balance, { from: user1 });
               await distributor.stake(stakingToken, balance, user1, user1, { from: user1 });
->>>>>>> dfe1ca30
               await distributor.fundDistribution(distribution, DISTRIBUTION_SIZE, { from: distributionOwner });
             });
 
@@ -1816,13 +1794,8 @@
 
             sharedBeforeEach('stake tokens', async () => {
               await stakingToken.mint(user1, balance);
-<<<<<<< HEAD
               await stakingToken.approve(vault, balance, { from: user1 });
-              await distributor.stake(stakingToken, balance, { from: user1 });
-=======
-              await stakingToken.approve(distributor, balance, { from: user1 });
               await distributor.stake(stakingToken, balance, user1, user1, { from: user1 });
->>>>>>> dfe1ca30
               await advanceTime(PERIOD_DURATION / 2);
             });
 
@@ -2003,13 +1976,8 @@
 
             sharedBeforeEach('stake tokens', async () => {
               await stakingToken.mint(user1, balance);
-<<<<<<< HEAD
               await stakingToken.approve(vault, balance, { from: user1 });
-              await distributor.stake(stakingToken, balance, { from: user1 });
-=======
-              await stakingToken.approve(distributor, balance, { from: user1 });
               await distributor.stake(stakingToken, balance, user1, user1, { from: user1 });
->>>>>>> dfe1ca30
               await distributor.fundDistribution(distribution, DISTRIBUTION_SIZE, { from: distributionOwner });
             });
 
@@ -2220,28 +2188,13 @@
       });
     };
 
-<<<<<<< HEAD
-    context('when there was no other stake from other users', () => {
-      context('when the user had some stake', () => {
-        sharedBeforeEach('stake some amount', async () => {
-          await stakingToken.mint(user1, fp(1));
-          await stakingToken.approve(vault, fp(1), { from: user1 });
-          await distributor.stake(stakingToken, fp(1), { from: user1 });
-        });
-
-        context('when the user was subscribed to a distribution', () => {
-          sharedBeforeEach('subscribe distribution', async () => {
-            await distributor.subscribe(distribution, { from: user1 });
-            await advanceTime(PERIOD_DURATION);
-=======
     const itHandlesClaiming = (claim: (distribution: string) => Promise<ContractTransaction>) => {
       context('when there was no other stake from other users', () => {
         context('when the user had some stake', () => {
           sharedBeforeEach('stake some amount', async () => {
             await stakingToken.mint(from, fp(1));
-            await stakingToken.approve(distributor, fp(1), { from });
+            await stakingToken.approve(vault, fp(1), { from });
             await distributor.stake(stakingToken, fp(1), from, from, { from });
->>>>>>> dfe1ca30
           });
 
           context('when the user was subscribed to a distribution', () => {
@@ -2284,21 +2237,14 @@
 
       context('when there were some other staking users', () => {
         sharedBeforeEach('stake some amount', async () => {
-<<<<<<< HEAD
-          await stakingToken.mint(user1, fp(1));
-          await stakingToken.approve(vault, fp(1), { from: user1 });
-          await distributor.stake(stakingToken, fp(1), { from: user1 });
-          await distributor.fundDistribution(distribution, DISTRIBUTION_SIZE, { from: distributionOwner });
-=======
           await distributor.subscribeAndStake(distribution, stakingToken, fp(2), { from: user2 });
           await advanceTime(PERIOD_DURATION);
->>>>>>> dfe1ca30
         });
 
         context('when the user had some stake', () => {
           sharedBeforeEach('stake some amount', async () => {
             await stakingToken.mint(from, fp(1));
-            await stakingToken.approve(distributor, fp(1), { from });
+            await stakingToken.approve(vault, fp(1), { from });
             await distributor.stake(stakingToken, fp(1), from, from, { from });
             await distributor.fundDistribution(distribution, DISTRIBUTION_SIZE, { from: distributionOwner });
           });
@@ -2516,13 +2462,8 @@
       context('when the user had some stake', () => {
         sharedBeforeEach('stake some amount', async () => {
           await stakingToken.mint(user1, balance);
-<<<<<<< HEAD
           await stakingToken.approve(vault, balance, { from: user1 });
-          await distributor.stake(stakingToken, balance, { from: user1 });
-=======
-          await stakingToken.approve(distributor, balance, { from: user1 });
           await distributor.stake(stakingToken, balance, user1, user1, { from: user1 });
->>>>>>> dfe1ca30
         });
 
         context('when the user was subscribed to a distribution', () => {
@@ -2637,13 +2578,8 @@
       context('when the user had some stake', () => {
         sharedBeforeEach('stake some amount', async () => {
           await stakingToken.mint(user1, balance);
-<<<<<<< HEAD
           await stakingToken.approve(vault, balance, { from: user1 });
-          await distributor.stake(stakingToken, balance, { from: user1 });
-=======
-          await stakingToken.approve(distributor, balance, { from: user1 });
           await distributor.stake(stakingToken, balance, user1, user1, { from: user1 });
->>>>>>> dfe1ca30
           await distributor.fundDistribution(distribution, DISTRIBUTION_SIZE, { from: distributionOwner });
         });
 
@@ -2893,13 +2829,8 @@
       await assertUserRewards(user1, { rate: 0, paid: 45000, earned: 45000 });
 
       await stakingToken.mint(user1, fp(1));
-<<<<<<< HEAD
       await stakingToken.approve(vault, fp(1), { from: user1 });
-      await distributor.stake(stakingToken, fp(1), { from: user1 });
-=======
-      await stakingToken.approve(distributor, fp(1), { from: user1 });
       await distributor.stake(stakingToken, fp(1), user1, user1, { from: user1 });
->>>>>>> dfe1ca30
       await advanceTime(PERIOD_DURATION / 2);
 
       expect(await distributor.globalTokensPerStake(distribution)).to.be.almostEqualFp(45000);
@@ -3041,13 +2972,8 @@
       await assertUserRewards(user1, { rate: 52500, paid: 0, earned: 52500 });
       await assertUserRewards(user2, { rate: 30000, paid: 22500, earned: 0 });
 
-<<<<<<< HEAD
       await stakingToken.approve(vault, fp(2), { from: user2 });
-      await distributor.stake(stakingToken, fp(2), { from: user2 });
-=======
-      await stakingToken.approve(distributor, fp(2), { from: user2 });
       await distributor.stake(stakingToken, fp(2), user2, user2, { from: user2 });
->>>>>>> dfe1ca30
 
       expect(await distributor.globalTokensPerStake(distribution)).to.be.almostEqualFp(52500);
       await assertUserRewards(user1, { rate: 52500, paid: 0, earned: 52500 });
