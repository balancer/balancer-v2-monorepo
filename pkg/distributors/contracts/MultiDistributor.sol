// SPDX-License-Identifier: GPL-3.0-or-later
// This program is free software: you can redistribute it and/or modify
// it under the terms of the GNU General Public License as published by
// the Free Software Foundation, either version 3 of the License, or
// (at your option) any later version.

// This program is distributed in the hope that it will be useful,
// but WITHOUT ANY WARRANTY; without even the implied warranty of
// MERCHANTABILITY or FITNESS FOR A PARTICULAR PURPOSE.  See the
// GNU General Public License for more details.

// You should have received a copy of the GNU General Public License
// along with this program.  If not, see <http://www.gnu.org/licenses/>.

pragma solidity ^0.7.0;
pragma experimental ABIEncoderV2;

import "@balancer-labs/v2-solidity-utils/contracts/math/Math.sol";
import "@balancer-labs/v2-solidity-utils/contracts/math/FixedPoint.sol";
import "@balancer-labs/v2-solidity-utils/contracts/openzeppelin/ReentrancyGuard.sol";
import "@balancer-labs/v2-solidity-utils/contracts/openzeppelin/EnumerableSet.sol";
import "@balancer-labs/v2-solidity-utils/contracts/openzeppelin/SafeERC20.sol";
import "@balancer-labs/v2-solidity-utils/contracts/openzeppelin/IERC20Permit.sol";

import "@balancer-labs/v2-vault/contracts/interfaces/IVault.sol";
import "@balancer-labs/v2-vault/contracts/interfaces/IAsset.sol";

import "./MultiDistributorAuthorization.sol";

import "./interfaces/IMultiDistributor.sol";
import "./interfaces/IDistributorCallback.sol";

// solhint-disable not-rely-on-time

/**
 * @title MultiDistributor
 * Based on Curve Finance's MultiRewards contract updated to be compatible with solc 0.7.0:
 * https://github.com/curvefi/multi-rewards/blob/master/contracts/MultiRewards.sol commit #9947623
 */
contract MultiDistributor is IMultiDistributor, ReentrancyGuard, MultiDistributorAuthorization {
    using FixedPoint for uint256;
    using SafeERC20 for IERC20;
    using EnumerableSet for EnumerableSet.Bytes32Set;

    /*
     * Distribution accounting explanation:
     *
     * Distributors can start a distribution channel with a set amount of tokens to be distributed over a period,
     * from this a `paymentRate` may be easily calculated.
     *
     * Two pieces of global information are stored for the amount of tokens paid out:
     * `globalTokensPerStake` is the number of tokens claimable from a single staking token staked from the start.
     * `lastUpdateTime` represents the timestamp of the last time `globalTokensPerStake` was updated.
     *
     * `globalTokensPerStake` can be calculated by:
     * 1. Calculating the amount of tokens distributed by multiplying `paymentRate` by the time since `lastUpdateTime`
     * 2. Dividing this by the supply of staked tokens to get payment per staked token
     * The existing `globalTokensPerStake` is then incremented by this amount.
     *
     * Updating these two values locks in the number of tokens that the current stakers can claim.
     * This MUST be done whenever the total supply of staked tokens changes otherwise new stakers
     * will gain a portion of rewards distributed before they staked.
     *
     * Each user tracks their own `userTokensPerStake` which determines how many tokens they can claim.
     * This is done by comparing the global `globalTokensPerStake` with their own `userTokensPerStake`,
     * the difference between these two values times their staked balance is their balance of rewards
     * since `userTokensPerStake` was last updated.
     *
     * This calculation is only correct in the case where the user's staked balance does not change.
     * Therefore before any stake/unstake/subscribe/unsubscribe they must sync their local rate to the global rate.
     * Before `userTokensPerStake` is updated to match `globalTokensPerStake`, the unaccounted rewards
     * which they have earned is stored in `unclaimedTokens` to be claimed later.
     *
     * If staking for the first time `userTokensPerStake` is set to `globalTokensPerStake` with zero `unclaimedTokens`
     * to reflect that the user will only start accumulating tokens from that point on.
     *
     * After performing the above updates, claiming tokens is handled simply by just zeroing out the users
     * `unclaimedTokens` and releasing that amount of tokens to them.
     */

    mapping(bytes32 => DistributionChannel) internal _distributions;
    mapping(IERC20 => mapping(address => UserStaking)) internal _userStakings;

    constructor(IVault vault) Authentication(bytes32(uint256(address(this)))) MultiDistributorAuthorization(vault) {
        // solhint-disable-previous-line no-empty-blocks
        // MultiDistributor is a singleton, so it simply uses its own address to disambiguate action identifiers
    }

    /**
     * @dev Returns the unique identifier used for a distribution channel
     * @param stakingToken The staking token of the distribution channel
     * @param distributionToken The token which is being distributed
     * @param owner The owner of the distribution channel
     */
    function getDistributionChannelId(
        IERC20 stakingToken,
        IERC20 distributionToken,
        address owner
    ) public pure override returns (bytes32) {
        return keccak256(abi.encodePacked(stakingToken, distributionToken, owner));
    }

    /**
     * @dev Returns the information of a distribution channel
     * @param distributionId ID of the distribution channel being queried
     */
    function getDistributionChannel(bytes32 distributionId)
        external
        view
        override
        returns (DistributionChannel memory)
    {
        return _getDistributionChannel(distributionId);
    }

    /**
     * @dev Calculates the payment per token for a distribution channel
     * @param distributionId ID of the distribution channel being queried
     */
    function globalTokensPerStake(bytes32 distributionId) external view override returns (uint256) {
        return _globalTokensPerStake(_getDistributionChannel(distributionId));
    }

    /**
     * @dev Returns the total supply of tokens subscribed to a distribution channel
     * @param distributionId ID of the distribution channel being queried
     */
    function totalSupply(bytes32 distributionId) external view override returns (uint256) {
        return _getDistributionChannel(distributionId).totalSupply;
    }

    /**
     * @dev Returns if a user is subscribed to a distribution channel or not
     * @param distributionId ID of the distribution channel being queried
     * @param user The address of the user being queried
     */
    function isSubscribed(bytes32 distributionId, address user) external view override returns (bool) {
        IERC20 stakingToken = _getDistributionChannel(distributionId).stakingToken;
        return _userStakings[stakingToken][user].subscribedDistributions.contains(distributionId);
    }

    /**
     * @dev Returns the information of a distribution channel for a user
     * @param distributionId ID of the distribution channel being queried
     * @param user Address of the user being queried
     */
    function getUserDistributionInfo(bytes32 distributionId, address user)
        external
        view
        override
        returns (UserDistributionInfo memory)
    {
        IERC20 stakingToken = _getDistributionChannel(distributionId).stakingToken;
        return _userStakings[stakingToken][user].distributionInfo[distributionId];
    }

    /**
     * @dev Returns the total unclaimed payment for a user for a particular distribution channel
     * @param distributionId ID of the distribution channel being queried
     * @param user Address of the user being queried
     */
    function getClaimableTokens(bytes32 distributionId, address user) external view override returns (uint256) {
        DistributionChannel storage distributionChannel = _getDistributionChannel(distributionId);
        UserStaking storage userStaking = _userStakings[distributionChannel.stakingToken][user];
        UserDistributionInfo storage userDistributionInfo = userStaking.distributionInfo[distributionId];

        // If the user isn't subscribed to the queried distribution channel, they don't have any unaccounted for tokens.
        // Then we can just return the stored number of tokens which the user can claim.
        if (!userStaking.subscribedDistributions.contains(distributionId)) {
            return userDistributionInfo.unclaimedTokens;
        }
        return _getUnclaimedTokens(userStaking, userDistributionInfo, _globalTokensPerStake(distributionChannel));
    }

    /**
     * @dev Returns the staked balance of a user for a staking token
     * @param stakingToken The staking token being queried
     * @param user Address of the user being queried
     */
    function balanceOf(IERC20 stakingToken, address user) external view override returns (uint256) {
        return _userStakings[stakingToken][user].balance;
    }

    /**
     * @dev Creates a new distribution channel
     * @param stakingToken The staking token that will be eligible for this distribution channel
     * @param distributionToken The token to be distributed to users
     * @param duration The duration over which each distribution is spread
     */
    function createDistribution(
        IERC20 stakingToken,
        IERC20 distributionToken,
        uint256 duration
    ) external override returns (bytes32 distributionChannelId) {
        require(duration > 0, "DISTRIBUTION_DURATION_ZERO");
        require(address(stakingToken) != address(0), "STAKING_TOKEN_ZERO_ADDRESS");
        require(address(distributionToken) != address(0), "DISTRIBUTION_TOKEN_ZERO_ADDRESS");

        distributionChannelId = getDistributionChannelId(stakingToken, distributionToken, msg.sender);
        DistributionChannel storage distributionChannel = _getDistributionChannel(distributionChannelId);
        require(distributionChannel.duration == 0, "DISTRIBUTION_ALREADY_CREATED");

        distributionChannel.owner = msg.sender;
        distributionChannel.distributionToken = distributionToken;
        distributionChannel.stakingToken = stakingToken;

        emit DistributionChannelCreated(distributionChannelId, stakingToken, distributionToken, msg.sender);
        _setDistributionDuration(distributionChannelId, distributionChannel, duration);
    }

    /**
     * @dev Sets the duration for distributions within a distribution channel.
     * @param distributionChannelId ID of the distribution channel to be modified
     * @param duration Duration over which each distribution is spread
     */
    function setDistributionDuration(bytes32 distributionChannelId, uint256 duration) external override {
        require(duration > 0, "DISTRIBUTION_DURATION_ZERO");

        DistributionChannel storage distributionChannel = _getDistributionChannel(distributionChannelId);
        // These values being guaranteed to be non-zero for created distributions means we can rely on zero as a
        // sentinel value that marks non-existent distributions.
        require(distributionChannel.duration > 0, "DISTRIBUTION_DOES_NOT_EXIST");
        require(distributionChannel.owner == msg.sender, "SENDER_NOT_OWNER");
        require(distributionChannel.periodFinish < block.timestamp, "DISTRIBUTION_STILL_ACTIVE");

        _setDistributionDuration(distributionChannelId, distributionChannel, duration);
    }

    /**
     * @dev Sets the duration for a distribution
     * @param distributionChannelId The ID of the distribution channel being modified
     * @param distributionChannel The distribution channel being modified
     * @param duration Duration over which each distribution is spread
     */
    function _setDistributionDuration(
        bytes32 distributionChannelId,
        DistributionChannel storage distributionChannel,
        uint256 duration
    ) internal {
        require(duration > 0, "DISTRIBUTION_DURATION_ZERO");
        distributionChannel.duration = duration;
        emit DistributionDurationSet(distributionChannelId, duration);
    }

    /**
     * @notice Deposits tokens to be distributed to stakers subscribed to distribution channel `distributionId`
     * @dev Starts a new distribution period for `duration` seconds from now.
     *      If the previous period is still active its undistributed tokens are rolled over into the new period.
     * @param distributionChannelId ID of the distribution channel to be funded
     * @param amount The amount of tokens to deposit
     */
    function fundDistribution(bytes32 distributionChannelId, uint256 amount) external override nonReentrant {
        DistributionChannel storage distributionChannel = _getDistributionChannel(distributionChannelId);
        // These values being guaranteed to be non-zero for created distributions means we can rely on zero as a
        // sentinel value that marks non-existent distributions.
        require(distributionChannel.duration > 0, "DISTRIBUTION_DOES_NOT_EXIST");
        require(distributionChannel.owner == msg.sender, "SENDER_NOT_OWNER");

<<<<<<< HEAD
        // Before receiving the tokens, we must update the distribution channel's rate
        // as we are about to change its payment rate, which affects all other rates.
        _updateDistributionRate(distributionChannel);
=======
        // Before receiving the tokens, we must sync the distribution up to the present as we are about to change
        // its payment rate, which would otherwise affect the accounting of tokens distributed since the last update
        _updateGlobalTokensPerStake(distribution);
>>>>>>> 9d209392

        // Get the tokens and deposit them in the Vault as this contract's internal balance, making claims to internal
        // balance, joining pools, etc., use less gas.
        IERC20 distributionToken = distributionChannel.distributionToken;
        distributionToken.safeTransferFrom(msg.sender, address(this), amount);
        distributionToken.approve(address(getVault()), amount);

        IVault.UserBalanceOp[] memory ops = new IVault.UserBalanceOp[](1);
        ops[0] = IVault.UserBalanceOp({
            asset: IAsset(address(distributionToken)),
            amount: amount,
            sender: address(this),
            recipient: payable(address(this)),
            kind: IVault.UserBalanceOpKind.DEPOSIT_INTERNAL
        });

        getVault().manageUserBalance(ops);

        uint256 duration = distributionChannel.duration;
        uint256 periodFinish = distributionChannel.periodFinish;

        // The new payment rate will depend on whether or not there's already an ongoing period, in which case the two
        // will be merged. In both scenarios we round down to avoid paying more tokens than were received.
        if (block.timestamp >= periodFinish) {
            // Current distribution period has ended so new period consists only of amount provided.
            distributionChannel.paymentRate = Math.divDown(amount, duration);
        } else {
            // Current distribution period is still in progress.
            // Calculate number of tokens that haven't been distributed yet and apply to the new distribution period.
            // This means that any previously pending tokens will be re-distributed over the extended duration, so if a
            // constant rate is desired new funding should be applied close to the end date of a distribution.

            // Checked arithmetic is not required due to the if
            uint256 remainingTime = periodFinish - block.timestamp;
            uint256 leftoverTokens = Math.mul(remainingTime, distributionChannel.paymentRate);
            distributionChannel.paymentRate = Math.divDown(amount.add(leftoverTokens), duration);
        }

        distributionChannel.lastUpdateTime = block.timestamp;
        distributionChannel.periodFinish = block.timestamp.add(duration);
        emit DistributionFunded(distributionChannelId, amount);
    }

    /**
     * @dev Subscribes a user to a list of distribution channels
     * @param distributionChannelIds List of distribution channels to subscribe
     */
<<<<<<< HEAD
    function subscribeDistributions(bytes32[] memory distributionChannelIds) external override {
        for (uint256 i; i < distributionChannelIds.length; i++) {
            bytes32 distributionChannelId = distributionChannelIds[i];
            DistributionChannel storage distributionChannel = _getDistributionChannel(distributionChannelId);
            require(distributionChannel.duration > 0, "DISTRIBUTION_DOES_NOT_EXIST");

            IERC20 stakingToken = distributionChannel.stakingToken;
            UserStaking storage userStaking = _userStakings[stakingToken][msg.sender];
            EnumerableSet.Bytes32Set storage subscribedDistributions = userStaking.subscribedDistributions;
            require(subscribedDistributions.add(distributionChannelId), "ALREADY_SUBSCRIBED_DISTRIBUTION");
=======
    function subscribeDistributions(bytes32[] calldata distributionIds) external override {
        bytes32 distributionId;
        Distribution storage distribution;
        for (uint256 i; i < distributionIds.length; i++) {
            distributionId = distributionIds[i];
            distribution = _getDistribution(distributionId);

            IERC20 stakingToken = distribution.stakingToken;
            require(stakingToken != IERC20(0), "DISTRIBUTION_DOES_NOT_EXIST");

            UserStaking storage userStaking = _userStakings[stakingToken][msg.sender];
            require(userStaking.subscribedDistributions.add(distributionId), "ALREADY_SUBSCRIBED_DISTRIBUTION");
>>>>>>> 9d209392

            uint256 amount = userStaking.balance;
            if (amount > 0) {
                // If subscribing to a distribution channel that uses a staking token for which the user
                // has already staked, those tokens then immediately become part of the channel's staked tokens
                // (i.e. the user is staking for the new distribution channel).
                // This means we need to update the distribution rate, as we are about to change its total
                // staked tokens and decrease the global per token rate.
                // The unclaimed tokens remain unchanged as the user was not subscribed to the channel
                // and therefore not eligible to receive any unaccounted-for tokens.
<<<<<<< HEAD
                userStaking.distributionInfo[distributionChannelId].userTokensPerStake = _updateDistributionRate(
                    distributionChannel
                );
                distributionChannel.totalSupply = distributionChannel.totalSupply.add(amount);
                emit Staked(distributionChannelId, msg.sender, amount);
=======
                userStaking.distributions[distributionId].userTokensPerStake = _updateGlobalTokensPerStake(
                    distribution
                );
                distribution.totalSupply = distribution.totalSupply.add(amount);
                emit Staked(distributionId, msg.sender, amount);
>>>>>>> 9d209392
            }
        }
    }

    /**
     * @dev Unsubscribes a user to a list of distribution channels
     * @param distributionChannelIds List of distribution channels to unsubscribe
     */
<<<<<<< HEAD
    function unsubscribeDistributions(bytes32[] memory distributionChannelIds) external override {
        for (uint256 i; i < distributionChannelIds.length; i++) {
            bytes32 distributionChannelId = distributionChannelIds[i];
            DistributionChannel storage distributionChannel = _getDistributionChannel(distributionChannelId);
            require(distributionChannel.duration > 0, "DISTRIBUTION_DOES_NOT_EXIST");

            UserStaking storage userStaking = _userStakings[distributionChannel.stakingToken][msg.sender];
            EnumerableSet.Bytes32Set storage subscribedDistributions = userStaking.subscribedDistributions;
=======
    function unsubscribeDistributions(bytes32[] calldata distributionIds) external override {
        bytes32 distributionId;
        Distribution storage distribution;
        for (uint256 i; i < distributionIds.length; i++) {
            distributionId = distributionIds[i];
            distribution = _getDistribution(distributionId);

            IERC20 stakingToken = distribution.stakingToken;
            require(stakingToken != IERC20(0), "DISTRIBUTION_DOES_NOT_EXIST");

            UserStaking storage userStaking = _userStakings[stakingToken][msg.sender];
>>>>>>> 9d209392

            // If the user had tokens staked that applied to this distribution channel, we need to update
            // their standing before unsubscribing, which is effectively an unstake.
            uint256 amount = userStaking.balance;
            if (amount > 0) {
<<<<<<< HEAD
                _updateUserTokensPerStake(
                    distributionChannel,
                    userStaking,
                    userStaking.distributionInfo[distributionChannelId]
                );
                distributionChannel.totalSupply = distributionChannel.totalSupply.sub(amount);
                emit Unstaked(distributionChannelId, msg.sender, amount);
            }

            require(subscribedDistributions.remove(distributionChannelId), "DISTRIBUTION_NOT_SUBSCRIBED");
=======
                _updateUserTokensPerStake(distribution, userStaking, userStaking.distributions[distributionId]);
                // Safe to perform unchecked maths as `totalSupply` would be increased by `amount` when staking.
                distribution.totalSupply -= amount;
                emit Unstaked(distributionId, msg.sender, amount);
            }

            require(userStaking.subscribedDistributions.remove(distributionId), "DISTRIBUTION_NOT_SUBSCRIBED");
>>>>>>> 9d209392
        }
    }

    /**
     * @dev Stakes tokens
     * @param stakingToken The token to be staked to be eligible for distributions
     * @param amount Amount of tokens to be staked
     */
    function stake(
        IERC20 stakingToken,
        uint256 amount,
        address sender,
        address recipient
    ) external override nonReentrant {
        require(sender == msg.sender, "INVALID_SENDER"); // TODO: let relayers pass an alternative sender
        _stake(stakingToken, amount, sender, recipient, false);
    }

    /**
     * @dev Stakes tokens using the user's token approval on the vault
     * @param stakingToken The token to be staked to be eligible for distributions
     * @param amount Amount of tokens to be staked
     * @param sender The address which provides tokens to stake
     * @param recipient The address which receives the staked tokens
     */
    function stakeUsingVault(
        IERC20 stakingToken,
        uint256 amount,
        address sender,
        address recipient
    ) external override nonReentrant {
        require(sender == msg.sender, "INVALID_SENDER"); // TODO: let relayers pass an alternative sender
        _stake(stakingToken, amount, sender, recipient, true);
    }

    /**
     * @dev Stakes tokens using a permit signature for approval
     * @param stakingToken The token to be staked to be eligible for distributions
     * @param user User staking tokens for
     * @param amount Amount of tokens to be staked
     * @param deadline The time at which this expires (unix time)
     * @param v V of the signature
     * @param r R of the signature
     * @param s S of the signature
     */
    function stakeWithPermit(
        IERC20 stakingToken,
        uint256 amount,
        address user,
        uint256 deadline,
        uint8 v,
        bytes32 r,
        bytes32 s
    ) external override nonReentrant {
        IERC20Permit(address(stakingToken)).permit(user, address(this), amount, deadline, v, r, s);
        _stake(stakingToken, amount, user, user, false);
    }

    /**
     * @dev Unstake tokens
     * @param stakingToken The token to be unstaked
     * @param amount Amount of tokens to be unstaked
     * @param sender The address which is unstaking its tokens
     * @param recipient The address which receives the unstaked tokens
     */
    function unstake(
        IERC20 stakingToken,
        uint256 amount,
        address sender,
        address recipient
    ) external override nonReentrant {
        require(sender == msg.sender, "INVALID_SENDER"); // TODO: let relayers pass an alternative sender
        _unstake(stakingToken, amount, sender, recipient);
    }

    /**
     * @dev Claims earned distribution tokens for a list of distribution channels
     * @param distributionChannelIds List of distribution channels to claim
     * @param toInternalBalance Whether to send the claimed tokens to the recipient's internal balance
     * @param sender The address which earned the tokens being claimed
     * @param recipient The address which receives the claimed tokens
     */
    function claim(
<<<<<<< HEAD
        bytes32[] memory distributionChannelIds,
=======
        bytes32[] calldata distributionIds,
>>>>>>> 9d209392
        bool toInternalBalance,
        address sender,
        address recipient
    ) external override nonReentrant {
        require(sender == msg.sender, "INVALID_SENDER"); // TODO: let relayers pass an alternative sender
        _claim(
            distributionChannelIds,
            toInternalBalance ? IVault.UserBalanceOpKind.TRANSFER_INTERNAL : IVault.UserBalanceOpKind.WITHDRAW_INTERNAL,
            sender,
            recipient
        );
    }

    /**
     * @dev Claims earned tokens for a list of distribution channels to a callback contract
     * @param distributionChannelIds List of distribution channels to claim
     * @param sender The address which earned the tokens being claimed
     * @param callbackContract The contract where tokens will be transferred
     * @param callbackData The data that is used to call the callback contract's 'callback' method
     */
    function claimWithCallback(
<<<<<<< HEAD
        bytes32[] memory distributionChannelIds,
=======
        bytes32[] calldata distributionIds,
>>>>>>> 9d209392
        address sender,
        IDistributorCallback callbackContract,
        bytes calldata callbackData
    ) external override nonReentrant {
        require(sender == msg.sender, "INVALID_SENDER"); // TODO: let relayers pass an alternative sender
        _claim(distributionChannelIds, IVault.UserBalanceOpKind.TRANSFER_INTERNAL, sender, address(callbackContract));
        callbackContract.distributorCallback(callbackData);
    }

    /**
     * @dev Withdraws staking tokens and claims for a list of distribution channels
     * @param stakingTokens The staking tokens to withdraw tokens from
     * @param distributionChannelIds The distribution channels to claim for
     */
<<<<<<< HEAD
    function exit(IERC20[] memory stakingTokens, bytes32[] memory distributionChannelIds)
        external
        override
        nonReentrant
    {
=======
    function exit(IERC20[] memory stakingTokens, bytes32[] calldata distributionIds) external override nonReentrant {
>>>>>>> 9d209392
        for (uint256 i; i < stakingTokens.length; i++) {
            IERC20 stakingToken = stakingTokens[i];
            UserStaking storage userStaking = _userStakings[stakingToken][msg.sender];
            _unstake(stakingToken, userStaking.balance, msg.sender, msg.sender);
        }

        _claim(distributionChannelIds, IVault.UserBalanceOpKind.WITHDRAW_INTERNAL, msg.sender, msg.sender);
    }

    /**
     * @dev Withdraws staking tokens and claims for a list of distribution channels to a callback contract
     * @param stakingTokens The staking tokens to withdraw tokens from
     * @param distributionChannelIds The distribution channels to claim for
     * @param callbackContract The contract where tokens will be transferred
     * @param callbackData The data that is used to call the callback contract's 'callback' method
     */
    function exitWithCallback(
<<<<<<< HEAD
        IERC20[] memory stakingTokens,
        bytes32[] memory distributionChannelIds,
=======
        IERC20[] calldata stakingTokens,
        bytes32[] calldata distributionIds,
>>>>>>> 9d209392
        IDistributorCallback callbackContract,
        bytes calldata callbackData
    ) external override nonReentrant {
        for (uint256 i; i < stakingTokens.length; i++) {
            IERC20 stakingToken = stakingTokens[i];
            UserStaking storage userStaking = _userStakings[stakingToken][msg.sender];
            _unstake(stakingToken, userStaking.balance, msg.sender, msg.sender);
        }

        _claim(
            distributionChannelIds,
            IVault.UserBalanceOpKind.TRANSFER_INTERNAL,
            msg.sender,
            address(callbackContract)
        );
        callbackContract.distributorCallback(callbackData);
    }

    function _stake(
        IERC20 stakingToken,
        uint256 amount,
        address sender,
        address recipient,
        bool useVaultApproval
    ) internal {
        require(amount > 0, "STAKE_AMOUNT_ZERO");

        UserStaking storage userStaking = _userStakings[stakingToken][recipient];

        // Before we increase the recipient's staked balance we need to update all of their subscriptions
        _updateSubscribedDistributions(userStaking);

        userStaking.balance = userStaking.balance.add(amount);

        EnumerableSet.Bytes32Set storage subscribedChannelIds = userStaking.subscribedDistributions;
        uint256 subscriptionsLength = subscribedChannelIds.length();

        // We also need to update all distribution channels the recipient is subscribed to,
        // adding the staked tokens to their totals.
<<<<<<< HEAD
        for (uint256 i; i < subscriptionsLength; i++) {
            bytes32 distributionChannelId = subscribedChannelIds.unchecked_at(i);
            DistributionChannel storage distributionChannel = _getDistributionChannel(distributionChannelId);
            distributionChannel.totalSupply = distributionChannel.totalSupply.add(amount);
            emit Staked(distributionChannelId, recipient, amount);
=======
        bytes32 distributionId;
        Distribution storage distribution;
        for (uint256 i; i < distributionsLength; i++) {
            distributionId = distributions.unchecked_at(i);
            distribution = _getDistribution(distributionId);
            distribution.totalSupply = distribution.totalSupply.add(amount);
            emit Staked(distributionId, recipient, amount);
>>>>>>> 9d209392
        }

        // We hold stakingTokens in an external balance as BPT needs to be external anyway
        // in the case where a user is exiting the pool after unstaking.
        if (useVaultApproval) {
            IVault.UserBalanceOp[] memory ops = new IVault.UserBalanceOp[](1);
            ops[0] = IVault.UserBalanceOp({
                asset: IAsset(address(stakingToken)),
                amount: amount,
                sender: sender,
                recipient: payable(address(this)),
                kind: IVault.UserBalanceOpKind.TRANSFER_EXTERNAL
            });
            getVault().manageUserBalance(ops);
        } else {
            stakingToken.safeTransferFrom(sender, address(this), amount);
        }
    }

    function _unstake(
        IERC20 stakingToken,
        uint256 amount,
        address sender,
        address recipient
    ) internal {
        require(amount > 0, "UNSTAKE_AMOUNT_ZERO");

        UserStaking storage userStaking = _userStakings[stakingToken][sender];

        // Before we reduce the sender's staked balance we need to update all of their subscriptions
        _updateSubscribedDistributions(userStaking);

        uint256 currentBalance = userStaking.balance;
        require(currentBalance >= amount, "UNSTAKE_AMOUNT_UNAVAILABLE");
        userStaking.balance = currentBalance - amount;

        EnumerableSet.Bytes32Set storage subscribedChannelIds = userStaking.subscribedDistributions;
        uint256 subscriptionsLength = subscribedChannelIds.length();

        // We also need to update all distribution channels the sender was subscribed to,
        // deducting the unstaked tokens from their totals.
<<<<<<< HEAD
        for (uint256 i; i < subscriptionsLength; i++) {
            bytes32 distributionChannelId = subscribedChannelIds.unchecked_at(i);
            DistributionChannel storage distributionChannel = _getDistributionChannel(distributionChannelId);
            distributionChannel.totalSupply = distributionChannel.totalSupply.sub(amount);
            emit Unstaked(distributionChannelId, sender, amount);
=======
        bytes32 distributionId;
        Distribution storage distribution;
        for (uint256 i; i < distributionsLength; i++) {
            distributionId = distributions.unchecked_at(i);
            distribution = _getDistribution(distributionId);
            // Safe to perform unchecked maths as `totalSupply` would be increased by `amount` when staking.
            distribution.totalSupply -= amount;
            emit Unstaked(distributionId, sender, amount);
>>>>>>> 9d209392
        }

        stakingToken.safeTransfer(recipient, amount);
    }

    function _claim(
        bytes32[] calldata distributionIds,
        IVault.UserBalanceOpKind kind,
        address sender,
        address recipient
    ) internal {
        // It is expected that there will be multiple transfers of the same token
        // so that the actual number of transfers needed is less than distributionIds.length
        // We keep track of this number in numTokens to save gas later
        uint256 numTokens;
        IAsset[] memory tokens = new IAsset[](distributionIds.length);
        uint256[] memory amounts = new uint256[](distributionIds.length);

        bytes32 distributionId;
        Distribution storage distribution;
        for (uint256 i; i < distributionIds.length; i++) {
<<<<<<< HEAD
            bytes32 distributionChannelId = distributionIds[i];
            DistributionChannel storage distributionChannel = _getDistributionChannel(distributionChannelId);
            UserStaking storage userStaking = _userStakings[distributionChannel.stakingToken][sender];
            UserDistributionInfo storage userDistributionInfo = userStaking.distributionInfo[distributionChannelId];
=======
            distributionId = distributionIds[i];
            distribution = _getDistribution(distributionId);
            UserStaking storage userStaking = _userStakings[distribution.stakingToken][sender];
            UserDistribution storage userDistribution = userStaking.distributions[distributionId];
>>>>>>> 9d209392

            // Note that the user may have unsubscribed from the distribution but still be due tokens. We therefore only
            // update the distribution if the user is subscribed to it (otherwise, it is already up to date).
            if (userStaking.subscribedDistributions.contains(distributionChannelId)) {
                _updateUserTokensPerStake(distributionChannel, userStaking, userDistributionInfo);
            }

<<<<<<< HEAD
            uint256 unclaimedTokens = userDistributionInfo.unclaimedTokens;
            address distributionToken = address(distributionChannel.distributionToken);

            if (unclaimedTokens > 0) {
                userDistributionInfo.unclaimedTokens = 0;
                emit TokensClaimed(sender, distributionToken, unclaimedTokens);
=======
            uint256 unclaimedTokens = userDistribution.unclaimedTokens;

            if (unclaimedTokens > 0) {
                userDistribution.unclaimedTokens = 0;

                IAsset distributionToken = IAsset(address(distribution.distributionToken));
                // Iterate through all the tokens we've seen so far.
                for (uint256 j; j < tokens.length; j++) {
                    // Check if we're already sending some of this token
                    // If so we just want to add to the existing transfer
                    if (tokens[j] == distributionToken) {
                        amounts[j] += unclaimedTokens;
                        break;
                    } else if (tokens[j] == IAsset(0)) {
                        // If it's the first time we've seen this token
                        // record both its address and amount to transfer
                        tokens[j] = distributionToken;
                        amounts[j] = unclaimedTokens;
                        numTokens += 1;
                        break;
                    }
                }

                emit DistributionClaimed(distributionId, sender, unclaimedTokens);
>>>>>>> 9d209392
            }
        }

        IVault.UserBalanceOp[] memory ops = new IVault.UserBalanceOp[](numTokens);
        for (uint256 i; i < numTokens; i++) {
            ops[i] = IVault.UserBalanceOp({
                asset: tokens[i],
                amount: amounts[i],
                sender: address(this),
                recipient: payable(recipient),
                kind: kind
            });
        }

        getVault().manageUserBalance(ops);
    }

    /**
     * @dev Updates the payment rate for all the distribution channels that a user has signed up for a staking token
     */
    function _updateSubscribedDistributions(UserStaking storage userStaking) internal {
        EnumerableSet.Bytes32Set storage subscribedChannelIds = userStaking.subscribedDistributions;
        uint256 subscriptionsLength = subscribedChannelIds.length();

        for (uint256 i; i < subscriptionsLength; i++) {
            bytes32 distributionChannelId = subscribedChannelIds.unchecked_at(i);
            _updateUserTokensPerStake(
                _getDistributionChannel(distributionChannelId),
                userStaking,
                userStaking.distributionInfo[distributionChannelId]
            );
        }
    }

    function _updateUserTokensPerStake(
        DistributionChannel storage distributionChannel,
        UserStaking storage userStaking,
        UserDistributionInfo storage userDistribution
    ) internal {
<<<<<<< HEAD
        uint256 updatedGlobalTokensPerStake = _updateDistributionRate(distributionChannel);
=======
        uint256 updatedGlobalTokensPerStake = _updateGlobalTokensPerStake(distribution);
>>>>>>> 9d209392
        userDistribution.unclaimedTokens = _getUnclaimedTokens(
            userStaking,
            userDistribution,
            updatedGlobalTokensPerStake
        );
        userDistribution.userTokensPerStake = updatedGlobalTokensPerStake;
    }

    /**
     * @notice Updates the amount of distribution tokens paid per token staked for a distribution channel
     * @dev This is expected to be called whenever a user's applicable staked balance changes,
     *      either through adding/removing tokens or subscribing/unsubscribing from the distribution channel.
     * @param distributionChannel The distribution channel being updated
     * @return updatedGlobalTokensPerStake The updated number of distribution tokens paid per staked token
     */
<<<<<<< HEAD
    function _updateDistributionRate(DistributionChannel storage distributionChannel)
=======
    function _updateGlobalTokensPerStake(Distribution storage distribution)
>>>>>>> 9d209392
        internal
        returns (uint256 updatedGlobalTokensPerStake)
    {
        updatedGlobalTokensPerStake = _globalTokensPerStake(distributionChannel);
        distributionChannel.globalTokensPerStake = updatedGlobalTokensPerStake;
        distributionChannel.lastUpdateTime = _lastTimePaymentApplicable(distributionChannel);
    }

    function _globalTokensPerStake(DistributionChannel storage distributionChannel) internal view returns (uint256) {
        uint256 supply = distributionChannel.totalSupply;
        if (supply == 0) {
            return distributionChannel.globalTokensPerStake;
        }

        // Underflow is impossible here because _lastTimePaymentApplicable(...) is always greater than last update time
        uint256 unpaidDuration = _lastTimePaymentApplicable(distributionChannel) - distributionChannel.lastUpdateTime;
        uint256 unpaidAmountPerToken = Math.mul(unpaidDuration, distributionChannel.paymentRate).divDown(supply);
        return distributionChannel.globalTokensPerStake.add(unpaidAmountPerToken);
    }

    /**
     * @dev Returns the timestamp up to which a distribution channel has been distributing tokens
     * @param distribution The distribution channel being queried
     */
    function _lastTimePaymentApplicable(DistributionChannel storage distribution) internal view returns (uint256) {
        return Math.min(block.timestamp, distribution.periodFinish);
    }

    /**
     * @notice Returns the total unclaimed tokens for a user for a particular distribution channel
     * @dev Only returns correct results when the user is subscribed to the distribution channel
     * @param userStaking Storage pointer to user's staked position information
     * @param userDistribution Storage pointer to user specific information on distribution channel
     * @param updatedGlobalTokensPerStake The updated number of distribution tokens paid per staked token
     */
    function _getUnclaimedTokens(
        UserStaking storage userStaking,
        UserDistributionInfo storage userDistribution,
        uint256 updatedGlobalTokensPerStake
    ) internal view returns (uint256) {
        return
            _unaccountedUnclaimedTokens(userStaking, userDistribution, updatedGlobalTokensPerStake).add(
                userDistribution.unclaimedTokens
            );
    }

    /**
     * @notice Returns the tokens earned for a particular distribution channel between
     *         the last time the user updated their position and now
     * @dev Only returns correct results when the user is subscribed to the distribution channel
     * @param userStaking Storage pointer to user's staked position information
     * @param userDistributionInfo Storage pointer to user specific information on distribution channel
     * @param updatedGlobalTokensPerStake The updated number of distribution tokens paid per staked token
     */
    function _unaccountedUnclaimedTokens(
        UserStaking storage userStaking,
        UserDistributionInfo storage userDistributionInfo,
        uint256 updatedGlobalTokensPerStake
    ) internal view returns (uint256) {
<<<<<<< HEAD
        uint256 unaccountedTokensPerStake = updatedGlobalTokensPerStake.sub(userDistributionInfo.userTokensPerStake);
=======
        // `userDistribution.userTokensPerStake` cannot exceed `updatedGlobalTokensPerStake`
        uint256 unaccountedTokensPerStake = updatedGlobalTokensPerStake - userDistribution.userTokensPerStake;
>>>>>>> 9d209392
        return userStaking.balance.mulDown(unaccountedTokensPerStake);
    }

    function _getDistributionChannel(
        IERC20 stakingToken,
        IERC20 distributionToken,
        address owner
    ) internal view returns (DistributionChannel storage) {
        return _getDistributionChannel(getDistributionChannelId(stakingToken, distributionToken, owner));
    }

    function _getDistributionChannel(bytes32 id) internal view returns (DistributionChannel storage) {
        return _distributions[id];
    }
}<|MERGE_RESOLUTION|>--- conflicted
+++ resolved
@@ -256,15 +256,9 @@
         require(distributionChannel.duration > 0, "DISTRIBUTION_DOES_NOT_EXIST");
         require(distributionChannel.owner == msg.sender, "SENDER_NOT_OWNER");
 
-<<<<<<< HEAD
-        // Before receiving the tokens, we must update the distribution channel's rate
-        // as we are about to change its payment rate, which affects all other rates.
-        _updateDistributionRate(distributionChannel);
-=======
-        // Before receiving the tokens, we must sync the distribution up to the present as we are about to change
+        // Before receiving tokens, we must sync the distribution channel up to the present as we are about to change
         // its payment rate, which would otherwise affect the accounting of tokens distributed since the last update
-        _updateGlobalTokensPerStake(distribution);
->>>>>>> 9d209392
+        _updateGlobalTokensPerStake(distributionChannel);
 
         // Get the tokens and deposit them in the Vault as this contract's internal balance, making claims to internal
         // balance, joining pools, etc., use less gas.
@@ -312,31 +306,18 @@
      * @dev Subscribes a user to a list of distribution channels
      * @param distributionChannelIds List of distribution channels to subscribe
      */
-<<<<<<< HEAD
-    function subscribeDistributions(bytes32[] memory distributionChannelIds) external override {
+    function subscribeDistributions(bytes32[] calldata distributionChannelIds) external override {
+        bytes32 distributionChannelId;
+        DistributionChannel storage distributionChannel;
         for (uint256 i; i < distributionChannelIds.length; i++) {
-            bytes32 distributionChannelId = distributionChannelIds[i];
-            DistributionChannel storage distributionChannel = _getDistributionChannel(distributionChannelId);
-            require(distributionChannel.duration > 0, "DISTRIBUTION_DOES_NOT_EXIST");
+            distributionChannelId = distributionChannelIds[i];
+            distributionChannel = _getDistributionChannel(distributionChannelId);
 
             IERC20 stakingToken = distributionChannel.stakingToken;
+            require(stakingToken != IERC20(0), "DISTRIBUTION_DOES_NOT_EXIST");
+
             UserStaking storage userStaking = _userStakings[stakingToken][msg.sender];
-            EnumerableSet.Bytes32Set storage subscribedDistributions = userStaking.subscribedDistributions;
-            require(subscribedDistributions.add(distributionChannelId), "ALREADY_SUBSCRIBED_DISTRIBUTION");
-=======
-    function subscribeDistributions(bytes32[] calldata distributionIds) external override {
-        bytes32 distributionId;
-        Distribution storage distribution;
-        for (uint256 i; i < distributionIds.length; i++) {
-            distributionId = distributionIds[i];
-            distribution = _getDistribution(distributionId);
-
-            IERC20 stakingToken = distribution.stakingToken;
-            require(stakingToken != IERC20(0), "DISTRIBUTION_DOES_NOT_EXIST");
-
-            UserStaking storage userStaking = _userStakings[stakingToken][msg.sender];
-            require(userStaking.subscribedDistributions.add(distributionId), "ALREADY_SUBSCRIBED_DISTRIBUTION");
->>>>>>> 9d209392
+            require(userStaking.subscribedDistributions.add(distributionChannelId), "ALREADY_SUBSCRIBED_DISTRIBUTION");
 
             uint256 amount = userStaking.balance;
             if (amount > 0) {
@@ -347,19 +328,11 @@
                 // staked tokens and decrease the global per token rate.
                 // The unclaimed tokens remain unchanged as the user was not subscribed to the channel
                 // and therefore not eligible to receive any unaccounted-for tokens.
-<<<<<<< HEAD
-                userStaking.distributionInfo[distributionChannelId].userTokensPerStake = _updateDistributionRate(
+                userStaking.distributionInfo[distributionChannelId].userTokensPerStake = _updateGlobalTokensPerStake(
                     distributionChannel
                 );
                 distributionChannel.totalSupply = distributionChannel.totalSupply.add(amount);
                 emit Staked(distributionChannelId, msg.sender, amount);
-=======
-                userStaking.distributions[distributionId].userTokensPerStake = _updateGlobalTokensPerStake(
-                    distribution
-                );
-                distribution.totalSupply = distribution.totalSupply.add(amount);
-                emit Staked(distributionId, msg.sender, amount);
->>>>>>> 9d209392
             }
         }
     }
@@ -368,53 +341,33 @@
      * @dev Unsubscribes a user to a list of distribution channels
      * @param distributionChannelIds List of distribution channels to unsubscribe
      */
-<<<<<<< HEAD
-    function unsubscribeDistributions(bytes32[] memory distributionChannelIds) external override {
+    function unsubscribeDistributions(bytes32[] calldata distributionChannelIds) external override {
+        bytes32 distributionChannelId;
+        DistributionChannel storage distributionChannel;
         for (uint256 i; i < distributionChannelIds.length; i++) {
-            bytes32 distributionChannelId = distributionChannelIds[i];
-            DistributionChannel storage distributionChannel = _getDistributionChannel(distributionChannelId);
-            require(distributionChannel.duration > 0, "DISTRIBUTION_DOES_NOT_EXIST");
-
-            UserStaking storage userStaking = _userStakings[distributionChannel.stakingToken][msg.sender];
-            EnumerableSet.Bytes32Set storage subscribedDistributions = userStaking.subscribedDistributions;
-=======
-    function unsubscribeDistributions(bytes32[] calldata distributionIds) external override {
-        bytes32 distributionId;
-        Distribution storage distribution;
-        for (uint256 i; i < distributionIds.length; i++) {
-            distributionId = distributionIds[i];
-            distribution = _getDistribution(distributionId);
-
-            IERC20 stakingToken = distribution.stakingToken;
+            distributionChannelId = distributionChannelIds[i];
+            distributionChannel = _getDistributionChannel(distributionChannelId);
+
+            IERC20 stakingToken = distributionChannel.stakingToken;
             require(stakingToken != IERC20(0), "DISTRIBUTION_DOES_NOT_EXIST");
 
             UserStaking storage userStaking = _userStakings[stakingToken][msg.sender];
->>>>>>> 9d209392
 
             // If the user had tokens staked that applied to this distribution channel, we need to update
             // their standing before unsubscribing, which is effectively an unstake.
             uint256 amount = userStaking.balance;
             if (amount > 0) {
-<<<<<<< HEAD
                 _updateUserTokensPerStake(
                     distributionChannel,
                     userStaking,
                     userStaking.distributionInfo[distributionChannelId]
                 );
-                distributionChannel.totalSupply = distributionChannel.totalSupply.sub(amount);
+                // Safe to perform unchecked maths as `totalSupply` would be increased by `amount` when staking.
+                distributionChannel.totalSupply -= amount;
                 emit Unstaked(distributionChannelId, msg.sender, amount);
             }
 
-            require(subscribedDistributions.remove(distributionChannelId), "DISTRIBUTION_NOT_SUBSCRIBED");
-=======
-                _updateUserTokensPerStake(distribution, userStaking, userStaking.distributions[distributionId]);
-                // Safe to perform unchecked maths as `totalSupply` would be increased by `amount` when staking.
-                distribution.totalSupply -= amount;
-                emit Unstaked(distributionId, msg.sender, amount);
-            }
-
-            require(userStaking.subscribedDistributions.remove(distributionId), "DISTRIBUTION_NOT_SUBSCRIBED");
->>>>>>> 9d209392
+            require(userStaking.subscribedDistributions.remove(distributionChannelId), "DISTRIBUTION_NOT_SUBSCRIBED");
         }
     }
 
@@ -498,11 +451,7 @@
      * @param recipient The address which receives the claimed tokens
      */
     function claim(
-<<<<<<< HEAD
-        bytes32[] memory distributionChannelIds,
-=======
-        bytes32[] calldata distributionIds,
->>>>>>> 9d209392
+        bytes32[] calldata distributionChannelIds,
         bool toInternalBalance,
         address sender,
         address recipient
@@ -524,11 +473,7 @@
      * @param callbackData The data that is used to call the callback contract's 'callback' method
      */
     function claimWithCallback(
-<<<<<<< HEAD
-        bytes32[] memory distributionChannelIds,
-=======
-        bytes32[] calldata distributionIds,
->>>>>>> 9d209392
+        bytes32[] calldata distributionChannelIds,
         address sender,
         IDistributorCallback callbackContract,
         bytes calldata callbackData
@@ -543,15 +488,11 @@
      * @param stakingTokens The staking tokens to withdraw tokens from
      * @param distributionChannelIds The distribution channels to claim for
      */
-<<<<<<< HEAD
-    function exit(IERC20[] memory stakingTokens, bytes32[] memory distributionChannelIds)
+    function exit(IERC20[] memory stakingTokens, bytes32[] calldata distributionChannelIds)
         external
         override
         nonReentrant
     {
-=======
-    function exit(IERC20[] memory stakingTokens, bytes32[] calldata distributionIds) external override nonReentrant {
->>>>>>> 9d209392
         for (uint256 i; i < stakingTokens.length; i++) {
             IERC20 stakingToken = stakingTokens[i];
             UserStaking storage userStaking = _userStakings[stakingToken][msg.sender];
@@ -569,13 +510,8 @@
      * @param callbackData The data that is used to call the callback contract's 'callback' method
      */
     function exitWithCallback(
-<<<<<<< HEAD
-        IERC20[] memory stakingTokens,
-        bytes32[] memory distributionChannelIds,
-=======
         IERC20[] calldata stakingTokens,
-        bytes32[] calldata distributionIds,
->>>>>>> 9d209392
+        bytes32[] calldata distributionChannelIds,
         IDistributorCallback callbackContract,
         bytes calldata callbackData
     ) external override nonReentrant {
@@ -615,21 +551,13 @@
 
         // We also need to update all distribution channels the recipient is subscribed to,
         // adding the staked tokens to their totals.
-<<<<<<< HEAD
+        bytes32 distributionChannelId;
+        DistributionChannel storage distributionChannel;
         for (uint256 i; i < subscriptionsLength; i++) {
-            bytes32 distributionChannelId = subscribedChannelIds.unchecked_at(i);
-            DistributionChannel storage distributionChannel = _getDistributionChannel(distributionChannelId);
+            distributionChannelId = subscribedChannelIds.unchecked_at(i);
+            distributionChannel = _getDistributionChannel(distributionChannelId);
             distributionChannel.totalSupply = distributionChannel.totalSupply.add(amount);
             emit Staked(distributionChannelId, recipient, amount);
-=======
-        bytes32 distributionId;
-        Distribution storage distribution;
-        for (uint256 i; i < distributionsLength; i++) {
-            distributionId = distributions.unchecked_at(i);
-            distribution = _getDistribution(distributionId);
-            distribution.totalSupply = distribution.totalSupply.add(amount);
-            emit Staked(distributionId, recipient, amount);
->>>>>>> 9d209392
         }
 
         // We hold stakingTokens in an external balance as BPT needs to be external anyway
@@ -671,22 +599,14 @@
 
         // We also need to update all distribution channels the sender was subscribed to,
         // deducting the unstaked tokens from their totals.
-<<<<<<< HEAD
+        bytes32 distributionChannelId;
+        DistributionChannel storage distributionChannel;
         for (uint256 i; i < subscriptionsLength; i++) {
-            bytes32 distributionChannelId = subscribedChannelIds.unchecked_at(i);
-            DistributionChannel storage distributionChannel = _getDistributionChannel(distributionChannelId);
-            distributionChannel.totalSupply = distributionChannel.totalSupply.sub(amount);
+            distributionChannelId = subscribedChannelIds.unchecked_at(i);
+            distributionChannel = _getDistributionChannel(distributionChannelId);
+            // Safe to perform unchecked maths as `totalSupply` would be increased by `amount` when staking.
+            distributionChannel.totalSupply -= amount;
             emit Unstaked(distributionChannelId, sender, amount);
-=======
-        bytes32 distributionId;
-        Distribution storage distribution;
-        for (uint256 i; i < distributionsLength; i++) {
-            distributionId = distributions.unchecked_at(i);
-            distribution = _getDistribution(distributionId);
-            // Safe to perform unchecked maths as `totalSupply` would be increased by `amount` when staking.
-            distribution.totalSupply -= amount;
-            emit Unstaked(distributionId, sender, amount);
->>>>>>> 9d209392
         }
 
         stakingToken.safeTransfer(recipient, amount);
@@ -705,20 +625,13 @@
         IAsset[] memory tokens = new IAsset[](distributionIds.length);
         uint256[] memory amounts = new uint256[](distributionIds.length);
 
-        bytes32 distributionId;
-        Distribution storage distribution;
+        bytes32 distributionChannelId;
+        DistributionChannel storage distributionChannel;
         for (uint256 i; i < distributionIds.length; i++) {
-<<<<<<< HEAD
-            bytes32 distributionChannelId = distributionIds[i];
-            DistributionChannel storage distributionChannel = _getDistributionChannel(distributionChannelId);
+            distributionChannelId = distributionIds[i];
+            distributionChannel = _getDistributionChannel(distributionChannelId);
             UserStaking storage userStaking = _userStakings[distributionChannel.stakingToken][sender];
             UserDistributionInfo storage userDistributionInfo = userStaking.distributionInfo[distributionChannelId];
-=======
-            distributionId = distributionIds[i];
-            distribution = _getDistribution(distributionId);
-            UserStaking storage userStaking = _userStakings[distribution.stakingToken][sender];
-            UserDistribution storage userDistribution = userStaking.distributions[distributionId];
->>>>>>> 9d209392
 
             // Note that the user may have unsubscribed from the distribution but still be due tokens. We therefore only
             // update the distribution if the user is subscribed to it (otherwise, it is already up to date).
@@ -726,20 +639,12 @@
                 _updateUserTokensPerStake(distributionChannel, userStaking, userDistributionInfo);
             }
 
-<<<<<<< HEAD
             uint256 unclaimedTokens = userDistributionInfo.unclaimedTokens;
-            address distributionToken = address(distributionChannel.distributionToken);
 
             if (unclaimedTokens > 0) {
                 userDistributionInfo.unclaimedTokens = 0;
-                emit TokensClaimed(sender, distributionToken, unclaimedTokens);
-=======
-            uint256 unclaimedTokens = userDistribution.unclaimedTokens;
-
-            if (unclaimedTokens > 0) {
-                userDistribution.unclaimedTokens = 0;
-
-                IAsset distributionToken = IAsset(address(distribution.distributionToken));
+
+                IAsset distributionToken = IAsset(address(distributionChannel.distributionToken));
                 // Iterate through all the tokens we've seen so far.
                 for (uint256 j; j < tokens.length; j++) {
                     // Check if we're already sending some of this token
@@ -757,8 +662,7 @@
                     }
                 }
 
-                emit DistributionClaimed(distributionId, sender, unclaimedTokens);
->>>>>>> 9d209392
+                emit DistributionClaimed(distributionChannelId, sender, unclaimedTokens);
             }
         }
 
@@ -798,11 +702,7 @@
         UserStaking storage userStaking,
         UserDistributionInfo storage userDistribution
     ) internal {
-<<<<<<< HEAD
-        uint256 updatedGlobalTokensPerStake = _updateDistributionRate(distributionChannel);
-=======
-        uint256 updatedGlobalTokensPerStake = _updateGlobalTokensPerStake(distribution);
->>>>>>> 9d209392
+        uint256 updatedGlobalTokensPerStake = _updateGlobalTokensPerStake(distributionChannel);
         userDistribution.unclaimedTokens = _getUnclaimedTokens(
             userStaking,
             userDistribution,
@@ -818,11 +718,7 @@
      * @param distributionChannel The distribution channel being updated
      * @return updatedGlobalTokensPerStake The updated number of distribution tokens paid per staked token
      */
-<<<<<<< HEAD
-    function _updateDistributionRate(DistributionChannel storage distributionChannel)
-=======
-    function _updateGlobalTokensPerStake(Distribution storage distribution)
->>>>>>> 9d209392
+    function _updateGlobalTokensPerStake(DistributionChannel storage distributionChannel)
         internal
         returns (uint256 updatedGlobalTokensPerStake)
     {
@@ -882,12 +778,8 @@
         UserDistributionInfo storage userDistributionInfo,
         uint256 updatedGlobalTokensPerStake
     ) internal view returns (uint256) {
-<<<<<<< HEAD
-        uint256 unaccountedTokensPerStake = updatedGlobalTokensPerStake.sub(userDistributionInfo.userTokensPerStake);
-=======
         // `userDistribution.userTokensPerStake` cannot exceed `updatedGlobalTokensPerStake`
-        uint256 unaccountedTokensPerStake = updatedGlobalTokensPerStake - userDistribution.userTokensPerStake;
->>>>>>> 9d209392
+        uint256 unaccountedTokensPerStake = updatedGlobalTokensPerStake - userDistributionInfo.userTokensPerStake;
         return userStaking.balance.mulDown(unaccountedTokensPerStake);
     }
 
