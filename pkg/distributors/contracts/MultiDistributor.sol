--- conflicted
+++ resolved
@@ -606,7 +606,6 @@
 
             if (unclaimedTokens > 0) {
                 userDistribution.unclaimedTokens = 0;
-<<<<<<< HEAD
 
                 IAsset distributionToken = IAsset(address(distribution.distributionToken));
                 // Iterate through all the tokens we've seen so far.
@@ -625,9 +624,6 @@
                         break;
                     }
                 }
-=======
-                emit TokensClaimed(sender, distributionToken, unclaimedTokens);
->>>>>>> 5f5deaf4
             }
         }
 
