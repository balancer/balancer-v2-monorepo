--- conflicted
+++ resolved
@@ -472,17 +472,9 @@
             data.rewardRate = Math.divDown(reward.add(leftover), rewardsDuration);
         }
 
-<<<<<<< HEAD
-        rewardData[pool][rewarder][rewardsToken].lastUpdateTime = block.timestamp;
-        rewardData[pool][rewarder][rewardsToken].periodFinish = block.timestamp.add(
-            rewardData[pool][rewarder][rewardsToken].rewardsDuration
-        );
-        emit RewardAdded(address(pool), address(rewardsToken), rewarder, reward);
-=======
         data.lastUpdateTime = block.timestamp;
         data.periodFinish = block.timestamp.add(rewardsDuration);
-        emit RewardAdded(address(rewardsToken), reward);
->>>>>>> d4283fdd
+        emit RewardAdded(address(pool), address(rewardsToken), rewarder, reward);
     }
 
     function setRewardsDuration(
