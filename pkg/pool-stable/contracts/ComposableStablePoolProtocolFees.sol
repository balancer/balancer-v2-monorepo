// SPDX-License-Identifier: GPL-3.0-or-later
// This program is free software: you can redistribute it and/or modify
// it under the terms of the GNU General Public License as published by
// the Free Software Foundation, either version 3 of the License, or
// (at your option) any later version.

// This program is distributed in the hope that it will be useful,
// but WITHOUT ANY WARRANTY; without even the implied warranty of
// MERCHANTABILITY or FITNESS FOR A PARTICULAR PURPOSE.  See the
// GNU General Public License for more details.

// You should have received a copy of the GNU General Public License
// along with this program.  If not, see <http://www.gnu.org/licenses/>.

pragma solidity ^0.7.0;
pragma experimental ABIEncoderV2;

import "@balancer-labs/v2-solidity-utils/contracts/math/FixedPoint.sol";
import "@balancer-labs/v2-solidity-utils/contracts/helpers/WordCodec.sol";
import "@balancer-labs/v2-pool-utils/contracts/external-fees/ProtocolFeeCache.sol";
import "@balancer-labs/v2-pool-utils/contracts/external-fees/InvariantGrowthProtocolSwapFees.sol";

import "./ComposableStablePoolStorage.sol";
import "./ComposableStablePoolRates.sol";
import "./StableMath.sol";

abstract contract ComposableStablePoolProtocolFees is
    ComposableStablePoolStorage,
    ComposableStablePoolRates,
    ProtocolFeeCache
{
    using FixedPoint for uint256;
    using WordCodec for bytes32;

    // To track protocol fees, we measure and store the value of the invariant after every join and exit.
    // All invariant growth that happens between join and exit events is due to swap fees and yield.
    // For selected tokens, we exclude the yield portion from the computation.
    // Because the invariant depends on the amplification parameter, and this value may change over time, we should only
    // compare invariants that were computed using the same value. We therefore store both values together.
    //
    // These values reside in the same storage slot. The amplification factor is bound by _MAX_AMP * _AMP_PRECISION, or
    // 5e6, which fits in 23 bits. We use all remaining bits for the invariant: this is more than enough, as the
    // invariant is proportional to the total supply, which is capped at 112 bits.
    // The data structure is as follows:
    //
    // [ last join-exit amplification  | last post join-exit invariant ]
    // [           23 bits             |            233 bits           ]
    bytes32 private _lastJoinExitData;

    uint256 private constant _LAST_POST_JOIN_EXIT_INVARIANT_OFFSET = 0;
    uint256 private constant _LAST_POST_JOIN_EXIT_INVARIANT_SIZE = 233;
    uint256 private constant _LAST_JOIN_EXIT_AMPLIFICATION_OFFSET = _LAST_POST_JOIN_EXIT_INVARIANT_OFFSET +
        _LAST_POST_JOIN_EXIT_INVARIANT_SIZE;

    uint256 private constant _LAST_JOIN_EXIT_AMPLIFICATION_SIZE = 23;

    /**
     * @dev Calculates due protocol fees originating from accumulated swap fees and yield of non-exempt tokens, pays
     * them by minting BPT, and returns the actual supply and current balances.
     *
     * We also return the current invariant computed using the amplification factor at the last join or exit, which can
     * be useful to skip computations in scenarios where the amplification factor is not changing.
     */
    function _payProtocolFeesBeforeJoinExit(
        uint256[] memory registeredBalances,
        uint256 lastJoinExitAmp,
        uint256 lastPostJoinExitInvariant
    )
        internal
        returns (
            uint256,
            uint256[] memory,
            uint256
        )
    {
        (uint256 virtualSupply, uint256[] memory balances) = _dropBptItemFromBalances(registeredBalances);

        // First, we'll compute what percentage of the Pool the protocol should own due to charging protocol fees on
        // swap fees and yield.
        (
            uint256 expectedProtocolOwnershipPercentage,
            uint256 currentInvariantWithLastJoinExitAmp
        ) = _getProtocolPoolOwnershipPercentage(balances, lastJoinExitAmp, lastPostJoinExitInvariant);

        // Now that we know what percentage of the Pool's current value the protocol should own, we can compute how
        // much BPT we need to mint to get to this state. Since we're going to mint BPT for the protocol, the value
        // of each BPT is going to be reduced as all LPs get diluted.
        uint256 protocolFeeAmount = ExternalFees.bptForPoolOwnershipPercentage(
            virtualSupply,
            expectedProtocolOwnershipPercentage
        );

        _payProtocolFees(protocolFeeAmount);

        // We pay fees before a join or exit to ensure the pool is debt-free. This increases the virtual supply (making
        // it match the actual supply).
        //
        // For this addition to overflow, `totalSupply` would also have already overflowed.
        return (virtualSupply + protocolFeeAmount, balances, currentInvariantWithLastJoinExitAmp);
    }

    function _getProtocolPoolOwnershipPercentage(
        uint256[] memory balances,
        uint256 lastJoinExitAmp,
        uint256 lastPostJoinExitInvariant
    ) internal view returns (uint256, uint256) {
        // We compute three invariants, adjusting the balances of tokens that have rate providers by undoing the current
        // rate adjustment and then applying the old rate. This is equivalent to multiplying by old rate / current rate.
        //
        // In all cases we compute invariants with the last join-exit amplification factor, so that changes to the
        // amplification are not translated into changes to the invariant. Since amplification factor changes are both
        // infrequent and slow, they should have little effect on the pool balances, making this a very good
        // approximation.
        //
        // With this technique we obtain an invariant that does not include yield at all, meaning any growth will be due
        // exclusively to swap fees. We call this the 'swap fee growth invariant'.
        // A second invariant will exclude the yield of exempt tokens, and therefore include both swap fees and
        // non-exempt yield. This is called the 'non exempt growth invariant'.
        // Finally, a third invariant includes the yield of all tokens by using only the current rates. We call this the
        // 'total growth invariant', since it includes both swap fee growth, non-exempt yield growth and exempt yield
        // growth. If the last join-exit amplification equals the current one, this invariant equals the current
        // invariant.

        (
            uint256 swapFeeGrowthInvariant,
            uint256 totalNonExemptGrowthInvariant,
            uint256 totalGrowthInvariant
        ) = _getGrowthInvariants(balances, lastJoinExitAmp);

        // By comparing the invariant increase attributable to each source of growth to the total growth invariant,
        // we can calculate how much of the current Pool value originates from that source, and then apply the
        // corresponding protocol fee percentage to that amount.

        // We have two sources of growth: swap fees, and non-exempt yield. As we illustrate graphically below:
        //
        // growth due to swap fees        = (swap fee growth invariant - last post join-exit invariant)
        // growth due to non-exempt yield = (non-exempt growth invariant - swap fee growth invariant)
        //
        // These can be converted to additive percentages by normalizing against the total growth invariant value:
        // growth due to swap fees / total growth invariant = % pool ownership due from swap fees
        // growth due to non-exempt yield / total growth invariant = % pool ownership due from non-exempt yield
        //
        //   ┌───────────────────────┐ ──┐
        //   │  exempt yield         │   │  total growth invariant
        //   ├───────────────────────┤   │ ──┐
        //   │  non-exempt yield     │   │   │  non-exempt growth invariant
        //   ├───────────────────────┤   │   │ ──┐
        //   │  swap fees            │   │   │   │  swap fee growth invariant
        //   ├───────────────────────┤   │   │   │ ──┐
        //   │   original value      │   │   │   │   │  last post join-exit invariant
        //   └───────────────────────┘ ──┘ ──┘ ──┘ ──┘
        //
        // Each invariant should be larger than its precedessor. In case any rounding error results in them being
        // smaller, we adjust the subtraction to equal 0.

        // Note: in the unexpected scenario where the rates of the tokens shrink over time instead of growing (i.e. if
        // the yield is negative), the non-exempt growth invariant might actually be *smaller* than the swap fee growth
        // invariant, and the total growth invariant might be *smaller* than the non-exempt growth invariant. Depending
        // on the order in which swaps, joins/exits and rate changes happen, as well as their relative magnitudes, it is
        // possible for the Pool to either pay more or less protocol fees than it should.
        // Due to the complexity that handling all of these cases would introduce, this behavior is considered out of
        // scope, and is expected to be handled on a case-by-case basis if the token rates were to ever decrease (which
        // would also mean that the Pool value has dropped).

        uint256 swapFeeGrowthInvariantDelta = (swapFeeGrowthInvariant > lastPostJoinExitInvariant)
            ? swapFeeGrowthInvariant - lastPostJoinExitInvariant
            : 0;
        uint256 nonExemptYieldGrowthInvariantDelta = (totalNonExemptGrowthInvariant > swapFeeGrowthInvariant)
            ? totalNonExemptGrowthInvariant - swapFeeGrowthInvariant
            : 0;

        // We can now derive what percentage of the Pool's total value each invariant delta represents by dividing by
        // the total growth invariant. These values, multiplied by the protocol fee percentage for each growth type,
        // represent the percentage of Pool ownership the protocol should have due to each source.

        uint256 protocolSwapFeePercentage = swapFeeGrowthInvariantDelta.divDown(totalGrowthInvariant).mulDown(
            getProtocolFeePercentageCache(ProtocolFeeType.SWAP)
        );

        uint256 protocolYieldPercentage = nonExemptYieldGrowthInvariantDelta.divDown(totalGrowthInvariant).mulDown(
            getProtocolFeePercentageCache(ProtocolFeeType.YIELD)
        );

        // These percentages can then be simply added to compute the total protocol Pool ownership percentage.
        // This is naturally bounded above by FixedPoint.ONE so this addition cannot overflow.
        return (protocolSwapFeePercentage + protocolYieldPercentage, totalGrowthInvariant);
    }

    function _getGrowthInvariants(uint256[] memory balances, uint256 lastJoinExitAmp)
        internal
        view
        returns (
            uint256 swapFeeGrowthInvariant,
            uint256 totalNonExemptGrowthInvariant,
            uint256 totalGrowthInvariant
        )
    {
        // We always calculate the swap fee growth invariant, since we cannot easily know whether swap fees have
        // accumulated or not.

        swapFeeGrowthInvariant = StableMath._calculateInvariant(
            lastJoinExitAmp,
            _getAdjustedBalances(balances, true) // Adjust all balances
        );

        // For the other invariants, we can potentially skip some work. In the edge cases where none or all of the
        // tokens are exempt from yield, there's one fewer invariant to compute.

        if (_areNoTokensExempt()) {
            // If there are no tokens with fee-exempt yield, then the total non-exempt growth will equal the total
            // growth: all yield growth is non-exempt. There's also no point in adjusting balances, since we
            // already know none are exempt.

            totalNonExemptGrowthInvariant = StableMath._calculateInvariant(lastJoinExitAmp, balances);
            totalGrowthInvariant = totalNonExemptGrowthInvariant;
        } else if (_areAllTokensExempt()) {
            // If no tokens are charged fees on yield, then the non-exempt growth is equal to the swap fee growth - no
            // yield fees will be collected.

            totalNonExemptGrowthInvariant = swapFeeGrowthInvariant;
            totalGrowthInvariant = StableMath._calculateInvariant(lastJoinExitAmp, balances);
        } else {
            // In the general case, we need to calculate two invariants: one with some adjusted balances, and one with
            // the current balances.

            totalNonExemptGrowthInvariant = StableMath._calculateInvariant(
                lastJoinExitAmp,
                _getAdjustedBalances(balances, false) // Only adjust non-exempt balances
            );

            totalGrowthInvariant = StableMath._calculateInvariant(lastJoinExitAmp, balances);
        }
    }

    /**
     * @dev Store the latest invariant based on the adjusted balances after the join or exit, using current rates.
     * Also cache the amp factor, so that the invariant is not affected by amp updates between joins and exits.
     *
     * Pay protocol fees due on any current join or exit swap.
     */
    function _updateInvariantAfterJoinExit(
        uint256 currentAmp,
        uint256[] memory balances,
        uint256 preJoinExitInvariant,
        uint256 preJoinExitSupply,
        uint256 postJoinExitSupply
    ) internal {
        // `_payProtocolFeesBeforeJoinExit` paid protocol fees accumulated between the previous and current
        // join or exit, while this code pays any protocol fees due on the current join or exit.
        // The amp and rates are constant during a single transaction, so it doesn't matter if there
        // is an ongoing amp change, and we can ignore yield.

        // Compute the growth ratio between the pre- and post-join/exit balances.
        // Note that the pre-join/exit invariant is *not* the invariant from the last join,
        // but computed from the balances before this particular join/exit.

        uint256 postJoinExitInvariant = StableMath._calculateInvariant(currentAmp, balances);

        // Compute the portion of the invariant increase due to fees
        uint256 supplyGrowthRatio = postJoinExitSupply.divDown(preJoinExitSupply);
        uint256 feelessInvariant = preJoinExitInvariant.mulDown(supplyGrowthRatio);

        // The postJoinExitInvariant should always be greater than the feelessInvariant (since the invariant and total
        // supply move proportionally outside of fees, which the postJoinInvariant includes and the feelessInvariant
        // does not). However, in the unexpected case in which due to rounding errors this is not true, we simply skip
        // further computation of protocol fees.
        if (postJoinExitInvariant > feelessInvariant) {
            uint256 invariantDeltaFromFees = postJoinExitInvariant - feelessInvariant;

            // To convert to a percentage of pool ownership, multiply by the rate,
            // then normalize against the final invariant
            uint256 protocolOwnershipPercentage = Math.divDown(
                Math.mul(invariantDeltaFromFees, getProtocolFeePercentageCache(ProtocolFeeType.SWAP)),
                postJoinExitInvariant
            );

<<<<<<< HEAD
            if (protocolOwnershipPercentage > 0) {
                uint256 protocolFeeAmount = ProtocolFees.bptForPoolOwnershipPercentage(
                    postJoinExitSupply,
                    protocolOwnershipPercentage
                );

                _payProtocolFees(protocolFeeAmount);
            }
        }
=======
        _payProtocolFees(protocolFeeAmount);
>>>>>>> d168f369

        _updatePostJoinExit(currentAmp, postJoinExitInvariant);
    }

    /**
     * @dev Update the stored values of the amp and final post-join/exit invariant, to reset the basis for protocol
     * swap fees. Also copy the current rates to the old rates, to establish the new protocol yield basis for protocol
     * yield fees.
     */
    function _updatePostJoinExit(uint256 currentAmp, uint256 postJoinExitInvariant) internal {
        _lastJoinExitData =
            WordCodec.encodeUint(currentAmp, _LAST_JOIN_EXIT_AMPLIFICATION_OFFSET, _LAST_JOIN_EXIT_AMPLIFICATION_SIZE) |
            WordCodec.encodeUint(
                postJoinExitInvariant,
                _LAST_POST_JOIN_EXIT_INVARIANT_OFFSET,
                _LAST_POST_JOIN_EXIT_INVARIANT_SIZE
            );

        _updateOldRates();
    }

    /**
     * @notice Return the amplification factor and invariant as of the most recent join or exit (including BPT swaps)
     */
    function getLastJoinExitData()
        public
        view
        returns (uint256 lastJoinExitAmplification, uint256 lastPostJoinExitInvariant)
    {
        bytes32 rawData = _lastJoinExitData;

        lastJoinExitAmplification = rawData.decodeUint(
            _LAST_JOIN_EXIT_AMPLIFICATION_OFFSET,
            _LAST_JOIN_EXIT_AMPLIFICATION_SIZE
        );

        lastPostJoinExitInvariant = rawData.decodeUint(
            _LAST_POST_JOIN_EXIT_INVARIANT_OFFSET,
            _LAST_POST_JOIN_EXIT_INVARIANT_SIZE
        );
    }

    /**
     * @dev Inheritance rules still require us to override this in the most derived contract, even though
     * it only calls super.
     */
    function _isOwnerOnlyAction(bytes32 actionId)
        internal
        view
        virtual
        override(
            // Our inheritance pattern creates a small diamond that requires explicitly listing the parents here.
            // Each parent calls the `super` version, so linearization ensures all implementations are called.
            BasePool,
            BasePoolAuthorization,
            ComposableStablePoolRates
        )
        returns (bool)
    {
        return super._isOwnerOnlyAction(actionId);
    }
}<|MERGE_RESOLUTION|>--- conflicted
+++ resolved
@@ -274,9 +274,8 @@
                 postJoinExitInvariant
             );
 
-<<<<<<< HEAD
             if (protocolOwnershipPercentage > 0) {
-                uint256 protocolFeeAmount = ProtocolFees.bptForPoolOwnershipPercentage(
+                uint256 protocolFeeAmount = ExternalFees.bptForPoolOwnershipPercentage(
                     postJoinExitSupply,
                     protocolOwnershipPercentage
                 );
@@ -284,9 +283,6 @@
                 _payProtocolFees(protocolFeeAmount);
             }
         }
-=======
-        _payProtocolFees(protocolFeeAmount);
->>>>>>> d168f369
 
         _updatePostJoinExit(currentAmp, postJoinExitInvariant);
     }
