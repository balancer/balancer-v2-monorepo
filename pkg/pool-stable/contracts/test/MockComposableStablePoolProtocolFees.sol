--- conflicted
+++ resolved
@@ -59,24 +59,16 @@
         // solhint-disable-previous-line no-empty-blocks
     }
 
-<<<<<<< HEAD
-    function payProtocolFeesBeforeJoinExit(uint256[] memory registeredBalances)
-        external
-        returns (uint256 virtualSupply, uint256[] memory balances)
-    {
-        return _payProtocolFeesBeforeJoinExit(registeredBalances);
-=======
     function payProtocolFeesBeforeJoinExit(
-        uint256[] memory balancesWithBpt,
+        uint256[] memory registeredBalances,
         uint256 lastJoinExitAmp,
         uint256 lastPostJoinExitInvariant
     ) external returns (uint256 virtualSupply, uint256[] memory balances) {
         (virtualSupply, balances, ) = _payProtocolFeesBeforeJoinExit(
-            balancesWithBpt,
+            registeredBalances,
             lastJoinExitAmp,
             lastPostJoinExitInvariant
         );
->>>>>>> 6da0b87f
     }
 
     function updateInvariantAfterJoinExit(
