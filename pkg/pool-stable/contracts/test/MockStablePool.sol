--- conflicted
+++ resolved
@@ -15,11 +15,7 @@
 pragma solidity ^0.7.0;
 pragma experimental ABIEncoderV2;
 
-<<<<<<< HEAD
-import "@balancer-labs/v2-pool-utils/contracts/test/MockInvariantDependency.sol";
-=======
 import "@balancer-labs/v2-pool-utils/contracts/test/MockFailureModes.sol";
->>>>>>> 5f7f470b
 
 import "../StablePool.sol";
 
@@ -28,11 +24,7 @@
  * `_calculateInvariant` function  are marked with a modifier, and will fail if the `_simulateInvariantFailure`
  * flag has been set.
  */
-<<<<<<< HEAD
-contract MockStablePool is StablePool, MockInvariantDependency {
-=======
 contract MockStablePool is StablePool, MockFailureModes {
->>>>>>> 5f7f470b
     constructor(
         IVault vault,
         string memory name,
