// SPDX-License-Identifier: GPL-3.0-or-later
// This program is free software: you can redistribute it and/or modify
// it under the terms of the GNU General Public License as published by
// the Free Software Foundation, either version 3 of the License, or
// (at your option) any later version.

// This program is distributed in the hope that it will be useful,
// but WITHOUT ANY WARRANTY; without even the implied warranty of
// MERCHANTABILITY or FITNESS FOR A PARTICULAR PURPOSE.  See the
// GNU General Public License for more details.

// You should have received a copy of the GNU General Public License
// along with this program.  If not, see <http://www.gnu.org/licenses/>.

pragma solidity ^0.7.0;
pragma experimental ABIEncoderV2;

import "@balancer-labs/v2-interfaces/contracts/solidity-utils/helpers/BalancerErrors.sol";
import "@balancer-labs/v2-interfaces/contracts/solidity-utils/openzeppelin/IERC20.sol";
import "@balancer-labs/v2-interfaces/contracts/pool-utils/IRateProviderPool.sol";

import "@balancer-labs/v2-solidity-utils/contracts/helpers/ScalingHelpers.sol";
import "@balancer-labs/v2-solidity-utils/contracts/helpers/InputHelpers.sol";
import "@balancer-labs/v2-solidity-utils/contracts/helpers/WordCodec.sol";
import "@balancer-labs/v2-pool-utils/contracts/lib/PoolRegistrationLib.sol";
import "@balancer-labs/v2-pool-utils/contracts/NewBasePool.sol";

import "./StableMath.sol";

<<<<<<< HEAD
abstract contract ComposableStablePoolStorage is NewBasePool {
=======
abstract contract ComposableStablePoolStorage is BasePool, IRateProviderPool {
>>>>>>> d908fb41
    using FixedPoint for uint256;
    using WordCodec for bytes32;

    struct StorageParams {
        IERC20[] tokens;
        IRateProvider[] tokenRateProviders;
        bool[] exemptFromYieldProtocolFeeFlags;
        uint256 swapFeePercentage;
    }

    // This minimum refers not to the total tokens, but rather to the non-BPT tokens. The minimum value for _totalTokens
    // is therefore _MIN_NON_BPT_TOKENS + 1.
    uint256 private constant _MIN_NON_BPT_TOKENS = 2;

    // The Pool will register n+1 tokens, where n are the actual tokens in the Pool, and the other one is the BPT
    // itself. `_poolTokens` is the token count NOT including BPT. In general, "pool tokens" and "pool token index"
    // refer to the tokens passed in by and visible to the user. These 0-4 indices correspond to the array storage
    // in this contract.
    //
    // In the rare cases when we need to include BPT (e.g., certain external functions, scaling factors), we refer
    // to the "registered tokens" and "registered index".
    uint256 private immutable _totalPoolTokens;

    // These are the pool tokens (not including BPT)
    IERC20 private immutable _token0;
    IERC20 private immutable _token1;
    IERC20 private immutable _token2;
    IERC20 private immutable _token3;
    IERC20 private immutable _token4;

    // All token balances are normalized to behave as if the token had 18 decimals. We assume a token's decimals will
    // not change throughout its lifetime, and store the corresponding scaling factor for each at construction time.
    // These factors are always greater than or equal to one: tokens with more than 18 decimals are not supported.

    uint256 internal immutable _scalingFactor0;
    uint256 internal immutable _scalingFactor1;
    uint256 internal immutable _scalingFactor2;
    uint256 internal immutable _scalingFactor3;
    uint256 internal immutable _scalingFactor4;

    // Rate Providers accommodate tokens with a known price ratio, such as Compound's cTokens.

    IRateProvider internal immutable _rateProvider0;
    IRateProvider internal immutable _rateProvider1;
    IRateProvider internal immutable _rateProvider2;
    IRateProvider internal immutable _rateProvider3;
    IRateProvider internal immutable _rateProvider4;

    // This is a bitmap which allows querying whether a token at a particular index:
    // - has a rate provider associated with it.
    // - is exempt from yield protocol fees.
    // This is required as the data stored in this bitmap is computed from values in immutable storage,
    // without this bitmap we would have to manually search through token by token to reach these values.
    // The data structure is as follows:
    //
    // [  unused  | rate provider flags | exemption flags ]
    // [ 244 bits |        6 bits       |     6 bits      ]
    bytes32 private immutable _rateProviderInfoBitmap;

    // We also keep two dedicated flags that indicate the special cases where none or all tokens are exempt, which allow
    // for some gas optimizations in these special scenarios.
    bool private immutable _noTokensExempt;
    bool private immutable _allTokensExempt;

    uint256 private constant _RATE_PROVIDER_FLAGS_OFFSET = 6;

    // Storage for the swap fee percentage and recovery mode flag.
    bytes32 private _poolState;
    // [ 192 bits |   1 bit  |  63 bits  ]
    // [  unused  | recovery | swap  fee ]
    // [ MSB                         LSB ]

    uint256 private constant _SWAP_FEE_PERCENTAGE_OFFSET = 0;
    uint256 private constant _RECOVERY_MODE_BIT_OFFSET = _SWAP_FEE_PERCENTAGE_OFFSET + _SWAP_FEE_PERCENTAGE_BIT_LENGTH;

    // A fee can never be larger than FixedPoint.ONE, which fits in 60 bits, so 63 is more than enough.
    uint256 private constant _SWAP_FEE_PERCENTAGE_BIT_LENGTH = 63;

    // 1e18 corresponds to 1.0, or a 100% fee
    uint256 private constant _MIN_SWAP_FEE_PERCENTAGE = 1e12; // 0.0001%
    uint256 private constant _MAX_SWAP_FEE_PERCENTAGE = 1e17; // 10%

    event SwapFeePercentageChanged(uint256 swapFeePercentage);

    constructor(StorageParams memory params) {
        // BasePool checks that the Pool has at least two tokens, but since one of them is the BPT (this contract), we
        // need to check ourselves that there are at least creator-supplied tokens (i.e. the minimum number of total
        // tokens for this contract is actually three, including the BPT).
        uint256 totalPoolTokens = params.tokens.length;
        _require(totalPoolTokens >= _MIN_NON_BPT_TOKENS, Errors.MIN_TOKENS);
        _require(totalPoolTokens <= StableMath._MAX_STABLE_TOKENS, Errors.MAX_TOKENS);

        InputHelpers.ensureInputLengthMatch(
            totalPoolTokens,
            params.tokenRateProviders.length,
            params.exemptFromYieldProtocolFeeFlags.length
        );

        _totalPoolTokens = totalPoolTokens;

        // Immutable variables cannot be initialized inside an if statement, so we must do conditional assignments
        _token0 = params.tokens[0];
        _token1 = params.tokens[1];
        _token2 = totalPoolTokens > 2 ? params.tokens[2] : IERC20(0);
        _token3 = totalPoolTokens > 3 ? params.tokens[3] : IERC20(0);
        _token4 = totalPoolTokens > 4 ? params.tokens[4] : IERC20(0);

        _scalingFactor0 = _computeScalingFactor(params.tokens[0]);
        _scalingFactor1 = _computeScalingFactor(params.tokens[1]);
        _scalingFactor2 = totalPoolTokens > 2 ? _computeScalingFactor(params.tokens[2]) : 0;
        _scalingFactor3 = totalPoolTokens > 3 ? _computeScalingFactor(params.tokens[3]) : 0;
        _scalingFactor4 = totalPoolTokens > 4 ? _computeScalingFactor(params.tokens[4]) : 0;

        // The rate providers are stored as immutable state variables, and for simplicity when accessing those we'll
        // reference them by token index in the full base tokens plus BPT set (i.e. the tokens the Pool registers). Due
        // to immutable variables requiring an explicit assignment instead of defaulting to an empty value, it is
        // simpler to create a new memory array with the values we want to assign to the immutable state variables.
        IRateProvider[] memory rateProviders = new IRateProvider[](params.tokens.length);

        bytes32 rateProviderInfoBitmap;

        bool anyExempt = false;
        bool anyNonExempt = false;

        // The exemptFromYieldFlag should never be set on a token without a rate provider.
        // This would cause division by zero errors downstream.
        for (uint256 i = 0; i < params.tokens.length; ++i) {
            rateProviders[i] = params.tokenRateProviders[i];
            // Store whether token has rate provider
            rateProviderInfoBitmap = rateProviderInfoBitmap.insertBool(
                rateProviders[i] != IRateProvider(0),
                _RATE_PROVIDER_FLAGS_OFFSET + i
            );
            // Store whether token is exempt from yield fees.
            if (params.exemptFromYieldProtocolFeeFlags[i]) {
                _require(rateProviders[i] != IRateProvider(0), Errors.TOKEN_DOES_NOT_HAVE_RATE_PROVIDER);
                rateProviderInfoBitmap = rateProviderInfoBitmap.insertBool(true, i);

                anyExempt = true;
            } else {
                anyNonExempt = true;
            }
        }

        _noTokensExempt = !anyExempt;
        _allTokensExempt = !anyNonExempt;

        // Immutable variables cannot be initialized inside an if statement, so we must do conditional assignments
        _rateProvider0 = rateProviders[0];
        _rateProvider1 = rateProviders[1];
        _rateProvider2 = (rateProviders.length > 2) ? rateProviders[2] : IRateProvider(0);
        _rateProvider3 = (rateProviders.length > 3) ? rateProviders[3] : IRateProvider(0);
        _rateProvider4 = (rateProviders.length > 4) ? rateProviders[4] : IRateProvider(0);

        _rateProviderInfoBitmap = rateProviderInfoBitmap;

        // Set the initial swap fee percentage.
        _setSwapFeePercentage(params.swapFeePercentage);
    }

    // Tokens

    // Return the token count, including the BPT.
    function _getTotalTokens() internal view returns (uint256) {
        return _totalPoolTokens + 1;
    }

    // Return the token count, NOT including the BPT.
    function _getTotalPoolTokens() internal view returns (uint256) {
        return _totalPoolTokens;
    }

    // Returns the pool token index of the given token. Should not be called with BPT.
    function _getPoolTokenIndex(IERC20 token) internal view returns (uint256) {
        if (token == _token0) return 0;
        if (token == _token1) return 1;
        if (token == _token2) return 2;
        if (token == _token3) return 3;
        if (token == _token4) return 4;

        _revert(Errors.INVALID_TOKEN);
    }

    function _scalingFactor(IERC20) internal view virtual returns (uint256) {
        // We never use a single token's scaling factor by itself, we always process the entire array at once.
        // Therefore we don't bother providing an implementation for this.
        _revert(Errors.UNIMPLEMENTED);
    }

    // Index helpers

    /**
     * @dev Remove the item at the BPT index (which we know is always 0), from an arbitrary array (e.g., amountsIn).
     */
    function _dropBptItem(uint256[] memory registeredAmounts) internal pure returns (uint256[] memory amounts) {
        // solhint-disable-next-line no-inline-assembly
        assembly {
            // See ComposablePoolLib.sol in pool-utils for a detailed explanation.
            mstore(add(registeredAmounts, 32), sub(mload(registeredAmounts), 1))
            amounts := add(registeredAmounts, 32)
        }
    }

    /**
     * @dev Same as `_dropBptItem`, except the virtual supply is also returned, and `balances` is assumed to be the
     * current Pool balances (including BPT). This mutates registeredBalances, which can no longer be used.
     */
    function _dropBptItemFromBalances(uint256[] memory registeredBalances)
        internal
        view
        returns (uint256, uint256[] memory)
    {
        return (
            _getVirtualSupply(registeredBalances[PoolRegistrationLib.COMPOSABLE_BPT_INDEX]),
            _dropBptItem(registeredBalances)
        );
    }

    /**
     * @dev Take an array of arbitrary values the size of the token set without BPT, and prepend the given
     * bptAmount, since we know the BPT index is 0.
     *
     * The caller is responsible for ensuring the `amounts` input array is sized properly; this function
     * performs no checks.
     */
    function _addBptItem(uint256[] memory amounts, uint256 bptAmount)
        internal
        pure
        returns (uint256[] memory registeredTokenAmounts)
    {
        registeredTokenAmounts = new uint256[](amounts.length + 1);
        registeredTokenAmounts[0] = bptAmount;

        for (uint256 i = 0; i < amounts.length; i++) {
            registeredTokenAmounts[i + 1] = amounts[i];
        }
    }

    /**
     * @dev Get the scaling factor for the token at the given pool token index (not including BPT).
     */
    function _getScalingFactor(uint256 poolTokenIndex) internal view returns (uint256) {
        if (poolTokenIndex == 0) return _scalingFactor0;
        if (poolTokenIndex == 1) return _scalingFactor1;
        if (poolTokenIndex == 2) return _scalingFactor2;
        if (poolTokenIndex == 3) return _scalingFactor3;
        if (poolTokenIndex == 4) return _scalingFactor4;
        else {
            _revert(Errors.INVALID_TOKEN);
        }
    }

<<<<<<< HEAD
    // Rate Providers

    /**
     * @dev Returns the rate providers configured for each token (not including BPT).
     */
    function getRateProviders() external view returns (IRateProvider[] memory) {
        uint256 totalPoolTokens = _getTotalPoolTokens();
        IRateProvider[] memory providers = new IRateProvider[](totalPoolTokens);
=======
    function getRateProviders() external view override returns (IRateProvider[] memory) {
        uint256 totalTokens = _getTotalTokens();
        IRateProvider[] memory providers = new IRateProvider[](totalTokens);
>>>>>>> d908fb41

        for (uint256 i = 0; i < totalPoolTokens; ++i) {
            providers[i] = _getRateProvider(i);
        }

        return providers;
    }

    function _getRateProvider(uint256 poolTokenIndex) internal view returns (IRateProvider) {
        if (poolTokenIndex == 0) return _rateProvider0;
        if (poolTokenIndex == 1) return _rateProvider1;
        if (poolTokenIndex == 2) return _rateProvider2;
        if (poolTokenIndex == 3) return _rateProvider3;
        if (poolTokenIndex == 4) return _rateProvider4;
        else {
            _revert(Errors.INVALID_TOKEN);
        }
    }

    /**
     * @notice Return true if the token at this pool token index has a rate provider.
     */
    function _hasRateProvider(uint256 poolTokenIndex) internal view returns (bool) {
        return _rateProviderInfoBitmap.decodeBool(_RATE_PROVIDER_FLAGS_OFFSET + poolTokenIndex);
    }

    /**
     * @notice Return true if all tokens are exempt from yield fees.
     */
    function _areAllTokensExempt() internal view returns (bool) {
        return _allTokensExempt;
    }

    /**
     * @notice Return true if no tokens are exempt from yield fees.
     */
    function _areNoTokensExempt() internal view returns (bool) {
        return _noTokensExempt;
    }

    // Exempt flags

    /**
     * @dev Returns whether the token is exempt from protocol fees on the yield.
     * If the BPT token is passed in (which doesn't make much sense, but shouldn't fail,
     * since it is a valid pool token), the corresponding flag will be false.
     */
    function isTokenExemptFromYieldProtocolFee(IERC20 token) external view returns (bool) {
        if (token == IERC20(this)) {
            return false;
        }

        return _isTokenExemptFromYieldProtocolFee(_getPoolTokenIndex(token));
    }

    // This assumes the poolTokenIndex (not including BPT) is valid. If it's not, it will just return false.
    function _isTokenExemptFromYieldProtocolFee(uint256 poolTokenIndex) internal view returns (bool) {
        return _rateProviderInfoBitmap.decodeBool(poolTokenIndex);
    }

    // Virtual Supply

    /**
     * @dev Returns the number of tokens in circulation.
     *
     * WARNING: in the vast majority of cases this is not a useful value, since it does not include the debt the Pool
     * accrued in the form of unminted BPT for the ProtocolFeesCollector. Look into `getActualSupply()` and how that's
     * different.
     *
     * In other pools, this would be the same as `totalSupply`, but since this pool pre-mints BPT and holds it in the
     * Vault as a token, we need to subtract the Vault's balance to get the total "circulating supply". Both the
     * totalSupply and Vault balance can change. If users join or exit using swaps, some of the preminted BPT are
     * exchanged, so the Vault's balance increases after joins and decreases after exits. If users call the regular
     * joins/exit functions, the totalSupply can change as BPT are minted for joins or burned for exits.
     */
    function _getVirtualSupply(uint256 bptBalance) internal view returns (uint256) {
        // The initial amount of BPT pre-minted is _PREMINTED_TOKEN_BALANCE, and it goes entirely to the pool balance in
        // the vault. So the virtualSupply (the amount of BPT supply in circulation) is defined as:
        // virtualSupply = totalSupply() - _balances[_bptIndex]
        return totalSupply().sub(bptBalance);
    }

    // Swap Fees

    /**
     * @notice Return the current value of the swap fee percentage.
     * @dev This is stored in `_miscData`.
     */
    function getSwapFeePercentage() public view virtual override returns (uint256) {
        return _poolState.decodeUint(_SWAP_FEE_PERCENTAGE_OFFSET, _SWAP_FEE_PERCENTAGE_BIT_LENGTH);
    }

    /**
     * @dev Validate the swap fee, update storage, and emit an event.
     */
    function _setSwapFeePercentage(uint256 swapFeePercentage) internal {
        _require(swapFeePercentage >= _MIN_SWAP_FEE_PERCENTAGE, Errors.MIN_SWAP_FEE_PERCENTAGE);
        _require(swapFeePercentage <= _MAX_SWAP_FEE_PERCENTAGE, Errors.MAX_SWAP_FEE_PERCENTAGE);

        _poolState = _poolState.insertUint(
            swapFeePercentage,
            _SWAP_FEE_PERCENTAGE_OFFSET,
            _SWAP_FEE_PERCENTAGE_BIT_LENGTH
        );

        emit SwapFeePercentageChanged(swapFeePercentage);
    }

    // Recovery Mode

    /**
     * @notice Returns whether the pool is in Recovery Mode.
     */
    function inRecoveryMode() public view override returns (bool) {
        return _poolState.decodeBool(_RECOVERY_MODE_BIT_OFFSET);
    }

    /**
     * @dev Sets the recoveryMode state, and emits the corresponding event.
     */
    function _setRecoveryMode(bool enabled) internal virtual override {
        _poolState = _poolState.insertBool(enabled, _RECOVERY_MODE_BIT_OFFSET);

        emit RecoveryModeStateChanged(enabled);
    }
}<|MERGE_RESOLUTION|>--- conflicted
+++ resolved
@@ -27,11 +27,7 @@
 
 import "./StableMath.sol";
 
-<<<<<<< HEAD
-abstract contract ComposableStablePoolStorage is NewBasePool {
-=======
-abstract contract ComposableStablePoolStorage is BasePool, IRateProviderPool {
->>>>>>> d908fb41
+abstract contract ComposableStablePoolStorage is NewBasePool, IRateProviderPool {
     using FixedPoint for uint256;
     using WordCodec for bytes32;
 
@@ -284,20 +280,14 @@
         }
     }
 
-<<<<<<< HEAD
     // Rate Providers
 
     /**
      * @dev Returns the rate providers configured for each token (not including BPT).
      */
-    function getRateProviders() external view returns (IRateProvider[] memory) {
+    function getRateProviders() external view override returns (IRateProvider[] memory) {
         uint256 totalPoolTokens = _getTotalPoolTokens();
         IRateProvider[] memory providers = new IRateProvider[](totalPoolTokens);
-=======
-    function getRateProviders() external view override returns (IRateProvider[] memory) {
-        uint256 totalTokens = _getTotalTokens();
-        IRateProvider[] memory providers = new IRateProvider[](totalTokens);
->>>>>>> d908fb41
 
         for (uint256 i = 0; i < totalPoolTokens; ++i) {
             providers[i] = _getRateProvider(i);
