--- conflicted
+++ resolved
@@ -1,860 +1,426 @@
-<<<<<<< HEAD
-import { ethers } from 'hardhat';
-import { expect } from 'chai';
-import { Contract } from 'ethers';
-
-import { fp } from '@balancer-labs/v2-helpers/src/numbers';
-import TokenList from '@balancer-labs/v2-helpers/src/models/tokens/TokenList';
-import WeightedPool from '@balancer-labs/v2-helpers/src/models/pools/weighted/WeightedPool';
-import { SignerWithAddress } from '@nomiclabs/hardhat-ethers/signers';
-import {
-  WeightedPoolType,
-  ManagedPoolRights,
-  BasePoolRights,
-} from '@balancer-labs/v2-helpers/src/models/pools/weighted/types';
-import { deploy } from '@balancer-labs/v2-helpers/src/contract';
-import { currentTimestamp, MONTH, DAY, HOUR } from '@balancer-labs/v2-helpers/src/time';
-import Vault from '@balancer-labs/v2-helpers/src/models/vault/Vault';
-import { encodeInvestmentConfig } from '@balancer-labs/v2-asset-manager-utils/test/helpers/rebalance';
-import { ZERO_ADDRESS, MAX_UINT256 } from '@balancer-labs/v2-helpers/src/constants';
-import { SwapKind } from '@balancer-labs/balancer-js';
-
-const POOL_SWAP_FEE_PERCENTAGE = fp(0.01);
-const WEIGHTS = [fp(30), fp(60), fp(5), fp(5)];
-const PAUSE_WINDOW_DURATION = MONTH * 3;
-const BUFFER_PERIOD_DURATION = MONTH;
-const MIN_WEIGHT_CHANGE_DURATION = DAY;
-
-let admin: SignerWithAddress;
-let manager: SignerWithAddress;
-let other: SignerWithAddress;
-let assetManager: Contract;
-let pool: WeightedPool;
-let allTokens: TokenList;
-let vault: Vault;
-let poolController: Contract;
-
-const LONG_UPDATE = DAY * 3;
-const SHORT_UPDATE = HOUR * 8;
-const END_WEIGHTS = [fp(0.6), fp(0.3), fp(0.05), fp(0.05)];
-
-before('setup signers', async () => {
-  [, admin, manager, other] = await ethers.getSigners();
-});
-
-sharedBeforeEach('deploy Vault, asset manager, and tokens', async () => {
-  vault = await Vault.create({
-    admin,
-    pauseWindowDuration: PAUSE_WINDOW_DURATION,
-    bufferPeriodDuration: BUFFER_PERIOD_DURATION,
-  });
-
-  allTokens = await TokenList.create(['MKR', 'DAI', 'SNX', 'BAT'], { sorted: true });
-  await allTokens.mint({ to: manager, amount: fp(100) });
-  await allTokens.mint({ to: other, amount: fp(100) });
-
-  assetManager = await deploy('MockAssetManager', { args: [allTokens.DAI.address] });
-});
-
-async function deployControllerAndPool(
-  canTransfer = true,
-  canChangeSwapFee = true,
-  canUpdateMetadata = true,
-  canChangeWeights = true,
-  canDisableSwaps = true,
-  canSetMustAllowlistLPs = true,
-  canSetCircuitBreakers = true,
-  canChangeTokens = true,
-  canChangeMgmtFees = true,
-  swapEnabledOnStart = true,
-  protocolSwapFeePercentage = MAX_UINT256
-) {
-  const basePoolRights: BasePoolRights = {
-    canTransferOwnership: canTransfer,
-    canChangeSwapFee: canChangeSwapFee,
-    canUpdateMetadata: canUpdateMetadata,
-  };
-
-  const managedPoolRights: ManagedPoolRights = {
-    canChangeWeights: canChangeWeights,
-    canDisableSwaps: canDisableSwaps,
-    canSetMustAllowlistLPs: canSetMustAllowlistLPs,
-    canSetCircuitBreakers: canSetCircuitBreakers,
-    canChangeTokens: canChangeTokens,
-    canChangeMgmtFees: canChangeMgmtFees,
-  };
-
-  poolController = await deploy('ManagedPoolController', {
-    from: manager,
-    args: [basePoolRights, managedPoolRights, MIN_WEIGHT_CHANGE_DURATION, manager.address],
-  });
-  const assetManagers = Array(allTokens.length).fill(ZERO_ADDRESS);
-  assetManagers[allTokens.indexOf(allTokens.DAI)] = assetManager.address;
-
-  const aumProtocolFeesCollector = await deploy('v2-standalone-utils/AumProtocolFeesCollector', {
-    args: [vault.address],
-  });
-
-  const params = {
-    vault,
-    tokens: allTokens,
-    weights: WEIGHTS,
-    owner: poolController.address,
-    assetManagers,
-    swapFeePercentage: POOL_SWAP_FEE_PERCENTAGE,
-    poolType: WeightedPoolType.MANAGED_POOL,
-    swapEnabledOnStart: swapEnabledOnStart,
-    protocolSwapFeePercentage: protocolSwapFeePercentage,
-    aumProtocolFeesCollector: aumProtocolFeesCollector.address,
-  };
-  pool = await WeightedPool.create(params);
-}
-
-// Some tests repeated; could have a behavesLikeBasePoolController.behavior.ts
-describe('ManagedPoolController', function () {
-  const NEW_SWAP_FEE = fp(0.05);
-  const NEW_MGMT_SWAP_FEE = fp(0.78);
-  const NEW_MGMT_AUM_FEE = fp(0.015);
-
-  context('pool controller not initialized', () => {
-    sharedBeforeEach('deploy controller (default permissions)', async () => {
-      await deployControllerAndPool();
-    });
-
-    it('creates the pool', async () => {
-      expect(await pool.getOwner()).to.equal(poolController.address);
-    });
-
-    it('sets up the pool controller', async () => {
-      expect(await poolController.getManager()).to.equal(manager.address);
-    });
-
-    it('cannot call functions before initialization', async () => {
-      await expect(poolController.connect(manager).setSwapFeePercentage(NEW_SWAP_FEE)).to.be.revertedWith(
-        'UNINITIALIZED_POOL_CONTROLLER'
-      );
-    });
-
-    it('sets base pool permissions', async () => {
-      expect(await poolController.canTransferOwnership()).to.be.true;
-      expect(await poolController.canChangeSwapFee()).to.be.true;
-      expect(await poolController.canUpdateMetadata()).to.be.true;
-    });
-
-    it('sets managed pool permissions', async () => {
-      expect(await poolController.canChangeWeights()).to.be.true;
-      expect(await poolController.canDisableSwaps()).to.be.true;
-      expect(await poolController.canSetMustAllowlistLPs()).to.be.true;
-      expect(await poolController.canSetCircuitBreakers()).to.be.true;
-      expect(await poolController.canChangeTokens()).to.be.true;
-      expect(await poolController.canChangeManagementFees()).to.be.true;
-    });
-
-    it('sets the minimum weight change duration', async () => {
-      expect(await poolController.getMinWeightChangeDuration()).to.equal(MIN_WEIGHT_CHANGE_DURATION);
-    });
-  });
-
-  context('pool controller is initialized', () => {
-    sharedBeforeEach('initialize pool controller', async () => {
-      await deployControllerAndPool();
-      await poolController.initialize(pool.address);
-    });
-
-    describe('set swap fee percentage', () => {
-      it('lets the manager set the swap fee', async () => {
-        await poolController.connect(manager).setSwapFeePercentage(NEW_SWAP_FEE);
-
-        expect(await pool.getSwapFeePercentage()).to.equal(NEW_SWAP_FEE);
-      });
-
-      it('reverts if non-manager sets the swap fee', async () => {
-        await expect(poolController.connect(other).setSwapFeePercentage(NEW_SWAP_FEE)).to.be.revertedWith(
-          'SENDER_NOT_ALLOWED'
-        );
-      });
-    });
-
-    describe('change management swap fee percentage', () => {
-      it('lets the manager set the management swap fee', async () => {
-        await poolController.connect(manager).setManagementSwapFeePercentage(NEW_MGMT_SWAP_FEE);
-
-        expect(await pool.getManagementSwapFeePercentage()).to.equal(NEW_MGMT_SWAP_FEE);
-      });
-
-      it('reverts if non-manager sets the management fee', async () => {
-        await expect(
-          poolController.connect(other).setManagementSwapFeePercentage(NEW_MGMT_SWAP_FEE)
-        ).to.be.revertedWith('CALLER_IS_NOT_OWNER');
-      });
-    });
-
-    describe('change management aum fee percentage', () => {
-      it('lets the manager set the management AUM fee', async () => {
-        await poolController.connect(manager).setManagementAumFeePercentage(NEW_MGMT_AUM_FEE);
-
-        expect(await pool.getManagementAumFeePercentage()).to.equal(NEW_MGMT_AUM_FEE);
-      });
-
-      it('reverts if non-manager sets the management AUM fee', async () => {
-        await expect(poolController.connect(other).setManagementAumFeePercentage(NEW_MGMT_AUM_FEE)).to.be.revertedWith(
-          'CALLER_IS_NOT_OWNER'
-        );
-      });
-    });
-
-    describe('set swap enabled', () => {
-      it('lets the manager disable trading', async () => {
-        await poolController.connect(manager).setSwapEnabled(false);
-
-        expect(await pool.getSwapEnabled(manager)).to.be.false;
-      });
-
-      it('reverts if non-manager disables trading', async () => {
-        await expect(poolController.connect(other).setSwapEnabled(false)).to.be.revertedWith('CALLER_IS_NOT_OWNER');
-      });
-    });
-
-    describe('management fee collection', () => {
-      it('lets the manager collect management fees', async () => {
-        await poolController.connect(manager).withdrawCollectedManagementFees(manager.address);
-      });
-
-      it('reverts if non-manager collects management fees', async () => {
-        await expect(poolController.connect(other).withdrawCollectedManagementFees(other.address)).to.be.revertedWith(
-          'CALLER_IS_NOT_OWNER'
-        );
-      });
-    });
-
-    describe('update weights gradually', () => {
-      it('lets the manager update weights gradually', async () => {
-        const now = await currentTimestamp();
-
-        await poolController.connect(manager).updateWeightsGradually(now, now.add(LONG_UPDATE), END_WEIGHTS);
-      });
-
-      it('reverts if non-manager updates weights gradually', async () => {
-        const now = await currentTimestamp();
-
-        await expect(
-          poolController.connect(other).updateWeightsGradually(now, now.add(LONG_UPDATE), END_WEIGHTS)
-        ).to.be.revertedWith('CALLER_IS_NOT_OWNER');
-      });
-
-      it('reverts if manager updates weights too fast', async () => {
-        const now = await currentTimestamp();
-
-        await expect(
-          poolController.connect(manager).updateWeightsGradually(now, now.add(SHORT_UPDATE), END_WEIGHTS)
-        ).to.be.revertedWith('WEIGHT_CHANGE_TOO_FAST');
-      });
-    });
-
-    describe('set asset manager config', () => {
-      const poolConfig = {
-        targetPercentage: 3,
-        upperCriticalPercentage: 4,
-        lowerCriticalPercentage: 2,
-      };
-
-      it('lets the manager set the asset manager config', async () => {
-        await poolController
-          .connect(manager)
-          .setAssetManagerPoolConfig(allTokens.DAI.address, encodeInvestmentConfig(poolConfig));
-      });
-
-      it('reverts if non-manager sets the asset manager config', async () => {
-        await expect(
-          poolController
-            .connect(other)
-            .setAssetManagerPoolConfig(allTokens.DAI.address, encodeInvestmentConfig(poolConfig))
-        ).to.be.revertedWith('CALLER_IS_NOT_OWNER');
-      });
-    });
-
-    describe('control LP allowlist', () => {
-      it('lets the manager toggle mustAllowlistLPs', async () => {
-        await poolController.connect(manager).setMustAllowlistLPs(true);
-
-        expect(await pool.getMustAllowlistLPs()).to.be.true;
-      });
-
-      it('reverts if non-manager toggle mustAllowlistLPs', async () => {
-        await expect(poolController.connect(other).setMustAllowlistLPs(true)).to.be.revertedWith('CALLER_IS_NOT_OWNER');
-      });
-    });
-  });
-
-  describe('pool controller permissions', () => {
-    context('with transferrable set to false', () => {
-      sharedBeforeEach('deploy controller (transferrable false)', async () => {
-        await deployControllerAndPool(false);
-      });
-
-      it('reverts if the manager transfers ownership', async () => {
-        await expect(poolController.connect(manager).transferOwnership(other.address)).to.be.revertedWith(
-          'FEATURE_DISABLED'
-        );
-      });
-    });
-
-    context('with canUpdateMetadata set to false', () => {
-      sharedBeforeEach('deploy controller (canUpdateMetadata false)', async () => {
-        await deployControllerAndPool(true, true, false);
-        await poolController.initialize(pool.address);
-      });
-
-      it('reverts if the manager updates metadata', async () => {
-        await expect(poolController.connect(manager).updateMetadata('0x')).to.be.revertedWith('FEATURE_DISABLED');
-      });
-    });
-
-    context('with canChangeWeights set to false', () => {
-      sharedBeforeEach('deploy controller (canChangeWeights false)', async () => {
-        await deployControllerAndPool(true, true, true, false);
-        await poolController.initialize(pool.address);
-      });
-
-      it('reverts if the manager updates weights', async () => {
-        const now = await currentTimestamp();
-
-        await expect(
-          poolController.connect(manager).updateWeightsGradually(now, now.add(LONG_UPDATE), END_WEIGHTS)
-        ).to.be.revertedWith('FEATURE_DISABLED');
-      });
-    });
-
-    context('with canDisableSwaps set to false', () => {
-      sharedBeforeEach('deploy controller (canDisableSwaps false)', async () => {
-        await deployControllerAndPool(true, true, true, true, false);
-        await poolController.initialize(pool.address);
-      });
-
-      it('reverts if the manager disables swaps', async () => {
-        await expect(poolController.connect(manager).setSwapEnabled(false)).to.be.revertedWith('FEATURE_DISABLED');
-      });
-    });
-
-    context('with canSetMustAllowlistLPs set to false', () => {
-      sharedBeforeEach('deploy controller (canSetMustAllowlistLPs false)', async () => {
-        await deployControllerAndPool(true, true, true, true, true, false);
-        await poolController.initialize(pool.address);
-      });
-
-      it('reverts if the manager tries to disable the allowlist', async () => {
-        await expect(poolController.connect(manager).setMustAllowlistLPs(true)).to.be.revertedWith('FEATURE_DISABLED');
-      });
-    });
-
-    context('with canChangeMgmtFees set to false', () => {
-      sharedBeforeEach('deploy controller (canChangeMgmtFees false)', async () => {
-        await deployControllerAndPool(true, true, true, true, true, false, true, true, false);
-        await poolController.initialize(pool.address);
-      });
-
-      it('reverts if the manager tries to change the management swap fee', async () => {
-        await expect(
-          poolController.connect(manager).setManagementSwapFeePercentage(NEW_MGMT_SWAP_FEE)
-        ).to.be.revertedWith('FEATURE_DISABLED');
-      });
-
-      it('reverts if the manager tries to change the management AUM fee', async () => {
-        await expect(
-          poolController.connect(manager).setManagementAumFeePercentage(NEW_MGMT_AUM_FEE)
-        ).to.be.revertedWith('FEATURE_DISABLED');
-      });
-    });
-
-    context('with public swaps disabled (on start)', () => {
-      sharedBeforeEach('deploy controller (swapEnabledOnStart false)', async () => {
-        await deployControllerAndPool(true, true, true, true, true, false, true, true, true, false);
-        await poolController.initialize(pool.address);
-        await allTokens.approve({ from: manager, to: await pool.getVault() });
-        const initialBalances = Array(allTokens.length).fill(fp(1));
-        await pool.init({ from: manager, initialBalances });
-      });
-
-      it('reverts if anyone swaps', async () => {
-        const singleSwap = {
-          poolId: await pool.getPoolId(),
-          kind: SwapKind.GivenIn,
-          assetIn: allTokens.first.address,
-          assetOut: allTokens.second.address,
-          amount: fp(0.01),
-          userData: '0x',
-        };
-        const funds = {
-          sender: manager.address,
-          fromInternalBalance: false,
-          recipient: other.address,
-          toInternalBalance: false,
-        };
-        const limit = 0; // Minimum amount out
-        const deadline = MAX_UINT256;
-
-        await expect(vault.instance.connect(manager).swap(singleSwap, funds, limit, deadline)).to.be.revertedWith(
-          'SWAPS_DISABLED'
-        );
-      });
-    });
-
-    context('with canSetCircuitBreakers set to false', () => {
-      sharedBeforeEach('deploy controller (canSetCircuitBreakers false)', async () => {
-        await deployControllerAndPool(true, true, true, true, true, false, false);
-      });
-
-      it('sets the set circuit breakers permission', async () => {
-        expect(await poolController.canSetCircuitBreakers()).to.be.false;
-      });
-    });
-
-    context('with canChangeTokens set to false', () => {
-      sharedBeforeEach('deploy controller (canChangeTokens false)', async () => {
-        await deployControllerAndPool(true, true, true, true, true, false, true, false);
-      });
-
-      it('sets the change tokens permission', async () => {
-        expect(await poolController.canChangeTokens()).to.be.false;
-      });
-    });
-
-    context('with canChangeMgmtFees set to false', () => {
-      sharedBeforeEach('deploy controller (canChangeMgmtFees false)', async () => {
-        await deployControllerAndPool(true, true, true, true, true, false, false, false, false);
-      });
-
-      it('sets the set management fee permission', async () => {
-        expect(await poolController.canChangeManagementFees()).to.be.false;
-      });
-    });
-  });
-});
-=======
-import { ethers } from 'hardhat';
-import { expect } from 'chai';
-import { Contract } from 'ethers';
-
-import { fp } from '@balancer-labs/v2-helpers/src/numbers';
-import TokenList from '@balancer-labs/v2-helpers/src/models/tokens/TokenList';
-import WeightedPool from '@balancer-labs/v2-helpers/src/models/pools/weighted/WeightedPool';
-import { SignerWithAddress } from '@nomiclabs/hardhat-ethers/signers';
-import {
-  WeightedPoolType,
-  ManagedPoolRights,
-  BasePoolRights,
-} from '@balancer-labs/v2-helpers/src/models/pools/weighted/types';
-import { deploy } from '@balancer-labs/v2-helpers/src/contract';
-import { currentTimestamp, MONTH, DAY, HOUR } from '@balancer-labs/v2-helpers/src/time';
-import Vault from '@balancer-labs/v2-helpers/src/models/vault/Vault';
-import { encodeInvestmentConfig } from '@balancer-labs/v2-pool-utils/test/helpers/rebalance';
-import { ZERO_ADDRESS, MAX_UINT256 } from '@balancer-labs/v2-helpers/src/constants';
-import { SwapKind } from '@balancer-labs/balancer-js';
-
-const POOL_SWAP_FEE_PERCENTAGE = fp(0.01);
-const WEIGHTS = [fp(30), fp(60), fp(5), fp(5)];
-const PAUSE_WINDOW_DURATION = MONTH * 3;
-const BUFFER_PERIOD_DURATION = MONTH;
-const MIN_WEIGHT_CHANGE_DURATION = DAY;
-
-let admin: SignerWithAddress;
-let manager: SignerWithAddress;
-let other: SignerWithAddress;
-let assetManager: Contract;
-let pool: WeightedPool;
-let allTokens: TokenList;
-let vault: Vault;
-let poolController: Contract;
-
-const LONG_UPDATE = DAY * 3;
-const SHORT_UPDATE = HOUR * 8;
-const END_WEIGHTS = [fp(0.6), fp(0.3), fp(0.05), fp(0.05)];
-
-before('setup signers', async () => {
-  [, admin, manager, other] = await ethers.getSigners();
-});
-
-sharedBeforeEach('deploy Vault, asset manager, and tokens', async () => {
-  vault = await Vault.create({
-    admin,
-    pauseWindowDuration: PAUSE_WINDOW_DURATION,
-    bufferPeriodDuration: BUFFER_PERIOD_DURATION,
-  });
-
-  allTokens = await TokenList.create(['MKR', 'DAI', 'SNX', 'BAT'], { sorted: true });
-  await allTokens.mint({ to: manager, amount: fp(100) });
-  await allTokens.mint({ to: other, amount: fp(100) });
-
-  assetManager = await deploy('MockAssetManager', { args: [allTokens.DAI.address] });
-});
-
-async function deployControllerAndPool(
-  canTransfer = true,
-  canChangeSwapFee = true,
-  canUpdateMetadata = true,
-  canChangeWeights = true,
-  canDisableSwaps = true,
-  canSetMustAllowlistLPs = true,
-  canSetCircuitBreakers = true,
-  canChangeTokens = true,
-  canChangeMgmtFees = true,
-  swapEnabledOnStart = true,
-  protocolSwapFeePercentage = MAX_UINT256
-) {
-  const basePoolRights: BasePoolRights = {
-    canTransferOwnership: canTransfer,
-    canChangeSwapFee: canChangeSwapFee,
-    canUpdateMetadata: canUpdateMetadata,
-  };
-
-  const managedPoolRights: ManagedPoolRights = {
-    canChangeWeights: canChangeWeights,
-    canDisableSwaps: canDisableSwaps,
-    canSetMustAllowlistLPs: canSetMustAllowlistLPs,
-    canSetCircuitBreakers: canSetCircuitBreakers,
-    canChangeTokens: canChangeTokens,
-    canChangeMgmtFees: canChangeMgmtFees,
-  };
-
-  poolController = await deploy('ManagedPoolController', {
-    from: manager,
-    args: [basePoolRights, managedPoolRights, MIN_WEIGHT_CHANGE_DURATION, manager.address],
-  });
-  const assetManagers = Array(allTokens.length).fill(ZERO_ADDRESS);
-  assetManagers[allTokens.indexOf(allTokens.DAI)] = assetManager.address;
-
-  const params = {
-    vault,
-    tokens: allTokens,
-    weights: WEIGHTS,
-    owner: poolController.address,
-    assetManagers,
-    swapFeePercentage: POOL_SWAP_FEE_PERCENTAGE,
-    poolType: WeightedPoolType.MANAGED_POOL,
-    swapEnabledOnStart: swapEnabledOnStart,
-    protocolSwapFeePercentage: protocolSwapFeePercentage,
-  };
-  pool = await WeightedPool.create(params);
-}
-
-// Some tests repeated; could have a behavesLikeBasePoolController.behavior.ts
-describe('ManagedPoolController', function () {
-  const NEW_SWAP_FEE = fp(0.05);
-  const NEW_MGMT_SWAP_FEE = fp(0.78);
-  const NEW_MGMT_AUM_FEE = fp(0.015);
-
-  context('pool controller not initialized', () => {
-    sharedBeforeEach('deploy controller (default permissions)', async () => {
-      await deployControllerAndPool();
-    });
-
-    it('creates the pool', async () => {
-      expect(await pool.getOwner()).to.equal(poolController.address);
-    });
-
-    it('sets up the pool controller', async () => {
-      expect(await poolController.getManager()).to.equal(manager.address);
-    });
-
-    it('cannot call functions before initialization', async () => {
-      await expect(poolController.connect(manager).setSwapFeePercentage(NEW_SWAP_FEE)).to.be.revertedWith(
-        'UNINITIALIZED_POOL_CONTROLLER'
-      );
-    });
-
-    it('sets base pool permissions', async () => {
-      expect(await poolController.canTransferOwnership()).to.be.true;
-      expect(await poolController.canChangeSwapFee()).to.be.true;
-      expect(await poolController.canUpdateMetadata()).to.be.true;
-    });
-
-    it('sets managed pool permissions', async () => {
-      expect(await poolController.canChangeWeights()).to.be.true;
-      expect(await poolController.canDisableSwaps()).to.be.true;
-      expect(await poolController.canSetMustAllowlistLPs()).to.be.true;
-      expect(await poolController.canSetCircuitBreakers()).to.be.true;
-      expect(await poolController.canChangeTokens()).to.be.true;
-      expect(await poolController.canChangeManagementFees()).to.be.true;
-    });
-
-    it('sets the minimum weight change duration', async () => {
-      expect(await poolController.getMinWeightChangeDuration()).to.equal(MIN_WEIGHT_CHANGE_DURATION);
-    });
-  });
-
-  context('pool controller is initialized', () => {
-    sharedBeforeEach('initialize pool controller', async () => {
-      await deployControllerAndPool();
-      await poolController.initialize(pool.address);
-    });
-
-    describe('set swap fee percentage', () => {
-      it('lets the manager set the swap fee', async () => {
-        await poolController.connect(manager).setSwapFeePercentage(NEW_SWAP_FEE);
-
-        expect(await pool.getSwapFeePercentage()).to.equal(NEW_SWAP_FEE);
-      });
-
-      it('reverts if non-manager sets the swap fee', async () => {
-        await expect(poolController.connect(other).setSwapFeePercentage(NEW_SWAP_FEE)).to.be.revertedWith(
-          'SENDER_NOT_ALLOWED'
-        );
-      });
-    });
-
-    describe('change management swap fee percentage', () => {
-      it('lets the manager set the management swap fee', async () => {
-        await poolController.connect(manager).setManagementSwapFeePercentage(NEW_MGMT_SWAP_FEE);
-
-        expect(await pool.getManagementSwapFeePercentage()).to.equal(NEW_MGMT_SWAP_FEE);
-      });
-
-      it('reverts if non-manager sets the management fee', async () => {
-        await expect(
-          poolController.connect(other).setManagementSwapFeePercentage(NEW_MGMT_SWAP_FEE)
-        ).to.be.revertedWith('CALLER_IS_NOT_OWNER');
-      });
-    });
-
-    describe('change management aum fee percentage', () => {
-      it('lets the manager set the management AUM fee', async () => {
-        await poolController.connect(manager).setManagementAumFeePercentage(NEW_MGMT_AUM_FEE);
-
-        expect(await pool.getManagementAumFeePercentage()).to.equal(NEW_MGMT_AUM_FEE);
-      });
-
-      it('reverts if non-manager sets the management AUM fee', async () => {
-        await expect(poolController.connect(other).setManagementAumFeePercentage(NEW_MGMT_AUM_FEE)).to.be.revertedWith(
-          'CALLER_IS_NOT_OWNER'
-        );
-      });
-    });
-
-    describe('set swap enabled', () => {
-      it('lets the manager disable trading', async () => {
-        await poolController.connect(manager).setSwapEnabled(false);
-
-        expect(await pool.getSwapEnabled(manager)).to.be.false;
-      });
-
-      it('reverts if non-manager disables trading', async () => {
-        await expect(poolController.connect(other).setSwapEnabled(false)).to.be.revertedWith('CALLER_IS_NOT_OWNER');
-      });
-    });
-
-    describe('management fee collection', () => {
-      it('lets the manager collect management fees', async () => {
-        await poolController.connect(manager).withdrawCollectedManagementFees(manager.address);
-      });
-
-      it('reverts if non-manager collects management fees', async () => {
-        await expect(poolController.connect(other).withdrawCollectedManagementFees(other.address)).to.be.revertedWith(
-          'CALLER_IS_NOT_OWNER'
-        );
-      });
-    });
-
-    describe('update weights gradually', () => {
-      it('lets the manager update weights gradually', async () => {
-        const now = await currentTimestamp();
-
-        await poolController.connect(manager).updateWeightsGradually(now, now.add(LONG_UPDATE), END_WEIGHTS);
-      });
-
-      it('reverts if non-manager updates weights gradually', async () => {
-        const now = await currentTimestamp();
-
-        await expect(
-          poolController.connect(other).updateWeightsGradually(now, now.add(LONG_UPDATE), END_WEIGHTS)
-        ).to.be.revertedWith('CALLER_IS_NOT_OWNER');
-      });
-
-      it('reverts if manager updates weights too fast', async () => {
-        const now = await currentTimestamp();
-
-        await expect(
-          poolController.connect(manager).updateWeightsGradually(now, now.add(SHORT_UPDATE), END_WEIGHTS)
-        ).to.be.revertedWith('WEIGHT_CHANGE_TOO_FAST');
-      });
-    });
-
-    describe('set asset manager config', () => {
-      const poolConfig = {
-        targetPercentage: 3,
-        upperCriticalPercentage: 4,
-        lowerCriticalPercentage: 2,
-      };
-
-      it('lets the manager set the asset manager config', async () => {
-        await poolController
-          .connect(manager)
-          .setAssetManagerPoolConfig(allTokens.DAI.address, encodeInvestmentConfig(poolConfig));
-      });
-
-      it('reverts if non-manager sets the asset manager config', async () => {
-        await expect(
-          poolController
-            .connect(other)
-            .setAssetManagerPoolConfig(allTokens.DAI.address, encodeInvestmentConfig(poolConfig))
-        ).to.be.revertedWith('CALLER_IS_NOT_OWNER');
-      });
-    });
-
-    describe('control LP allowlist', () => {
-      it('lets the manager toggle mustAllowlistLPs', async () => {
-        await poolController.connect(manager).setMustAllowlistLPs(true);
-
-        expect(await pool.getMustAllowlistLPs()).to.be.true;
-      });
-
-      it('reverts if non-manager toggle mustAllowlistLPs', async () => {
-        await expect(poolController.connect(other).setMustAllowlistLPs(true)).to.be.revertedWith('CALLER_IS_NOT_OWNER');
-      });
-    });
-  });
-
-  describe('pool controller permissions', () => {
-    context('with transferrable set to false', () => {
-      sharedBeforeEach('deploy controller (transferrable false)', async () => {
-        await deployControllerAndPool(false);
-      });
-
-      it('reverts if the manager transfers ownership', async () => {
-        await expect(poolController.connect(manager).transferOwnership(other.address)).to.be.revertedWith(
-          'FEATURE_DISABLED'
-        );
-      });
-    });
-
-    context('with canUpdateMetadata set to false', () => {
-      sharedBeforeEach('deploy controller (canUpdateMetadata false)', async () => {
-        await deployControllerAndPool(true, true, false);
-        await poolController.initialize(pool.address);
-      });
-
-      it('reverts if the manager updates metadata', async () => {
-        await expect(poolController.connect(manager).updateMetadata('0x')).to.be.revertedWith('FEATURE_DISABLED');
-      });
-    });
-
-    context('with canChangeWeights set to false', () => {
-      sharedBeforeEach('deploy controller (canChangeWeights false)', async () => {
-        await deployControllerAndPool(true, true, true, false);
-        await poolController.initialize(pool.address);
-      });
-
-      it('reverts if the manager updates weights', async () => {
-        const now = await currentTimestamp();
-
-        await expect(
-          poolController.connect(manager).updateWeightsGradually(now, now.add(LONG_UPDATE), END_WEIGHTS)
-        ).to.be.revertedWith('FEATURE_DISABLED');
-      });
-    });
-
-    context('with canDisableSwaps set to false', () => {
-      sharedBeforeEach('deploy controller (canDisableSwaps false)', async () => {
-        await deployControllerAndPool(true, true, true, true, false);
-        await poolController.initialize(pool.address);
-      });
-
-      it('reverts if the manager disables swaps', async () => {
-        await expect(poolController.connect(manager).setSwapEnabled(false)).to.be.revertedWith('FEATURE_DISABLED');
-      });
-    });
-
-    context('with canSetMustAllowlistLPs set to false', () => {
-      sharedBeforeEach('deploy controller (canSetMustAllowlistLPs false)', async () => {
-        await deployControllerAndPool(true, true, true, true, true, false);
-        await poolController.initialize(pool.address);
-      });
-
-      it('reverts if the manager tries to disable the allowlist', async () => {
-        await expect(poolController.connect(manager).setMustAllowlistLPs(true)).to.be.revertedWith('FEATURE_DISABLED');
-      });
-    });
-
-    context('with canChangeMgmtFees set to false', () => {
-      sharedBeforeEach('deploy controller (canChangeMgmtFees false)', async () => {
-        await deployControllerAndPool(true, true, true, true, true, false, true, true, false);
-        await poolController.initialize(pool.address);
-      });
-
-      it('reverts if the manager tries to change the management swap fee', async () => {
-        await expect(
-          poolController.connect(manager).setManagementSwapFeePercentage(NEW_MGMT_SWAP_FEE)
-        ).to.be.revertedWith('FEATURE_DISABLED');
-      });
-
-      it('reverts if the manager tries to change the management AUM fee', async () => {
-        await expect(
-          poolController.connect(manager).setManagementAumFeePercentage(NEW_MGMT_AUM_FEE)
-        ).to.be.revertedWith('FEATURE_DISABLED');
-      });
-    });
-
-    context('with public swaps disabled (on start)', () => {
-      sharedBeforeEach('deploy controller (swapEnabledOnStart false)', async () => {
-        await deployControllerAndPool(true, true, true, true, true, false, true, true, true, false);
-        await poolController.initialize(pool.address);
-        await allTokens.approve({ from: manager, to: await pool.getVault() });
-        const initialBalances = Array(allTokens.length).fill(fp(1));
-        await pool.init({ from: manager, initialBalances });
-      });
-
-      it('reverts if anyone swaps', async () => {
-        const singleSwap = {
-          poolId: await pool.getPoolId(),
-          kind: SwapKind.GivenIn,
-          assetIn: allTokens.first.address,
-          assetOut: allTokens.second.address,
-          amount: fp(0.01),
-          userData: '0x',
-        };
-        const funds = {
-          sender: manager.address,
-          fromInternalBalance: false,
-          recipient: other.address,
-          toInternalBalance: false,
-        };
-        const limit = 0; // Minimum amount out
-        const deadline = MAX_UINT256;
-
-        await expect(vault.instance.connect(manager).swap(singleSwap, funds, limit, deadline)).to.be.revertedWith(
-          'SWAPS_DISABLED'
-        );
-      });
-    });
-
-    context('with canSetCircuitBreakers set to false', () => {
-      sharedBeforeEach('deploy controller (canSetCircuitBreakers false)', async () => {
-        await deployControllerAndPool(true, true, true, true, true, false, false);
-      });
-
-      it('sets the set circuit breakers permission', async () => {
-        expect(await poolController.canSetCircuitBreakers()).to.be.false;
-      });
-    });
-
-    context('with canChangeTokens set to false', () => {
-      sharedBeforeEach('deploy controller (canChangeTokens false)', async () => {
-        await deployControllerAndPool(true, true, true, true, true, false, true, false);
-      });
-
-      it('sets the change tokens permission', async () => {
-        expect(await poolController.canChangeTokens()).to.be.false;
-      });
-    });
-
-    context('with canChangeMgmtFees set to false', () => {
-      sharedBeforeEach('deploy controller (canChangeMgmtFees false)', async () => {
-        await deployControllerAndPool(true, true, true, true, true, false, false, false, false);
-      });
-
-      it('sets the set management fee permission', async () => {
-        expect(await poolController.canChangeManagementFees()).to.be.false;
-      });
-    });
-  });
-});
->>>>>>> c3ccf89d
+import { ethers } from 'hardhat';
+import { expect } from 'chai';
+import { Contract } from 'ethers';
+
+import { fp } from '@balancer-labs/v2-helpers/src/numbers';
+import TokenList from '@balancer-labs/v2-helpers/src/models/tokens/TokenList';
+import WeightedPool from '@balancer-labs/v2-helpers/src/models/pools/weighted/WeightedPool';
+import { SignerWithAddress } from '@nomiclabs/hardhat-ethers/signers';
+import {
+  WeightedPoolType,
+  ManagedPoolRights,
+  BasePoolRights,
+} from '@balancer-labs/v2-helpers/src/models/pools/weighted/types';
+import { deploy } from '@balancer-labs/v2-helpers/src/contract';
+import { currentTimestamp, MONTH, DAY, HOUR } from '@balancer-labs/v2-helpers/src/time';
+import Vault from '@balancer-labs/v2-helpers/src/models/vault/Vault';
+import { encodeInvestmentConfig } from '@balancer-labs/v2-pool-utils/test/helpers/rebalance';
+import { ZERO_ADDRESS, MAX_UINT256 } from '@balancer-labs/v2-helpers/src/constants';
+import { SwapKind } from '@balancer-labs/balancer-js';
+
+const POOL_SWAP_FEE_PERCENTAGE = fp(0.01);
+const WEIGHTS = [fp(30), fp(60), fp(5), fp(5)];
+const PAUSE_WINDOW_DURATION = MONTH * 3;
+const BUFFER_PERIOD_DURATION = MONTH;
+const MIN_WEIGHT_CHANGE_DURATION = DAY;
+
+let admin: SignerWithAddress;
+let manager: SignerWithAddress;
+let other: SignerWithAddress;
+let assetManager: Contract;
+let pool: WeightedPool;
+let allTokens: TokenList;
+let vault: Vault;
+let poolController: Contract;
+
+const LONG_UPDATE = DAY * 3;
+const SHORT_UPDATE = HOUR * 8;
+const END_WEIGHTS = [fp(0.6), fp(0.3), fp(0.05), fp(0.05)];
+
+before('setup signers', async () => {
+  [, admin, manager, other] = await ethers.getSigners();
+});
+
+sharedBeforeEach('deploy Vault, asset manager, and tokens', async () => {
+  vault = await Vault.create({
+    admin,
+    pauseWindowDuration: PAUSE_WINDOW_DURATION,
+    bufferPeriodDuration: BUFFER_PERIOD_DURATION,
+  });
+
+  allTokens = await TokenList.create(['MKR', 'DAI', 'SNX', 'BAT'], { sorted: true });
+  await allTokens.mint({ to: manager, amount: fp(100) });
+  await allTokens.mint({ to: other, amount: fp(100) });
+
+  assetManager = await deploy('MockAssetManager', { args: [allTokens.DAI.address] });
+});
+
+async function deployControllerAndPool(
+  canTransfer = true,
+  canChangeSwapFee = true,
+  canUpdateMetadata = true,
+  canChangeWeights = true,
+  canDisableSwaps = true,
+  canSetMustAllowlistLPs = true,
+  canSetCircuitBreakers = true,
+  canChangeTokens = true,
+  canChangeMgmtFees = true,
+  swapEnabledOnStart = true,
+  protocolSwapFeePercentage = MAX_UINT256
+) {
+  const basePoolRights: BasePoolRights = {
+    canTransferOwnership: canTransfer,
+    canChangeSwapFee: canChangeSwapFee,
+    canUpdateMetadata: canUpdateMetadata,
+  };
+
+  const managedPoolRights: ManagedPoolRights = {
+    canChangeWeights: canChangeWeights,
+    canDisableSwaps: canDisableSwaps,
+    canSetMustAllowlistLPs: canSetMustAllowlistLPs,
+    canSetCircuitBreakers: canSetCircuitBreakers,
+    canChangeTokens: canChangeTokens,
+    canChangeMgmtFees: canChangeMgmtFees,
+  };
+
+  poolController = await deploy('ManagedPoolController', {
+    from: manager,
+    args: [basePoolRights, managedPoolRights, MIN_WEIGHT_CHANGE_DURATION, manager.address],
+  });
+  const assetManagers = Array(allTokens.length).fill(ZERO_ADDRESS);
+  assetManagers[allTokens.indexOf(allTokens.DAI)] = assetManager.address;
+
+  const params = {
+    vault,
+    tokens: allTokens,
+    weights: WEIGHTS,
+    owner: poolController.address,
+    assetManagers,
+    swapFeePercentage: POOL_SWAP_FEE_PERCENTAGE,
+    poolType: WeightedPoolType.MANAGED_POOL,
+    swapEnabledOnStart: swapEnabledOnStart,
+    protocolSwapFeePercentage: protocolSwapFeePercentage,
+  };
+  pool = await WeightedPool.create(params);
+}
+
+// Some tests repeated; could have a behavesLikeBasePoolController.behavior.ts
+describe('ManagedPoolController', function () {
+  const NEW_SWAP_FEE = fp(0.05);
+  const NEW_MGMT_SWAP_FEE = fp(0.78);
+  const NEW_MGMT_AUM_FEE = fp(0.015);
+
+  context('pool controller not initialized', () => {
+    sharedBeforeEach('deploy controller (default permissions)', async () => {
+      await deployControllerAndPool();
+    });
+
+    it('creates the pool', async () => {
+      expect(await pool.getOwner()).to.equal(poolController.address);
+    });
+
+    it('sets up the pool controller', async () => {
+      expect(await poolController.getManager()).to.equal(manager.address);
+    });
+
+    it('cannot call functions before initialization', async () => {
+      await expect(poolController.connect(manager).setSwapFeePercentage(NEW_SWAP_FEE)).to.be.revertedWith(
+        'UNINITIALIZED_POOL_CONTROLLER'
+      );
+    });
+
+    it('sets base pool permissions', async () => {
+      expect(await poolController.canTransferOwnership()).to.be.true;
+      expect(await poolController.canChangeSwapFee()).to.be.true;
+      expect(await poolController.canUpdateMetadata()).to.be.true;
+    });
+
+    it('sets managed pool permissions', async () => {
+      expect(await poolController.canChangeWeights()).to.be.true;
+      expect(await poolController.canDisableSwaps()).to.be.true;
+      expect(await poolController.canSetMustAllowlistLPs()).to.be.true;
+      expect(await poolController.canSetCircuitBreakers()).to.be.true;
+      expect(await poolController.canChangeTokens()).to.be.true;
+      expect(await poolController.canChangeManagementFees()).to.be.true;
+    });
+
+    it('sets the minimum weight change duration', async () => {
+      expect(await poolController.getMinWeightChangeDuration()).to.equal(MIN_WEIGHT_CHANGE_DURATION);
+    });
+  });
+
+  context('pool controller is initialized', () => {
+    sharedBeforeEach('initialize pool controller', async () => {
+      await deployControllerAndPool();
+      await poolController.initialize(pool.address);
+    });
+
+    describe('set swap fee percentage', () => {
+      it('lets the manager set the swap fee', async () => {
+        await poolController.connect(manager).setSwapFeePercentage(NEW_SWAP_FEE);
+
+        expect(await pool.getSwapFeePercentage()).to.equal(NEW_SWAP_FEE);
+      });
+
+      it('reverts if non-manager sets the swap fee', async () => {
+        await expect(poolController.connect(other).setSwapFeePercentage(NEW_SWAP_FEE)).to.be.revertedWith(
+          'SENDER_NOT_ALLOWED'
+        );
+      });
+    });
+
+    describe('change management swap fee percentage', () => {
+      it('lets the manager set the management swap fee', async () => {
+        await poolController.connect(manager).setManagementSwapFeePercentage(NEW_MGMT_SWAP_FEE);
+
+        expect(await pool.getManagementSwapFeePercentage()).to.equal(NEW_MGMT_SWAP_FEE);
+      });
+
+      it('reverts if non-manager sets the management fee', async () => {
+        await expect(
+          poolController.connect(other).setManagementSwapFeePercentage(NEW_MGMT_SWAP_FEE)
+        ).to.be.revertedWith('CALLER_IS_NOT_OWNER');
+      });
+    });
+
+    describe('change management aum fee percentage', () => {
+      it('lets the manager set the management AUM fee', async () => {
+        await poolController.connect(manager).setManagementAumFeePercentage(NEW_MGMT_AUM_FEE);
+
+        expect(await pool.getManagementAumFeePercentage()).to.equal(NEW_MGMT_AUM_FEE);
+      });
+
+      it('reverts if non-manager sets the management AUM fee', async () => {
+        await expect(poolController.connect(other).setManagementAumFeePercentage(NEW_MGMT_AUM_FEE)).to.be.revertedWith(
+          'CALLER_IS_NOT_OWNER'
+        );
+      });
+    });
+
+    describe('set swap enabled', () => {
+      it('lets the manager disable trading', async () => {
+        await poolController.connect(manager).setSwapEnabled(false);
+
+        expect(await pool.getSwapEnabled(manager)).to.be.false;
+      });
+
+      it('reverts if non-manager disables trading', async () => {
+        await expect(poolController.connect(other).setSwapEnabled(false)).to.be.revertedWith('CALLER_IS_NOT_OWNER');
+      });
+    });
+
+    describe('management fee collection', () => {
+      it('lets the manager collect management fees', async () => {
+        await poolController.connect(manager).withdrawCollectedManagementFees(manager.address);
+      });
+
+      it('reverts if non-manager collects management fees', async () => {
+        await expect(poolController.connect(other).withdrawCollectedManagementFees(other.address)).to.be.revertedWith(
+          'CALLER_IS_NOT_OWNER'
+        );
+      });
+    });
+
+    describe('update weights gradually', () => {
+      it('lets the manager update weights gradually', async () => {
+        const now = await currentTimestamp();
+
+        await poolController.connect(manager).updateWeightsGradually(now, now.add(LONG_UPDATE), END_WEIGHTS);
+      });
+
+      it('reverts if non-manager updates weights gradually', async () => {
+        const now = await currentTimestamp();
+
+        await expect(
+          poolController.connect(other).updateWeightsGradually(now, now.add(LONG_UPDATE), END_WEIGHTS)
+        ).to.be.revertedWith('CALLER_IS_NOT_OWNER');
+      });
+
+      it('reverts if manager updates weights too fast', async () => {
+        const now = await currentTimestamp();
+
+        await expect(
+          poolController.connect(manager).updateWeightsGradually(now, now.add(SHORT_UPDATE), END_WEIGHTS)
+        ).to.be.revertedWith('WEIGHT_CHANGE_TOO_FAST');
+      });
+    });
+
+    describe('set asset manager config', () => {
+      const poolConfig = {
+        targetPercentage: 3,
+        upperCriticalPercentage: 4,
+        lowerCriticalPercentage: 2,
+      };
+
+      it('lets the manager set the asset manager config', async () => {
+        await poolController
+          .connect(manager)
+          .setAssetManagerPoolConfig(allTokens.DAI.address, encodeInvestmentConfig(poolConfig));
+      });
+
+      it('reverts if non-manager sets the asset manager config', async () => {
+        await expect(
+          poolController
+            .connect(other)
+            .setAssetManagerPoolConfig(allTokens.DAI.address, encodeInvestmentConfig(poolConfig))
+        ).to.be.revertedWith('CALLER_IS_NOT_OWNER');
+      });
+    });
+
+    describe('control LP allowlist', () => {
+      it('lets the manager toggle mustAllowlistLPs', async () => {
+        await poolController.connect(manager).setMustAllowlistLPs(true);
+
+        expect(await pool.getMustAllowlistLPs()).to.be.true;
+      });
+
+      it('reverts if non-manager toggle mustAllowlistLPs', async () => {
+        await expect(poolController.connect(other).setMustAllowlistLPs(true)).to.be.revertedWith('CALLER_IS_NOT_OWNER');
+      });
+    });
+  });
+
+  describe('pool controller permissions', () => {
+    context('with transferrable set to false', () => {
+      sharedBeforeEach('deploy controller (transferrable false)', async () => {
+        await deployControllerAndPool(false);
+      });
+
+      it('reverts if the manager transfers ownership', async () => {
+        await expect(poolController.connect(manager).transferOwnership(other.address)).to.be.revertedWith(
+          'FEATURE_DISABLED'
+        );
+      });
+    });
+
+    context('with canUpdateMetadata set to false', () => {
+      sharedBeforeEach('deploy controller (canUpdateMetadata false)', async () => {
+        await deployControllerAndPool(true, true, false);
+        await poolController.initialize(pool.address);
+      });
+
+      it('reverts if the manager updates metadata', async () => {
+        await expect(poolController.connect(manager).updateMetadata('0x')).to.be.revertedWith('FEATURE_DISABLED');
+      });
+    });
+
+    context('with canChangeWeights set to false', () => {
+      sharedBeforeEach('deploy controller (canChangeWeights false)', async () => {
+        await deployControllerAndPool(true, true, true, false);
+        await poolController.initialize(pool.address);
+      });
+
+      it('reverts if the manager updates weights', async () => {
+        const now = await currentTimestamp();
+
+        await expect(
+          poolController.connect(manager).updateWeightsGradually(now, now.add(LONG_UPDATE), END_WEIGHTS)
+        ).to.be.revertedWith('FEATURE_DISABLED');
+      });
+    });
+
+    context('with canDisableSwaps set to false', () => {
+      sharedBeforeEach('deploy controller (canDisableSwaps false)', async () => {
+        await deployControllerAndPool(true, true, true, true, false);
+        await poolController.initialize(pool.address);
+      });
+
+      it('reverts if the manager disables swaps', async () => {
+        await expect(poolController.connect(manager).setSwapEnabled(false)).to.be.revertedWith('FEATURE_DISABLED');
+      });
+    });
+
+    context('with canSetMustAllowlistLPs set to false', () => {
+      sharedBeforeEach('deploy controller (canSetMustAllowlistLPs false)', async () => {
+        await deployControllerAndPool(true, true, true, true, true, false);
+        await poolController.initialize(pool.address);
+      });
+
+      it('reverts if the manager tries to disable the allowlist', async () => {
+        await expect(poolController.connect(manager).setMustAllowlistLPs(true)).to.be.revertedWith('FEATURE_DISABLED');
+      });
+    });
+
+    context('with canChangeMgmtFees set to false', () => {
+      sharedBeforeEach('deploy controller (canChangeMgmtFees false)', async () => {
+        await deployControllerAndPool(true, true, true, true, true, false, true, true, false);
+        await poolController.initialize(pool.address);
+      });
+
+      it('reverts if the manager tries to change the management swap fee', async () => {
+        await expect(
+          poolController.connect(manager).setManagementSwapFeePercentage(NEW_MGMT_SWAP_FEE)
+        ).to.be.revertedWith('FEATURE_DISABLED');
+      });
+
+      it('reverts if the manager tries to change the management AUM fee', async () => {
+        await expect(
+          poolController.connect(manager).setManagementAumFeePercentage(NEW_MGMT_AUM_FEE)
+        ).to.be.revertedWith('FEATURE_DISABLED');
+      });
+    });
+
+    context('with public swaps disabled (on start)', () => {
+      sharedBeforeEach('deploy controller (swapEnabledOnStart false)', async () => {
+        await deployControllerAndPool(true, true, true, true, true, false, true, true, true, false);
+        await poolController.initialize(pool.address);
+        await allTokens.approve({ from: manager, to: await pool.getVault() });
+        const initialBalances = Array(allTokens.length).fill(fp(1));
+        await pool.init({ from: manager, initialBalances });
+      });
+
+      it('reverts if anyone swaps', async () => {
+        const singleSwap = {
+          poolId: await pool.getPoolId(),
+          kind: SwapKind.GivenIn,
+          assetIn: allTokens.first.address,
+          assetOut: allTokens.second.address,
+          amount: fp(0.01),
+          userData: '0x',
+        };
+        const funds = {
+          sender: manager.address,
+          fromInternalBalance: false,
+          recipient: other.address,
+          toInternalBalance: false,
+        };
+        const limit = 0; // Minimum amount out
+        const deadline = MAX_UINT256;
+
+        await expect(vault.instance.connect(manager).swap(singleSwap, funds, limit, deadline)).to.be.revertedWith(
+          'SWAPS_DISABLED'
+        );
+      });
+    });
+
+    context('with canSetCircuitBreakers set to false', () => {
+      sharedBeforeEach('deploy controller (canSetCircuitBreakers false)', async () => {
+        await deployControllerAndPool(true, true, true, true, true, false, false);
+      });
+
+      it('sets the set circuit breakers permission', async () => {
+        expect(await poolController.canSetCircuitBreakers()).to.be.false;
+      });
+    });
+
+    context('with canChangeTokens set to false', () => {
+      sharedBeforeEach('deploy controller (canChangeTokens false)', async () => {
+        await deployControllerAndPool(true, true, true, true, true, false, true, false);
+      });
+
+      it('sets the change tokens permission', async () => {
+        expect(await poolController.canChangeTokens()).to.be.false;
+      });
+    });
+
+    context('with canChangeMgmtFees set to false', () => {
+      sharedBeforeEach('deploy controller (canChangeMgmtFees false)', async () => {
+        await deployControllerAndPool(true, true, true, true, true, false, false, false, false);
+      });
+
+      it('sets the set management fee permission', async () => {
+        expect(await poolController.canChangeManagementFees()).to.be.false;
+      });
+    });
+  });
+});