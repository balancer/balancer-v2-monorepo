--- conflicted
+++ resolved
@@ -1,309 +1,3 @@
-<<<<<<< HEAD
-import { ethers } from 'hardhat';
-import { expect } from 'chai';
-import { Contract } from 'ethers';
-
-import { fp } from '@balancer-labs/v2-helpers/src/numbers';
-import TokenList from '@balancer-labs/v2-helpers/src/models/tokens/TokenList';
-import WeightedPool from '@balancer-labs/v2-helpers/src/models/pools/weighted/WeightedPool';
-import { SignerWithAddress } from '@nomiclabs/hardhat-ethers/signers';
-import { WeightedPoolType, BasePoolRights } from '@balancer-labs/v2-helpers/src/models/pools/weighted/types';
-import { deploy } from '@balancer-labs/v2-helpers/src/contract';
-import { MONTH } from '@balancer-labs/v2-helpers/src/time';
-import Vault from '@balancer-labs/v2-helpers/src/models/vault/Vault';
-import * as expectEvent from '@balancer-labs/v2-helpers/src/test/expectEvent';
-import { encodeInvestmentConfig } from '@balancer-labs/v2-asset-manager-utils/test/helpers/rebalance';
-import { ZERO_ADDRESS } from '@balancer-labs/v2-helpers/src/constants';
-import TypesConverter from '@balancer-labs/v2-helpers/src/models/types/TypesConverter';
-
-const POOL_SWAP_FEE_PERCENTAGE = fp(0.01);
-const WEIGHTS = [fp(30), fp(60), fp(5), fp(5)];
-const PAUSE_WINDOW_DURATION = MONTH * 3;
-const BUFFER_PERIOD_DURATION = MONTH;
-const METADATA = '0x4b04c67fb743403d339729f8438ecad295a3a015ca144a0945bb6bb9abe3da20';
-
-let admin: SignerWithAddress;
-let manager: SignerWithAddress;
-let other: SignerWithAddress;
-let assetManager: Contract;
-let pool: WeightedPool;
-let allTokens: TokenList;
-let vault: Vault;
-let poolController: Contract;
-
-before('setup signers', async () => {
-  [, admin, manager, other] = await ethers.getSigners();
-});
-
-sharedBeforeEach('deploy Vault, asset manager, and tokens', async () => {
-  vault = await Vault.create({
-    admin,
-    pauseWindowDuration: PAUSE_WINDOW_DURATION,
-    bufferPeriodDuration: BUFFER_PERIOD_DURATION,
-  });
-
-  allTokens = await TokenList.create(['MKR', 'DAI', 'SNX', 'BAT'], { sorted: true });
-  await allTokens.mint({ to: manager, amount: fp(100) });
-
-  assetManager = await deploy('MockAssetManager', { args: [allTokens.DAI.address] });
-});
-
-async function deployControllerAndPool(canTransfer = true, canChangeSwapFee = true, canUpdateMetadata = true) {
-  const basePoolRights: BasePoolRights = {
-    canTransferOwnership: canTransfer,
-    canChangeSwapFee: canChangeSwapFee,
-    canUpdateMetadata: canUpdateMetadata,
-  };
-
-  const controllerState = TypesConverter.toEncodedBasePoolRights(basePoolRights);
-
-  poolController = await deploy('BasePoolController', { from: manager, args: [controllerState, manager.address] });
-  const assetManagers = Array(allTokens.length).fill(ZERO_ADDRESS);
-  assetManagers[allTokens.indexOf(allTokens.DAI)] = assetManager.address;
-
-  const params = {
-    vault,
-    tokens: allTokens,
-    weights: WEIGHTS,
-    owner: poolController.address,
-    assetManagers,
-    swapFeePercentage: POOL_SWAP_FEE_PERCENTAGE,
-    poolType: WeightedPoolType.WEIGHTED_POOL,
-  };
-  pool = await WeightedPool.create(params);
-}
-
-describe('BasePoolController', function () {
-  const NEW_SWAP_FEE = fp(0.05);
-  const NEXT_SWAP_FEE = fp(0.005);
-
-  context('pool controller not initialized', () => {
-    sharedBeforeEach('deploy controller (default permissions)', async () => {
-      await deployControllerAndPool();
-    });
-
-    it('creates the pool', async () => {
-      expect(await pool.getOwner()).to.equal(poolController.address);
-    });
-
-    it('sets up the pool controller', async () => {
-      expect(await poolController.getManager()).to.equal(manager.address);
-    });
-
-    it('cannot call functions before initialization', async () => {
-      await expect(poolController.connect(manager).setSwapFeePercentage(NEW_SWAP_FEE)).to.be.revertedWith(
-        'UNINITIALIZED_POOL_CONTROLLER'
-      );
-    });
-
-    it('sets all permissions', async () => {
-      const allRights: BasePoolRights = {
-        canTransferOwnership: true,
-        canChangeSwapFee: true,
-        canUpdateMetadata: true,
-      };
-
-      expect(await poolController.canTransferOwnership()).to.be.true;
-      expect(await poolController.canChangeSwapFee()).to.be.true;
-      expect(await poolController.canUpdateMetadata()).to.be.true;
-
-      const controllerState = await poolController.encodePermissions(allRights);
-      const calculatedState = TypesConverter.toEncodedBasePoolRights(allRights);
-
-      expect(controllerState).to.equal(calculatedState);
-    });
-
-    describe('metadata', () => {
-      it('has no initial metadata', async () => {
-        expect(await poolController.getMetadata()).to.equal('0x');
-      });
-
-      it('lets the manager update metadata', async () => {
-        const tx = await poolController.connect(manager).updateMetadata(METADATA);
-        expectEvent.inReceipt(await tx.wait(), 'MetadataUpdated', {
-          metadata: METADATA,
-        });
-
-        expect(await poolController.getMetadata()).to.equal(METADATA);
-      });
-
-      it('reverts if a non-manager updates metadata', async () => {
-        await expect(poolController.connect(other).updateMetadata(METADATA)).to.be.revertedWith('CALLER_IS_NOT_OWNER');
-      });
-    });
-  });
-
-  context('pool controller is initialized', () => {
-    sharedBeforeEach('initialize pool controller', async () => {
-      await deployControllerAndPool();
-      await poolController.initialize(pool.address);
-    });
-
-    describe('set swap fee', () => {
-      it('sets the swap fee controller to the manager', async () => {
-        expect(await poolController.getSwapFeeController()).to.equal(manager.address);
-      });
-
-      it('lets the manager set the swap fee', async () => {
-        await poolController.connect(manager).setSwapFeePercentage(NEW_SWAP_FEE);
-
-        expect(await pool.getSwapFeePercentage()).to.equal(NEW_SWAP_FEE);
-      });
-
-      it('reverts if non-manager sets the swap fee', async () => {
-        await expect(poolController.connect(other).setSwapFeePercentage(NEW_SWAP_FEE)).to.be.revertedWith(
-          'SENDER_NOT_ALLOWED'
-        );
-      });
-
-      context('when the manager delegates swap fees', () => {
-        sharedBeforeEach('delegate control of swap fees', async () => {
-          await poolController.connect(manager).setSwapFeeController(other.address);
-        });
-
-        it('sets the swap fee controller to the delegate', async () => {
-          expect(await poolController.getSwapFeeController()).to.equal(other.address);
-        });
-
-        it('the manager can no longer set the swap fee', async () => {
-          await expect(poolController.connect(manager).setSwapFeePercentage(NEW_SWAP_FEE)).to.be.revertedWith(
-            'SENDER_NOT_ALLOWED'
-          );
-        });
-
-        it('the delegate can set the swap fee', async () => {
-          await poolController.connect(other).setSwapFeePercentage(NEW_SWAP_FEE);
-
-          expect(await pool.getSwapFeePercentage()).to.equal(NEW_SWAP_FEE);
-        });
-      });
-    });
-
-    describe('set asset manager config', () => {
-      const poolConfig = {
-        targetPercentage: 3,
-        upperCriticalPercentage: 4,
-        lowerCriticalPercentage: 2,
-      };
-
-      it('lets the manager set the asset manager config', async () => {
-        await poolController
-          .connect(manager)
-          .setAssetManagerPoolConfig(allTokens.DAI.address, encodeInvestmentConfig(poolConfig));
-      });
-
-      it('reverts if non-manager sets the asset manager config', async () => {
-        await expect(
-          poolController
-            .connect(other)
-            .setAssetManagerPoolConfig(allTokens.DAI.address, encodeInvestmentConfig(poolConfig))
-        ).to.be.revertedWith('CALLER_IS_NOT_OWNER');
-      });
-    });
-  });
-
-  describe('pool controller permissions', () => {
-    context('with transferrable set to false', () => {
-      sharedBeforeEach('deploy controller (transferrable false)', async () => {
-        await deployControllerAndPool(false);
-      });
-
-      it('sets the permission to false', async () => {
-        expect(await poolController.canTransferOwnership()).to.be.false;
-      });
-
-      it('reverts if the manager transfers ownership', async () => {
-        await expect(poolController.connect(manager).transferOwnership(other.address)).to.be.revertedWith(
-          'FEATURE_DISABLED'
-        );
-      });
-    });
-
-    context('with transferrable set to true', () => {
-      sharedBeforeEach('deploy controller (transferrable true)', async () => {
-        await deployControllerAndPool(true);
-      });
-
-      it('reverts if a non-candidate claims ownership', async () => {
-        await expect(poolController.connect(other).claimOwnership()).to.be.revertedWith('SENDER_NOT_ALLOWED');
-      });
-
-      it('reverts if a non-manager transfers ownership', async () => {
-        await expect(poolController.connect(other).transferOwnership(other.address)).to.be.revertedWith(
-          'CALLER_IS_NOT_OWNER'
-        );
-      });
-
-      it('lets the manager transfer ownership', async () => {
-        await poolController.initialize(pool.address);
-        await poolController.connect(manager).transferOwnership(other.address);
-
-        // Still have the old manager until claimed
-        expect(await poolController.getManager()).to.equal(manager.address);
-        expect(await poolController.getManagerCandidate()).to.equal(other.address);
-
-        await expect(poolController.connect(admin).claimOwnership()).to.be.revertedWith('SENDER_NOT_ALLOWED');
-
-        const tx = await poolController.connect(other).claimOwnership();
-        expectEvent.inReceipt(await tx.wait(), 'OwnershipTransferred', {
-          previousManager: manager.address,
-          newManager: other.address,
-        });
-
-        // Now the manager has changed
-        expect(await poolController.getManager()).to.equal(other.address);
-        expect(await poolController.getManagerCandidate()).to.equal(ZERO_ADDRESS);
-
-        // Transferring ownership does not transfer swap fee controller
-        await expect(poolController.connect(other).setSwapFeePercentage(NEXT_SWAP_FEE)).to.be.revertedWith(
-          'SENDER_NOT_ALLOWED'
-        );
-
-        // Original swap fee controller can still do it
-        await poolController.connect(manager).setSwapFeePercentage(NEXT_SWAP_FEE);
-
-        expect(await pool.getSwapFeePercentage()).to.equal(NEXT_SWAP_FEE);
-      });
-    });
-
-    context('with set swap fee set to false', () => {
-      sharedBeforeEach('deploy controller (set swap fee false)', async () => {
-        await deployControllerAndPool(true, false);
-        await poolController.initialize(pool.address);
-      });
-
-      it('sets the permission to false', async () => {
-        expect(await poolController.canChangeSwapFee()).to.be.false;
-      });
-
-      it('sets the swap fee controller to zero', async () => {
-        expect(await poolController.getSwapFeeController()).to.equal(ZERO_ADDRESS);
-      });
-
-      it('reverts if manager sets the swap fee', async () => {
-        await expect(poolController.connect(manager).setSwapFeePercentage(NEW_SWAP_FEE)).to.be.revertedWith(
-          'FEATURE_DISABLED'
-        );
-      });
-    });
-
-    context('with update metadata set to false', () => {
-      sharedBeforeEach('deploy controller (update metadata false)', async () => {
-        await deployControllerAndPool(true, true, false);
-        await poolController.initialize(pool.address);
-      });
-
-      it('sets the permission to false', async () => {
-        expect(await poolController.canUpdateMetadata()).to.be.false;
-      });
-
-      it('reverts if the manager updates metadata', async () => {
-        await expect(poolController.connect(manager).updateMetadata(METADATA)).to.be.revertedWith('FEATURE_DISABLED');
-      });
-    });
-  });
-});
-=======
 import { ethers } from 'hardhat';
 import { expect } from 'chai';
 import { Contract } from 'ethers';
@@ -607,5 +301,4 @@
       });
     });
   });
-});
->>>>>>> c3ccf89d
+});