import { expect } from 'chai';
import { ethers } from 'hardhat';
import { BigNumber, Contract } from 'ethers';
import { SignerWithAddress } from '@nomiclabs/hardhat-ethers/dist/src/signer-with-address';
import Vault from '@balancer-labs/v2-helpers/src/models/vault/Vault';
import { fp } from '@balancer-labs/v2-helpers/src/numbers';

import * as expectEvent from '@balancer-labs/v2-helpers/src/test/expectEvent';
import { deploy } from '@balancer-labs/v2-helpers/src/contract';
import { ProtocolFee } from '@balancer-labs/v2-helpers/src/models/vault/types';
import { actionId } from '@balancer-labs/v2-helpers/src/models/misc/actions';

describe('ProtocolFeeCache', () => {
  let protocolFeeCache: Contract;
  let admin: SignerWithAddress;
  let vault: Vault;

  before('setup signers', async () => {
    [, admin] = await ethers.getSigners();
  });

  sharedBeforeEach('deploy vault', async () => {
    vault = await Vault.create({ admin });
  });

  sharedBeforeEach('grant permissions to admin', async () => {
    const feesCollector = await vault.getFeesCollector();

    await vault.authorizer
      .connect(admin)
      .grantPermissions([actionId(vault.protocolFeesProvider, 'setFeeTypePercentage')], admin.address, [
        vault.protocolFeesProvider.address,
      ]);

    await vault.authorizer
      .connect(admin)
      .grantPermissions(
        [actionId(feesCollector, 'setSwapFeePercentage'), actionId(feesCollector, 'setFlashLoanFeePercentage')],
        vault.protocolFeesProvider.address,
        [feesCollector.address, feesCollector.address]
      );
  });

  sharedBeforeEach('set initial fee percentages', async () => {
    await Promise.all(
      Object.values(ProtocolFee)
        .filter((val) => typeof val != 'string')
        .map((fee) =>
          vault.protocolFeesProvider.connect(admin).setFeeTypePercentage(fee, fp((1 + (fee as number)) / 1000))
        )
    );
  });

  sharedBeforeEach('deploy fee cache', async () => {
    protocolFeeCache = await deploy('MockProtocolFeeCache', {
      args: [vault.protocolFeesProvider.address],
      from: admin,
    });
  });

  it('reverts when querying unknown protocol fees', async () => {
    await expect(protocolFeeCache.getProtocolFeePercentageCache(17)).to.be.revertedWith('UNHANDLED_FEE_TYPE');
  });

  context('with recovery mode disabled', () => {
    function itReturnsAndUpdatesProtocolFeePercentages(feeType: number) {
      describe(`protocol fee type ${ProtocolFee[feeType]}`, () => {
        let originalValue: BigNumber;

        sharedBeforeEach('get the original fee value', async () => {
          originalValue = await vault.protocolFeesProvider.getFeeTypePercentage(feeType);
        });

        it('returns the same value as in the provider', async () => {
          expect(await protocolFeeCache.getProtocolFeePercentageCache(feeType)).to.equal(
            await vault.protocolFeesProvider.getFeeTypePercentage(feeType)
          );
        });

        context('when the fee value is updated', () => {
          const NEW_VALUE = fp(0.017);

<<<<<<< HEAD
          sharedBeforeEach('update the provider protocol fee', async () => {
            await vault.protocolFeesProvider.connect(admin).setFeeTypePercentage(feeType, NEW_VALUE);
          });
=======
        it('calls the hook before the cache is updated', async () => {
          const preSwapFee = await protocolFeeCache.getProtocolFeePercentageCache(ProtocolFee.SWAP);
          const preYieldFee = await protocolFeeCache.getProtocolFeePercentageCache(ProtocolFee.YIELD);
          const preAumFee = await protocolFeeCache.getProtocolFeePercentageCache(ProtocolFee.AUM);

          const receipt = await protocolFeeCache.updateProtocolFeePercentageCache();

          expectEvent.inReceipt(await receipt.wait(), 'FeesInBeforeHook', {
            swap: preSwapFee,
            yield: preYieldFee,
            aum: preAumFee,
          });
        });

        it('emits an event when updating the cache', async () => {
          const receipt = await protocolFeeCache.updateProtocolFeePercentageCache();
>>>>>>> d354bc0a

          it('retrieves the old fee value when not updated', async () => {
            expect(await protocolFeeCache.getProtocolFeePercentageCache(feeType)).to.equal(originalValue);
          });

          it('updates the cached value', async () => {
            await protocolFeeCache.updateProtocolFeePercentageCache();

            expect(await protocolFeeCache.getProtocolFeePercentageCache(feeType)).to.equal(NEW_VALUE);
          });

          it('emits an event when updating the cache', async () => {
            const receipt = await protocolFeeCache.updateProtocolFeePercentageCache();

            expectEvent.inReceipt(await receipt.wait(), 'ProtocolFeePercentageCacheUpdated', {
              feeType,
              protocolFeePercentage: NEW_VALUE,
            });
          });
        });
      });
    }

    itReturnsAndUpdatesProtocolFeePercentages(ProtocolFee.YIELD);
    itReturnsAndUpdatesProtocolFeePercentages(ProtocolFee.AUM);
    itReturnsAndUpdatesProtocolFeePercentages(ProtocolFee.SWAP);
  });

  context('with recovery mode enabled', () => {
    sharedBeforeEach('enable recovery mode', async () => {
      await protocolFeeCache.connect(admin).enableRecoveryMode();
      expect(await protocolFeeCache.inRecoveryMode()).to.equal(true);
    });

    it('returns a zero protocol fee for all types', async () => {
      await Promise.all(
        Object.values(ProtocolFee)
          .filter((val) => typeof val != 'string')
          .map(async (fee) => {
            expect(await protocolFeeCache.getProtocolFeePercentageCache(fee)).to.equal(0);
          })
      );
    });
  });
});<|MERGE_RESOLUTION|>--- conflicted
+++ resolved
@@ -80,28 +80,9 @@
         context('when the fee value is updated', () => {
           const NEW_VALUE = fp(0.017);
 
-<<<<<<< HEAD
           sharedBeforeEach('update the provider protocol fee', async () => {
             await vault.protocolFeesProvider.connect(admin).setFeeTypePercentage(feeType, NEW_VALUE);
           });
-=======
-        it('calls the hook before the cache is updated', async () => {
-          const preSwapFee = await protocolFeeCache.getProtocolFeePercentageCache(ProtocolFee.SWAP);
-          const preYieldFee = await protocolFeeCache.getProtocolFeePercentageCache(ProtocolFee.YIELD);
-          const preAumFee = await protocolFeeCache.getProtocolFeePercentageCache(ProtocolFee.AUM);
-
-          const receipt = await protocolFeeCache.updateProtocolFeePercentageCache();
-
-          expectEvent.inReceipt(await receipt.wait(), 'FeesInBeforeHook', {
-            swap: preSwapFee,
-            yield: preYieldFee,
-            aum: preAumFee,
-          });
-        });
-
-        it('emits an event when updating the cache', async () => {
-          const receipt = await protocolFeeCache.updateProtocolFeePercentageCache();
->>>>>>> d354bc0a
 
           it('retrieves the old fee value when not updated', async () => {
             expect(await protocolFeeCache.getProtocolFeePercentageCache(feeType)).to.equal(originalValue);
@@ -111,6 +92,20 @@
             await protocolFeeCache.updateProtocolFeePercentageCache();
 
             expect(await protocolFeeCache.getProtocolFeePercentageCache(feeType)).to.equal(NEW_VALUE);
+          });
+
+          it('calls the hook before the cache is updated', async () => {
+            const preSwapFee = await protocolFeeCache.getProtocolFeePercentageCache(ProtocolFee.SWAP);
+            const preYieldFee = await protocolFeeCache.getProtocolFeePercentageCache(ProtocolFee.YIELD);
+            const preAumFee = await protocolFeeCache.getProtocolFeePercentageCache(ProtocolFee.AUM);
+
+            const receipt = await protocolFeeCache.updateProtocolFeePercentageCache();
+
+            expectEvent.inReceipt(await receipt.wait(), 'FeesInBeforeHook', {
+              swap: preSwapFee,
+              yield: preYieldFee,
+              aum: preAumFee,
+            });
           });
 
           it('emits an event when updating the cache', async () => {
