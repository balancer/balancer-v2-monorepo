import { ethers } from 'hardhat';
import { expect } from 'chai';
import { BigNumber, Contract, ContractReceipt } from 'ethers';
import { SignerWithAddress } from '@nomiclabs/hardhat-ethers/dist/src/signer-with-address';

import { deploy, deployedAt } from '@balancer-labs/v2-helpers/src/contract';
import { Account } from '@balancer-labs/v2-helpers/src/models/types/types';
import { actionId } from '@balancer-labs/v2-helpers/src/models/misc/actions';
import { BigNumberish, fp } from '@balancer-labs/v2-helpers/src/numbers';
import { JoinPoolRequest, ExitPoolRequest, PoolSpecialization } from '@balancer-labs/balancer-js';
import { advanceTime, DAY, MONTH } from '@balancer-labs/v2-helpers/src/time';
import { ANY_ADDRESS, ZERO_ADDRESS } from '@balancer-labs/v2-helpers/src/constants';
import { WeightedPoolEncoder } from '@balancer-labs/balancer-js';
import * as expectEvent from '@balancer-labs/v2-helpers/src/test/expectEvent';
import TokenList from '@balancer-labs/v2-helpers/src/models/tokens/TokenList';
import TypesConverter from '@balancer-labs/v2-helpers/src/models/types/TypesConverter';
import { defaultAbiCoder } from '@ethersproject/abi';
import { expectBalanceChange } from '@balancer-labs/v2-helpers/src/test/tokenBalance';
import { random } from 'lodash';

describe('LegacyBasePool', function () {
  let admin: SignerWithAddress,
    poolOwner: SignerWithAddress,
    deployer: SignerWithAddress,
    assetManager: SignerWithAddress,
    other: SignerWithAddress;
  let authorizer: Contract, vault: Contract;
  let tokens: TokenList;

  const MIN_SWAP_FEE_PERCENTAGE = fp(0.000001);
  const MAX_SWAP_FEE_PERCENTAGE = fp(0.1);
  const DELEGATE_OWNER = '0xBA1BA1ba1BA1bA1bA1Ba1BA1ba1BA1bA1ba1ba1B';

  const PAUSE_WINDOW_DURATION = MONTH * 3;
  const BUFFER_PERIOD_DURATION = MONTH;

  before(async () => {
    [, admin, poolOwner, deployer, assetManager, other] = await ethers.getSigners();
  });

  sharedBeforeEach(async () => {
    authorizer = await deploy('v2-vault/TimelockAuthorizer', { args: [admin.address, ZERO_ADDRESS, MONTH] });
    vault = await deploy('v2-vault/Vault', { args: [authorizer.address, ZERO_ADDRESS, 0, 0] });
    tokens = await TokenList.create(['DAI', 'MKR', 'SNX'], { sorted: true });
  });

  function deployBasePool(
    params: {
      tokens?: TokenList | string[];
      assetManagers?: string[];
      swapFeePercentage?: BigNumberish;
      pauseWindowDuration?: number;
      bufferPeriodDuration?: number;
      owner?: Account;
      from?: SignerWithAddress;
    } = {}
  ): Promise<Contract> {
    let {
      tokens: poolTokens,
      assetManagers,
      swapFeePercentage,
      pauseWindowDuration,
      bufferPeriodDuration,
      owner,
    } = params;
    if (!poolTokens) poolTokens = tokens;
    if (!assetManagers) assetManagers = Array(poolTokens.length).fill(ZERO_ADDRESS);
    if (!swapFeePercentage) swapFeePercentage = MIN_SWAP_FEE_PERCENTAGE;
    if (!pauseWindowDuration) pauseWindowDuration = 0;
    if (!bufferPeriodDuration) bufferPeriodDuration = 0;
    if (!owner) owner = ZERO_ADDRESS;

    return deploy('MockLegacyBasePool', {
      from: params.from,
      args: [
        vault.address,
        PoolSpecialization.GeneralPool,
        'Balancer Pool Token',
        'BPT',
        Array.isArray(poolTokens) ? poolTokens : poolTokens.addresses,
        assetManagers,
        swapFeePercentage,
        pauseWindowDuration,
        bufferPeriodDuration,
        TypesConverter.toAddress(owner),
      ],
    });
  }

  describe('deployment', () => {
    let assetManagers: string[];

    beforeEach(() => {
      assetManagers = [assetManager.address, ...Array(tokens.length - 1).fill(ZERO_ADDRESS)];
    });

    it('registers a pool in the vault', async () => {
      const pool = await deployBasePool({
        tokens,
        assetManagers,
      });
      const poolId = await pool.getPoolId();

      const [poolAddress, poolSpecialization] = await vault.getPool(poolId);
      expect(poolAddress).to.equal(pool.address);
      expect(poolSpecialization).to.equal(PoolSpecialization.GeneralPool);

      const { tokens: poolTokens } = await vault.getPoolTokens(poolId);
      expect(poolTokens).to.have.same.members(tokens.addresses);

      poolTokens.forEach(async (token: string, i: number) => {
        const { assetManager } = await vault.getPoolTokenInfo(poolId, token);
        expect(assetManager).to.equal(assetManagers[i]);
      });
    });

    it('reverts if the tokens are not sorted', async () => {
      await expect(deployBasePool({ tokens: tokens.addresses.reverse() })).to.be.revertedWith('UNSORTED_ARRAY');
    });
  });

  describe('authorizer', () => {
    let pool: Contract;

    sharedBeforeEach('deploy pool', async () => {
      pool = await deployBasePool();
    });

    it('uses the authorizer of the vault', async () => {
      expect(await pool.getAuthorizer()).to.equal(authorizer.address);
    });

    it('tracks authorizer changes in the vault', async () => {
      const action = await actionId(vault, 'setAuthorizer');
      await authorizer.connect(admin).grantPermissions([action], admin.address, [ANY_ADDRESS]);

      await vault.connect(admin).setAuthorizer(other.address);

      expect(await pool.getAuthorizer()).to.equal(other.address);
    });

    describe('action identifiers', () => {
      const selector = '0x12345678';

      context('with same pool creator', () => {
        it('pools share action identifiers', async () => {
          const pool = await deployBasePool({ tokens, from: deployer });
          const otherPool = await deployBasePool({ tokens, from: deployer });

          expect(await pool.getActionId(selector)).to.equal(await otherPool.getActionId(selector));
        });
      });

      context('with different pool creators', () => {
        it('pools have unique action identifiers', async () => {
          const pool = await deployBasePool({ tokens, from: deployer });
          const otherPool = await deployBasePool({ tokens, from: other });

          expect(await pool.getActionId(selector)).to.not.equal(await otherPool.getActionId(selector));
        });
      });
    });
  });

  describe('swap fee', () => {
    context('initialization', () => {
      it('has an initial swap fee', async () => {
        const swapFeePercentage = fp(0.003);
        const pool = await deployBasePool({ swapFeePercentage });

        expect(await pool.getSwapFeePercentage()).to.equal(swapFeePercentage);
      });
    });

    context('set swap fee percentage', () => {
      let pool: Contract;
      let sender: SignerWithAddress;

      function itSetsSwapFeePercentage() {
        context('when the new swap fee percentage is within bounds', () => {
          const newSwapFeePercentage = MAX_SWAP_FEE_PERCENTAGE.sub(1);

          it('can change the swap fee', async () => {
            await pool.connect(sender).setSwapFeePercentage(newSwapFeePercentage);

            expect(await pool.getSwapFeePercentage()).to.equal(newSwapFeePercentage);
          });

          it('emits an event', async () => {
            const receipt = await (await pool.connect(sender).setSwapFeePercentage(newSwapFeePercentage)).wait();

            expectEvent.inReceipt(receipt, 'SwapFeePercentageChanged', { swapFeePercentage: newSwapFeePercentage });
          });
        });

        context('when the new swap fee percentage is above the maximum', () => {
          const swapFeePercentage = MAX_SWAP_FEE_PERCENTAGE.add(1);

          it('reverts', async () => {
            await expect(pool.connect(sender).setSwapFeePercentage(swapFeePercentage)).to.be.revertedWith(
              'MAX_SWAP_FEE_PERCENTAGE'
            );
          });
        });

        context('when the new swap fee percentage is below the minimum', () => {
          const swapFeePercentage = MIN_SWAP_FEE_PERCENTAGE.sub(1);

          it('reverts', async () => {
            await expect(pool.connect(sender).setSwapFeePercentage(swapFeePercentage)).to.be.revertedWith(
              'MIN_SWAP_FEE_PERCENTAGE'
            );
          });
        });
      }

      function itRevertsWithUnallowedSender() {
        it('reverts', async () => {
          await expect(pool.connect(sender).setSwapFeePercentage(MIN_SWAP_FEE_PERCENTAGE)).to.be.revertedWith(
            'SENDER_NOT_ALLOWED'
          );
        });
      }

      context('with a delegated owner', () => {
        const owner = DELEGATE_OWNER;

        sharedBeforeEach('deploy pool', async () => {
          pool = await deployBasePool({ swapFeePercentage: fp(0.01), owner });
        });

        beforeEach('set sender', () => {
          sender = other;
        });

        context('when the sender has the set fee permission in the authorizer', () => {
          sharedBeforeEach('grant permission', async () => {
            const action = await actionId(pool, 'setSwapFeePercentage');
            await authorizer.connect(admin).grantPermissions([action], sender.address, [ANY_ADDRESS]);
          });

          itSetsSwapFeePercentage();
        });

        context('when the sender does not have the set fee permission in the authorizer', () => {
          itRevertsWithUnallowedSender();
        });
      });

      context('with an owner', () => {
        let owner: SignerWithAddress;

        sharedBeforeEach('deploy pool', async () => {
          owner = poolOwner;
          pool = await deployBasePool({ swapFeePercentage: fp(0.01), owner });
        });

        context('when the sender is the owner', () => {
          beforeEach(() => {
            sender = owner;
          });

          itSetsSwapFeePercentage();
        });

        context('when the sender is not the owner', () => {
          beforeEach(() => {
            sender = other;
          });

          context('when the sender does not have the set fee permission in the authorizer', () => {
            itRevertsWithUnallowedSender();
          });

          context('when the sender has the set fee permission in the authorizer', () => {
            sharedBeforeEach(async () => {
              const action = await actionId(pool, 'setSwapFeePercentage');
              await authorizer.connect(admin).grantPermissions([action], sender.address, [ANY_ADDRESS]);
            });

            itRevertsWithUnallowedSender();
          });
        });
      });
    });
  });

  describe('pause', () => {
    let pool: Contract;
    const PAUSE_WINDOW_DURATION = MONTH * 3;
    const BUFFER_PERIOD_DURATION = MONTH;

    let sender: SignerWithAddress;

    function itCanPause() {
      it('can pause', async () => {
        await pool.connect(sender).pause();

        const { paused } = await pool.getPausedState();
        expect(paused).to.be.true;
      });

      context('when paused', () => {
        let poolId: string;
        let initialBalances: BigNumber[];

        sharedBeforeEach('deploy and initialize pool', async () => {
          initialBalances = Array(tokens.length).fill(fp(1000));
          poolId = await pool.getPoolId();

          const request: JoinPoolRequest = {
            assets: tokens.addresses,
            maxAmountsIn: initialBalances,
            userData: WeightedPoolEncoder.joinInit(initialBalances),
            fromInternalBalance: false,
          };

          await tokens.mint({ to: poolOwner, amount: fp(1000 + random(1000)) });
          await tokens.approve({ from: poolOwner, to: vault });

          await vault.connect(poolOwner).joinPool(poolId, poolOwner.address, poolOwner.address, request);
        });

        sharedBeforeEach('pause pool', async () => {
          await pool.connect(sender).pause();
        });

        it('joins revert', async () => {
          const OTHER_JOIN_KIND = 1;

          const request: JoinPoolRequest = {
            assets: tokens.addresses,
            maxAmountsIn: Array(tokens.length).fill(0),
            userData: defaultAbiCoder.encode(['uint256'], [OTHER_JOIN_KIND]),
            fromInternalBalance: false,
          };

          await expect(
            vault.connect(poolOwner).joinPool(poolId, poolOwner.address, poolOwner.address, request)
          ).to.be.revertedWith('PAUSED');
        });

        it('exits revert', async () => {
          const OTHER_EXIT_KIND = 1;

          const request: ExitPoolRequest = {
            assets: tokens.addresses,
            minAmountsOut: Array(tokens.length).fill(0),
            userData: defaultAbiCoder.encode(['uint256'], [OTHER_EXIT_KIND]),
            toInternalBalance: false,
          };

          await expect(
            vault.connect(poolOwner).exitPool(poolId, poolOwner.address, poolOwner.address, request)
          ).to.be.revertedWith('PAUSED');
        });
      });

      it('can unpause', async () => {
        await pool.connect(sender).unpause();

        const { paused } = await pool.getPausedState();
        expect(paused).to.be.false;
      });

      it('cannot unpause after the pause window', async () => {
        await advanceTime(PAUSE_WINDOW_DURATION + DAY);
        await expect(pool.connect(sender).pause()).to.be.revertedWith('PAUSE_WINDOW_EXPIRED');
      });
    }

    function itRevertsWithUnallowedSender() {
      it('reverts', async () => {
        await expect(pool.connect(sender).pause()).to.be.revertedWith('SENDER_NOT_ALLOWED');
        await expect(pool.connect(sender).unpause()).to.be.revertedWith('SENDER_NOT_ALLOWED');
      });
    }

    context('with a delegated owner', () => {
      const owner = DELEGATE_OWNER;

      sharedBeforeEach('deploy pool', async () => {
        pool = await deployBasePool({
          pauseWindowDuration: PAUSE_WINDOW_DURATION,
          bufferPeriodDuration: BUFFER_PERIOD_DURATION,
          owner,
        });
      });

      beforeEach('set sender', () => {
        sender = other;
      });

      context('when the sender does not have the pause permission in the authorizer', () => {
        itRevertsWithUnallowedSender();
      });

      context('when the sender has the pause permission in the authorizer', () => {
        sharedBeforeEach('grant permission', async () => {
          const pauseAction = await actionId(pool, 'pause');
          const unpauseAction = await actionId(pool, 'unpause');
          await authorizer
            .connect(admin)
            .grantPermissions([pauseAction, unpauseAction], sender.address, [ANY_ADDRESS, ANY_ADDRESS]);
        });

        itCanPause();
      });
    });

    context('with an owner', () => {
      let owner: SignerWithAddress;

      sharedBeforeEach('deploy pool', async () => {
        owner = poolOwner;
        pool = await deployBasePool({
          pauseWindowDuration: PAUSE_WINDOW_DURATION,
          bufferPeriodDuration: BUFFER_PERIOD_DURATION,
          owner,
        });
      });

      context('when the sender is the owner', () => {
        beforeEach('set sender', () => {
          sender = owner;
        });

        itRevertsWithUnallowedSender();
      });

      context('when the sender is not the owner', () => {
        beforeEach('set sender', () => {
          sender = other;
        });

        context('when the sender does not have the pause permission in the authorizer', () => {
          itRevertsWithUnallowedSender();
        });

        context('when the sender has the pause permission in the authorizer', () => {
          sharedBeforeEach(async () => {
            const pauseAction = await actionId(pool, 'pause');
            const unpauseAction = await actionId(pool, 'unpause');
            await authorizer
              .connect(admin)
              .grantPermissions([pauseAction, unpauseAction], sender.address, [ANY_ADDRESS, ANY_ADDRESS]);
          });

          itCanPause();
        });
      });
    });
  });

  describe('recovery mode', () => {
    let pool: Contract;
    let sender: SignerWithAddress;

    function itCanEnterRecoveryMode() {
      it('can enter recovery mode', async () => {
        await pool.connect(sender).enterRecoveryMode();

        const recoveryMode = await pool.inRecoveryMode();
        expect(recoveryMode).to.be.true;
      });

      it('entering recovery mode emits an event', async () => {
        const tx = await pool.connect(sender).enterRecoveryMode();
        const receipt = await tx.wait();
        expectEvent.inReceipt(receipt, 'RecoveryModeStateChanged', { recoveryMode: true });
      });

      it('can exit recovery mode', async () => {
        await pool.connect(sender).enterRecoveryMode();
        await pool.connect(sender).exitRecoveryMode();

        const recoveryMode = await pool.inRecoveryMode();
        expect(recoveryMode).to.be.false;
      });

      it('exiting recovery mode emits an event', async () => {
        await pool.connect(sender).enterRecoveryMode();
        const tx = await pool.connect(sender).exitRecoveryMode();
        const receipt = await tx.wait();
        expectEvent.inReceipt(receipt, 'RecoveryModeStateChanged', { recoveryMode: false });

        const recoveryMode = await pool.inRecoveryMode();
        expect(recoveryMode).to.be.false;
      });

      it('reverts when calling functions in the wrong mode', async () => {
        await expect(pool.notCallableInRecovery()).to.not.be.reverted;
        await expect(pool.onlyCallableInRecovery()).to.be.revertedWith('NOT_IN_RECOVERY_MODE');

        await pool.connect(sender).enterRecoveryMode();

        await expect(pool.doNotCallInRecovery()).to.be.revertedWith('IN_RECOVERY_MODE');
        await expect(pool.notCallableInRecovery()).to.be.revertedWith('IN_RECOVERY_MODE');
        await expect(pool.onlyCallableInRecovery()).to.not.be.reverted;
      });
    }

    function itRevertsWithUnallowedSender() {
      it('reverts', async () => {
        await expect(pool.connect(sender).enterRecoveryMode()).to.be.revertedWith('SENDER_NOT_ALLOWED');
        await expect(pool.connect(sender).exitRecoveryMode()).to.be.revertedWith('SENDER_NOT_ALLOWED');
      });
    }

    context('with a delegated owner', () => {
      const owner = DELEGATE_OWNER;

      sharedBeforeEach('deploy pool', async () => {
        pool = await deployBasePool({
          pauseWindowDuration: PAUSE_WINDOW_DURATION,
          bufferPeriodDuration: BUFFER_PERIOD_DURATION,
          owner,
        });
      });

      beforeEach('set sender', () => {
        sender = other;
      });

      context('when the sender does not have the recovery mode permission in the authorizer', () => {
        itRevertsWithUnallowedSender();
      });

      context('when the sender has the recovery mode permission in the authorizer', () => {
        sharedBeforeEach('grant permission', async () => {
          const enterRecoveryAction = await actionId(pool, 'enterRecoveryMode');
          const exitRecoveryAction = await actionId(pool, 'exitRecoveryMode');
          await authorizer
            .connect(admin)
            .grantPermissions([enterRecoveryAction, exitRecoveryAction], sender.address, [ANY_ADDRESS, ANY_ADDRESS]);
        });

        itCanEnterRecoveryMode();
      });
    });

    context('with an owner', () => {
      let owner: SignerWithAddress;

      sharedBeforeEach('deploy pool', async () => {
        owner = poolOwner;
        pool = await deployBasePool({
          pauseWindowDuration: PAUSE_WINDOW_DURATION,
          bufferPeriodDuration: BUFFER_PERIOD_DURATION,
          owner,
        });
      });

      context('when the sender is the owner', () => {
        beforeEach('set sender', () => {
          sender = owner;
        });

        itRevertsWithUnallowedSender();
      });

      context('when the sender is not the owner', () => {
        beforeEach('set sender', () => {
          sender = other;
        });

        context('when the sender does not have the recovery mode permission in the authorizer', () => {
          itRevertsWithUnallowedSender();
        });

        context('when the sender has the recovery mode permission in the authorizer', () => {
          sharedBeforeEach('grant permission', async () => {
            const enterRecoveryAction = await actionId(pool, 'enterRecoveryMode');
            const exitRecoveryAction = await actionId(pool, 'exitRecoveryMode');
            await authorizer
              .connect(admin)
              .grantPermissions([enterRecoveryAction, exitRecoveryAction], sender.address, [ANY_ADDRESS, ANY_ADDRESS]);
          });

          itCanEnterRecoveryMode();
        });
      });
    });

    context('exit', () => {
      const RECOVERY_MODE_EXIT_KIND = 255;
      let poolId: string;
      let initialBalances: BigNumber[];
      let pool: Contract;

      let normalJoin: () => Promise<ContractReceipt>;
      let normalExit: () => Promise<ContractReceipt>;

      const PROTOCOL_SWAP_FEE_PERCENTAGE = fp(0.3);

      sharedBeforeEach('deploy and initialize pool', async () => {
        initialBalances = Array(tokens.length).fill(fp(1000));
        pool = await deployBasePool({ pauseWindowDuration: MONTH });
        poolId = await pool.getPoolId();

        const request: JoinPoolRequest = {
          assets: tokens.addresses,
          maxAmountsIn: initialBalances,
          userData: WeightedPoolEncoder.joinInit(initialBalances),
          fromInternalBalance: false,
        };

        await tokens.mint({ to: poolOwner, amount: fp(1000 + random(1000)) });
        await tokens.approve({ from: poolOwner, to: vault });

        await vault.connect(poolOwner).joinPool(poolId, poolOwner.address, poolOwner.address, request);
      });

      sharedBeforeEach('set a non-zero protocol swap fee percentage', async () => {
        const feesCollector = await deployedAt(
          'v2-vault/ProtocolFeesCollector',
          await vault.getProtocolFeesCollector()
        );

        await authorizer
          .connect(admin)
          .grantPermissions([await actionId(feesCollector, 'setSwapFeePercentage')], admin.address, [ANY_ADDRESS]);

        await feesCollector.connect(admin).setSwapFeePercentage(PROTOCOL_SWAP_FEE_PERCENTAGE);

        expect(await feesCollector.getSwapFeePercentage()).to.equal(PROTOCOL_SWAP_FEE_PERCENTAGE);
      });

      before('prepare normal join and exit', () => {
        const OTHER_JOIN_KIND = 1;

        const joinRequest: JoinPoolRequest = {
          assets: tokens.addresses,
          maxAmountsIn: Array(tokens.length).fill(0),
          userData: defaultAbiCoder.encode(['uint256'], [OTHER_JOIN_KIND]),
          fromInternalBalance: false,
        };

        normalJoin = async () =>
          (await vault.connect(poolOwner).joinPool(poolId, poolOwner.address, poolOwner.address, joinRequest)).wait();

        const OTHER_EXIT_KIND = 1;

        const exitRequest: ExitPoolRequest = {
          assets: tokens.addresses,
          minAmountsOut: Array(tokens.length).fill(0),
          userData: defaultAbiCoder.encode(['uint256'], [OTHER_EXIT_KIND]),
          toInternalBalance: false,
        };

        normalExit = async () =>
          (await vault.connect(poolOwner).exitPool(poolId, poolOwner.address, poolOwner.address, exitRequest)).wait();
      });

      context('when not in recovery mode', () => {
        it('the recovery mode exit reverts', async () => {
          const preExitBPT = await pool.balanceOf(poolOwner.address);
          const exitBPT = preExitBPT.div(3);

          const request: ExitPoolRequest = {
            assets: tokens.addresses,
            minAmountsOut: Array(tokens.length).fill(0),
            userData: defaultAbiCoder.encode(['uint256', 'uint256'], [RECOVERY_MODE_EXIT_KIND, exitBPT]),
            toInternalBalance: false,
          };

          await expect(
            vault.connect(poolOwner).exitPool(poolId, poolOwner.address, poolOwner.address, request)
          ).to.be.revertedWith('NOT_IN_RECOVERY_MODE');
        });

        describe('normal joins', () => {
          it('do not revert', async () => {
            await expect(normalJoin()).to.not.be.reverted;
          });

          it('receive the real protocol swap fee percentage value', async () => {
            const receipt = await normalJoin();
            expectEvent.inIndirectReceipt(receipt, pool.interface, 'InnerOnJoinPoolCalled', {
              protocolSwapFeePercentage: PROTOCOL_SWAP_FEE_PERCENTAGE,
            });
          });
        });

        describe('normal exits', () => {
          it('do not revert', async () => {
            await expect(normalExit()).to.not.be.reverted;
          });

          it('receive the real protocol swap value fee percentage value', async () => {
            const receipt = await normalExit();
            expectEvent.inIndirectReceipt(receipt, pool.interface, 'InnerOnExitPoolCalled', {
              protocolSwapFeePercentage: PROTOCOL_SWAP_FEE_PERCENTAGE,
            });
          });
        });
      });

      context('when in recovery mode', () => {
        sharedBeforeEach('enter recovery mode', async () => {
          const enterRecoveryAction = await actionId(pool, 'enterRecoveryMode');
          const exitRecoveryAction = await actionId(pool, 'exitRecoveryMode');
          await authorizer
            .connect(admin)
            .grantPermissions([enterRecoveryAction, exitRecoveryAction], admin.address, [ANY_ADDRESS, ANY_ADDRESS]);

          await pool.connect(admin).enterRecoveryMode();
        });

<<<<<<< HEAD
        it('the recovery mode exit can be used', async () => {
          const preExitBPT = await pool.balanceOf(poolOwner.address);
          const exitBPT = preExitBPT.div(3);

          const request: ExitPoolRequest = {
            assets: tokens.addresses,
            minAmountsOut: Array(tokens.length).fill(0),
            userData: defaultAbiCoder.encode(['uint256', 'uint256'], [RECOVERY_MODE_EXIT_KIND, exitBPT]),
            toInternalBalance: false,
          };

          // The sole BPT holder is the owner, so they own the initial balances
          const expectedChanges = tokens.reduce(
            (changes, token, i) => ({ ...changes, [token.symbol]: ['very-near', initialBalances[i].div(3)] }),
            {}
          );
          await expectBalanceChange(
            () => vault.connect(poolOwner).exitPool(poolId, poolOwner.address, poolOwner.address, request),
            tokens,
            { account: poolOwner, changes: expectedChanges }
          );

          // Exit BPT was burned
          const afterExitBalance = await pool.balanceOf(poolOwner.address);
          expect(afterExitBalance).to.equal(preExitBPT.sub(exitBPT));
        });

        describe('normal joins', () => {
          it('do not revert', async () => {
            await expect(normalJoin()).to.not.be.reverted;
          });
=======
        it('other join kinds can be used', async () => {
          const OTHER_JOIN_KIND = 1;

          const request: JoinPoolRequest = {
            assets: tokens.addresses,
            maxAmountsIn: Array(tokens.length).fill(0),
            userData: defaultAbiCoder.encode(['uint256'], [OTHER_JOIN_KIND]),
            fromInternalBalance: false,
          };

          const receipt = await (
            await vault.connect(poolOwner).joinPool(poolId, poolOwner.address, poolOwner.address, request)
          ).wait();
>>>>>>> bc475585

          it('receive 0 as the protocol swap fee percentage value', async () => {
            const receipt = await normalJoin();
            expectEvent.inIndirectReceipt(receipt, pool.interface, 'InnerOnJoinPoolCalled', {
              protocolSwapFeePercentage: 0,
            });
          });
        });

        describe('normal exits', () => {
          it('do not revert', async () => {
            await expect(normalExit()).to.not.be.reverted;
          });

          it('receive 0 as the protocol swap fee percentage value', async () => {
            const receipt = await normalExit();
            expectEvent.inIndirectReceipt(receipt, pool.interface, 'InnerOnExitPoolCalled', {
              protocolSwapFeePercentage: 0,
            });
          });
        });

        function itExitsViaRecoveryModeCorrectly() {
          it('the recovery mode exit can be used', async () => {
            const preExitBPT = await pool.balanceOf(poolOwner.address);
            const exitBPT = preExitBPT.div(3);

            const request: ExitPoolRequest = {
              assets: tokens.addresses,
              minAmountsOut: Array(tokens.length).fill(0),
              userData: defaultAbiCoder.encode(['uint256', 'uint256'], [RECOVERY_MODE_EXIT_KIND, exitBPT]),
              toInternalBalance: false,
            };

            // The sole BPT holder is the owner, so they own the initial balances
            const expectedChanges = tokens.reduce(
              (changes, token, i) => ({ ...changes, [token.symbol]: ['very-near', initialBalances[i].div(3)] }),
              {}
            );
            await expectBalanceChange(
              () => vault.connect(poolOwner).exitPool(poolId, poolOwner.address, poolOwner.address, request),
              tokens,
              { account: poolOwner, changes: expectedChanges }
            );

            // Exit BPT was burned
            const afterExitBalance = await pool.balanceOf(poolOwner.address);
            expect(afterExitBalance).to.equal(preExitBPT.sub(exitBPT));
          });
        }

        itExitsViaRecoveryModeCorrectly();

        context('when paused', () => {
          sharedBeforeEach('pause pool', async () => {
            await authorizer
              .connect(admin)
              .grantPermissions([await actionId(pool, 'pause')], admin.address, [ANY_ADDRESS]);

            await pool.connect(admin).pause();
          });

          itExitsViaRecoveryModeCorrectly();
        });
      });
    });
  });

  describe('misc data', () => {
    let pool: Contract;
    const swapFeePercentage = fp(0.02);

    sharedBeforeEach('deploy pool', async () => {
      pool = await deployBasePool({ swapFeePercentage });
    });

    it('stores the swap fee pct in the most-significant 64 bits', async () => {
      expect(await pool.getSwapFeePercentage()).to.equal(swapFeePercentage);

      const swapFeeHex = swapFeePercentage.toHexString().slice(2); // remove 0x
      const expectedMiscData = swapFeeHex.padStart(16, '0').padEnd(64, '0'); // pad first 8 bytes and fill with zeros

      const miscData = await pool.getMiscData();
      expect(miscData).to.be.equal(`0x${expectedMiscData}`);
    });

    it('can store up-to 192 bits of extra data', async () => {
      const swapFeeHex = `0x${swapFeePercentage.toHexString().slice(2).padStart(16, '0')}`;

      const assertMiscData = async (data: string): Promise<void> => {
        await pool.setMiscData(data);
        const expectedMiscData = `${swapFeeHex}${data.slice(18)}`; // 0x + 16 bits
        expect(await pool.getMiscData()).to.be.equal(expectedMiscData);
      };

      for (let i = 0; i <= 64; i++) {
        const data = `0x${'1'.repeat(i).padStart(64, '0')}`;
        await assertMiscData(data);
      }
    });
  });
});<|MERGE_RESOLUTION|>--- conflicted
+++ resolved
@@ -707,53 +707,10 @@
           await pool.connect(admin).enterRecoveryMode();
         });
 
-<<<<<<< HEAD
-        it('the recovery mode exit can be used', async () => {
-          const preExitBPT = await pool.balanceOf(poolOwner.address);
-          const exitBPT = preExitBPT.div(3);
-
-          const request: ExitPoolRequest = {
-            assets: tokens.addresses,
-            minAmountsOut: Array(tokens.length).fill(0),
-            userData: defaultAbiCoder.encode(['uint256', 'uint256'], [RECOVERY_MODE_EXIT_KIND, exitBPT]),
-            toInternalBalance: false,
-          };
-
-          // The sole BPT holder is the owner, so they own the initial balances
-          const expectedChanges = tokens.reduce(
-            (changes, token, i) => ({ ...changes, [token.symbol]: ['very-near', initialBalances[i].div(3)] }),
-            {}
-          );
-          await expectBalanceChange(
-            () => vault.connect(poolOwner).exitPool(poolId, poolOwner.address, poolOwner.address, request),
-            tokens,
-            { account: poolOwner, changes: expectedChanges }
-          );
-
-          // Exit BPT was burned
-          const afterExitBalance = await pool.balanceOf(poolOwner.address);
-          expect(afterExitBalance).to.equal(preExitBPT.sub(exitBPT));
-        });
-
         describe('normal joins', () => {
           it('do not revert', async () => {
             await expect(normalJoin()).to.not.be.reverted;
           });
-=======
-        it('other join kinds can be used', async () => {
-          const OTHER_JOIN_KIND = 1;
-
-          const request: JoinPoolRequest = {
-            assets: tokens.addresses,
-            maxAmountsIn: Array(tokens.length).fill(0),
-            userData: defaultAbiCoder.encode(['uint256'], [OTHER_JOIN_KIND]),
-            fromInternalBalance: false,
-          };
-
-          const receipt = await (
-            await vault.connect(poolOwner).joinPool(poolId, poolOwner.address, poolOwner.address, request)
-          ).wait();
->>>>>>> bc475585
 
           it('receive 0 as the protocol swap fee percentage value', async () => {
             const receipt = await normalJoin();
