--- conflicted
+++ resolved
@@ -1,70 +1,3 @@
-<<<<<<< HEAD
-// SPDX-License-Identifier: GPL-3.0-or-later
-// This program is free software: you can redistribute it and/or modify
-// it under the terms of the GNU General Public License as published by
-// the Free Software Foundation, either version 3 of the License, or
-// (at your option) any later version.
-
-// This program is distributed in the hope that it will be useful,
-// but WITHOUT ANY WARRANTY; without even the implied warranty of
-// MERCHANTABILITY or FITNESS FOR A PARTICULAR PURPOSE.  See the
-// GNU General Public License for more details.
-
-// You should have received a copy of the GNU General Public License
-// along with this program.  If not, see <http://www.gnu.org/licenses/>.
-
-pragma solidity ^0.7.0;
-
-import "@balancer-labs/v2-interfaces/contracts/solidity-utils/openzeppelin/IERC20.sol";
-import "@balancer-labs/v2-interfaces/contracts/asset-manager-utils/IAssetManager.sol";
-
-contract MockAssetManager is IAssetManager {
-    event Rebalanced(address assetManager, bytes32 poolId, IERC20 token, bool force);
-    event AssetManagerPoolConfigSet(address assetManager, bytes32 poolId, IERC20 token, bytes poolConfig);
-
-    IERC20 internal _token;
-
-    constructor(IERC20 token) {
-        _token = token;
-    }
-
-    function setConfig(bytes32 poolId, bytes memory poolConfig) external override {
-        emit AssetManagerPoolConfigSet(address(this), poolId, _token, poolConfig);
-    }
-
-    function getToken() external view override returns (IERC20) {
-        return _token;
-    }
-
-    function getAUM(bytes32) external pure override returns (uint256) {
-        return 0;
-    }
-
-    function getPoolBalances(bytes32) external pure override returns (uint256 poolCash, uint256 poolManaged) {
-        return (0, 0);
-    }
-
-    function maxInvestableBalance(bytes32) external pure override returns (int256) {
-        return 0;
-    }
-
-    function updateBalanceOfPool(bytes32) external override {
-        // solhint-disable-previous-line no-empty-blocks
-    }
-
-    function shouldRebalance(uint256, uint256) external pure override returns (bool) {
-        return true;
-    }
-
-    function rebalance(bytes32 poolId, bool force) external override {
-        emit Rebalanced(address(this), poolId, _token, force);
-    }
-
-    function capitalOut(bytes32, uint256) external override {
-        // solhint-disable-previous-line no-empty-blocks
-    }
-}
-=======
 // SPDX-License-Identifier: GPL-3.0-or-later
 // This program is free software: you can redistribute it and/or modify
 // it under the terms of the GNU General Public License as published by
@@ -129,5 +62,4 @@
     function capitalOut(bytes32, uint256) external override {
         // solhint-disable-previous-line no-empty-blocks
     }
-}
->>>>>>> c3ccf89d
+}