// SPDX-License-Identifier: GPL-3.0-or-later
// This program is free software: you can redistribute it and/or modify
// it under the terms of the GNU General Public License as published by
// the Free Software Foundation, either version 3 of the License, or
// (at your option) any later version.

// This program is distributed in the hope that it will be useful,
// but WITHOUT ANY WARRANTY; without even the implied warranty of
// MERCHANTABILITY or FITNESS FOR A PARTICULAR PURPOSE.  See the
// GNU General Public License for more details.

// You should have received a copy of the GNU General Public License
// along with this program.  If not, see <http://www.gnu.org/licenses/>.

pragma solidity ^0.7.0;

// solhint-disable

/**
 * @dev Reverts if `condition` is false, with a revert reason containing `errorCode`. Only codes up to 999 are
 * supported.
 */
function _require(bool condition, uint256 errorCode) pure {
    if (!condition) _revert(errorCode);
}

/**
 * @dev Reverts with a revert reason containing `errorCode`. Only codes up to 999 are supported.
 */
function _revert(uint256 errorCode) pure {
    // We're going to dynamically create a revert string based on the error code, with the following format:
    // 'BAL#{errorCode}'
    // where the code is left-padded with zeroes to three digits (so they range from 000 to 999).
    //
    // We don't have revert strings embedded in the contract to save bytecode size: it takes much less space to store a
    // number (8 to 16 bits) than the individual string characters.
    //
    // The dynamic string creation algorithm that follows could be implemented in Solidity, but assembly allows for a
    // much denser implementation, again saving bytecode size. Given this function unconditionally reverts, this is a
    // safe place to rely on it without worrying about how its usage might affect e.g. memory contents.
    assembly {
        // First, we need to compute the ASCII representation of the error code. We assume that it is in the 0-999
        // range, so we only need to convert three digits. To convert the digits to ASCII, we add 0x30, the value for
        // the '0' character.

        let units := add(mod(errorCode, 10), 0x30)

        errorCode := div(errorCode, 10)
        let tenths := add(mod(errorCode, 10), 0x30)

        errorCode := div(errorCode, 10)
        let hundreds := add(mod(errorCode, 10), 0x30)

        // With the individual characters, we can now construct the full string. The "BAL#" part is a known constant
        // (0x42414c23): we simply shift this by 24 (to provide space for the 3 bytes of the error code), and add the
        // characters to it, each shifted by a multiple of 8.
        // The revert reason is then shifted left by 200 bits (256 minus the length of the string, 7 characters * 8 bits
        // per character = 56) to locate it in the most significant part of the 256 slot (the beginning of a byte
        // array).

        let revertReason := shl(200, add(0x42414c23000000, add(add(units, shl(8, tenths)), shl(16, hundreds))))

        // We can now encode the reason in memory, which can be safely overwritten as we're about to revert. The encoded
        // message will have the following layout:
        // [ revert reason identifier ] [ string location offset ] [ string length ] [ string contents ]

        // The Solidity revert reason identifier is 0x08c739a0, the function selector of the Error(string) function. We
        // also write zeroes to the next 28 bytes of memory, but those are about to be overwritten.
        mstore(0x0, 0x08c379a000000000000000000000000000000000000000000000000000000000)
        // Next is the offset to the location of the string, which will be placed immediately after (20 bytes away).
        mstore(0x04, 0x0000000000000000000000000000000000000000000000000000000000000020)
        // The string length is fixed: 7 characters.
        mstore(0x24, 7)
        // Finally, the string itself is stored.
        mstore(0x44, revertReason)

        // Even if the string is only 7 bytes long, we need to return a full 32 byte slot containing it. The length of
        // the encoded message is therefore 4 + 32 + 32 + 32 = 100.
        revert(0, 100)
    }
}

library Errors {
    // Math
    uint256 internal constant ADD_OVERFLOW = 0;
    uint256 internal constant SUB_OVERFLOW = 1;
    uint256 internal constant SUB_UNDERFLOW = 2;
    uint256 internal constant MUL_OVERFLOW = 3;
    uint256 internal constant ZERO_DIVISION = 4;
    uint256 internal constant DIV_INTERNAL = 5;
    uint256 internal constant X_OUT_OF_BOUNDS = 6;
    uint256 internal constant Y_OUT_OF_BOUNDS = 7;
    uint256 internal constant PRODUCT_OUT_OF_BOUNDS = 8;
    uint256 internal constant INVALID_EXPONENT = 9;

    // Input
    uint256 internal constant OUT_OF_BOUNDS = 100;
    uint256 internal constant UNSORTED_ARRAY = 101;
    uint256 internal constant UNSORTED_TOKENS = 102;
    uint256 internal constant INPUT_LENGTH_MISMATCH = 103;
    uint256 internal constant ZERO_TOKEN = 104;

    // Shared pools
    uint256 internal constant MIN_TOKENS = 200;
    uint256 internal constant MAX_TOKENS = 201;
    uint256 internal constant MAX_SWAP_FEE_PERCENTAGE = 202;
    uint256 internal constant MIN_SWAP_FEE_PERCENTAGE = 203;
    uint256 internal constant MINIMUM_BPT = 204;
    uint256 internal constant CALLER_NOT_VAULT = 205;
    uint256 internal constant UNINITIALIZED = 206;
    uint256 internal constant BPT_IN_MAX_AMOUNT = 207;
    uint256 internal constant BPT_OUT_MIN_AMOUNT = 208;
    uint256 internal constant EXPIRED_PERMIT = 209;
    uint256 internal constant NOT_TWO_TOKENS = 210;

    // Pools
    uint256 internal constant MIN_AMP = 300;
    uint256 internal constant MAX_AMP = 301;
    uint256 internal constant MIN_WEIGHT = 302;
    uint256 internal constant MAX_STABLE_TOKENS = 303;
    uint256 internal constant MAX_IN_RATIO = 304;
    uint256 internal constant MAX_OUT_RATIO = 305;
    uint256 internal constant MIN_BPT_IN_FOR_TOKEN_OUT = 306;
    uint256 internal constant MAX_OUT_BPT_FOR_TOKEN_IN = 307;
    uint256 internal constant NORMALIZED_WEIGHT_INVARIANT = 308;
    uint256 internal constant INVALID_TOKEN = 309;
    uint256 internal constant UNHANDLED_JOIN_KIND = 310;
    uint256 internal constant ZERO_INVARIANT = 311;
    uint256 internal constant ORACLE_INVALID_SECONDS_QUERY = 312;
    uint256 internal constant ORACLE_NOT_INITIALIZED = 313;
    uint256 internal constant ORACLE_QUERY_TOO_OLD = 314;
    uint256 internal constant ORACLE_INVALID_INDEX = 315;
    uint256 internal constant ORACLE_BAD_SECS = 316;
    uint256 internal constant AMP_END_TIME_TOO_CLOSE = 317;
    uint256 internal constant AMP_ONGOING_UPDATE = 318;
    uint256 internal constant AMP_RATE_TOO_HIGH = 319;
    uint256 internal constant AMP_NO_ONGOING_UPDATE = 320;
    uint256 internal constant STABLE_INVARIANT_DIDNT_CONVERGE = 321;
    uint256 internal constant STABLE_GET_BALANCE_DIDNT_CONVERGE = 322;
    uint256 internal constant RELAYER_NOT_CONTRACT = 323;
    uint256 internal constant BASE_POOL_RELAYER_NOT_CALLED = 324;
    uint256 internal constant REBALANCING_RELAYER_REENTERED = 325;
    uint256 internal constant GRADUAL_UPDATE_TIME_TRAVEL = 326;
    uint256 internal constant SWAPS_DISABLED = 327;
    uint256 internal constant CALLER_IS_NOT_LBP_OWNER = 328;
    uint256 internal constant PRICE_RATE_OVERFLOW = 329;
    uint256 internal constant INVALID_JOIN_EXIT_KIND_WHILE_SWAPS_DISABLED = 330;
    uint256 internal constant WEIGHT_CHANGE_TOO_FAST = 331;
    uint256 internal constant LOWER_GREATER_THAN_UPPER_TARGET = 332;
    uint256 internal constant UPPER_TARGET_TOO_HIGH = 333;
    uint256 internal constant UNHANDLED_BY_LINEAR_POOL = 334;
    uint256 internal constant OUT_OF_TARGET_RANGE = 335;
    uint256 internal constant UNHANDLED_EXIT_KIND = 336;
    uint256 internal constant UNAUTHORIZED_EXIT = 337;
    uint256 internal constant MAX_MANAGEMENT_SWAP_FEE_PERCENTAGE = 338;
    uint256 internal constant UNHANDLED_BY_MANAGED_POOL = 339;
    uint256 internal constant UNHANDLED_BY_PHANTOM_POOL = 340;
    uint256 internal constant TOKEN_DOES_NOT_HAVE_RATE_PROVIDER = 341;
    uint256 internal constant INVALID_INITIALIZATION = 342;
<<<<<<< HEAD
    uint256 internal constant UNAUTHORIZED_OPERATION = 343;
    uint256 internal constant UNINITIALIZED_POOL_CONTROLLER = 344;
    
=======
    uint256 internal constant OUT_OF_NEW_TARGET_RANGE = 343;

>>>>>>> 0fe7d8f6
    // Lib
    uint256 internal constant REENTRANCY = 400;
    uint256 internal constant SENDER_NOT_ALLOWED = 401;
    uint256 internal constant PAUSED = 402;
    uint256 internal constant PAUSE_WINDOW_EXPIRED = 403;
    uint256 internal constant MAX_PAUSE_WINDOW_DURATION = 404;
    uint256 internal constant MAX_BUFFER_PERIOD_DURATION = 405;
    uint256 internal constant INSUFFICIENT_BALANCE = 406;
    uint256 internal constant INSUFFICIENT_ALLOWANCE = 407;
    uint256 internal constant ERC20_TRANSFER_FROM_ZERO_ADDRESS = 408;
    uint256 internal constant ERC20_TRANSFER_TO_ZERO_ADDRESS = 409;
    uint256 internal constant ERC20_MINT_TO_ZERO_ADDRESS = 410;
    uint256 internal constant ERC20_BURN_FROM_ZERO_ADDRESS = 411;
    uint256 internal constant ERC20_APPROVE_FROM_ZERO_ADDRESS = 412;
    uint256 internal constant ERC20_APPROVE_TO_ZERO_ADDRESS = 413;
    uint256 internal constant ERC20_TRANSFER_EXCEEDS_ALLOWANCE = 414;
    uint256 internal constant ERC20_DECREASED_ALLOWANCE_BELOW_ZERO = 415;
    uint256 internal constant ERC20_TRANSFER_EXCEEDS_BALANCE = 416;
    uint256 internal constant ERC20_BURN_EXCEEDS_ALLOWANCE = 417;
    uint256 internal constant SAFE_ERC20_CALL_FAILED = 418;
    uint256 internal constant ADDRESS_INSUFFICIENT_BALANCE = 419;
    uint256 internal constant ADDRESS_CANNOT_SEND_VALUE = 420;
    uint256 internal constant SAFE_CAST_VALUE_CANT_FIT_INT256 = 421;
    uint256 internal constant GRANT_SENDER_NOT_ADMIN = 422;
    uint256 internal constant REVOKE_SENDER_NOT_ADMIN = 423;
    uint256 internal constant RENOUNCE_SENDER_NOT_ALLOWED = 424;
    uint256 internal constant BUFFER_PERIOD_EXPIRED = 425;
    uint256 internal constant CALLER_IS_NOT_OWNER = 426;
    uint256 internal constant NEW_OWNER_IS_ZERO = 427;
    uint256 internal constant CODE_DEPLOYMENT_FAILED = 428;
    uint256 internal constant CALL_TO_NON_CONTRACT = 429;
    uint256 internal constant LOW_LEVEL_CALL_FAILED = 430;
    uint256 internal constant NOT_PAUSED = 431;

    // Vault
    uint256 internal constant INVALID_POOL_ID = 500;
    uint256 internal constant CALLER_NOT_POOL = 501;
    uint256 internal constant SENDER_NOT_ASSET_MANAGER = 502;
    uint256 internal constant USER_DOESNT_ALLOW_RELAYER = 503;
    uint256 internal constant INVALID_SIGNATURE = 504;
    uint256 internal constant EXIT_BELOW_MIN = 505;
    uint256 internal constant JOIN_ABOVE_MAX = 506;
    uint256 internal constant SWAP_LIMIT = 507;
    uint256 internal constant SWAP_DEADLINE = 508;
    uint256 internal constant CANNOT_SWAP_SAME_TOKEN = 509;
    uint256 internal constant UNKNOWN_AMOUNT_IN_FIRST_SWAP = 510;
    uint256 internal constant MALCONSTRUCTED_MULTIHOP_SWAP = 511;
    uint256 internal constant INTERNAL_BALANCE_OVERFLOW = 512;
    uint256 internal constant INSUFFICIENT_INTERNAL_BALANCE = 513;
    uint256 internal constant INVALID_ETH_INTERNAL_BALANCE = 514;
    uint256 internal constant INVALID_POST_LOAN_BALANCE = 515;
    uint256 internal constant INSUFFICIENT_ETH = 516;
    uint256 internal constant UNALLOCATED_ETH = 517;
    uint256 internal constant ETH_TRANSFER = 518;
    uint256 internal constant CANNOT_USE_ETH_SENTINEL = 519;
    uint256 internal constant TOKENS_MISMATCH = 520;
    uint256 internal constant TOKEN_NOT_REGISTERED = 521;
    uint256 internal constant TOKEN_ALREADY_REGISTERED = 522;
    uint256 internal constant TOKENS_ALREADY_SET = 523;
    uint256 internal constant TOKENS_LENGTH_MUST_BE_2 = 524;
    uint256 internal constant NONZERO_TOKEN_BALANCE = 525;
    uint256 internal constant BALANCE_TOTAL_OVERFLOW = 526;
    uint256 internal constant POOL_NO_TOKENS = 527;
    uint256 internal constant INSUFFICIENT_FLASH_LOAN_BALANCE = 528;

    // Fees
    uint256 internal constant SWAP_FEE_PERCENTAGE_TOO_HIGH = 600;
    uint256 internal constant FLASH_LOAN_FEE_PERCENTAGE_TOO_HIGH = 601;
    uint256 internal constant INSUFFICIENT_FLASH_LOAN_FEE_AMOUNT = 602;
}<|MERGE_RESOLUTION|>--- conflicted
+++ resolved
@@ -156,15 +156,11 @@
     uint256 internal constant UNHANDLED_BY_MANAGED_POOL = 339;
     uint256 internal constant UNHANDLED_BY_PHANTOM_POOL = 340;
     uint256 internal constant TOKEN_DOES_NOT_HAVE_RATE_PROVIDER = 341;
-    uint256 internal constant INVALID_INITIALIZATION = 342;
-<<<<<<< HEAD
-    uint256 internal constant UNAUTHORIZED_OPERATION = 343;
-    uint256 internal constant UNINITIALIZED_POOL_CONTROLLER = 344;
-    
-=======
+    uint256 internal constant INVALID_INITIALIZATION = 342;    
     uint256 internal constant OUT_OF_NEW_TARGET_RANGE = 343;
-
->>>>>>> 0fe7d8f6
+    uint256 internal constant UNAUTHORIZED_OPERATION = 344;
+    uint256 internal constant UNINITIALIZED_POOL_CONTROLLER = 345;
+
     // Lib
     uint256 internal constant REENTRANCY = 400;
     uint256 internal constant SENDER_NOT_ALLOWED = 401;
