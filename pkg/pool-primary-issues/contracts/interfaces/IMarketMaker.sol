// Verified Asset manager interface for Balancer security token pool
//"SPDX-License-Identifier: BUSL1.1"

pragma solidity 0.7.1;
pragma experimental ABIEncoderV2;

interface IMarketMaker {

<<<<<<< HEAD
    function subscribe(bytes32 poolId, address security, address assetIn, string calldata assetName, uint256 amount, address investor, uint256 price, bool paidIn) external;
=======
    // a token contributed to the primary issue pool has an 'owner' which could be the tokenized securities issuer or market maker
    // the token contributor offers the 'amountOffered' of the token, the 'offered' token could be the security issued or the settlement token (eg, stablecoin) it is paired with
    // the token contributor specifies the 'amountDesired' of the liquidity token that is paired to the offered token 
    // if the token contributor is a securities issuer, it specifies the 'min' size of an investor's or market maker's bid for security tokens offered
    // if the token contributor is a market maker, it specifies the 'min' size of an issuer's offer for settlement tokens bid for the issuer's offer 
    // isin is the security token identifier
    struct token{
        address owner;
        address offered;
        uint amountOffered;
        uint amountDesired;
        uint min;
        bytes32 isin;
    }

    struct lp{
        address owner;
        address tokenOffered;
        uint underwritten;
        uint subscribed;
        uint earned;
    }

    struct subscriptions{
        address investor;
        address asset;
        string name;
        uint256 amount;   
        uint256 price;     
    }
    
    function offer(address owned, bytes32 isin, uint offered, address tomatch, uint desired, uint min) external;

    function getOffered(address offered) external view returns(token[] memory);

    function issue(address security, uint256 cutoffTime) external;

    function subscribe(bytes32 poolId, address security, address assetIn, uint256 amount, address investor, uint256 price, bool paidIn) external;
>>>>>>> 01249c36

}<|MERGE_RESOLUTION|>--- conflicted
+++ resolved
@@ -6,47 +6,6 @@
 
 interface IMarketMaker {
 
-<<<<<<< HEAD
-    function subscribe(bytes32 poolId, address security, address assetIn, string calldata assetName, uint256 amount, address investor, uint256 price, bool paidIn) external;
-=======
-    // a token contributed to the primary issue pool has an 'owner' which could be the tokenized securities issuer or market maker
-    // the token contributor offers the 'amountOffered' of the token, the 'offered' token could be the security issued or the settlement token (eg, stablecoin) it is paired with
-    // the token contributor specifies the 'amountDesired' of the liquidity token that is paired to the offered token 
-    // if the token contributor is a securities issuer, it specifies the 'min' size of an investor's or market maker's bid for security tokens offered
-    // if the token contributor is a market maker, it specifies the 'min' size of an issuer's offer for settlement tokens bid for the issuer's offer 
-    // isin is the security token identifier
-    struct token{
-        address owner;
-        address offered;
-        uint amountOffered;
-        uint amountDesired;
-        uint min;
-        bytes32 isin;
-    }
-
-    struct lp{
-        address owner;
-        address tokenOffered;
-        uint underwritten;
-        uint subscribed;
-        uint earned;
-    }
-
-    struct subscriptions{
-        address investor;
-        address asset;
-        string name;
-        uint256 amount;   
-        uint256 price;     
-    }
-    
-    function offer(address owned, bytes32 isin, uint offered, address tomatch, uint desired, uint min) external;
-
-    function getOffered(address offered) external view returns(token[] memory);
-
-    function issue(address security, uint256 cutoffTime) external;
-
     function subscribe(bytes32 poolId, address security, address assetIn, uint256 amount, address investor, uint256 price, bool paidIn) external;
->>>>>>> 01249c36
 
 }