// Implementation of pool for new issues of security tokens that allows price discovery
// (c) Kallol Borah, 2022
//"SPDX-License-Identifier: BUSL1.1"

pragma solidity ^0.7.0;
pragma experimental ABIEncoderV2;

import "@balancer-labs/v2-pool-utils/contracts/BasePool.sol";

import "@balancer-labs/v2-interfaces/contracts/pool-primary/IPrimaryPool.sol";

import "@balancer-labs/v2-solidity-utils/contracts/math/Math.sol";
import "@balancer-labs/v2-solidity-utils/contracts/math/FixedPoint.sol";
import "@balancer-labs/v2-solidity-utils/contracts/helpers/ERC20Helpers.sol";

import "@balancer-labs/v2-interfaces/contracts/vault/IGeneralPool.sol";
import "@balancer-labs/v2-interfaces/contracts/pool-primary/PrimaryPoolUserData.sol";
import "@balancer-labs/v2-interfaces/contracts/solidity-utils/helpers/BalancerErrors.sol";

import "./utils/BokkyPooBahsDateTimeLibrary.sol";

import "./interfaces/IMarketMaker.sol";
import "./interfaces/IPrimaryIssuePoolFactory.sol";

contract PrimaryIssuePool is IPrimaryPool, BasePool, IGeneralPool {

    using PrimaryPoolUserData for bytes;
    using BokkyPooBahsDateTimeLibrary for uint256;
    using FixedPoint for uint256;

    IERC20 private immutable _security;
    IERC20 private immutable _currency;

    uint256 private constant _TOTAL_TOKENS = 3; //Security token, Currency token (ie, paired token), Balancer pool token

    uint256 private constant _INITIAL_BPT_SUPPLY = 2**(112) - 1; //setting to max BPT allowed in Vault

    uint256 private immutable _scalingFactorSecurity;
    uint256 private immutable _scalingFactorCurrency;

    uint256 private _minPrice;
    uint256 private _maxPrice;

    uint256 private _MAX_TOKEN_BALANCE;
    uint256 private _cutoffTime;
    uint256 private _startTime;
    string private _offeringDocs;

    uint256 private immutable _securityIndex;
    uint256 private immutable _currencyIndex;
    uint256 private immutable _bptIndex;

    address private _balancerManager;

    struct Params {
        uint256 fee;
        uint256 minPrice;
        uint256 maxPrice;
    }

    event OpenIssue(address indexed security, uint256 openingPrice, uint256 maxPrice, uint256 securityOffered, uint256 cutoffTime, string offeringDocs);
    event Subscription(address indexed security, address assetIn, string assetName, uint256 amount, address investor, uint256 price);

    constructor(
        IVault vault,
        IPrimaryIssuePoolFactory.FactoryPoolParams memory factoryPoolParams,
        uint256 pauseWindowDuration,
        uint256 bufferPeriodDuration,
        address owner
    )
        BasePool(
            vault,
            IVault.PoolSpecialization.GENERAL,
            factoryPoolParams.name,
            factoryPoolParams.symbol,
            _sortTokens(IERC20(factoryPoolParams.security), IERC20(factoryPoolParams.currency), this),
            new address[](_TOTAL_TOKENS),
            factoryPoolParams.swapFeePercentage,
            pauseWindowDuration,
            bufferPeriodDuration,
            owner
        )
    {
        // set tokens
        _security = IERC20(factoryPoolParams.security);
        _currency = IERC20(factoryPoolParams.currency);

        // Set token indexes
        (uint256 securityIndex, uint256 currencyIndex, uint256 bptIndex) = _getSortedTokenIndexes(
            IERC20(factoryPoolParams.security),
            IERC20(factoryPoolParams.currency),
            this
        );
        _securityIndex = securityIndex;
        _currencyIndex = currencyIndex;
        _bptIndex = bptIndex;

        // set scaling factors
        _scalingFactorSecurity = _computeScalingFactor(IERC20(factoryPoolParams.security));
        _scalingFactorCurrency = _computeScalingFactor(IERC20(factoryPoolParams.currency));

        // set price bounds
        _minPrice = factoryPoolParams.minimumPrice;
        _maxPrice = factoryPoolParams.basePrice;

        // set max total balance of securities
        _MAX_TOKEN_BALANCE = factoryPoolParams.maxAmountsIn;

        // set issue time bounds
        _cutoffTime = factoryPoolParams.cutOffTime;
        _startTime = block.timestamp;

        //ipfs address of offering docs
        _offeringDocs = factoryPoolParams.offeringDocs;

        //set owner
        _balancerManager = owner;     
    }

    function getSecurity() external view override returns (IERC20) {
        return _security;
    }

    function getCurrency() external view override returns (IERC20) {
        return _currency;
    }

    function getMinimumPrice() external view override returns(uint256) {
        return _minPrice;
    }

    function getMaximumPrice() external view override returns(uint256) {
        return _maxPrice;
    }

    function getSecurityOffered() external view override returns(uint256) {
        return _MAX_TOKEN_BALANCE;
    }

    function getIssueCutoffTime() external view override returns(uint256) {
        return _cutoffTime;
    }

    function getSecurityIndex() external view override returns (uint256) {
        return _securityIndex;
    }

    function getCurrencyIndex() external view override returns (uint256) {
        return _currencyIndex;
    }

    function getBptIndex() public view override returns (uint256) {
        return _bptIndex;
    }

    function getOfferingDocuments() public view returns(string memory){
        return _offeringDocs;
    }
    
<<<<<<< HEAD
    function initialize() external {
        bytes32 poolId = getPoolId();
        IVault vault = getVault();
        (IERC20[] memory tokens, , ) = vault.getPoolTokens(poolId);
        uint256[] memory _maxAmountsIn = new uint256[](_TOTAL_TOKENS);
        _maxAmountsIn[_securityIndex] = _MAX_TOKEN_BALANCE;
        _maxAmountsIn[_currencyIndex] = _MAX_TOKEN_BALANCE.divDown(_minPrice);
        //_maxAmountsIn[_bptIndex] = _INITIAL_BPT_SUPPLY;
        IVault.JoinPoolRequest memory request = IVault.JoinPoolRequest({
            assets: _asIAsset(tokens),
            maxAmountsIn: _maxAmountsIn,
            userData: abi.encode(PrimaryPoolUserData.JoinKind.INIT, _maxAmountsIn),
            fromInternalBalance: false
        });
        vault.joinPool(getPoolId(), address(this), payable(_balancerManager), request);
        emit OpenIssue(address(_security), _minPrice, _maxPrice, _maxAmountsIn[_securityIndex], _cutoffTime, _offeringDocs);
    }

    function exit() external {
        bytes32 poolId = getPoolId();
        IVault vault = getVault();
        (IERC20[] memory tokens, , ) = vault.getPoolTokens(poolId);
        uint256[] memory _minAmountsOut = new uint256[](_TOTAL_TOKENS);
        _minAmountsOut[_securityIndex] = _MAX_TOKEN_BALANCE;
        _minAmountsOut[_currencyIndex] = _MAX_TOKEN_BALANCE.divDown(_minPrice);
        _minAmountsOut[_bptIndex] = 0;
        IVault.ExitPoolRequest memory request = IVault.ExitPoolRequest({
            assets: _asIAsset(tokens),
            minAmountsOut: _minAmountsOut,
            userData: abi.encode(PrimaryPoolUserData.ExitKind.EXACT_BPT_IN_FOR_TOKENS_OUT, _INITIAL_BPT_SUPPLY),
            toInternalBalance: false
        });
        vault.exitPool(poolId, _balancerManager, payable(address(this)), request);
    }
=======
    // function initialize() external {
    //     bytes32 poolId = getPoolId();
    //     IVault vault = getVault();
    //     (IERC20[] memory tokens, , ) = vault.getPoolTokens(poolId);
    //     uint256[] memory _maxAmountsIn = new uint256[](_TOTAL_TOKENS);
    //     _maxAmountsIn[_securityIndex] = _MAX_TOKEN_BALANCE;
    //     _maxAmountsIn[_currencyIndex] = _MAX_TOKEN_BALANCE.divDown(_minPrice);
    //     // _maxAmountsIn[_bptIndex] = _INITIAL_BPT_SUPPLY;

    //     IVault.JoinPoolRequest memory request = IVault.JoinPoolRequest({
    //         assets: _asIAsset(tokens),
    //         maxAmountsIn: _maxAmountsIn,
    //         userData: abi.encode(PrimaryPoolUserData.JoinKind.INIT, _maxAmountsIn),
    //         fromInternalBalance: false
    //     });
    //     vault.joinPool(getPoolId(), _balancerManager, payable(_balancerManager), request);
    //     emit OpenIssue(address(_security), _minPrice, _maxPrice, _maxAmountsIn[1], _cutoffTime, _offeringDocs);
    // }

    // function exit() external {
    //     bytes32 poolId = getPoolId();
    //     IVault vault = getVault();
    //     (IERC20[] memory tokens, , ) = vault.getPoolTokens(poolId);
    //     uint256[] memory _minAmountsOut = new uint256[](_TOTAL_TOKENS);
    //     _minAmountsOut[_securityIndex] = _MAX_TOKEN_BALANCE;
    //     _minAmountsOut[_currencyIndex] = _MAX_TOKEN_BALANCE.divDown(_maxPrice);
    //     IVault.ExitPoolRequest memory request = IVault.ExitPoolRequest({
    //         assets: _asIAsset(tokens),
    //         minAmountsOut: _minAmountsOut,
    //         userData: abi.encode(PrimaryPoolUserData.ExitKind.EXACT_BPT_IN_FOR_TOKENS_OUT, _INITIAL_BPT_SUPPLY),
    //         toInternalBalance: false
    //     });
    //     vault.exitPool(poolId, _balancerManager, payable(address(this)), request);
    // }
>>>>>>> f69a63a8
    
    function onSwap(
        SwapRequest memory request,
        uint256[] memory balances,
        uint256 indexIn,
        uint256 indexOut
    ) public override onlyVault(request.poolId) whenNotPaused returns (uint256) {
        // ensure that swap request is not beyond issue's cut off time
        require(BokkyPooBahsDateTimeLibrary.addSeconds(_startTime, _cutoffTime) >= block.timestamp, "TimeLimit Over");
        
        uint256[] memory scalingFactors = _scalingFactors();
        Params memory params = Params({ fee: getSwapFeePercentage(), minPrice: _minPrice, maxPrice: _maxPrice });

        if (request.kind == IVault.SwapKind.GIVEN_IN) {
            request.amount = _upscale(request.amount, scalingFactors[indexIn]);
            uint256 amountOut = _onSwapIn(request, balances, params);
            return _downscaleDown(amountOut, scalingFactors[indexOut]);
        } else if (request.kind == IVault.SwapKind.GIVEN_OUT) {
            request.amount = _upscale(request.amount, scalingFactors[indexOut]);
            uint256 amountIn = _onSwapOut(request, balances, params);
            return _downscaleUp(amountIn, scalingFactors[indexIn]);
        }
    }

    function _onSwapIn(
        SwapRequest memory request,
        uint256[] memory balances,
        Params memory params
    ) internal returns (uint256) {
        
        if (request.tokenIn == _security) {
            return _swapSecurityIn(request, balances, params);
        } else if (request.tokenIn == _currency) {
            return _swapCurrencyIn(request, balances, params);
        } else {
            _revert(Errors.INVALID_TOKEN);
        }
    }

    function _swapSecurityIn(
        SwapRequest memory request,
        uint256[] memory balances,
        Params memory params
    ) internal returns (uint256) {
        _require(request.tokenOut == _currency, Errors.INVALID_TOKEN);

        // returning currency for current price of security paid in,
        // but only if new price of security do not go out of price band
        uint256 postPaidSecurityBalance = Math.add(balances[_securityIndex], request.amount);
        uint256 tokenOutAmt = Math.sub(balances[_currencyIndex], balances[_securityIndex].mulDown(balances[_currencyIndex].divDown(postPaidSecurityBalance)));
        uint256 postPaidCurrencyBalance = Math.sub(balances[_currencyIndex], tokenOutAmt);
        
        require (postPaidCurrencyBalance.divDown(postPaidSecurityBalance) >= params.minPrice && postPaidCurrencyBalance.divDown(postPaidSecurityBalance) <= params.maxPrice, "Price out of bound");
        //IMarketMaker(_balancerManager).subscribe(getPoolId(), address(_security), address(_security), ERC20(address(_security)).name(), request.amount, request.from, tokenOutAmt, false);
        emit Subscription(address(_security), address(_security), ERC20(address(_security)).name(), request.amount, request.from, tokenOutAmt);
        return tokenOutAmt;        
    }

    function _swapCurrencyIn(
        SwapRequest memory request,
        uint256[] memory balances,
        Params memory params
    ) internal returns (uint256) {
        _require(request.tokenOut == _security, Errors.INVALID_TOKEN);

        // returning security for currency paid in at current price of security,
        // but only if new price of security do not go out of price band
        uint256 postPaidCurrencyBalance = Math.add(balances[_currencyIndex], request.amount);
        uint256 tokenOutAmt = Math.sub(balances[_securityIndex], balances[_currencyIndex].mulDown(balances[_securityIndex].divDown(postPaidCurrencyBalance)));
        uint256 postPaidSecurityBalance = Math.sub(balances[_securityIndex], tokenOutAmt);

        require(postPaidCurrencyBalance.divDown(postPaidSecurityBalance) >= params.minPrice && postPaidCurrencyBalance.divDown(postPaidSecurityBalance) <= params.maxPrice, "Price out of bound");
        //IMarketMaker(_balancerManager).subscribe(getPoolId(), address(_security), address(_currency), ERC20(address(_currency)).name(), request.amount, request.from, tokenOutAmt, true);
        emit Subscription(address(_security), address(_currency), ERC20(address(_currency)).name(), request.amount, request.from, tokenOutAmt);
        return tokenOutAmt;
    }

    function _onSwapOut(
        SwapRequest memory request,
        uint256[] memory balances,
        Params memory params
    ) internal returns (uint256) {
        //BPT is only held by the pool manager transferred to it during pool initialization, so no BPT swap is supported
        if (request.tokenOut == _security) {
            return _swapSecurityOut(request, balances, params);
        } else if (request.tokenOut == _currency) {
            return _swapCurrencyOut(request, balances, params);
        } else {
            _revert(Errors.INVALID_TOKEN);
        }
    }

    function _swapSecurityOut(
        SwapRequest memory request,
        uint256[] memory balances,
        Params memory params
    ) internal returns (uint256) {
        _require(request.tokenIn == _currency, Errors.INVALID_TOKEN);
        require(request.amount < balances[_securityIndex], "Insufficient balance");

        //returning security to be swapped out for paid in currency
        uint256 postPaidSecurityBalance = Math.sub(balances[_securityIndex], request.amount);
        uint256 tokenInAmt = Math.sub(balances[_securityIndex].mulDown(balances[_currencyIndex].divDown(postPaidSecurityBalance)), balances[_currencyIndex]);
        uint256 postPaidCurrencyBalance = Math.add(balances[_currencyIndex], tokenInAmt);

        require(postPaidCurrencyBalance.divDown(postPaidSecurityBalance) >= params.minPrice && postPaidCurrencyBalance.divDown(postPaidSecurityBalance) <= params.maxPrice, "Price out of bound");
        //IMarketMaker(_balancerManager).subscribe(getPoolId(), address(_security), address(_currency), ERC20(address(_currency)).name(), request.amount, request.from, tokenInAmt, true);
        emit Subscription(address(_security), address(_currency), ERC20(address(_currency)).name(), request.amount, request.from, tokenInAmt);
        return tokenInAmt;
    }

    function _swapCurrencyOut(
        SwapRequest memory request,
        uint256[] memory balances,
        Params memory params
    ) internal returns (uint256) {
        _require(request.tokenIn == _security, Errors.INVALID_TOKEN);
        require(request.amount < balances[_currencyIndex], "Insufficient balance");

        //returning currency to be paid in for security paid in
        uint256 postPaidCurrencyBalance = Math.sub(balances[_currencyIndex], request.amount);
        uint256 tokenInAmt = Math.sub(balances[_currencyIndex].mulDown(balances[_securityIndex].divDown(postPaidCurrencyBalance)), balances[_securityIndex]);
        uint256 postPaidSecurityBalance = Math.add(balances[_securityIndex], tokenInAmt);

        require(postPaidCurrencyBalance.divDown(postPaidSecurityBalance) >= params.minPrice && postPaidCurrencyBalance.divDown(postPaidSecurityBalance) <= params.maxPrice, "Price out of bound");
        //IMarketMaker(_balancerManager).subscribe(getPoolId(), address(_security), address(_security), ERC20(address(_security)).name(), request.amount, request.from, tokenInAmt, false);
        emit Subscription(address(_security), address(_security), ERC20(address(_security)).name(), request.amount, request.from, tokenInAmt);
        return tokenInAmt;
    }

    function _onInitializePool(
        bytes32,
        address sender,
        address recipient,
        uint256[] memory,
        bytes memory userData
    ) internal view override whenNotPaused returns (uint256, uint256[] memory) {
        //the primary issue pool is initialized by the balancer manager contract
        _require(sender == _balancerManager, Errors.INVALID_INITIALIZATION);
        _require(recipient == payable(_balancerManager), Errors.INVALID_INITIALIZATION);

        uint256 bptAmountOut = _INITIAL_BPT_SUPPLY;
        uint256[] memory amountsIn = userData.joinKind();

        return (bptAmountOut, amountsIn);
    }
    
    function _onJoinPool(
        bytes32,
        address,
        address,
        uint256[] memory,
        uint256,
        uint256,
        uint256[] memory,
        bytes memory
    ) internal pure override returns (uint256, uint256[] memory) {
        _revert(Errors.UNHANDLED_BY_PRIMARY_POOL);
    }

    function _onExitPool(
        bytes32,
        address,
        address,
        uint256[] memory balances,
        uint256,
        uint256,
        uint256[] memory,
        bytes memory userData
    ) internal view override returns (uint256 bptAmountIn, uint256[] memory amountsOut) {
        PrimaryPoolUserData.ExitKind kind = userData.exitKind();
        if (kind != PrimaryPoolUserData.ExitKind.EXACT_BPT_IN_FOR_TOKENS_OUT) {
            //usually exit pool reverts
            _revert(Errors.UNHANDLED_BY_PRIMARY_POOL);
        } else {
            (bptAmountIn, amountsOut) = _emergencyProportionalExit(balances, userData);
        }
    }

    function _emergencyProportionalExit(uint256[] memory balances, bytes memory userData)
        private
        view
        returns (uint256, uint256[] memory)
    {   
        // This proportional exit function is only enabled if the contract is paused, to provide users a way to
        // retrieve their tokens in case of an emergency.
        uint256 bptAmountIn = userData.exactBptInForTokensOut();
        uint256[] memory amountsOut = new uint256[](balances.length);
        for (uint256 i = 0; i < balances.length; i++) {
            // BPT is skipped as those tokens are not the LPs, but rather the preminted and undistributed amount.
            if (i != _bptIndex) {
                amountsOut[i] = balances[i];
            }
        }

        return (bptAmountIn, amountsOut);
    }

    function _getMaxTokens() internal pure override returns (uint256) {
        return _TOTAL_TOKENS;
    }

    function _getTotalTokens() internal view virtual override returns (uint256) {
        return _TOTAL_TOKENS;
    }

    function _scalingFactor(IERC20 token) internal view virtual override returns (uint256) {
        if (token == _security || token == _currency) {
            return FixedPoint.ONE;
        } else {
            _revert(Errors.INVALID_TOKEN);
        }
    }

    function _scalingFactors() internal view virtual override returns (uint256[] memory) {
        uint256[] memory scalingFactors = new uint256[](_TOTAL_TOKENS);
        scalingFactors[_securityIndex] = FixedPoint.ONE;
        scalingFactors[_currencyIndex] = FixedPoint.ONE;
        scalingFactors[_bptIndex] = FixedPoint.ONE;
        return scalingFactors;
    }

    /*function _getMinimumBpt() internal pure override returns (uint256) {
         // Primary Pools don't lock any BPT, as the total supply will already be forever non-zero due to the preminting
         // mechanism, ensuring initialization only occurs once.
         return 0;
    }*/
}
<|MERGE_RESOLUTION|>--- conflicted
+++ resolved
@@ -1,458 +1,421 @@
-// Implementation of pool for new issues of security tokens that allows price discovery
-// (c) Kallol Borah, 2022
-//"SPDX-License-Identifier: BUSL1.1"
-
-pragma solidity ^0.7.0;
-pragma experimental ABIEncoderV2;
-
-import "@balancer-labs/v2-pool-utils/contracts/BasePool.sol";
-
-import "@balancer-labs/v2-interfaces/contracts/pool-primary/IPrimaryPool.sol";
-
-import "@balancer-labs/v2-solidity-utils/contracts/math/Math.sol";
-import "@balancer-labs/v2-solidity-utils/contracts/math/FixedPoint.sol";
-import "@balancer-labs/v2-solidity-utils/contracts/helpers/ERC20Helpers.sol";
-
-import "@balancer-labs/v2-interfaces/contracts/vault/IGeneralPool.sol";
-import "@balancer-labs/v2-interfaces/contracts/pool-primary/PrimaryPoolUserData.sol";
-import "@balancer-labs/v2-interfaces/contracts/solidity-utils/helpers/BalancerErrors.sol";
-
-import "./utils/BokkyPooBahsDateTimeLibrary.sol";
-
-import "./interfaces/IMarketMaker.sol";
-import "./interfaces/IPrimaryIssuePoolFactory.sol";
-
-contract PrimaryIssuePool is IPrimaryPool, BasePool, IGeneralPool {
-
-    using PrimaryPoolUserData for bytes;
-    using BokkyPooBahsDateTimeLibrary for uint256;
-    using FixedPoint for uint256;
-
-    IERC20 private immutable _security;
-    IERC20 private immutable _currency;
-
-    uint256 private constant _TOTAL_TOKENS = 3; //Security token, Currency token (ie, paired token), Balancer pool token
-
-    uint256 private constant _INITIAL_BPT_SUPPLY = 2**(112) - 1; //setting to max BPT allowed in Vault
-
-    uint256 private immutable _scalingFactorSecurity;
-    uint256 private immutable _scalingFactorCurrency;
-
-    uint256 private _minPrice;
-    uint256 private _maxPrice;
-
-    uint256 private _MAX_TOKEN_BALANCE;
-    uint256 private _cutoffTime;
-    uint256 private _startTime;
-    string private _offeringDocs;
-
-    uint256 private immutable _securityIndex;
-    uint256 private immutable _currencyIndex;
-    uint256 private immutable _bptIndex;
-
-    address private _balancerManager;
-
-    struct Params {
-        uint256 fee;
-        uint256 minPrice;
-        uint256 maxPrice;
-    }
-
-    event OpenIssue(address indexed security, uint256 openingPrice, uint256 maxPrice, uint256 securityOffered, uint256 cutoffTime, string offeringDocs);
-    event Subscription(address indexed security, address assetIn, string assetName, uint256 amount, address investor, uint256 price);
-
-    constructor(
-        IVault vault,
-        IPrimaryIssuePoolFactory.FactoryPoolParams memory factoryPoolParams,
-        uint256 pauseWindowDuration,
-        uint256 bufferPeriodDuration,
-        address owner
-    )
-        BasePool(
-            vault,
-            IVault.PoolSpecialization.GENERAL,
-            factoryPoolParams.name,
-            factoryPoolParams.symbol,
-            _sortTokens(IERC20(factoryPoolParams.security), IERC20(factoryPoolParams.currency), this),
-            new address[](_TOTAL_TOKENS),
-            factoryPoolParams.swapFeePercentage,
-            pauseWindowDuration,
-            bufferPeriodDuration,
-            owner
-        )
-    {
-        // set tokens
-        _security = IERC20(factoryPoolParams.security);
-        _currency = IERC20(factoryPoolParams.currency);
-
-        // Set token indexes
-        (uint256 securityIndex, uint256 currencyIndex, uint256 bptIndex) = _getSortedTokenIndexes(
-            IERC20(factoryPoolParams.security),
-            IERC20(factoryPoolParams.currency),
-            this
-        );
-        _securityIndex = securityIndex;
-        _currencyIndex = currencyIndex;
-        _bptIndex = bptIndex;
-
-        // set scaling factors
-        _scalingFactorSecurity = _computeScalingFactor(IERC20(factoryPoolParams.security));
-        _scalingFactorCurrency = _computeScalingFactor(IERC20(factoryPoolParams.currency));
-
-        // set price bounds
-        _minPrice = factoryPoolParams.minimumPrice;
-        _maxPrice = factoryPoolParams.basePrice;
-
-        // set max total balance of securities
-        _MAX_TOKEN_BALANCE = factoryPoolParams.maxAmountsIn;
-
-        // set issue time bounds
-        _cutoffTime = factoryPoolParams.cutOffTime;
-        _startTime = block.timestamp;
-
-        //ipfs address of offering docs
-        _offeringDocs = factoryPoolParams.offeringDocs;
-
-        //set owner
-        _balancerManager = owner;     
-    }
-
-    function getSecurity() external view override returns (IERC20) {
-        return _security;
-    }
-
-    function getCurrency() external view override returns (IERC20) {
-        return _currency;
-    }
-
-    function getMinimumPrice() external view override returns(uint256) {
-        return _minPrice;
-    }
-
-    function getMaximumPrice() external view override returns(uint256) {
-        return _maxPrice;
-    }
-
-    function getSecurityOffered() external view override returns(uint256) {
-        return _MAX_TOKEN_BALANCE;
-    }
-
-    function getIssueCutoffTime() external view override returns(uint256) {
-        return _cutoffTime;
-    }
-
-    function getSecurityIndex() external view override returns (uint256) {
-        return _securityIndex;
-    }
-
-    function getCurrencyIndex() external view override returns (uint256) {
-        return _currencyIndex;
-    }
-
-    function getBptIndex() public view override returns (uint256) {
-        return _bptIndex;
-    }
-
-    function getOfferingDocuments() public view returns(string memory){
-        return _offeringDocs;
-    }
-    
-<<<<<<< HEAD
-    function initialize() external {
-        bytes32 poolId = getPoolId();
-        IVault vault = getVault();
-        (IERC20[] memory tokens, , ) = vault.getPoolTokens(poolId);
-        uint256[] memory _maxAmountsIn = new uint256[](_TOTAL_TOKENS);
-        _maxAmountsIn[_securityIndex] = _MAX_TOKEN_BALANCE;
-        _maxAmountsIn[_currencyIndex] = _MAX_TOKEN_BALANCE.divDown(_minPrice);
-        //_maxAmountsIn[_bptIndex] = _INITIAL_BPT_SUPPLY;
-        IVault.JoinPoolRequest memory request = IVault.JoinPoolRequest({
-            assets: _asIAsset(tokens),
-            maxAmountsIn: _maxAmountsIn,
-            userData: abi.encode(PrimaryPoolUserData.JoinKind.INIT, _maxAmountsIn),
-            fromInternalBalance: false
-        });
-        vault.joinPool(getPoolId(), address(this), payable(_balancerManager), request);
-        emit OpenIssue(address(_security), _minPrice, _maxPrice, _maxAmountsIn[_securityIndex], _cutoffTime, _offeringDocs);
-    }
-
-    function exit() external {
-        bytes32 poolId = getPoolId();
-        IVault vault = getVault();
-        (IERC20[] memory tokens, , ) = vault.getPoolTokens(poolId);
-        uint256[] memory _minAmountsOut = new uint256[](_TOTAL_TOKENS);
-        _minAmountsOut[_securityIndex] = _MAX_TOKEN_BALANCE;
-        _minAmountsOut[_currencyIndex] = _MAX_TOKEN_BALANCE.divDown(_minPrice);
-        _minAmountsOut[_bptIndex] = 0;
-        IVault.ExitPoolRequest memory request = IVault.ExitPoolRequest({
-            assets: _asIAsset(tokens),
-            minAmountsOut: _minAmountsOut,
-            userData: abi.encode(PrimaryPoolUserData.ExitKind.EXACT_BPT_IN_FOR_TOKENS_OUT, _INITIAL_BPT_SUPPLY),
-            toInternalBalance: false
-        });
-        vault.exitPool(poolId, _balancerManager, payable(address(this)), request);
-    }
-=======
-    // function initialize() external {
-    //     bytes32 poolId = getPoolId();
-    //     IVault vault = getVault();
-    //     (IERC20[] memory tokens, , ) = vault.getPoolTokens(poolId);
-    //     uint256[] memory _maxAmountsIn = new uint256[](_TOTAL_TOKENS);
-    //     _maxAmountsIn[_securityIndex] = _MAX_TOKEN_BALANCE;
-    //     _maxAmountsIn[_currencyIndex] = _MAX_TOKEN_BALANCE.divDown(_minPrice);
-    //     // _maxAmountsIn[_bptIndex] = _INITIAL_BPT_SUPPLY;
-
-    //     IVault.JoinPoolRequest memory request = IVault.JoinPoolRequest({
-    //         assets: _asIAsset(tokens),
-    //         maxAmountsIn: _maxAmountsIn,
-    //         userData: abi.encode(PrimaryPoolUserData.JoinKind.INIT, _maxAmountsIn),
-    //         fromInternalBalance: false
-    //     });
-    //     vault.joinPool(getPoolId(), _balancerManager, payable(_balancerManager), request);
-    //     emit OpenIssue(address(_security), _minPrice, _maxPrice, _maxAmountsIn[1], _cutoffTime, _offeringDocs);
-    // }
-
-    // function exit() external {
-    //     bytes32 poolId = getPoolId();
-    //     IVault vault = getVault();
-    //     (IERC20[] memory tokens, , ) = vault.getPoolTokens(poolId);
-    //     uint256[] memory _minAmountsOut = new uint256[](_TOTAL_TOKENS);
-    //     _minAmountsOut[_securityIndex] = _MAX_TOKEN_BALANCE;
-    //     _minAmountsOut[_currencyIndex] = _MAX_TOKEN_BALANCE.divDown(_maxPrice);
-    //     IVault.ExitPoolRequest memory request = IVault.ExitPoolRequest({
-    //         assets: _asIAsset(tokens),
-    //         minAmountsOut: _minAmountsOut,
-    //         userData: abi.encode(PrimaryPoolUserData.ExitKind.EXACT_BPT_IN_FOR_TOKENS_OUT, _INITIAL_BPT_SUPPLY),
-    //         toInternalBalance: false
-    //     });
-    //     vault.exitPool(poolId, _balancerManager, payable(address(this)), request);
-    // }
->>>>>>> f69a63a8
-    
-    function onSwap(
-        SwapRequest memory request,
-        uint256[] memory balances,
-        uint256 indexIn,
-        uint256 indexOut
-    ) public override onlyVault(request.poolId) whenNotPaused returns (uint256) {
-        // ensure that swap request is not beyond issue's cut off time
-        require(BokkyPooBahsDateTimeLibrary.addSeconds(_startTime, _cutoffTime) >= block.timestamp, "TimeLimit Over");
-        
-        uint256[] memory scalingFactors = _scalingFactors();
-        Params memory params = Params({ fee: getSwapFeePercentage(), minPrice: _minPrice, maxPrice: _maxPrice });
-
-        if (request.kind == IVault.SwapKind.GIVEN_IN) {
-            request.amount = _upscale(request.amount, scalingFactors[indexIn]);
-            uint256 amountOut = _onSwapIn(request, balances, params);
-            return _downscaleDown(amountOut, scalingFactors[indexOut]);
-        } else if (request.kind == IVault.SwapKind.GIVEN_OUT) {
-            request.amount = _upscale(request.amount, scalingFactors[indexOut]);
-            uint256 amountIn = _onSwapOut(request, balances, params);
-            return _downscaleUp(amountIn, scalingFactors[indexIn]);
-        }
-    }
-
-    function _onSwapIn(
-        SwapRequest memory request,
-        uint256[] memory balances,
-        Params memory params
-    ) internal returns (uint256) {
-        
-        if (request.tokenIn == _security) {
-            return _swapSecurityIn(request, balances, params);
-        } else if (request.tokenIn == _currency) {
-            return _swapCurrencyIn(request, balances, params);
-        } else {
-            _revert(Errors.INVALID_TOKEN);
-        }
-    }
-
-    function _swapSecurityIn(
-        SwapRequest memory request,
-        uint256[] memory balances,
-        Params memory params
-    ) internal returns (uint256) {
-        _require(request.tokenOut == _currency, Errors.INVALID_TOKEN);
-
-        // returning currency for current price of security paid in,
-        // but only if new price of security do not go out of price band
-        uint256 postPaidSecurityBalance = Math.add(balances[_securityIndex], request.amount);
-        uint256 tokenOutAmt = Math.sub(balances[_currencyIndex], balances[_securityIndex].mulDown(balances[_currencyIndex].divDown(postPaidSecurityBalance)));
-        uint256 postPaidCurrencyBalance = Math.sub(balances[_currencyIndex], tokenOutAmt);
-        
-        require (postPaidCurrencyBalance.divDown(postPaidSecurityBalance) >= params.minPrice && postPaidCurrencyBalance.divDown(postPaidSecurityBalance) <= params.maxPrice, "Price out of bound");
-        //IMarketMaker(_balancerManager).subscribe(getPoolId(), address(_security), address(_security), ERC20(address(_security)).name(), request.amount, request.from, tokenOutAmt, false);
-        emit Subscription(address(_security), address(_security), ERC20(address(_security)).name(), request.amount, request.from, tokenOutAmt);
-        return tokenOutAmt;        
-    }
-
-    function _swapCurrencyIn(
-        SwapRequest memory request,
-        uint256[] memory balances,
-        Params memory params
-    ) internal returns (uint256) {
-        _require(request.tokenOut == _security, Errors.INVALID_TOKEN);
-
-        // returning security for currency paid in at current price of security,
-        // but only if new price of security do not go out of price band
-        uint256 postPaidCurrencyBalance = Math.add(balances[_currencyIndex], request.amount);
-        uint256 tokenOutAmt = Math.sub(balances[_securityIndex], balances[_currencyIndex].mulDown(balances[_securityIndex].divDown(postPaidCurrencyBalance)));
-        uint256 postPaidSecurityBalance = Math.sub(balances[_securityIndex], tokenOutAmt);
-
-        require(postPaidCurrencyBalance.divDown(postPaidSecurityBalance) >= params.minPrice && postPaidCurrencyBalance.divDown(postPaidSecurityBalance) <= params.maxPrice, "Price out of bound");
-        //IMarketMaker(_balancerManager).subscribe(getPoolId(), address(_security), address(_currency), ERC20(address(_currency)).name(), request.amount, request.from, tokenOutAmt, true);
-        emit Subscription(address(_security), address(_currency), ERC20(address(_currency)).name(), request.amount, request.from, tokenOutAmt);
-        return tokenOutAmt;
-    }
-
-    function _onSwapOut(
-        SwapRequest memory request,
-        uint256[] memory balances,
-        Params memory params
-    ) internal returns (uint256) {
-        //BPT is only held by the pool manager transferred to it during pool initialization, so no BPT swap is supported
-        if (request.tokenOut == _security) {
-            return _swapSecurityOut(request, balances, params);
-        } else if (request.tokenOut == _currency) {
-            return _swapCurrencyOut(request, balances, params);
-        } else {
-            _revert(Errors.INVALID_TOKEN);
-        }
-    }
-
-    function _swapSecurityOut(
-        SwapRequest memory request,
-        uint256[] memory balances,
-        Params memory params
-    ) internal returns (uint256) {
-        _require(request.tokenIn == _currency, Errors.INVALID_TOKEN);
-        require(request.amount < balances[_securityIndex], "Insufficient balance");
-
-        //returning security to be swapped out for paid in currency
-        uint256 postPaidSecurityBalance = Math.sub(balances[_securityIndex], request.amount);
-        uint256 tokenInAmt = Math.sub(balances[_securityIndex].mulDown(balances[_currencyIndex].divDown(postPaidSecurityBalance)), balances[_currencyIndex]);
-        uint256 postPaidCurrencyBalance = Math.add(balances[_currencyIndex], tokenInAmt);
-
-        require(postPaidCurrencyBalance.divDown(postPaidSecurityBalance) >= params.minPrice && postPaidCurrencyBalance.divDown(postPaidSecurityBalance) <= params.maxPrice, "Price out of bound");
-        //IMarketMaker(_balancerManager).subscribe(getPoolId(), address(_security), address(_currency), ERC20(address(_currency)).name(), request.amount, request.from, tokenInAmt, true);
-        emit Subscription(address(_security), address(_currency), ERC20(address(_currency)).name(), request.amount, request.from, tokenInAmt);
-        return tokenInAmt;
-    }
-
-    function _swapCurrencyOut(
-        SwapRequest memory request,
-        uint256[] memory balances,
-        Params memory params
-    ) internal returns (uint256) {
-        _require(request.tokenIn == _security, Errors.INVALID_TOKEN);
-        require(request.amount < balances[_currencyIndex], "Insufficient balance");
-
-        //returning currency to be paid in for security paid in
-        uint256 postPaidCurrencyBalance = Math.sub(balances[_currencyIndex], request.amount);
-        uint256 tokenInAmt = Math.sub(balances[_currencyIndex].mulDown(balances[_securityIndex].divDown(postPaidCurrencyBalance)), balances[_securityIndex]);
-        uint256 postPaidSecurityBalance = Math.add(balances[_securityIndex], tokenInAmt);
-
-        require(postPaidCurrencyBalance.divDown(postPaidSecurityBalance) >= params.minPrice && postPaidCurrencyBalance.divDown(postPaidSecurityBalance) <= params.maxPrice, "Price out of bound");
-        //IMarketMaker(_balancerManager).subscribe(getPoolId(), address(_security), address(_security), ERC20(address(_security)).name(), request.amount, request.from, tokenInAmt, false);
-        emit Subscription(address(_security), address(_security), ERC20(address(_security)).name(), request.amount, request.from, tokenInAmt);
-        return tokenInAmt;
-    }
-
-    function _onInitializePool(
-        bytes32,
-        address sender,
-        address recipient,
-        uint256[] memory,
-        bytes memory userData
-    ) internal view override whenNotPaused returns (uint256, uint256[] memory) {
-        //the primary issue pool is initialized by the balancer manager contract
-        _require(sender == _balancerManager, Errors.INVALID_INITIALIZATION);
-        _require(recipient == payable(_balancerManager), Errors.INVALID_INITIALIZATION);
-
-        uint256 bptAmountOut = _INITIAL_BPT_SUPPLY;
-        uint256[] memory amountsIn = userData.joinKind();
-
-        return (bptAmountOut, amountsIn);
-    }
-    
-    function _onJoinPool(
-        bytes32,
-        address,
-        address,
-        uint256[] memory,
-        uint256,
-        uint256,
-        uint256[] memory,
-        bytes memory
-    ) internal pure override returns (uint256, uint256[] memory) {
-        _revert(Errors.UNHANDLED_BY_PRIMARY_POOL);
-    }
-
-    function _onExitPool(
-        bytes32,
-        address,
-        address,
-        uint256[] memory balances,
-        uint256,
-        uint256,
-        uint256[] memory,
-        bytes memory userData
-    ) internal view override returns (uint256 bptAmountIn, uint256[] memory amountsOut) {
-        PrimaryPoolUserData.ExitKind kind = userData.exitKind();
-        if (kind != PrimaryPoolUserData.ExitKind.EXACT_BPT_IN_FOR_TOKENS_OUT) {
-            //usually exit pool reverts
-            _revert(Errors.UNHANDLED_BY_PRIMARY_POOL);
-        } else {
-            (bptAmountIn, amountsOut) = _emergencyProportionalExit(balances, userData);
-        }
-    }
-
-    function _emergencyProportionalExit(uint256[] memory balances, bytes memory userData)
-        private
-        view
-        returns (uint256, uint256[] memory)
-    {   
-        // This proportional exit function is only enabled if the contract is paused, to provide users a way to
-        // retrieve their tokens in case of an emergency.
-        uint256 bptAmountIn = userData.exactBptInForTokensOut();
-        uint256[] memory amountsOut = new uint256[](balances.length);
-        for (uint256 i = 0; i < balances.length; i++) {
-            // BPT is skipped as those tokens are not the LPs, but rather the preminted and undistributed amount.
-            if (i != _bptIndex) {
-                amountsOut[i] = balances[i];
-            }
-        }
-
-        return (bptAmountIn, amountsOut);
-    }
-
-    function _getMaxTokens() internal pure override returns (uint256) {
-        return _TOTAL_TOKENS;
-    }
-
-    function _getTotalTokens() internal view virtual override returns (uint256) {
-        return _TOTAL_TOKENS;
-    }
-
-    function _scalingFactor(IERC20 token) internal view virtual override returns (uint256) {
-        if (token == _security || token == _currency) {
-            return FixedPoint.ONE;
-        } else {
-            _revert(Errors.INVALID_TOKEN);
-        }
-    }
-
-    function _scalingFactors() internal view virtual override returns (uint256[] memory) {
-        uint256[] memory scalingFactors = new uint256[](_TOTAL_TOKENS);
-        scalingFactors[_securityIndex] = FixedPoint.ONE;
-        scalingFactors[_currencyIndex] = FixedPoint.ONE;
-        scalingFactors[_bptIndex] = FixedPoint.ONE;
-        return scalingFactors;
-    }
-
-    /*function _getMinimumBpt() internal pure override returns (uint256) {
-         // Primary Pools don't lock any BPT, as the total supply will already be forever non-zero due to the preminting
-         // mechanism, ensuring initialization only occurs once.
-         return 0;
-    }*/
-}
+// Implementation of pool for new issues of security tokens that allows price discovery
+// (c) Kallol Borah, 2022
+//"SPDX-License-Identifier: BUSL1.1"
+
+pragma solidity ^0.7.0;
+pragma experimental ABIEncoderV2;
+
+import "@balancer-labs/v2-pool-utils/contracts/BasePool.sol";
+
+import "@balancer-labs/v2-interfaces/contracts/pool-primary/IPrimaryPool.sol";
+
+import "@balancer-labs/v2-solidity-utils/contracts/math/Math.sol";
+import "@balancer-labs/v2-solidity-utils/contracts/math/FixedPoint.sol";
+import "@balancer-labs/v2-solidity-utils/contracts/helpers/ERC20Helpers.sol";
+
+import "@balancer-labs/v2-interfaces/contracts/vault/IGeneralPool.sol";
+import "@balancer-labs/v2-interfaces/contracts/pool-primary/PrimaryPoolUserData.sol";
+import "@balancer-labs/v2-interfaces/contracts/solidity-utils/helpers/BalancerErrors.sol";
+
+import "./utils/BokkyPooBahsDateTimeLibrary.sol";
+
+import "./interfaces/IMarketMaker.sol";
+import "./interfaces/IPrimaryIssuePoolFactory.sol";
+
+contract PrimaryIssuePool is IPrimaryPool, BasePool, IGeneralPool {
+
+    using PrimaryPoolUserData for bytes;
+    using BokkyPooBahsDateTimeLibrary for uint256;
+    using FixedPoint for uint256;
+
+    IERC20 private immutable _security;
+    IERC20 private immutable _currency;
+
+    uint256 private constant _TOTAL_TOKENS = 3; //Security token, Currency token (ie, paired token), Balancer pool token
+
+    uint256 private constant _INITIAL_BPT_SUPPLY = 2**(112) - 1; //setting to max BPT allowed in Vault
+
+    uint256 private immutable _scalingFactorSecurity;
+    uint256 private immutable _scalingFactorCurrency;
+
+    uint256 private _minPrice;
+    uint256 private _maxPrice;
+
+    uint256 private _MAX_TOKEN_BALANCE;
+    uint256 private _cutoffTime;
+    uint256 private _startTime;
+    string private _offeringDocs;
+
+    uint256 private immutable _securityIndex;
+    uint256 private immutable _currencyIndex;
+    uint256 private immutable _bptIndex;
+
+    address private _balancerManager;
+
+    struct Params {
+        uint256 fee;
+        uint256 minPrice;
+        uint256 maxPrice;
+    }
+
+    event OpenIssue(address indexed security, uint256 openingPrice, uint256 maxPrice, uint256 securityOffered, uint256 cutoffTime, string offeringDocs);
+    event Subscription(address indexed security, address assetIn, string assetName, uint256 amount, address investor, uint256 price);
+
+    constructor(
+        IVault vault,
+        IPrimaryIssuePoolFactory.FactoryPoolParams memory factoryPoolParams,
+        uint256 pauseWindowDuration,
+        uint256 bufferPeriodDuration,
+        address owner
+    )
+        BasePool(
+            vault,
+            IVault.PoolSpecialization.GENERAL,
+            factoryPoolParams.name,
+            factoryPoolParams.symbol,
+            _sortTokens(IERC20(factoryPoolParams.security), IERC20(factoryPoolParams.currency), this),
+            new address[](_TOTAL_TOKENS),
+            factoryPoolParams.swapFeePercentage,
+            pauseWindowDuration,
+            bufferPeriodDuration,
+            owner
+        )
+    {
+        // set tokens
+        _security = IERC20(factoryPoolParams.security);
+        _currency = IERC20(factoryPoolParams.currency);
+
+        // Set token indexes
+        (uint256 securityIndex, uint256 currencyIndex, uint256 bptIndex) = _getSortedTokenIndexes(
+            IERC20(factoryPoolParams.security),
+            IERC20(factoryPoolParams.currency),
+            this
+        );
+        _securityIndex = securityIndex;
+        _currencyIndex = currencyIndex;
+        _bptIndex = bptIndex;
+
+        // set scaling factors
+        _scalingFactorSecurity = _computeScalingFactor(IERC20(factoryPoolParams.security));
+        _scalingFactorCurrency = _computeScalingFactor(IERC20(factoryPoolParams.currency));
+
+        // set price bounds
+        _minPrice = factoryPoolParams.minimumPrice;
+        _maxPrice = factoryPoolParams.basePrice;
+
+        // set max total balance of securities
+        _MAX_TOKEN_BALANCE = factoryPoolParams.maxAmountsIn;
+
+        // set issue time bounds
+        _cutoffTime = factoryPoolParams.cutOffTime;
+        _startTime = block.timestamp;
+
+        //ipfs address of offering docs
+        _offeringDocs = factoryPoolParams.offeringDocs;
+
+        //set owner
+        _balancerManager = owner;     
+    }
+
+    function getSecurity() external view override returns (IERC20) {
+        return _security;
+    }
+
+    function getCurrency() external view override returns (IERC20) {
+        return _currency;
+    }
+
+    function getMinimumPrice() external view override returns(uint256) {
+        return _minPrice;
+    }
+
+    function getMaximumPrice() external view override returns(uint256) {
+        return _maxPrice;
+    }
+
+    function getSecurityOffered() external view override returns(uint256) {
+        return _MAX_TOKEN_BALANCE;
+    }
+
+    function getIssueCutoffTime() external view override returns(uint256) {
+        return _cutoffTime;
+    }
+
+    function getSecurityIndex() external view override returns (uint256) {
+        return _securityIndex;
+    }
+
+    function getCurrencyIndex() external view override returns (uint256) {
+        return _currencyIndex;
+    }
+
+    function getBptIndex() public view override returns (uint256) {
+        return _bptIndex;
+    }
+
+    function getOfferingDocuments() public view returns(string memory){
+        return _offeringDocs;
+    }
+    
+    // function initialize() external {
+    //     bytes32 poolId = getPoolId();
+    //     IVault vault = getVault();
+    //     (IERC20[] memory tokens, , ) = vault.getPoolTokens(poolId);
+    //     uint256[] memory _maxAmountsIn = new uint256[](_TOTAL_TOKENS);
+    //     _maxAmountsIn[_securityIndex] = _MAX_TOKEN_BALANCE;
+    //     _maxAmountsIn[_currencyIndex] = _MAX_TOKEN_BALANCE.divDown(_minPrice);
+    //     // _maxAmountsIn[_bptIndex] = _INITIAL_BPT_SUPPLY;
+
+    //     IVault.JoinPoolRequest memory request = IVault.JoinPoolRequest({
+    //         assets: _asIAsset(tokens),
+    //         maxAmountsIn: _maxAmountsIn,
+    //         userData: abi.encode(PrimaryPoolUserData.JoinKind.INIT, _maxAmountsIn),
+    //         fromInternalBalance: false
+    //     });
+    //     vault.joinPool(getPoolId(), _balancerManager, payable(_balancerManager), request);
+    //     emit OpenIssue(address(_security), _minPrice, _maxPrice, _maxAmountsIn[1], _cutoffTime, _offeringDocs);
+    // }
+
+    // function exit() external {
+    //     bytes32 poolId = getPoolId();
+    //     IVault vault = getVault();
+    //     (IERC20[] memory tokens, , ) = vault.getPoolTokens(poolId);
+    //     uint256[] memory _minAmountsOut = new uint256[](_TOTAL_TOKENS);
+    //     _minAmountsOut[_securityIndex] = _MAX_TOKEN_BALANCE;
+    //     _minAmountsOut[_currencyIndex] = _MAX_TOKEN_BALANCE.divDown(_maxPrice);
+    //     IVault.ExitPoolRequest memory request = IVault.ExitPoolRequest({
+    //         assets: _asIAsset(tokens),
+    //         minAmountsOut: _minAmountsOut,
+    //         userData: abi.encode(PrimaryPoolUserData.ExitKind.EXACT_BPT_IN_FOR_TOKENS_OUT, _INITIAL_BPT_SUPPLY),
+    //         toInternalBalance: false
+    //     });
+    //     vault.exitPool(poolId, _balancerManager, payable(address(this)), request);
+    // }
+    
+    function onSwap(
+        SwapRequest memory request,
+        uint256[] memory balances,
+        uint256 indexIn,
+        uint256 indexOut
+    ) public override onlyVault(request.poolId) whenNotPaused returns (uint256) {
+        // ensure that swap request is not beyond issue's cut off time
+        require(BokkyPooBahsDateTimeLibrary.addSeconds(_startTime, _cutoffTime) >= block.timestamp, "TimeLimit Over");
+        
+        uint256[] memory scalingFactors = _scalingFactors();
+        Params memory params = Params({ fee: getSwapFeePercentage(), minPrice: _minPrice, maxPrice: _maxPrice });
+
+        if (request.kind == IVault.SwapKind.GIVEN_IN) {
+            request.amount = _upscale(request.amount, scalingFactors[indexIn]);
+            uint256 amountOut = _onSwapIn(request, balances, params);
+            return _downscaleDown(amountOut, scalingFactors[indexOut]);
+        } else if (request.kind == IVault.SwapKind.GIVEN_OUT) {
+            request.amount = _upscale(request.amount, scalingFactors[indexOut]);
+            uint256 amountIn = _onSwapOut(request, balances, params);
+            return _downscaleUp(amountIn, scalingFactors[indexIn]);
+        }
+    }
+
+    function _onSwapIn(
+        SwapRequest memory request,
+        uint256[] memory balances,
+        Params memory params
+    ) internal returns (uint256) {
+        
+        if (request.tokenIn == _security) {
+            return _swapSecurityIn(request, balances, params);
+        } else if (request.tokenIn == _currency) {
+            return _swapCurrencyIn(request, balances, params);
+        } else {
+            _revert(Errors.INVALID_TOKEN);
+        }
+    }
+
+    function _swapSecurityIn(
+        SwapRequest memory request,
+        uint256[] memory balances,
+        Params memory params
+    ) internal returns (uint256) {
+        _require(request.tokenOut == _currency, Errors.INVALID_TOKEN);
+
+        // returning currency for current price of security paid in,
+        // but only if new price of security do not go out of price band
+        uint256 postPaidSecurityBalance = Math.add(balances[_securityIndex], request.amount);
+        uint256 tokenOutAmt = Math.sub(balances[_currencyIndex], balances[_securityIndex].mulDown(balances[_currencyIndex].divDown(postPaidSecurityBalance)));
+        uint256 postPaidCurrencyBalance = Math.sub(balances[_currencyIndex], tokenOutAmt);
+        
+        require (postPaidCurrencyBalance.divDown(postPaidSecurityBalance) >= params.minPrice && postPaidCurrencyBalance.divDown(postPaidSecurityBalance) <= params.maxPrice, "Price out of bound");
+        //IMarketMaker(_balancerManager).subscribe(getPoolId(), address(_security), address(_security), ERC20(address(_security)).name(), request.amount, request.from, tokenOutAmt, false);
+        emit Subscription(address(_security), address(_security), ERC20(address(_security)).name(), request.amount, request.from, tokenOutAmt);
+        return tokenOutAmt;        
+    }
+
+    function _swapCurrencyIn(
+        SwapRequest memory request,
+        uint256[] memory balances,
+        Params memory params
+    ) internal returns (uint256) {
+        _require(request.tokenOut == _security, Errors.INVALID_TOKEN);
+
+        // returning security for currency paid in at current price of security,
+        // but only if new price of security do not go out of price band
+        uint256 postPaidCurrencyBalance = Math.add(balances[_currencyIndex], request.amount);
+        uint256 tokenOutAmt = Math.sub(balances[_securityIndex], balances[_currencyIndex].mulDown(balances[_securityIndex].divDown(postPaidCurrencyBalance)));
+        uint256 postPaidSecurityBalance = Math.sub(balances[_securityIndex], tokenOutAmt);
+
+        require(postPaidCurrencyBalance.divDown(postPaidSecurityBalance) >= params.minPrice && postPaidCurrencyBalance.divDown(postPaidSecurityBalance) <= params.maxPrice, "Price out of bound");
+        //IMarketMaker(_balancerManager).subscribe(getPoolId(), address(_security), address(_currency), ERC20(address(_currency)).name(), request.amount, request.from, tokenOutAmt, true);
+        emit Subscription(address(_security), address(_currency), ERC20(address(_currency)).name(), request.amount, request.from, tokenOutAmt);
+        return tokenOutAmt;
+    }
+
+    function _onSwapOut(
+        SwapRequest memory request,
+        uint256[] memory balances,
+        Params memory params
+    ) internal returns (uint256) {
+        //BPT is only held by the pool manager transferred to it during pool initialization, so no BPT swap is supported
+        if (request.tokenOut == _security) {
+            return _swapSecurityOut(request, balances, params);
+        } else if (request.tokenOut == _currency) {
+            return _swapCurrencyOut(request, balances, params);
+        } else {
+            _revert(Errors.INVALID_TOKEN);
+        }
+    }
+
+    function _swapSecurityOut(
+        SwapRequest memory request,
+        uint256[] memory balances,
+        Params memory params
+    ) internal returns (uint256) {
+        _require(request.tokenIn == _currency, Errors.INVALID_TOKEN);
+        require(request.amount < balances[_securityIndex], "Insufficient balance");
+
+        //returning security to be swapped out for paid in currency
+        uint256 postPaidSecurityBalance = Math.sub(balances[_securityIndex], request.amount);
+        uint256 tokenInAmt = Math.sub(balances[_securityIndex].mulDown(balances[_currencyIndex].divDown(postPaidSecurityBalance)), balances[_currencyIndex]);
+        uint256 postPaidCurrencyBalance = Math.add(balances[_currencyIndex], tokenInAmt);
+
+        require(postPaidCurrencyBalance.divDown(postPaidSecurityBalance) >= params.minPrice && postPaidCurrencyBalance.divDown(postPaidSecurityBalance) <= params.maxPrice, "Price out of bound");
+        //IMarketMaker(_balancerManager).subscribe(getPoolId(), address(_security), address(_currency), ERC20(address(_currency)).name(), request.amount, request.from, tokenInAmt, true);
+        emit Subscription(address(_security), address(_currency), ERC20(address(_currency)).name(), request.amount, request.from, tokenInAmt);
+        return tokenInAmt;
+    }
+
+    function _swapCurrencyOut(
+        SwapRequest memory request,
+        uint256[] memory balances,
+        Params memory params
+    ) internal returns (uint256) {
+        _require(request.tokenIn == _security, Errors.INVALID_TOKEN);
+        require(request.amount < balances[_currencyIndex], "Insufficient balance");
+
+        //returning currency to be paid in for security paid in
+        uint256 postPaidCurrencyBalance = Math.sub(balances[_currencyIndex], request.amount);
+        uint256 tokenInAmt = Math.sub(balances[_currencyIndex].mulDown(balances[_securityIndex].divDown(postPaidCurrencyBalance)), balances[_securityIndex]);
+        uint256 postPaidSecurityBalance = Math.add(balances[_securityIndex], tokenInAmt);
+
+        require(postPaidCurrencyBalance.divDown(postPaidSecurityBalance) >= params.minPrice && postPaidCurrencyBalance.divDown(postPaidSecurityBalance) <= params.maxPrice, "Price out of bound");
+        //IMarketMaker(_balancerManager).subscribe(getPoolId(), address(_security), address(_security), ERC20(address(_security)).name(), request.amount, request.from, tokenInAmt, false);
+        emit Subscription(address(_security), address(_security), ERC20(address(_security)).name(), request.amount, request.from, tokenInAmt);
+        return tokenInAmt;
+    }
+
+    function _onInitializePool(
+        bytes32,
+        address sender,
+        address recipient,
+        uint256[] memory,
+        bytes memory userData
+    ) internal view override whenNotPaused returns (uint256, uint256[] memory) {
+        //the primary issue pool is initialized by the balancer manager contract
+        _require(sender == _balancerManager, Errors.INVALID_INITIALIZATION);
+        _require(recipient == payable(_balancerManager), Errors.INVALID_INITIALIZATION);
+
+        uint256 bptAmountOut = _INITIAL_BPT_SUPPLY;
+        uint256[] memory amountsIn = userData.joinKind();
+
+        return (bptAmountOut, amountsIn);
+    }
+    
+    function _onJoinPool(
+        bytes32,
+        address,
+        address,
+        uint256[] memory,
+        uint256,
+        uint256,
+        uint256[] memory,
+        bytes memory
+    ) internal pure override returns (uint256, uint256[] memory) {
+        _revert(Errors.UNHANDLED_BY_PRIMARY_POOL);
+    }
+
+    function _onExitPool(
+        bytes32,
+        address,
+        address,
+        uint256[] memory balances,
+        uint256,
+        uint256,
+        uint256[] memory,
+        bytes memory userData
+    ) internal view override returns (uint256 bptAmountIn, uint256[] memory amountsOut) {
+        PrimaryPoolUserData.ExitKind kind = userData.exitKind();
+        if (kind != PrimaryPoolUserData.ExitKind.EXACT_BPT_IN_FOR_TOKENS_OUT) {
+            //usually exit pool reverts
+            _revert(Errors.UNHANDLED_BY_PRIMARY_POOL);
+        } else {
+            (bptAmountIn, amountsOut) = _emergencyProportionalExit(balances, userData);
+        }
+    }
+
+    function _emergencyProportionalExit(uint256[] memory balances, bytes memory userData)
+        private
+        view
+        returns (uint256, uint256[] memory)
+    {   
+        // This proportional exit function is only enabled if the contract is paused, to provide users a way to
+        // retrieve their tokens in case of an emergency.
+        uint256 bptAmountIn = userData.exactBptInForTokensOut();
+        uint256[] memory amountsOut = new uint256[](balances.length);
+        for (uint256 i = 0; i < balances.length; i++) {
+            // BPT is skipped as those tokens are not the LPs, but rather the preminted and undistributed amount.
+            if (i != _bptIndex) {
+                amountsOut[i] = balances[i];
+            }
+        }
+
+        return (bptAmountIn, amountsOut);
+    }
+
+    function _getMaxTokens() internal pure override returns (uint256) {
+        return _TOTAL_TOKENS;
+    }
+
+    function _getTotalTokens() internal view virtual override returns (uint256) {
+        return _TOTAL_TOKENS;
+    }
+
+    function _scalingFactor(IERC20 token) internal view virtual override returns (uint256) {
+        if (token == _security || token == _currency) {
+            return FixedPoint.ONE;
+        } else {
+            _revert(Errors.INVALID_TOKEN);
+        }
+    }
+
+    function _scalingFactors() internal view virtual override returns (uint256[] memory) {
+        uint256[] memory scalingFactors = new uint256[](_TOTAL_TOKENS);
+        scalingFactors[_securityIndex] = FixedPoint.ONE;
+        scalingFactors[_currencyIndex] = FixedPoint.ONE;
+        scalingFactors[_bptIndex] = FixedPoint.ONE;
+        return scalingFactors;
+    }
+
+    /*function _getMinimumBpt() internal pure override returns (uint256) {
+         // Primary Pools don't lock any BPT, as the total supply will already be forever non-zero due to the preminting
+         // mechanism, ensuring initialization only occurs once.
+         return 0;
+    }*/
+}