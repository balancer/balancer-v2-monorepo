--- conflicted
+++ resolved
@@ -227,16 +227,6 @@
     // To compute the yield protocol fees, we need the oldRate for all tokens, even if the exempt flag is not set.
     // We do need to ensure the token has a rate provider before updating; otherwise it will not be in the cache.
     function _updateOldRates() internal {
-<<<<<<< HEAD
-        uint256 totalTokens = _getTotalTokens();
-
-        if (_hasCacheEntry(0)) _updateOldRate(0);
-        if (_hasCacheEntry(1)) _updateOldRate(1);
-        if (_hasCacheEntry(2)) _updateOldRate(2);
-        if (totalTokens > 3 && _hasCacheEntry(3)) _updateOldRate(3);
-        if (totalTokens > 4 && _hasCacheEntry(4)) _updateOldRate(4);
-        if (totalTokens > 5 && _hasCacheEntry(5)) _updateOldRate(5);
-=======
         // _hasRateProvider returns false for unused indices so we don't need to check for token existence.
         if (_hasRateProvider(0)) _updateOldRate(0);
         if (_hasRateProvider(1)) _updateOldRate(1);
@@ -244,7 +234,6 @@
         if (_hasRateProvider(3)) _updateOldRate(3);
         if (_hasRateProvider(4)) _updateOldRate(4);
         if (_hasRateProvider(5)) _updateOldRate(5);
->>>>>>> 950d787d
     }
 
     /**
@@ -256,7 +245,6 @@
         view
         returns (uint256[] memory)
     {
-<<<<<<< HEAD
         uint256 totalTokensWithoutBpt = balances.length;
         uint256[] memory adjustedBalances = new uint256[](totalTokensWithoutBpt);
 
@@ -265,14 +253,6 @@
             adjustedBalances[i] = _isTokenExemptFromYieldProtocolFee(skipBptIndex) ||
                 (ignoreExemptFlags && _hasCacheEntry(skipBptIndex))
                 ? _adjustedBalance(balances[i], _tokenRateCaches[skipBptIndex])
-=======
-        uint256 totalTokens = balances.length;
-        uint256[] memory adjustedBalances = new uint256[](totalTokens);
-
-        for (uint256 i = 0; i < totalTokens; ++i) {
-            adjustedBalances[i] = _isTokenExemptFromYieldProtocolFee(i) || (ignoreExemptFlags && _hasRateProvider(i))
-                ? _adjustedBalance(balances[i], _tokenRateCaches[i])
->>>>>>> 950d787d
                 : balances[i];
         }
 
@@ -284,7 +264,6 @@
         return Math.divDown(Math.mul(balance, cache.getOldRate()), cache.getCurrentRate());
     }
 
-<<<<<<< HEAD
     // Return true if the token at this index has a rate provider, so that it has
     // an entry in the token rate cache.
     function _hasCacheEntry(uint256 index) private view returns (bool) {
@@ -296,8 +275,6 @@
         if (index == 5) return _getRateProvider5() != IRateProvider(0);
     }
 
-=======
->>>>>>> 950d787d
     // Scaling Factors
 
     /**
