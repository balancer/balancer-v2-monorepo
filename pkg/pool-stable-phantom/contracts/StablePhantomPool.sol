// SPDX-License-Identifier: GPL-3.0-or-later
// This program is free software: you can redistribute it and/or modify
// it under the terms of the GNU General Public License as published by
// the Free Software Foundation, either version 3 of the License, or
// (at your option) any later version.

// This program is distributed in the hope that it will be useful,
// but WITHOUT ANY WARRANTY; without even the implied warranty of
// MERCHANTABILITY or FITNESS FOR A PARTICULAR PURPOSE.  See the
// GNU General Public License for more details.

// You should have received a copy of the GNU General Public License
// along with this program.  If not, see <http://www.gnu.org/licenses/>.

pragma solidity ^0.7.0;
pragma experimental ABIEncoderV2;

import "@balancer-labs/v2-pool-stable/contracts/StablePool.sol";
import "@balancer-labs/v2-pool-utils/contracts/rates/PriceRateCache.sol";
import "@balancer-labs/v2-pool-utils/contracts/interfaces/IRateProvider.sol";
import "@balancer-labs/v2-solidity-utils/contracts/math/Math.sol";
import "@balancer-labs/v2-solidity-utils/contracts/math/FixedPoint.sol";
import "@balancer-labs/v2-solidity-utils/contracts/helpers/ERC20Helpers.sol";
import "@balancer-labs/v2-solidity-utils/contracts/helpers/BalancerErrors.sol";

import "./StablePhantomPoolUserDataHelpers.sol";

/**
 * @dev StablePool with preminted BPT and rate providers for each token, allowing for e.g. wrapped tokens with a known
 * price ratio, such as Compound's cTokens.
 *
 * BPT is preminted on Pool initialization and registered as one of the Pool's tokens, allowing for swaps to behave as
 * single-token joins or exits (by swapping a token for BPT). Regular joins and exits are disabled, since no BPT is
 * minted or burned after initialization.
 *
 * Preminted BPT is sometimes called Phantom BPT, as the preminted BPT (which is deposited in the Vault as balance of
 * the Pool) doesn't belong to any entity until transferred out of the Pool. The Pool's arithmetic behaves as if it
 * didn't exist, and the BPT total supply is not a useful value: we rely on the 'virtual supply' (how much BPT is
 * actually owned by some entity) instead.
 */
contract StablePhantomPool is StablePool {
    using FixedPoint for uint256;
    using PriceRateCache for bytes32;
    using StablePhantomPoolUserDataHelpers for bytes;

    uint256 private constant _MIN_TOKENS = 2;
    uint256 private constant _MAX_TOKEN_BALANCE = 2**(112) - 1;

    uint256 private immutable _bptIndex;

    // Since this Pool is not joined or exited via the regular onJoinPool and onExitPool hooks, it lacks a way to
    // continuously pay due protocol fees. Instead, it keeps track of those internally.
    // Due protocol fees are expressed in BPT, which leads to reduced gas costs when compared to tracking due fees for
    // each Pool token. This means that some of the BPT deposited in the Vault for the Pool is part of the 'virtual'
    // supply, as it belongs to the protocol.
    uint256 private _dueProtocolFeeBptAmount;

    // The Vault does not provide the protocol swap fee percentage in swap hooks (as swaps don't typically need this
    // value), so we need to fetch it ourselves from the Vault's ProtocolFeeCollector. However, this value changes so
    // rarely that it doesn't make sense to perform the required calls to get the current value in every single swap.
    // Instead, we keep a local copy that can be permissionlessly updated by anyone with the real value.
    uint256 private _cachedProtocolSwapFeePercentage;

    event CachedProtocolSwapFeePercentageUpdated(uint256 protocolSwapFeePercentage);

    // Token rate caches are used to avoid querying the price rate for a token every time we need to work with it.
    // Data is stored with the following structure:
    //
    // [   expires   | duration | price rate value ]
    // [   uint64    |  uint64  |      uint128     ]

    mapping(IERC20 => bytes32) private _tokenRateCaches;
    mapping(IERC20 => IRateProvider) private _rateProviders;

    event TokenRateCacheUpdated(IERC20 indexed token, uint256 rate);
    event TokenRateProviderSet(IERC20 indexed token, IRateProvider indexed provider, uint256 cacheDuration);
    event DueProtocolFeeIncreased(uint256 bptAmount);

    enum JoinKindPhantom { INIT, COLLECT_PROTOCOL_FEES }
    enum ExitKindPhantom { EXACT_BPT_IN_FOR_TOKENS_OUT }

    // The constructor arguments are received in a struct to work around stack-too-deep issues
    struct NewPoolParams {
        IVault vault;
        string name;
        string symbol;
        IERC20[] tokens;
        IRateProvider[] rateProviders;
        uint256[] tokenRateCacheDurations;
        uint256 amplificationParameter;
        uint256 swapFeePercentage;
        uint256 pauseWindowDuration;
        uint256 bufferPeriodDuration;
        address owner;
    }

    constructor(NewPoolParams memory params)
        StablePool(
            params.vault,
            params.name,
            params.symbol,
            _insertSorted(params.tokens, IERC20(this)),
            params.amplificationParameter,
            params.swapFeePercentage,
            params.pauseWindowDuration,
            params.bufferPeriodDuration,
            params.owner
        )
    {
        // BasePool checks that the Pool has at least two tokens, but since one of them is the BPT (this contract), we
        // need to check ourselves that there are at least creator-supplied tokens (i.e. the minimum number of total
        // tokens for this contract is actually three, including the BPT).
        _require(params.tokens.length >= _MIN_TOKENS, Errors.MIN_TOKENS);

        InputHelpers.ensureInputLengthMatch(
            params.tokens.length,
            params.rateProviders.length,
            params.tokenRateCacheDurations.length
        );

        for (uint256 i = 0; i < params.tokens.length; i++) {
            _rateProviders[params.tokens[i]] = params.rateProviders[i];

            if (params.rateProviders[i] != IRateProvider(0)) {
                _updateTokenRateCache(params.tokens[i], params.rateProviders[i], params.tokenRateCacheDurations[i]);
                emit TokenRateProviderSet(params.tokens[i], params.rateProviders[i], params.tokenRateCacheDurations[i]);
            }
        }

        // The Vault keeps track of all Pool tokens in a specific order: we need to know what the index of BPT is in
        // this ordering to be able to identify it when balances arrays are received. Since the tokens array is sorted,
        // we need to find the correct BPT index in the array returned by `_insertSorted()`.
        // See `IVault.getPoolTokens()` for more information regarding token ordering.
        uint256 bptIndex;
        for (bptIndex = params.tokens.length; bptIndex > 0 && params.tokens[bptIndex - 1] > IERC20(this); bptIndex--) {
            // solhint-disable-previous-line no-empty-blocks
        }
        _bptIndex = bptIndex;

        _updateCachedProtocolSwapFeePercentage(params.vault);
    }

    function getMinimumBpt() external pure returns (uint256) {
        return _getMinimumBpt();
    }

    function getBptIndex() external view returns (uint256) {
        return _bptIndex;
    }

    function getDueProtocolFeeBptAmount() external view returns (uint256) {
        return _dueProtocolFeeBptAmount;
    }

    /**
     * @dev StablePools with two tokens may use the IMinimalSwapInfoPool interface. This should never happen since this
     * Pool has a minimum of three tokens, but we override and revert unconditionally in this handler anyway.
     */
    function onSwap(
        SwapRequest memory,
        uint256,
        uint256
    ) public pure override returns (uint256) {
        _revert(Errors.UNHANDLED_BY_PHANTOM_POOL);
    }

    // StablePool's `_onSwapGivenIn` and `_onSwapGivenOut` handlers are meant to process swaps between Pool tokens.
    // Since one of the Pool's tokens is the preminted BPT, we neeed to a) handle swaps where that tokens is involved
    // separately (as they are effectively single-token joins or exits), and b) remove BPT from the balances array when
    // processing regular swaps before delegating those to StablePool's handler.
    //
    // Since StablePools don't accurately track protocol fees in single-token joins and exit, and not only does this
    // Pool not support multi-token joins or exits, but also they are expected to be much more prevalent, we compute
    // protocol fees in a different and more straightforward way. Recall that due protocol fees are expressed as BPT
    // amounts: for any swap involving BPT, we simply add the corresponding protocol swap fee to that amount, and for
    // swaps without BPT we convert the fee amount to the equivalent BPT amount. Note that swap fees are charged by
    // BaseGeneralPool.
    //
    // The given in and given out handlers are quite similar and could use an intermediate abstraction, but keeping the
    // duplication seems to lead to more readable code, given the number of variants at play.

    function _onSwapGivenIn(
        SwapRequest memory request,
        uint256[] memory balancesIncludingBpt,
        uint256 indexIn,
        uint256 indexOut
    ) internal virtual override whenNotPaused returns (uint256 amountOut) {
        _cacheTokenRatesIfNecessary();

        uint256 protocolSwapFeePercentage = _cachedProtocolSwapFeePercentage;

        // Compute virtual BPT supply and token balances (sans BPT).
        (uint256 virtualSupply, uint256[] memory balances) = _dropBptItem(balancesIncludingBpt);

        if (request.tokenIn == IERC20(this)) {
            amountOut = _onSwapTokenGivenBptIn(request.amount, _skipBptIndex(indexOut), virtualSupply, balances);

            // For given in swaps, request.amount holds the amount in.
            if (protocolSwapFeePercentage > 0) {
                _trackDueProtocolFeeByBpt(request.amount, protocolSwapFeePercentage);
            }
        } else if (request.tokenOut == IERC20(this)) {
            amountOut = _onSwapBptGivenTokenIn(request.amount, _skipBptIndex(indexIn), virtualSupply, balances);

            if (protocolSwapFeePercentage > 0) {
                _trackDueProtocolFeeByBpt(amountOut, protocolSwapFeePercentage);
            }
        } else {
            // To compute accrued protocol fees in BPT, we measure the invariant before and after the swap, then compute
            // the equivalent BPT amount that accounts for that growth and finally extract the percentage that
            // corresponds to protocol fees.

            // Since the original StablePool._onSwapGivenIn implementation already computes the invariant, we fully
            // replace it and reimplement it here to take advantage of that.

            (uint256 currentAmp, ) = _getAmplificationParameter();
            uint256 invariant = StableMath._calculateInvariant(currentAmp, balances, true);

            amountOut = StableMath._calcOutGivenIn(
                currentAmp,
                balances,
                _skipBptIndex(indexIn),
                _skipBptIndex(indexOut),
                request.amount,
                invariant
            );

            if (protocolSwapFeePercentage > 0) {
                // We could've stored these indices in stack variables, but that causes stack-too-deep issues.
                uint256 newIndexIn = _skipBptIndex(indexIn);
                uint256 newIndexOut = _skipBptIndex(indexOut);

                uint256 amountInWithFee = _addSwapFeeAmount(request.amount);
                balances[newIndexIn] = balances[newIndexIn].add(amountInWithFee);
                balances[newIndexOut] = balances[newIndexOut].sub(amountOut);

                _trackDueProtocolFeeByInvariantIncrement(
                    invariant,
                    currentAmp,
                    balances,
                    virtualSupply,
                    protocolSwapFeePercentage
                );
            }
        }
    }

    function _onSwapGivenOut(
        SwapRequest memory request,
        uint256[] memory balancesIncludingBpt,
        uint256 indexIn,
        uint256 indexOut
    ) internal virtual override whenNotPaused returns (uint256 amountIn) {
        _cacheTokenRatesIfNecessary();

        uint256 protocolSwapFeePercentage = _cachedProtocolSwapFeePercentage;

        // Compute virtual BPT supply and token balances (sans BPT).
        (uint256 virtualSupply, uint256[] memory balances) = _dropBptItem(balancesIncludingBpt);

        if (request.tokenIn == IERC20(this)) {
            amountIn = _onSwapBptGivenTokenOut(request.amount, _skipBptIndex(indexOut), virtualSupply, balances);

            if (protocolSwapFeePercentage > 0) {
                _trackDueProtocolFeeByBpt(amountIn, protocolSwapFeePercentage);
            }
        } else if (request.tokenOut == IERC20(this)) {
            amountIn = _onSwapTokenGivenBptOut(request.amount, _skipBptIndex(indexIn), virtualSupply, balances);

            // For given out swaps, request.amount holds the amount out.
            if (protocolSwapFeePercentage > 0) {
                _trackDueProtocolFeeByBpt(request.amount, protocolSwapFeePercentage);
            }
        } else {
            // To compute accrued protocol fees in BPT, we measure the invariant before and after the swap, then compute
            // the equivalent BPT amount that accounts for that growth and finally extract the percentage that
            // corresponds to protocol fees.

            // Since the original StablePool._onSwapGivenOut implementation already computes the invariant, we fully
            // replace it and reimplement it here to take advtange of that.

            (uint256 currentAmp, ) = _getAmplificationParameter();
            uint256 invariant = StableMath._calculateInvariant(currentAmp, balances, true);

            amountIn = StableMath._calcInGivenOut(
                currentAmp,
                balances,
                _skipBptIndex(indexIn),
                _skipBptIndex(indexOut),
                request.amount,
                invariant
            );

            if (protocolSwapFeePercentage > 0) {
                // We could've stored these indices in stack variables, but that causes stack-too-deep issues.
                uint256 newIndexIn = _skipBptIndex(indexIn);
                uint256 newIndexOut = _skipBptIndex(indexOut);

                uint256 amountInWithFee = _addSwapFeeAmount(amountIn);
                balances[newIndexIn] = balances[newIndexIn].add(amountInWithFee);
                balances[newIndexOut] = balances[newIndexOut].sub(request.amount);

                _trackDueProtocolFeeByInvariantIncrement(
                    invariant,
                    currentAmp,
                    balances,
                    virtualSupply,
                    protocolSwapFeePercentage
                );
            }
        }
    }

    /**
     * @dev Calculate token out for exact BPT in (exit)
     */
    function _onSwapTokenGivenBptIn(
        uint256 bptIn,
        uint256 tokenIndex,
        uint256 virtualSupply,
        uint256[] memory balances
    ) internal view returns (uint256 amountOut) {
        // Use virtual total supply and zero swap fees for joins.
        (uint256 amp, ) = _getAmplificationParameter();
        amountOut = StableMath._calcTokenOutGivenExactBptIn(amp, balances, tokenIndex, bptIn, virtualSupply, 0);
    }

    /**
     * @dev Calculate token in for exact BPT out (join)
     */
    function _onSwapTokenGivenBptOut(
        uint256 bptOut,
        uint256 tokenIndex,
        uint256 virtualSupply,
        uint256[] memory balances
    ) internal view returns (uint256 amountIn) {
        // Use virtual total supply and zero swap fees for joins
        (uint256 amp, ) = _getAmplificationParameter();
        amountIn = StableMath._calcTokenInGivenExactBptOut(amp, balances, tokenIndex, bptOut, virtualSupply, 0);
    }

    /**
     * @dev Calculate BPT in for exact token out (exit)
     */
    function _onSwapBptGivenTokenOut(
        uint256 amountOut,
        uint256 tokenIndex,
        uint256 virtualSupply,
        uint256[] memory balances
    ) internal view returns (uint256 bptIn) {
        // Avoid BPT balance for stable pool math. Use virtual total supply and zero swap fees for exits.
        (uint256 amp, ) = _getAmplificationParameter();
        uint256[] memory amountsOut = new uint256[](_getTotalTokens() - 1);
        amountsOut[tokenIndex] = amountOut;
        bptIn = StableMath._calcBptInGivenExactTokensOut(amp, balances, amountsOut, virtualSupply, 0);
    }

    /**
     * @dev Calculate BPT out for exact token in (join)
     */
    function _onSwapBptGivenTokenIn(
        uint256 amountIn,
        uint256 tokenIndex,
        uint256 virtualSupply,
        uint256[] memory balances
    ) internal view returns (uint256 bptOut) {
        uint256[] memory amountsIn = new uint256[](_getTotalTokens() - 1);
        amountsIn[tokenIndex] = amountIn;
        (uint256 amp, ) = _getAmplificationParameter();
        bptOut = StableMath._calcBptOutGivenExactTokensIn(amp, balances, amountsIn, virtualSupply, 0);
    }

    /**
     * @dev Tracks newly charged protocol fees after a swap where BPT was not involved (i.e. a regular swap).
     */
    function _trackDueProtocolFeeByInvariantIncrement(
        uint256 previousInvariant,
        uint256 amp,
        uint256[] memory postSwapBalances,
        uint256 virtualSupply,
        uint256 protocolSwapFeePercentage
    ) private {
        // To convert the protocol swap fees to a BPT amount, we compute the invariant growth (which is due exclusively
        // to swap fees), extract the portion that corresponds to protocol swap fees, and then compute the equivalent
        // amount of BPT that would cause such an increase.
        //
        // Invariant growth is related to new BPT and supply by:
        // invariant ratio = (bpt amount + supply) / supply
        // With some manipulation, this becomes:
        // (invariant ratio - 1) * supply = bpt amount
        //
        // However, a part of the invariant growth was due to non protocol swap fees (i.e. value accrued by the
        // LPs), so we only mint a percentage of this BPT amount: that which corresponds to protocol fees.

        // We round down, favoring LP fees.

        uint256 postSwapInvariant = StableMath._calculateInvariant(amp, postSwapBalances, false);
        uint256 invariantRatio = postSwapInvariant.divDown(previousInvariant);

        if (invariantRatio > FixedPoint.ONE) {
            // This condition should always be met outside of rounding errors (for non-zero swap fees).

            uint256 protocolFeeAmount = protocolSwapFeePercentage.mulDown(
                invariantRatio.sub(FixedPoint.ONE).mulDown(virtualSupply)
            );

            _dueProtocolFeeBptAmount = _dueProtocolFeeBptAmount.add(protocolFeeAmount);

            emit DueProtocolFeeIncreased(protocolFeeAmount);
        }
    }

    /**
     * @dev Tracks newly charged protocol fees after a swap where `bptAmount` was either sent or received (i.e. a
     * single-token join or exit).
     */
    function _trackDueProtocolFeeByBpt(uint256 bptAmount, uint256 protocolSwapFeePercentage) private {
        uint256 feeAmount = _addSwapFeeAmount(bptAmount).sub(bptAmount);

        uint256 protocolFeeAmount = feeAmount.mulDown(protocolSwapFeePercentage);
        _dueProtocolFeeBptAmount = _dueProtocolFeeBptAmount.add(protocolFeeAmount);

        emit DueProtocolFeeIncreased(protocolFeeAmount);
    }

    /**
     * Since this Pool has preminted BPT which is stored in the Vault, it cannot simply be minted at construction.
     *
     * We take advantage of the fact that StablePools have an initialization step where BPT is minted to the first
     * account joining them, and perform both actions at once. By minting the entire BPT supply for the initial joiner
     * and then pulling all tokens except those due the joiner, we arrive at the desired state of the Pool holding all
     * BPT except the joiner's.
     */
    function _onInitializePool(
        bytes32,
        address sender,
        address,
        uint256[] memory scalingFactors,
        bytes memory userData
    ) internal override whenNotPaused returns (uint256, uint256[] memory) {
        StablePhantomPool.JoinKindPhantom kind = userData.joinKind();
        _require(kind == StablePhantomPool.JoinKindPhantom.INIT, Errors.UNINITIALIZED);

        uint256[] memory amountsInIncludingBpt = userData.initialAmountsIn();
        InputHelpers.ensureInputLengthMatch(amountsInIncludingBpt.length, _getTotalTokens());
        _upscaleArray(amountsInIncludingBpt, scalingFactors);

        (uint256 amp, ) = _getAmplificationParameter();
        (, uint256[] memory amountsIn) = _dropBptItem(amountsInIncludingBpt);
        // The true argument in the _calculateInvariant call instructs it to round up
        uint256 invariantAfterJoin = StableMath._calculateInvariant(amp, amountsIn, true);

        // Set the initial BPT to the value of the invariant
        uint256 bptAmountOut = invariantAfterJoin;

        // BasePool will mint bptAmountOut for the sender: we then also mint the remaining BPT to make up for the total
        // supply, and have the Vault pull those tokens from the sender as part of the join.
        // Note that the sender need not approve BPT for the Vault as the Vault already has infinite BPT allowance for
        // all accounts.
        uint256 initialBpt = _MAX_TOKEN_BALANCE.sub(bptAmountOut);
        _mintPoolTokens(sender, initialBpt);
        amountsInIncludingBpt[_bptIndex] = initialBpt;

        return (bptAmountOut, amountsInIncludingBpt);
    }

    /**
     * @dev Revert on all joins, except for the special join kind that simply pays due protocol fees to the Vault.
     */
    function _onJoinPool(
        bytes32,
        address,
        address,
        uint256[] memory,
        uint256,
        uint256,
        uint256[] memory,
        bytes memory userData
    )
        internal
        override
        returns (
            uint256,
            uint256[] memory,
            uint256[] memory
        )
    {
        JoinKindPhantom kind = userData.joinKind();

        if (kind == JoinKindPhantom.COLLECT_PROTOCOL_FEES) {
            return _collectProtocolFees();
        }

        _revert(Errors.UNHANDLED_BY_PHANTOM_POOL);
    }

    /**
     * @dev Collects due protocol fees
     */

    function _collectProtocolFees()
        private
        returns (
            uint256 bptOut,
            uint256[] memory amountsIn,
            uint256[] memory dueProtocolFeeAmounts
        )
    {
        uint256 totalTokens = _getTotalTokens();

        // This join neither grants BPT nor takes any tokens from the sender.
        bptOut = 0;
        amountsIn = new uint256[](totalTokens);

        // Due protocol fees are all zero except for the BPT amount, which is then zeroed out.
        dueProtocolFeeAmounts = new uint256[](totalTokens);
        dueProtocolFeeAmounts[_bptIndex] = _dueProtocolFeeBptAmount;
        _dueProtocolFeeBptAmount = 0;
    }

    /**
     * @dev Revert on all exits.
     */
    function _onExitPool(
        bytes32,
        address,
        address,
        uint256[] memory balances,
        uint256,
        uint256,
        uint256[] memory,
        bytes memory userData
    )
        internal
        view
        override
        returns (
            uint256 bptAmountIn,
            uint256[] memory amountsOut,
            uint256[] memory dueProtocolFeeAmounts
        )
    {
        ExitKindPhantom kind = userData.exitKind();

        // Exits typically revert, except for the proportional exit when the emergency pause mechanism has been
        // triggered. This allows for a simple and safe way to exit the Pool.
        if (kind == ExitKindPhantom.EXACT_BPT_IN_FOR_TOKENS_OUT) {
            _ensurePaused();

            // Note that this will cause the user's BPT to be burned, which is not something that happens during
            // regular operation of this Pool, and may lead to accounting errors. Because of this, it is highly
            // advisable to stop using a Pool after it is paused and the pause window expires.

            (bptAmountIn, amountsOut) = _proportionalExit(balances, userData);
            // For simplicity, due protocol fees are set to zero.
            dueProtocolFeeAmounts = new uint256[](_getTotalTokens());
        } else {
            _revert(Errors.UNHANDLED_BY_PHANTOM_POOL);
        }
    }

    function _proportionalExit(uint256[] memory balances, bytes memory userData)
        private
        view
        returns (uint256, uint256[] memory)
    {
        // This proportional exit function is only enabled if the contract is paused, to provide users a way to
        // retrieve their tokens in case of an emergency.
        //
        // This particular exit function is the only one available because it is the simplest, and therefore least
        // likely to be incorrect, or revert and lock funds.
        (, uint256[] memory balancesWithoutBpt) = _dropBptItem(balances);

        uint256 bptAmountIn = userData.exactBptInForTokensOut();
        // Note that there is no minimum amountOut parameter: this is handled by `IVault.exitPool`.

        uint256[] memory amountsOut = StableMath._calcTokensOutGivenExactBptIn(
            balancesWithoutBpt,
            bptAmountIn,
            // This process burns BPT, rendering the approximation returned by `_dropBPTItem` inaccurate,
            // so we use the real method here
            _getVirtualSupply(balances[_bptIndex])
        );

        return (bptAmountIn, _addBptItem(amountsOut, 0));
    }

    // Scaling factors

    function getScalingFactor(IERC20 token) external view returns (uint256) {
        return _scalingFactor(token);
    }

    /**
     * @dev Overrides scaling factor getter to introduce the tokens' rates.
     */
    function _scalingFactors() internal view virtual override returns (uint256[] memory scalingFactors) {
        // There is no need to check the arrays length since both are based on `_getTotalTokens`
        uint256 totalTokens = _getTotalTokens();
        scalingFactors = super._scalingFactors();

        // Given there is no generic direction for this rounding, it follows the same strategy as the BasePool.
        // prettier-ignore
        {
            if (totalTokens > 0) { scalingFactors[0] = scalingFactors[0].mulDown(getTokenRate(_token0)); }
            if (totalTokens > 1) { scalingFactors[1] = scalingFactors[1].mulDown(getTokenRate(_token1)); }
            if (totalTokens > 2) { scalingFactors[2] = scalingFactors[2].mulDown(getTokenRate(_token2)); }
            if (totalTokens > 3) { scalingFactors[3] = scalingFactors[3].mulDown(getTokenRate(_token3)); }
            if (totalTokens > 4) { scalingFactors[4] = scalingFactors[4].mulDown(getTokenRate(_token4)); }
        }
    }

    /**
     * @dev Overrides scaling factor getter to introduce the token's rate.
     */
    function _scalingFactor(IERC20 token) internal view virtual override returns (uint256) {
        // Given there is no generic direction for this rounding, it follows the same strategy as the BasePool.
        uint256 baseScalingFactor = super._scalingFactor(token);
        return baseScalingFactor.mulDown(getTokenRate(token));
    }

    // Token rates

    /**
     * @dev Returns the rate providers configured for each token (in the same order as registered).
     */
    function getRateProviders() external view returns (IRateProvider[] memory providers) {
        uint256 totalTokens = _getTotalTokens();
        providers = new IRateProvider[](totalTokens);

        // prettier-ignore
        {
            if (totalTokens > 0) { providers[0] = _rateProviders[_token0]; } else { return providers; }
            if (totalTokens > 1) { providers[1] = _rateProviders[_token1]; } else { return providers; }
            if (totalTokens > 2) { providers[2] = _rateProviders[_token2]; } else { return providers; }
            if (totalTokens > 3) { providers[3] = _rateProviders[_token3]; } else { return providers; }
            if (totalTokens > 4) { providers[4] = _rateProviders[_token4]; } else { return providers; }
        }
    }

    /**
     * @dev Returns the token rate for token. All token rates are fixed-point values with 18 decimals.
     * In case there is no rate provider for the provided token it returns 1e18.
     */
    function getTokenRate(IERC20 token) public view virtual returns (uint256) {
        bytes32 tokenRateCache = _tokenRateCaches[token];
        return tokenRateCache == bytes32(0) ? FixedPoint.ONE : tokenRateCache.getRate();
    }

    /**
     * @dev Returns the cached value for token's rate.
     * Note it could return an empty value if the requested token does not have one or if the token does not belong
     * to the pool.
     */
    function getTokenRateCache(IERC20 token)
        external
        view
        returns (
            uint256 rate,
            uint256 duration,
            uint256 expires
        )
    {
<<<<<<< HEAD
        _require(_rateProviders[token] != IRateProvider(0), Errors.TOKEN_DOES_NOT_HAVE_RATE_PROVIDER);

        rate = _tokenRateCaches[token].getValue();
=======
        rate = _tokenRateCaches[token].getRate();
>>>>>>> e1e79baa
        (duration, expires) = _tokenRateCaches[token].getTimestamps();
    }

    /**
     * @dev Sets a new duration for a token rate cache. It reverts if there was no rate provider set initially.
     * Note this function also updates the current cached value.
     * @param duration Number of seconds until the current token rate is fetched again.
     */
    function setTokenRateCacheDuration(IERC20 token, uint256 duration) external authenticate {
        IRateProvider provider = _rateProviders[token];
        _require(address(provider) != address(0), Errors.TOKEN_DOES_NOT_HAVE_RATE_PROVIDER);
        _updateTokenRateCache(token, provider, duration);
        emit TokenRateProviderSet(token, provider, duration);
    }

    /**
     * @dev Forces a rate cache hit for a token.
     * It will revert if the requested token does not have an associated rate provider.
     */
    function updateTokenRateCache(IERC20 token) external {
        IRateProvider provider = _rateProviders[token];
        _require(address(provider) != address(0), Errors.TOKEN_DOES_NOT_HAVE_RATE_PROVIDER);
        uint256 duration = _tokenRateCaches[token].getDuration();
        _updateTokenRateCache(token, provider, duration);
    }

    /**
     * @dev Internal function to update a token rate cache for a known provider and duration.
     * It trusts the given values, and does not perform any checks.
     */
    function _updateTokenRateCache(
        IERC20 token,
        IRateProvider provider,
        uint256 duration
    ) private {
        uint256 rate = provider.getRate();
        bytes32 cache = PriceRateCache.encode(rate, duration);
        _tokenRateCaches[token] = cache;
        emit TokenRateCacheUpdated(token, rate);
    }

    /**
     * @dev Caches the rates of all tokens if necessary
     */
    function _cacheTokenRatesIfNecessary() internal {
        uint256 totalTokens = _getTotalTokens();
        // prettier-ignore
        {
            if (totalTokens > 0) { _cacheTokenRateIfNecessary(_token0); } else { return; }
            if (totalTokens > 1) { _cacheTokenRateIfNecessary(_token1); } else { return; }
            if (totalTokens > 2) { _cacheTokenRateIfNecessary(_token2); } else { return; }
            if (totalTokens > 3) { _cacheTokenRateIfNecessary(_token3); } else { return; }
            if (totalTokens > 4) { _cacheTokenRateIfNecessary(_token4); } else { return; }
        }
    }

    /**
     * @dev Caches the rate for a token if necessary. It ignores the call if there is no provider set.
     */
    function _cacheTokenRateIfNecessary(IERC20 token) internal {
        IRateProvider provider = _rateProviders[token];
        if (address(provider) != address(0)) {
            (uint256 duration, uint256 expires) = _tokenRateCaches[token].getTimestamps();
            if (block.timestamp > expires) {
                // solhint-disable-previous-line not-rely-on-time
                _updateTokenRateCache(token, provider, duration);
            }
        }
    }

    function getCachedProtocolSwapFeePercentage() public view returns (uint256) {
        return _cachedProtocolSwapFeePercentage;
    }

    function updateCachedProtocolSwapFeePercentage() external {
        _updateCachedProtocolSwapFeePercentage(getVault());
    }

    function _updateCachedProtocolSwapFeePercentage(IVault vault) private {
        uint256 newPercentage = vault.getProtocolFeesCollector().getSwapFeePercentage();
        _cachedProtocolSwapFeePercentage = newPercentage;

        emit CachedProtocolSwapFeePercentageUpdated(newPercentage);
    }

    /**
     * @dev Overrides only owner action to allow setting the cache duration for the token rates
     */
    function _isOwnerOnlyAction(bytes32 actionId) internal view virtual override returns (bool) {
        return (actionId == getActionId(this.setTokenRateCacheDuration.selector)) || super._isOwnerOnlyAction(actionId);
    }

    function _skipBptIndex(uint256 index) internal view returns (uint256) {
        return index < _bptIndex ? index : index.sub(1);
    }

    function _dropBptItem(uint256[] memory amounts)
        internal
        view
        returns (uint256 virtualSupply, uint256[] memory amountsWithoutBpt)
    {
        // The initial amount of BPT pre-minted is _MAX_TOKEN_BALANCE and it goes entirely to the pool balance in the
        // vault. So the virtualSupply (the actual supply in circulation) is defined as:
        // virtualSupply = totalSupply() - (_balances[_bptIndex] - _dueProtocolFeeBptAmount)
        //
        // However, since this Pool never mints or burns BPT outside of the initial supply (except in the event of an
        // emergency pause), we can simply use `_MAX_TOKEN_BALANCE` instead of `totalSupply()` and save
        // gas.
        virtualSupply = _MAX_TOKEN_BALANCE - amounts[_bptIndex] + _dueProtocolFeeBptAmount;

        amountsWithoutBpt = new uint256[](amounts.length - 1);
        for (uint256 i = 0; i < amountsWithoutBpt.length; i++) {
            amountsWithoutBpt[i] = amounts[i < _bptIndex ? i : i + 1];
        }
    }

    function _addBptItem(uint256[] memory amounts, uint256 bptAmount)
        internal
        view
        returns (uint256[] memory amountsWithBpt)
    {
        amountsWithBpt = new uint256[](amounts.length + 1);
        for (uint256 i = 0; i < amountsWithBpt.length; i++) {
            amountsWithBpt[i] = i == _bptIndex ? bptAmount : amounts[i < _bptIndex ? i : i - 1];
        }
    }

    /**
     * @dev Returns the number of tokens in circulation.
     *
     * In other pools, this would be the same as `totalSupply`, but since this pool pre-mints all BPT, `totalSupply`
     * remains constant, whereas `getVirtualSupply` increases as users join the pool and decreases as they exit it.
     */
    function getVirtualSupply() external view returns (uint256) {
        (, uint256[] memory balances, ) = getVault().getPoolTokens(getPoolId());
        // Note that unlike all other balances, the Vault's BPT balance does not need scaling as its scaling factor is
        // one.
        return _getVirtualSupply(balances[_bptIndex]);
    }

    function _getVirtualSupply(uint256 bptBalance) internal view returns (uint256) {
        return totalSupply().sub(bptBalance).add(_dueProtocolFeeBptAmount);
    }

    /**
     * @dev This function returns the appreciation of one BPT relative to the
     * underlying tokens. This starts at 1 when the pool is created and grows over time.
     * Because of preminted BPT, it uses `getVirtualSupply` instead of `totalSupply`.
     */
    function getRate() public view override returns (uint256) {
        (, uint256[] memory balancesIncludingBpt, ) = getVault().getPoolTokens(getPoolId());
        _upscaleArray(balancesIncludingBpt, _scalingFactors());

        (uint256 virtualSupply, uint256[] memory balances) = _dropBptItem(balancesIncludingBpt);

        (uint256 currentAmp, ) = _getAmplificationParameter();

        return StableMath._getRate(balances, currentAmp, virtualSupply);
    }
}<|MERGE_RESOLUTION|>--- conflicted
+++ resolved
@@ -661,13 +661,9 @@
             uint256 expires
         )
     {
-<<<<<<< HEAD
         _require(_rateProviders[token] != IRateProvider(0), Errors.TOKEN_DOES_NOT_HAVE_RATE_PROVIDER);
 
-        rate = _tokenRateCaches[token].getValue();
-=======
         rate = _tokenRateCaches[token].getRate();
->>>>>>> e1e79baa
         (duration, expires) = _tokenRateCaches[token].getTimestamps();
     }
 
