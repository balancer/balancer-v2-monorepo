--- conflicted
+++ resolved
@@ -1059,14 +1059,8 @@
     }
 
     /**
-<<<<<<< HEAD
      * @dev Returns the token rate for token. All token rates are fixed-point values with 18 decimals.
      * In case there is no rate provider for the provided token it returns FixedPoint.ONE.
-=======
-     * @dev Returns the protocolFeeExemptTokenFlags flags. Note that this token list *excludes* BPT.
-     * Its length will be one less than the registered pool tokens, and it will correspond to the token
-     * list after removing the BPT token.
->>>>>>> 3e85db7f
      */
     function getTokenRate(IERC20 token) public view virtual returns (uint256) {
         // We optimize for the scenario where all tokens have rate providers, except the BPT (which never has a rate
