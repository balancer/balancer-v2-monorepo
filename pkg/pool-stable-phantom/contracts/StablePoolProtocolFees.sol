--- conflicted
+++ resolved
@@ -118,29 +118,16 @@
         (uint256 lastJoinExitAmp, uint256 lastPostJoinExitInvariant) = getLastJoinExitData();
 
         uint256 swapFeeGrowthInvariant = StableMath._calculateInvariant(
-<<<<<<< HEAD
             lastJoinExitAmp,
-            _getAdjustedBalances(balancesWithoutBpt, true) // Adjust all balances
+            _getAdjustedBalances(balances, true) // Adjust all balances
         );
 
         uint256 totalNonExemptGrowthInvariant = StableMath._calculateInvariant(
             lastJoinExitAmp,
-            _getAdjustedBalances(balancesWithoutBpt, false) // Only adjust non-exempt balances
-        );
-
-        uint256 totalGrowthInvariant = StableMath._calculateInvariant(lastJoinExitAmp, balancesWithoutBpt);
-=======
-            lastPostJoinExitAmp,
-            _getAdjustedBalances(balances, true) // Adjust all balances
-        );
-
-        uint256 totalNonExemptGrowthInvariant = StableMath._calculateInvariant(
-            lastPostJoinExitAmp,
             _getAdjustedBalances(balances, false) // Only adjust non-exempt balances
         );
 
-        uint256 totalGrowthInvariant = StableMath._calculateInvariant(lastPostJoinExitAmp, balances);
->>>>>>> c8af0ddb
+        uint256 totalGrowthInvariant = StableMath._calculateInvariant(lastJoinExitAmp, balances);
 
         // All growth ratios should be greater or equal to one (since swap fees are positive and token rates are
         // expected to only increase) - in case any rounding error results in growth smaller than one (i.e. in the
