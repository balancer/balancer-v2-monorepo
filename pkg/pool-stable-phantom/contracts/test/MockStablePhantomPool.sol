// SPDX-License-Identifier: GPL-3.0-or-later
// This program is free software: you can redistribute it and/or modify
// it under the terms of the GNU General Public License as published by
// the Free Software Foundation, either version 3 of the License, or
// (at your option) any later version.

// This program is distributed in the hope that it will be useful,
// but WITHOUT ANY WARRANTY; without even the implied warranty of
// MERCHANTABILITY or FITNESS FOR A PARTICULAR PURPOSE.  See the
// GNU General Public License for more details.

// You should have received a copy of the GNU General Public License
// along with this program.  If not, see <http://www.gnu.org/licenses/>.

pragma solidity ^0.7.0;
pragma experimental ABIEncoderV2;

<<<<<<< HEAD
import "@balancer-labs/v2-pool-utils/contracts/test/MockInvariantDependency.sol";

import "../StablePhantomPool.sol";

contract MockStablePhantomPool is StablePhantomPool, MockInvariantDependency {
=======
import "@balancer-labs/v2-pool-utils/contracts/test/MockFailureModes.sol";

import "../StablePhantomPool.sol";

contract MockStablePhantomPool is StablePhantomPool, MockFailureModes {
>>>>>>> 5f7f470b
    constructor(NewPoolParams memory params) StablePhantomPool(params) {
        // solhint-disable-previous-line no-empty-blocks
    }

    function mockCacheTokenRateIfNecessary(IERC20 token) external {
        _cacheTokenRateIfNecessary(token);
    }

<<<<<<< HEAD
    function getRate() public view virtual override whenInvariantConverges returns (uint256) {
        return super.getRate();
    }

=======
    function _cacheTokenRateIfNecessary(IERC20 token)
        internal
        virtual
        override
        whenNotInFailureMode(FailureMode.PRICE_RATE)
    {
        return super._cacheTokenRateIfNecessary(token);
    }

    function getTokenRate(IERC20 token)
        public
        view
        virtual
        override
        whenNotInFailureMode(FailureMode.PRICE_RATE)
            returns (uint256)
    {
        return super.getTokenRate(token);
    }

    function getRate()
        public
        view
        virtual
        override
        whenNotInFailureMode(FailureMode.INVARIANT)
            returns (uint256)
    {
        return super.getRate();
    }

    function _scalingFactors()
        internal
        view
        virtual
        override
        whenNotInFailureMode(FailureMode.PRICE_RATE)
            returns (uint256[] memory scalingFactors)
    {
        return super._scalingFactors();
    }

>>>>>>> 5f7f470b
    function _onSwapGivenIn(
        SwapRequest memory request,
        uint256[] memory balancesIncludingBpt,
        uint256 indexIn,
        uint256 indexOut
<<<<<<< HEAD
    ) internal virtual override returns (uint256 amountOut) {
        if (request.tokenIn != IERC20(this) && request.tokenOut != IERC20(this)) {
            _ensureInvariantConverges();
        }

=======
    )
        internal
        virtual
        override
        whenNotInFailureMode(FailureMode.INVARIANT)
            returns (uint256 amountOut) {
>>>>>>> 5f7f470b
        return super._onSwapGivenIn(request, balancesIncludingBpt, indexIn, indexOut);
    }

    function _onSwapGivenOut(
        SwapRequest memory request,
        uint256[] memory balancesIncludingBpt,
        uint256 indexIn,
        uint256 indexOut
<<<<<<< HEAD
    ) internal virtual override returns (uint256 amountIn) {
        if (request.tokenIn != IERC20(this) && request.tokenOut != IERC20(this)) {
            _ensureInvariantConverges();
        }

=======
    )
        internal
        virtual
        override
        whenNotInFailureMode(FailureMode.INVARIANT)
            returns (uint256 amountIn)
    {
>>>>>>> 5f7f470b
        return super._onSwapGivenOut(request, balancesIncludingBpt, indexIn, indexOut);
    }
}<|MERGE_RESOLUTION|>--- conflicted
+++ resolved
@@ -15,19 +15,11 @@
 pragma solidity ^0.7.0;
 pragma experimental ABIEncoderV2;
 
-<<<<<<< HEAD
-import "@balancer-labs/v2-pool-utils/contracts/test/MockInvariantDependency.sol";
-
-import "../StablePhantomPool.sol";
-
-contract MockStablePhantomPool is StablePhantomPool, MockInvariantDependency {
-=======
 import "@balancer-labs/v2-pool-utils/contracts/test/MockFailureModes.sol";
 
 import "../StablePhantomPool.sol";
 
 contract MockStablePhantomPool is StablePhantomPool, MockFailureModes {
->>>>>>> 5f7f470b
     constructor(NewPoolParams memory params) StablePhantomPool(params) {
         // solhint-disable-previous-line no-empty-blocks
     }
@@ -36,12 +28,6 @@
         _cacheTokenRateIfNecessary(token);
     }
 
-<<<<<<< HEAD
-    function getRate() public view virtual override whenInvariantConverges returns (uint256) {
-        return super.getRate();
-    }
-
-=======
     function _cacheTokenRateIfNecessary(IERC20 token)
         internal
         virtual
@@ -84,26 +70,17 @@
         return super._scalingFactors();
     }
 
->>>>>>> 5f7f470b
     function _onSwapGivenIn(
         SwapRequest memory request,
         uint256[] memory balancesIncludingBpt,
         uint256 indexIn,
         uint256 indexOut
-<<<<<<< HEAD
-    ) internal virtual override returns (uint256 amountOut) {
-        if (request.tokenIn != IERC20(this) && request.tokenOut != IERC20(this)) {
-            _ensureInvariantConverges();
-        }
-
-=======
     )
         internal
         virtual
         override
         whenNotInFailureMode(FailureMode.INVARIANT)
             returns (uint256 amountOut) {
->>>>>>> 5f7f470b
         return super._onSwapGivenIn(request, balancesIncludingBpt, indexIn, indexOut);
     }
 
@@ -112,13 +89,6 @@
         uint256[] memory balancesIncludingBpt,
         uint256 indexIn,
         uint256 indexOut
-<<<<<<< HEAD
-    ) internal virtual override returns (uint256 amountIn) {
-        if (request.tokenIn != IERC20(this) && request.tokenOut != IERC20(this)) {
-            _ensureInvariantConverges();
-        }
-
-=======
     )
         internal
         virtual
@@ -126,7 +96,6 @@
         whenNotInFailureMode(FailureMode.INVARIANT)
             returns (uint256 amountIn)
     {
->>>>>>> 5f7f470b
         return super._onSwapGivenOut(request, balancesIncludingBpt, indexIn, indexOut);
     }
 }