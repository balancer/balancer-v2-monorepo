import { expect } from 'chai';
import { ethers } from 'hardhat';
import { BigNumber, Contract, ContractTransaction } from 'ethers';

import { deploy, deployedAt } from '@balancer-labs/v2-helpers/src/contract';
import { actionId } from '@balancer-labs/v2-helpers/src/models/misc/actions';
import { sharedBeforeEach } from '@balancer-labs/v2-common/sharedBeforeEach';
import { SignerWithAddress } from '@nomiclabs/hardhat-ethers/dist/src/signer-with-address';
import { PoolSpecialization } from '@balancer-labs/balancer-js';
import { BigNumberish, bn, fp, FP_SCALING_FACTOR } from '@balancer-labs/v2-helpers/src/numbers';
import { MAX_UINT112, ZERO_ADDRESS } from '@balancer-labs/v2-helpers/src/constants';
import { RawStablePhantomPoolDeployment } from '@balancer-labs/v2-helpers/src/models/pools/stable-phantom/types';
import { advanceTime, currentTimestamp, MINUTE, MONTH } from '@balancer-labs/v2-helpers/src/time';

import Token from '@balancer-labs/v2-helpers/src/models/tokens/Token';
import TokenList from '@balancer-labs/v2-helpers/src/models/tokens/TokenList';
import StablePhantomPool from '@balancer-labs/v2-helpers/src/models/pools/stable-phantom/StablePhantomPool';
import * as expectEvent from '@balancer-labs/v2-helpers/src/test/expectEvent';

describe('StablePhantomPool', () => {
  let lp: SignerWithAddress,
    owner: SignerWithAddress,
    recipient: SignerWithAddress,
    admin: SignerWithAddress,
    other: SignerWithAddress;

  sharedBeforeEach('setup signers', async () => {
    [, lp, owner, recipient, admin, other] = await ethers.getSigners();
  });

  context('for 2 tokens pool', () => {
    itBehavesAsStablePhantomPool(2);
  });

  context('for 4 tokens pool', () => {
    itBehavesAsStablePhantomPool(4);
  });

  context('for 1 token pool', () => {
    it('reverts', async () => {
      const tokens = await TokenList.create(1);
      await expect(StablePhantomPool.create({ tokens })).to.be.revertedWith('MIN_TOKENS');
    });
  });

  context('for 5 tokens pool', () => {
    it('reverts', async () => {
      const tokens = await TokenList.create(5, { sorted: true });
      await expect(StablePhantomPool.create({ tokens })).to.be.revertedWith('MAX_TOKENS');
    });
  });

  function itBehavesAsStablePhantomPool(numberOfTokens: number): void {
    let pool: StablePhantomPool, tokens: TokenList;
    let deployTimestamp: BigNumber, bptIndex: number, initialBalances: BigNumberish[];

    const rateProviders: Contract[] = [];
    const tokenRateCacheDurations: number[] = [];

    async function deployPool(params: RawStablePhantomPoolDeployment = {}, rates: BigNumberish[] = []): Promise<void> {
      tokens = params.tokens || (await TokenList.create(numberOfTokens, { sorted: true }));

      for (let i = 0; i < numberOfTokens; i++) {
        rateProviders[i] = await deploy('v2-pool-utils/MockRateProvider');
        await rateProviders[i].mockRate(rates[i] || fp(1));
        tokenRateCacheDurations[i] = MONTH + i;
      }

      pool = await StablePhantomPool.create({
        tokens,
        rateProviders,
        tokenRateCacheDurations,
        owner,
        admin,
        ...params,
      });

      bptIndex = await pool.getBptIndex();
      deployTimestamp = await currentTimestamp();
      initialBalances = Array.from({ length: numberOfTokens + 1 }).map((_, i) => (i == bptIndex ? 0 : fp(1 - i / 10)));
    }

    describe('creation', () => {
      context('when the creation succeeds', () => {
        const swapFeePercentage = fp(0.1);
        const amplificationParameter = bn(200);
        const tokenRates = Array.from({ length: numberOfTokens }, (_, i) => fp(1 + (i + 1) / 10));

        sharedBeforeEach('deploy pool', async () => {
          await deployPool({ swapFeePercentage, amplificationParameter }, tokenRates);
        });

        it('sets the name', async () => {
          expect(await pool.name()).to.equal('Balancer Pool Token');
        });

        it('sets the symbol', async () => {
          expect(await pool.symbol()).to.equal('BPT');
        });

        it('sets the decimals', async () => {
          expect(await pool.decimals()).to.equal(18);
        });

        it('sets the owner ', async () => {
          expect(await pool.getOwner()).to.equal(owner.address);
        });

        it('sets the vault correctly', async () => {
          expect(await pool.getVault()).to.equal(pool.vault.address);
        });

        it('uses general specialization', async () => {
          const { address, specialization } = await pool.getRegisteredInfo();

          expect(address).to.equal(pool.address);
          expect(specialization).to.equal(PoolSpecialization.GeneralPool);
        });

        it('registers tokens in the vault', async () => {
          const { tokens: poolTokens, balances } = await pool.getTokens();

          expect(poolTokens).to.have.lengthOf(numberOfTokens + 1);
          expect(poolTokens).to.include.members(tokens.addresses);
          expect(poolTokens).to.include(pool.address);
          expect(balances).to.be.zeros;
        });

        it('starts with no BPT', async () => {
          expect(await pool.totalSupply()).to.be.equal(0);
        });

        it('sets amplification', async () => {
          const { value, isUpdating, precision } = await pool.getAmplificationParameter();

          expect(value).to.be.equal(amplificationParameter.mul(precision));
          expect(isUpdating).to.be.false;
        });

        it('sets swap fee', async () => {
          expect(await pool.getSwapFeePercentage()).to.equal(swapFeePercentage);
        });

        it('sets the rate providers', async () => {
          const providers = await pool.getRateProviders();

          // BPT does not have a rate provider
          expect(providers).to.have.lengthOf(numberOfTokens + 1);
          expect(providers).to.include.members(rateProviders.map((r) => r.address));
          expect(providers).to.include(ZERO_ADDRESS);
        });

        it('sets the rate cache durations', async () => {
          await tokens.asyncEach(async (token, i) => {
            const { duration, expires, rate } = await pool.getPriceRateCache(token);
            expect(rate).to.equal(tokenRates[i]);
            expect(duration).to.equal(tokenRateCacheDurations[i]);
            expect(expires).to.be.at.least(deployTimestamp.add(tokenRateCacheDurations[i]));
          });
        });

        it('reverts when querying rate cache for BPT', async () => {
          await expect(pool.getPriceRateCache(pool.address)).to.be.revertedWith('TOKEN_DOES_NOT_HAVE_RATE_PROVIDER');
        });

        it('reverts when updating the cache for BPT', async () => {
          await expect(pool.instance.updatePriceRateCache(pool.address)).to.be.revertedWith(
            'TOKEN_DOES_NOT_HAVE_RATE_PROVIDER'
          );
        });

        it('reverts when setting the cache duration for BPT', async () => {
          await expect(pool.instance.connect(owner).setPriceRateCacheDuration(pool.address, 0)).to.be.revertedWith(
            'TOKEN_DOES_NOT_HAVE_RATE_PROVIDER'
          );
        });

        it('sets the scaling factors', async () => {
          const scalingFactors = (await pool.getScalingFactors()).map((sf) => sf.toString());

          // It also includes the BPT scaling factor
          expect(scalingFactors).to.have.lengthOf(numberOfTokens + 1);
          expect(scalingFactors).to.include(fp(1).toString());
          for (const rate of tokenRates) expect(scalingFactors).to.include(rate.toString());
        });

        it('sets BPT index correctly', async () => {
          const bpt = new Token('BPT', 'BPT', 18, pool.instance);
          const allTokens = new TokenList([...tokens.tokens, bpt]).sort();
          const expectedIndex = allTokens.indexOf(bpt);
          expect(await pool.getBptIndex()).to.be.equal(expectedIndex);
        });
      });

      context('when the creation fails', () => {
        it('reverts if there are repeated tokens', async () => {
          const badTokens = new TokenList(Array(numberOfTokens).fill(tokens.first));

          await expect(deployPool({ tokens: badTokens })).to.be.revertedWith('UNSORTED_ARRAY');
        });

        it('reverts if the cache durations do not match the tokens length', async () => {
          const tokenRateCacheDurations = [1];

          await expect(deployPool({ tokenRateCacheDurations })).to.be.revertedWith('INPUT_LENGTH_MISMATCH');
        });

        it('reverts if the rate providers do not match the tokens length', async () => {
          const rateProviders = [ZERO_ADDRESS];

          await expect(deployPool({ rateProviders })).to.be.revertedWith('INPUT_LENGTH_MISMATCH');
        });

        it('reverts if the swap fee is too high', async () => {
          const swapFeePercentage = fp(0.1).add(1);

          await expect(deployPool({ swapFeePercentage })).to.be.revertedWith('MAX_SWAP_FEE_PERCENTAGE');
        });

        it('reverts if amplification coefficient is too high', async () => {
          const amplificationParameter = bn(5001);

          await expect(deployPool({ amplificationParameter })).to.be.revertedWith('MAX_AMP');
        });

        it('reverts if amplification coefficient is too low', async () => {
          const amplificationParameter = bn(0);

          await expect(deployPool({ amplificationParameter })).to.be.revertedWith('MIN_AMP');
        });
      });
    });

    describe('initialize', () => {
      sharedBeforeEach('deploy pool', async () => {
        await deployPool();
      });

      context('when not initialized', () => {
        context('when not paused', () => {
          it('transfers the initial balances to the vault', async () => {
            const previousBalances = await tokens.balanceOf(pool.vault);

            await pool.init({ initialBalances });

            const currentBalances = await tokens.balanceOf(pool.vault);
            currentBalances.forEach((currentBalance, i) => {
              const initialBalanceIndex = i < bptIndex ? i : i + 1; // initial balances includes BPT
              const expectedBalance = previousBalances[i].add(initialBalances[initialBalanceIndex]);
              expect(currentBalance).to.be.equal(expectedBalance);
            });
          });

          it('mints the max amount of BPT minus minimum Bpt', async () => {
            await pool.init({ initialBalances });

            expect(await pool.totalSupply()).to.be.equal(MAX_UINT112);
          });

          it('mints the minimum BPT to the address zero', async () => {
            const minimumBpt = await pool.instance.getMinimumBpt();

            await pool.init({ recipient, initialBalances });

            expect(await pool.balanceOf(ZERO_ADDRESS)).to.be.equal(minimumBpt);
          });

          it('mints the invariant amount of BPT to the recipient', async () => {
            const invariant = await pool.estimateInvariant(initialBalances);
            const minimumBpt = await pool.instance.getMinimumBpt();

            await pool.init({ recipient, initialBalances, from: lp });

            expect(await pool.balanceOf(lp)).to.be.zero;
            expect(await pool.balanceOf(recipient)).to.be.equalWithError(invariant.sub(minimumBpt), 0.00001);
          });

          it('mints the rest of the BPT to the vault', async () => {
            const invariant = await pool.estimateInvariant(initialBalances);

            const { amountsIn, dueProtocolFeeAmounts } = await pool.init({ initialBalances });

            const expectedBPT = MAX_UINT112.sub(invariant);
            expect(await pool.balanceOf(pool.vault)).to.be.equalWithError(expectedBPT, 0.00001);

            expect(dueProtocolFeeAmounts).to.be.zeros;
            for (let i = 0; i < amountsIn.length; i++) {
              i === bptIndex
                ? expect(amountsIn[i]).to.be.equalWithError(MAX_UINT112.sub(invariant), 0.00001)
                : expect(amountsIn[i]).to.be.equal(initialBalances[i]);
            }
          });
        });

        context('when paused', () => {
          sharedBeforeEach('pause pool', async () => {
            await pool.pause();
          });

          it('reverts', async () => {
            await expect(pool.init({ initialBalances })).to.be.revertedWith('PAUSED');
          });
        });
      });

      context('when it was already initialized', () => {
        sharedBeforeEach('init pool', async () => {
          await pool.init({ initialBalances });
        });

        it('reverts', async () => {
          await expect(pool.init({ initialBalances })).to.be.revertedWith('UNHANDLED_BY_PHANTOM_POOL');
        });
      });
    });

    describe('swap', () => {
      sharedBeforeEach('deploy pool', async () => {
        await deployPool();
      });

      context('when the pool was not initialized', () => {
        it('reverts', async () => {
          const tx = pool.swapGivenIn({ in: tokens.first, out: tokens.second, amount: fp(0), recipient });
          await expect(tx).to.be.reverted;
        });
      });

      context('when the pool was initialized', () => {
        sharedBeforeEach('initialize pool', async () => {
          bptIndex = await pool.getBptIndex();
          const sender = (await ethers.getSigners())[0];
          await pool.init({ initialBalances, recipient: sender });
        });

        sharedBeforeEach('allow vault', async () => {
          const sender = (await ethers.getSigners())[0];
          await tokens.mint({ to: sender, amount: fp(100) });
          await tokens.approve({ from: sender, to: pool.vault });
        });

        context('token out given token in', () => {
          const amountIn = fp(0.1);

          it('swaps tokens', async () => {
            const tokenIn = tokens.first;
            const tokenOut = tokens.second;

            const previousBalance = await tokenOut.balanceOf(recipient);
            const expectedAmountOut = await pool.estimateTokenOutGivenTokenIn(tokenIn, tokenOut, amountIn);

            const { amountOut } = await pool.swapGivenIn({ in: tokenIn, out: tokenOut, amount: amountIn, recipient });
            expect(amountOut).to.be.equalWithError(expectedAmountOut, 0.00001);

            const currentBalance = await tokenOut.balanceOf(recipient);
            expect(currentBalance.sub(previousBalance)).to.be.equalWithError(expectedAmountOut, 0.00001);
          });

          context('when paused', () => {
            sharedBeforeEach('pause pool', async () => {
              await pool.pause();
            });

            it('reverts', async () => {
              await expect(
                pool.swapGivenIn({ in: tokens.first, out: tokens.second, amount: amountIn, recipient })
              ).to.be.revertedWith('PAUSED');
            });
          });
        });

        context('token in given token out', () => {
          const amountOut = fp(0.1);

          it('swaps tokens', async () => {
            const tokenIn = tokens.first;
            const tokenOut = tokens.second;

            const previousBalance = await tokenOut.balanceOf(recipient);
            const expectedAmountIn = await pool.estimateTokenInGivenTokenOut(tokenIn, tokenOut, amountOut);

            const { amountIn } = await pool.swapGivenOut({ in: tokenIn, out: tokenOut, amount: amountOut, recipient });
            expect(amountIn).to.be.equalWithError(expectedAmountIn, 0.00001);

            const currentBalance = await tokenOut.balanceOf(recipient);
            expect(currentBalance.sub(previousBalance)).to.be.equal(amountOut);
          });

          context('when paused', () => {
            sharedBeforeEach('pause pool', async () => {
              await pool.pause();
            });

            it('reverts', async () => {
              await expect(
                pool.swapGivenOut({ in: tokens.first, out: tokens.second, amount: amountOut, recipient })
              ).to.be.revertedWith('PAUSED');
            });
          });
        });

        context('token out given BPT in', () => {
          const bptIn = fp(1);

          it('swaps exact BPT for token', async () => {
            const tokenOut = tokens.first;

            const previousBalance = await tokenOut.balanceOf(recipient);
            const expectedTokenOut = await pool.estimateTokenOutGivenBptIn(tokenOut, bptIn);

            const { amountOut } = await pool.swapGivenIn({ in: pool.bpt, out: tokenOut, amount: bptIn, recipient });
            expect(amountOut).to.be.equalWithError(expectedTokenOut, 0.00001);

            const currentBalance = await tokenOut.balanceOf(recipient);
            expect(currentBalance.sub(previousBalance)).to.be.equalWithError(expectedTokenOut, 0.00001);
          });

          context('when paused', () => {
            sharedBeforeEach('pause pool', async () => {
              await pool.pause();
            });

            it('reverts', async () => {
              await expect(
                pool.swapGivenIn({ in: pool.bpt, out: tokens.first, amount: bptIn, recipient })
              ).to.be.revertedWith('PAUSED');
            });
          });
        });

        context('token in given BPT out', () => {
          const bptOut = fp(1);

          it('swaps token for exact BPT', async () => {
            const tokenIn = tokens.first;

            const previousBalance = await pool.balanceOf(recipient);
            const expectedTokenIn = await pool.estimateTokenInGivenBptOut(tokenIn, bptOut);

            const { amountIn } = await pool.swapGivenOut({ in: tokenIn, out: pool.bpt, amount: bptOut, recipient });
            expect(amountIn).to.be.equalWithError(expectedTokenIn, 0.00001);

            const currentBalance = await pool.balanceOf(recipient);
            expect(currentBalance.sub(previousBalance)).to.be.equal(bptOut);
          });

          context('when paused', () => {
            sharedBeforeEach('pause pool', async () => {
              await pool.pause();
            });

            it('reverts', async () => {
              await expect(
                pool.swapGivenOut({ in: tokens.first, out: pool.bpt, amount: bptOut, recipient })
              ).to.be.revertedWith('PAUSED');
            });
          });
        });

        context('BPT out given token in', () => {
          const amountIn = fp(1);

          it('swaps exact token for BPT', async () => {
            const tokenIn = tokens.first;

            const previousBalance = await pool.balanceOf(recipient);
            const expectedBptOut = await pool.estimateBptOutGivenTokenIn(tokenIn, amountIn);

            const { amountOut } = await pool.swapGivenIn({ in: tokenIn, out: pool.bpt, amount: amountIn, recipient });
            expect(amountOut).to.be.equalWithError(expectedBptOut, 0.00001);

            const currentBalance = await pool.balanceOf(recipient);
            expect(currentBalance.sub(previousBalance)).to.be.equalWithError(expectedBptOut, 0.00001);
          });

          context('when paused', () => {
            sharedBeforeEach('pause pool', async () => {
              await pool.pause();
            });

            it('reverts', async () => {
              await expect(
                pool.swapGivenIn({ in: tokens.first, out: pool.bpt, amount: amountIn, recipient })
              ).to.be.revertedWith('PAUSED');
            });
          });
        });

        context('BPT in given token out', () => {
          const amountOut = fp(0.1);

          it('swaps BPT for exact tokens', async () => {
            const tokenOut = tokens.first;

            const previousBalance = await tokenOut.balanceOf(recipient);
            const expectedBptIn = await pool.estimateBptInGivenTokenOut(tokenOut, amountOut);

            const { amountIn } = await pool.swapGivenOut({ in: pool.bpt, out: tokenOut, amount: amountOut, recipient });
            expect(amountIn).to.be.equalWithError(expectedBptIn, 0.00001);

            const currentBalance = await tokenOut.balanceOf(recipient);
            expect(currentBalance.sub(previousBalance)).to.be.equal(amountOut);
          });

          context('when paused', () => {
            sharedBeforeEach('pause pool', async () => {
              await pool.pause();
            });

            it('reverts', async () => {
              await expect(
                pool.swapGivenOut({ in: pool.bpt, out: tokens.first, amount: amountOut, recipient })
              ).to.be.revertedWith('PAUSED');
            });
          });
        });
      });
    });

    describe('join', () => {
      sharedBeforeEach('deploy pool', async () => {
        await deployPool();
        await pool.init({ recipient, initialBalances });
      });

      context('when the sender is not the vault', () => {
        it('reverts', async () => {
          const tx = pool.instance.onJoinPool(pool.poolId, ZERO_ADDRESS, ZERO_ADDRESS, [0], 0, 0, '0x');
          await expect(tx).to.be.revertedWith('CALLER_NOT_VAULT');
        });
      });
    });

    describe('exit', () => {
      sharedBeforeEach('deploy pool', async () => {
        await deployPool();
        await pool.init({ recipient, initialBalances });
      });

      context('when the sender is not the vault', () => {
        it('reverts', async () => {
          const tx = pool.instance.onExitPool(pool.poolId, ZERO_ADDRESS, ZERO_ADDRESS, [0], 0, 0, '0x');
          await expect(tx).to.be.revertedWith('CALLER_NOT_VAULT');
        });
      });
    });

    describe('rates cache', () => {
      context('with no rate provider', () => {
        sharedBeforeEach('deploy pool', async () => {
          const tokenParams = Array.from({ length: numberOfTokens }, (_, i) => ({ decimals: 18 - i }));
          tokens = await TokenList.create(tokenParams, { sorted: true, varyDecimals: true });

          pool = await StablePhantomPool.create({
            tokens,
            rateProviders: new Array(tokens.length).fill(ZERO_ADDRESS),
            tokenRateCacheDurations: new Array(tokens.length).fill(0),
            owner,
          });
        });

        it('has no rate providers', async () => {
          // length + 1 as there is also a rate provider for the BPT itself
          expect(await pool.getRateProviders()).to.deep.equal(new Array(tokens.length + 1).fill(ZERO_ADDRESS));
        });

        it('scaling factors equal the decimals difference', async () => {
          const { tokens } = await pool.vault.getPoolTokens(pool.poolId);

          await Promise.all(
            tokens.map(async (token) => {
              const decimals = await (await deployedAt('v2-solidity-utils/ERC20', token)).decimals();
              expect(await pool.instance.getScalingFactor(token)).to.equal(fp(bn(10).pow(18 - decimals)));
            })
          );
        });

        it('updating the cache reverts', async () => {
          await tokens.asyncEach(async (token) => {
            await expect(pool.updatePriceRateCache(token)).to.be.revertedWith('TOKEN_DOES_NOT_HAVE_RATE_PROVIDER');
          });
        });

        it('updating the cache duration reverts', async () => {
          await tokens.asyncEach(async (token) => {
            await expect(pool.setPriceRateCacheDuration(token, bn(0), { from: owner })).to.be.revertedWith(
              'TOKEN_DOES_NOT_HAVE_RATE_PROVIDER'
            );
          });
        });

        it('querying the cache reverts', async () => {
          await tokens.asyncEach(async (token) => {
            await expect(pool.getPriceRateCache(token)).to.be.revertedWith('TOKEN_DOES_NOT_HAVE_RATE_PROVIDER');
          });
        });
      });

      context('with a rate provider', () => {
        sharedBeforeEach('deploy pool', async () => {
          const tokenParams = Array.from({ length: numberOfTokens }, (_, i) => ({ decimals: 18 - i }));
          tokens = await TokenList.create(tokenParams, { sorted: true });

          const tokenRates = Array.from({ length: numberOfTokens }, (_, i) => fp(1 + (i + 1) / 10));
          await deployPool({ tokens }, tokenRates);
        });

        describe('scaling factors', () => {
          const scaleRate = async (token: Token): Promise<BigNumber> => {
            const index = tokens.indexOf(token);
            const rateProvider = rateProviders[index];
            const rate = await rateProvider.getRate();
            return rate.mul(bn(10).pow(18 - token.decimals));
          };

          const itAdaptsTheScalingFactorsCorrectly = () => {
            it('adapt the scaling factors with the price rate', async () => {
              const scalingFactors = await pool.getScalingFactors();

              await tokens.asyncEach(async (token) => {
                const expectedRate = await scaleRate(token);
                const tokenIndex = await pool.getTokenIndex(token);
                expect(scalingFactors[tokenIndex]).to.be.equal(expectedRate);
                expect(await pool.getScalingFactor(token)).to.be.equal(expectedRate);
              });

              expect(scalingFactors[pool.bptIndex]).to.be.equal(fp(1));
              expect(await pool.getScalingFactor(pool.bpt)).to.be.equal(fp(1));
            });
          };

          context('with a price rate above 1', () => {
            sharedBeforeEach('mock rates', async () => {
              await tokens.asyncEach(async (token, i) => {
                await rateProviders[i].mockRate(fp(1 + i / 10));
                await pool.updatePriceRateCache(token);
              });
            });

            itAdaptsTheScalingFactorsCorrectly();
          });

          context('with a price rate equal to 1', () => {
            sharedBeforeEach('mock rates', async () => {
              await tokens.asyncEach(async (token, i) => {
                await rateProviders[i].mockRate(fp(1));
                await pool.updatePriceRateCache(token);
              });
            });

            itAdaptsTheScalingFactorsCorrectly();
          });

          context('with a price rate below 1', () => {
            sharedBeforeEach('mock rate', async () => {
              await tokens.asyncEach(async (token, i) => {
                await rateProviders[i].mockRate(fp(1 - i / 10));
                await pool.updatePriceRateCache(token);
              });
            });

            itAdaptsTheScalingFactorsCorrectly();
          });
        });

        describe('update', () => {
          const itUpdatesTheRateCache = (action: (token: Token) => Promise<ContractTransaction>) => {
            const newRate = fp(1.5);

            it('updates the cache', async () => {
              await tokens.asyncEach(async (token, i) => {
                const previousCache = await pool.getPriceRateCache(token);

                await rateProviders[i].mockRate(newRate);
                const updatedAt = await currentTimestamp();

                await action(token);

                const currentCache = await pool.getPriceRateCache(token);
                expect(currentCache.rate).to.be.equal(newRate);
                expect(previousCache.rate).not.to.be.equal(newRate);

                expect(currentCache.duration).to.be.equal(tokenRateCacheDurations[i]);
                expect(currentCache.expires).to.be.at.least(updatedAt.add(tokenRateCacheDurations[i]));
              });
            });

            it('emits an event', async () => {
              await tokens.asyncEach(async (token, i) => {
                await rateProviders[i].mockRate(newRate);
                const receipt = await action(token);

                expectEvent.inReceipt(await receipt.wait(), 'PriceRateCacheUpdated', {
                  rate: newRate,
                  token: token.address,
                });
              });
            });
          };

          context('before the cache expires', () => {
            sharedBeforeEach('advance time', async () => {
              await advanceTime(MINUTE);
            });

            context('when not forced', () => {
              const action = async (token: Token) => pool.instance.mockCacheTokenRateIfNecessary(token.address);

              it('does not update the cache', async () => {
                await tokens.asyncEach(async (token) => {
                  const previousCache = await pool.getPriceRateCache(token);

                  await action(token);

                  const currentCache = await pool.getPriceRateCache(token);
                  expect(currentCache.rate).to.be.equal(previousCache.rate);
                  expect(currentCache.expires).to.be.equal(previousCache.expires);
                  expect(currentCache.duration).to.be.equal(previousCache.duration);
                });
              });
            });

            context('when forced', () => {
              const action = async (token: Token) => pool.updatePriceRateCache(token);

              itUpdatesTheRateCache(action);
            });
          });

          context('after the cache expires', () => {
            sharedBeforeEach('advance time', async () => {
              await advanceTime(MONTH * 2);
            });

            context('when not forced', () => {
              const action = async (token: Token) => pool.instance.mockCacheTokenRateIfNecessary(token.address);

              itUpdatesTheRateCache(action);
            });

            context('when forced', () => {
              const action = async (token: Token) => pool.updatePriceRateCache(token);

              itUpdatesTheRateCache(action);
            });
          });
        });

        describe('set cache duration', () => {
          const newDuration = bn(MINUTE * 10);

          sharedBeforeEach('grant role to admin', async () => {
<<<<<<< HEAD
            const action = await actionId(pool.instance, 'setPriceRateCacheDuration');
            await pool.vault.grantRolesGlobally([action], admin);
=======
            const action = await actionId(pool.instance, 'setTokenRateCacheDuration');
            await pool.vault.grantPermissionsGlobally([action], admin);
>>>>>>> 1e953cbb
          });

          const itUpdatesTheCacheDuration = () => {
            it('updates the cache duration', async () => {
              await tokens.asyncEach(async (token, i) => {
                const previousCache = await pool.getPriceRateCache(token);

                const newRate = fp(1.5);
                await rateProviders[i].mockRate(newRate);
                const forceUpdateAt = await currentTimestamp();
                await pool.setPriceRateCacheDuration(token, newDuration, { from: owner });

                const currentCache = await pool.getPriceRateCache(token);
                expect(currentCache.rate).to.be.equal(newRate);
                expect(previousCache.rate).not.to.be.equal(newRate);
                expect(currentCache.duration).to.be.equal(newDuration);
                expect(currentCache.expires).to.be.at.least(forceUpdateAt.add(newDuration));
              });
            });

            it('emits an event', async () => {
              await tokens.asyncEach(async (token, i) => {
                const tx = await pool.setPriceRateCacheDuration(token, newDuration, { from: owner });

                expectEvent.inReceipt(await tx.wait(), 'TokenRateProviderSet', {
                  token: token.address,
                  provider: rateProviders[i].address,
                  cacheDuration: newDuration,
                });
              });
            });
          };

          context('when it is requested by the owner', () => {
            context('before the cache expires', () => {
              sharedBeforeEach('advance time', async () => {
                await advanceTime(MINUTE);
              });

              itUpdatesTheCacheDuration();
            });

            context('after the cache has expired', () => {
              sharedBeforeEach('advance time', async () => {
                await advanceTime(MONTH * 2);
              });

              itUpdatesTheCacheDuration();
            });
          });

          context('when it is requested by the admin', () => {
            it('reverts', async () => {
              await expect(pool.setPriceRateCacheDuration(tokens.first, bn(10), { from: admin })).to.be.revertedWith(
                'SENDER_NOT_ALLOWED'
              );
            });
          });

          context('when it is requested by another one', () => {
            it('reverts', async () => {
              await expect(pool.setPriceRateCacheDuration(tokens.first, bn(10), { from: lp })).to.be.revertedWith(
                'SENDER_NOT_ALLOWED'
              );
            });
          });
        });
      });
    });

    describe('protocol swap fees', () => {
      const swapFeePercentage = fp(0.1); // 10 %
      const protocolFeePercentage = fp(0.5); // 50 %

      sharedBeforeEach('deploy pool', async () => {
        await deployPool({ swapFeePercentage });
        await pool.vault.setSwapFeePercentage(protocolFeePercentage);

        await pool.updateCachedProtocolSwapFeePercentage();

        // Init pool with equal balances so that each BPT accounts for approximately one underlying token.
        const equalBalances = Array.from({ length: numberOfTokens + 1 }).map((_, i) => (i == bptIndex ? 0 : fp(100)));
        await pool.init({ recipient: lp.address, initialBalances: equalBalances });
      });

      sharedBeforeEach('allow vault', async () => {
        await tokens.mint({ to: lp, amount: fp(100) });
        await tokens.approve({ from: lp, to: pool.vault });
      });

      describe('cache', () => {
        const newProtocolFeePercentage = fp(0.3);

        it('returns outdated value if the cache is not updated', async () => {
          await pool.vault.setSwapFeePercentage(newProtocolFeePercentage);
          expect(await pool.getCachedProtocolSwapFeePercentage()).to.equal(protocolFeePercentage);
        });

        it('returns updated value if the cache is updated', async () => {
          await pool.vault.setSwapFeePercentage(newProtocolFeePercentage);
          await pool.updateCachedProtocolSwapFeePercentage();

          expect(await pool.getCachedProtocolSwapFeePercentage()).to.equal(newProtocolFeePercentage);
        });

        it('emits an event', async () => {
          await pool.vault.setSwapFeePercentage(newProtocolFeePercentage);
          const receipt = await (await pool.updateCachedProtocolSwapFeePercentage()).wait();

          expectEvent.inReceipt(receipt, 'CachedProtocolSwapFeePercentageUpdated', {
            protocolSwapFeePercentage: newProtocolFeePercentage,
          });
        });
      });

      describe('accounting', () => {
        const amount = fp(1);

        sharedBeforeEach('update cache', async () => {
          await pool.updateCachedProtocolSwapFeePercentage();
        });

        enum AmountKind {
          WITH_FEE,
          WITHOUT_FEE,
        }

        function getAproxDueFee(amount: BigNumber, kind: AmountKind): BigNumber {
          // In StablePools, BPT and underlying tokens are almost equivalent. This means that the token fee amount is a
          // good estimate of the equivalent BPT fee amount.

          if (kind == AmountKind.WITHOUT_FEE) {
            amount = amount.mul(fp(1)).div(fp(1).sub(swapFeePercentage));
          }

          const fee = amount.mul(swapFeePercentage).div(fp(1));
          const protocolFee = fee.mul(protocolFeePercentage).div(fp(1));
          return protocolFee;
        }

        context('on swaps given in', () => {
          it('tracks fees when swapping tokens', async () => {
            const previousDueFee = await pool.getDueProtocolFeeBptAmount();

            const tokenIn = tokens.first;
            const tokenOut = tokens.second;
            const { receipt } = await pool.swapGivenIn({ in: tokenIn, out: tokenOut, amount, from: lp, recipient });

            const currentDueFee = await pool.getDueProtocolFeeBptAmount();
            const aproxFee = getAproxDueFee(amount, AmountKind.WITH_FEE);

            expect(currentDueFee).to.be.equalWithError(aproxFee, 0.01);

            expectEvent.inIndirectReceipt(receipt, pool.instance.interface, 'DueProtocolFeeIncreased', {
              bptAmount: currentDueFee.sub(previousDueFee),
            });
          });

          it('tracks fees when swapping for BPT (join)', async () => {
            const previousDueFee = await pool.getDueProtocolFeeBptAmount();

            const token = tokens.first;
            const { amountOut: bptAmount, receipt } = await pool.swapGivenIn({
              in: token,
              out: pool.bpt,
              amount,
              from: lp,
              recipient,
            });

            const currentDueFee = await pool.getDueProtocolFeeBptAmount();
            const aproxFee = getAproxDueFee(bptAmount, AmountKind.WITHOUT_FEE);

            expect(currentDueFee).to.be.equalWithError(aproxFee, 0.01);

            expectEvent.inIndirectReceipt(receipt, pool.instance.interface, 'DueProtocolFeeIncreased', {
              bptAmount: currentDueFee.sub(previousDueFee),
            });
          });

          it('tracks fees when swapping BPT (exit)', async () => {
            const previousDueFee = await pool.getDueProtocolFeeBptAmount();

            const token = tokens.first;
            const { receipt } = await pool.swapGivenIn({ in: pool.bpt, out: token, amount, from: lp, recipient });

            const currentDueFee = await pool.getDueProtocolFeeBptAmount();
            const aproxFee = getAproxDueFee(amount, AmountKind.WITH_FEE);

            expect(currentDueFee).to.be.equalWithError(aproxFee, 0.01);

            expectEvent.inIndirectReceipt(receipt, pool.instance.interface, 'DueProtocolFeeIncreased', {
              bptAmount: currentDueFee.sub(previousDueFee),
            });
          });
        });

        context('on swaps given out', () => {
          it('tracks fees when swapping tokens', async () => {
            const previousDueFee = await pool.getDueProtocolFeeBptAmount();

            const tokenIn = tokens.first;
            const tokenOut = tokens.second;
            const { amountIn, receipt } = await pool.swapGivenOut({
              in: tokenIn,
              out: tokenOut,
              amount,
              from: lp,
              recipient,
            });

            const currentDueFee = await pool.getDueProtocolFeeBptAmount();
            const aproxFee = getAproxDueFee(amountIn, AmountKind.WITH_FEE);

            expect(currentDueFee).to.be.equalWithError(aproxFee, 0.01);

            expectEvent.inIndirectReceipt(receipt, pool.instance.interface, 'DueProtocolFeeIncreased', {
              bptAmount: currentDueFee.sub(previousDueFee),
            });
          });

          it('tracks fees when swapping for BPT (join)', async () => {
            const previousDueFee = await pool.getDueProtocolFeeBptAmount();

            const token = tokens.first;
            const { receipt } = await pool.swapGivenOut({ in: token, out: pool.bpt, amount, from: lp, recipient });

            const currentDueFee = await pool.getDueProtocolFeeBptAmount();
            const aproxFee = getAproxDueFee(amount, AmountKind.WITHOUT_FEE);

            expect(currentDueFee).to.be.equalWithError(aproxFee, 0.01);

            expectEvent.inIndirectReceipt(receipt, pool.instance.interface, 'DueProtocolFeeIncreased', {
              bptAmount: currentDueFee.sub(previousDueFee),
            });
          });

          it('tracks fees when swapping BPT (exit)', async () => {
            const previousDueFee = await pool.getDueProtocolFeeBptAmount();

            const token = tokens.first;
            const { amountIn: bptAmount, receipt } = await pool.swapGivenOut({
              in: pool.bpt,
              out: token,
              amount,
              from: lp,
              recipient,
            });

            const currentDueFee = await pool.getDueProtocolFeeBptAmount();
            const aproxFee = getAproxDueFee(bptAmount, AmountKind.WITH_FEE);

            expect(currentDueFee).to.be.equalWithError(aproxFee, 0.01);

            expectEvent.inIndirectReceipt(receipt, pool.instance.interface, 'DueProtocolFeeIncreased', {
              bptAmount: currentDueFee.sub(previousDueFee),
            });
          });
        });
      });

      describe('collection', () => {
        const amount = fp(10);

        sharedBeforeEach('update cache', async () => {
          await pool.updateCachedProtocolSwapFeePercentage();
        });

        sharedBeforeEach('accrue fees', async () => {
          const token = tokens.first;

          const { amountOut: bptAmount } = await pool.swapGivenIn({
            in: token,
            out: pool.bpt,
            amount,
            from: lp,
            recipient: lp,
          });
          await pool.swapGivenIn({ in: pool.bpt, out: token, amount: bptAmount, from: lp, recipient: lp });
        });

        it('transfers tokens to the fee collector', async () => {
          const dueFeeBefore = await pool.getDueProtocolFeeBptAmount();
          expect(dueFeeBefore).to.be.gt(fp(0));

          await pool.collectProtocolFees(other);

          const dueFeeAfter = await pool.getDueProtocolFeeBptAmount();

          expect(dueFeeAfter).to.be.equal(fp(0));

          const feeCollector = await pool.vault.getFeesCollector();
          const feeCollectorBalance = await pool.bpt.balanceOf(feeCollector.address);

          expect(feeCollectorBalance).to.be.equal(dueFeeBefore);
        });
      });
    });

    describe('virtual supply', () => {
      let equalBalances: BigNumber[];
      const swapFeePercentage = fp(0.1); // 10 %
      const protocolFeePercentage = fp(0.5); // 50 %

      sharedBeforeEach('deploy pool', async () => {
        await deployPool({ swapFeePercentage });
        await pool.vault.setSwapFeePercentage(protocolFeePercentage);

        await pool.updateCachedProtocolSwapFeePercentage();

        // Init pool with equal balances so that each BPT accounts for approximately one underlying token.
        equalBalances = Array.from({ length: numberOfTokens + 1 }).map((_, i) => (i == bptIndex ? bn(0) : fp(100)));
        await pool.init({ recipient: lp.address, initialBalances: equalBalances });
      });

      context('without protocol fees', () => {
        it('reports correctly', async () => {
          const senderBptBalance = await pool.balanceOf(lp);

          const virtualSupply = await pool.getVirtualSupply();

          expect(virtualSupply).to.be.equalWithError(senderBptBalance, 0.0001);
        });
      });

      context('with protocol fees', () => {
        sharedBeforeEach('swap bpt in', async () => {
          const amount = fp(50);
          const tokenIn = pool.bpt;
          const tokenOut = tokens.second;

          await tokens.mint({ to: lp, amount });
          await tokens.approve({ from: lp, to: pool.vault });

          await pool.swapGivenIn({ in: tokenIn, out: tokenOut, amount, from: lp, recipient });
        });

        it('reports correctly', async () => {
          const dueFee = await pool.getDueProtocolFeeBptAmount();
          const senderBptBalance = await pool.balanceOf(lp);

          const virtualSupply = await pool.getVirtualSupply();

          expect(virtualSupply).to.be.equalWithError(senderBptBalance.add(dueFee), 0.0001);
        });
      });
    });

    describe('getRate', () => {
      const swapFeePercentage = fp(0.1); // 10 %
      const protocolFeePercentage = fp(0.5); // 50 %

      sharedBeforeEach('deploy pool', async () => {
        await deployPool({ swapFeePercentage });
        await pool.vault.setSwapFeePercentage(protocolFeePercentage);

        await pool.updateCachedProtocolSwapFeePercentage();

        // Init pool with equal balances so that each BPT accounts for approximately one underlying token.
        const equalBalances = Array.from({ length: numberOfTokens + 1 }).map((_, i) =>
          i == bptIndex ? bn(0) : fp(100)
        );
        await pool.init({ recipient: lp.address, initialBalances: equalBalances });
      });

      context('without protocol fees', () => {
        it('reports correctly', async () => {
          const virtualSupply = await pool.getVirtualSupply();
          const invariant = await pool.estimateInvariant();

          const expectedRate = invariant.mul(FP_SCALING_FACTOR).div(virtualSupply);

          const rate = await pool.getRate();

          expect(rate).to.be.equalWithError(expectedRate, 0.0001);
        });
      });

      context('with protocol fees', () => {
        sharedBeforeEach('swap bpt in', async () => {
          const amount = fp(50);
          const tokenIn = pool.bpt;
          const tokenOut = tokens.second;

          await tokens.mint({ to: lp, amount });
          await tokens.approve({ from: lp, to: pool.vault });

          await pool.swapGivenIn({ in: tokenIn, out: tokenOut, amount, from: lp, recipient });
        });

        it('reports correctly', async () => {
          const virtualSupply = await pool.getVirtualSupply();
          const invariant = await pool.estimateInvariant();

          const expectedRate = invariant.mul(FP_SCALING_FACTOR).div(virtualSupply);

          const rate = await pool.getRate();

          expect(rate).to.be.equalWithError(expectedRate, 0.0001);
        });
      });
    });

    describe('proportional exit', () => {
      let sender: SignerWithAddress;

      sharedBeforeEach('deploy pool', async () => {
        await deployPool();
        sender = (await ethers.getSigners())[0];

        const equalBalances = Array.from({ length: numberOfTokens + 1 }).map((_, i) =>
          i == bptIndex ? bn(0) : fp(100)
        );
        await pool.init({ recipient: sender, initialBalances: equalBalances });
      });

      context('when not paused', () => {
        it('cannot exit proportionally', async () => {
          const bptIn = fp(10);
          await expect(pool.proportionalExit({ from: lp, bptIn })).to.be.revertedWith('NOT_PAUSED');
        });
      });

      context('when paused', () => {
        context('one lp', () => {
          sharedBeforeEach('pause pool', async () => {
            await pool.pause();
          });

          it('can partially exit proportionally', async () => {
            const previousVirtualSupply = await pool.getVirtualSupply();
            const previousSenderBptBalance = await pool.balanceOf(sender);

            //Exit with 1/4 of BPT balance
            const bptIn = (await pool.balanceOf(sender)).div(4);

            const currentBalances = await pool.getBalances();
            const expectedAmountsOut = currentBalances.map((balance, i) =>
              i == pool.bptIndex ? bn(0) : bn(balance).mul(previousSenderBptBalance).div(previousVirtualSupply).div(4)
            );

            const result = await pool.proportionalExit({ from: sender, bptIn });

            // Protocol fees should be zero
            expect(result.dueProtocolFeeAmounts).to.be.zeros;
            expect(result.amountsOut).to.be.equalWithError(expectedAmountsOut, 0.00001);

            const currentSenderBptBalance = await pool.balanceOf(sender);
            expect(previousSenderBptBalance.sub(currentSenderBptBalance)).to.be.equalWithError(bptIn, 0.00001);

            // Current virtual supply
            const currentVirtualSupply = await pool.getVirtualSupply();
            expect(currentVirtualSupply).to.be.equalWithError(previousVirtualSupply.sub(bptIn), 0.00001);
          });
        });

        context('two lps', () => {
          const amount = fp(100);

          sharedBeforeEach('second lp swaps', async () => {
            await tokens.mint({ to: lp, amount });
            await tokens.approve({ from: lp, to: pool.vault });
            await pool.swapGivenIn({
              in: tokens.first,
              out: pool.bpt,
              amount: amount,
              from: lp,
              recipient: lp,
            });
          });

          sharedBeforeEach('pause pool', async () => {
            await pool.pause();
          });

          sharedBeforeEach('first lp exits', async () => {
            const bptIn = await pool.balanceOf(sender);
            await pool.proportionalExit({ from: sender, bptIn });
          });

          it('can fully exit proportionally', async () => {
            const previousVirtualSupply = await pool.getVirtualSupply();
            const previousLpBptBalance = await pool.balanceOf(lp);

            const currentBalances = await pool.getBalances();
            const expectedAmountsOut = currentBalances.map((balance, i) =>
              i == pool.bptIndex ? bn(0) : bn(balance).mul(previousLpBptBalance).div(previousVirtualSupply)
            );

            //Exit with all BPT balance
            const result = await pool.proportionalExit({ from: lp, bptIn: previousLpBptBalance });

            // Protocol fees should be zero
            expect(result.dueProtocolFeeAmounts).to.be.zeros;
            expect(result.amountsOut).to.be.equalWithError(expectedAmountsOut, 0.00001);

            const currentLpBptBalance = await pool.balanceOf(lp);
            expect(currentLpBptBalance).to.be.equal(0);

            // Current virtual supply after full exit is the minted minimumBpt to 0x0
            const minimumBpt = await pool.instance.getMinimumBpt();
            const currentVirtualSupply = await pool.getVirtualSupply();
            expect(currentVirtualSupply).to.be.equalWithError(minimumBpt, 0.00001);
          });
        });
      });
    });
  }
});<|MERGE_RESOLUTION|>--- conflicted
+++ resolved
@@ -750,13 +750,8 @@
           const newDuration = bn(MINUTE * 10);
 
           sharedBeforeEach('grant role to admin', async () => {
-<<<<<<< HEAD
             const action = await actionId(pool.instance, 'setPriceRateCacheDuration');
-            await pool.vault.grantRolesGlobally([action], admin);
-=======
-            const action = await actionId(pool.instance, 'setTokenRateCacheDuration');
             await pool.vault.grantPermissionsGlobally([action], admin);
->>>>>>> 1e953cbb
           });
 
           const itUpdatesTheCacheDuration = () => {
