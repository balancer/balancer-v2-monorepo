--- conflicted
+++ resolved
@@ -18,17 +18,10 @@
 import * as expectEvent from '@balancer-labs/v2-helpers/src/test/expectEvent';
 
 describe('StablePhantomPool', () => {
-<<<<<<< HEAD
   let lp: SignerWithAddress, owner: SignerWithAddress, recipient: SignerWithAddress, admin: SignerWithAddress;
 
   sharedBeforeEach('setup signers', async () => {
     [, lp, owner, recipient, admin] = await ethers.getSigners();
-=======
-  let lp: SignerWithAddress, owner: SignerWithAddress, recipient: SignerWithAddress;
-
-  sharedBeforeEach('setup signers', async () => {
-    [, lp, owner, recipient] = await ethers.getSigners();
->>>>>>> 26a1dc64
   });
 
   context('for 2 tokens pool', () => {
@@ -58,26 +51,15 @@
     let deployedAt: BigNumber, bptIndex: number, initialBalances: BigNumberish[];
 
     const rateProviders: Contract[] = [];
-<<<<<<< HEAD
     const tokenRateCacheDurations: number[] = [];
 
     async function deployPool(params: RawStablePhantomPoolDeployment = {}, rates: BigNumberish[] = []): Promise<void> {
       tokens = params.tokens || (await TokenList.create(numberOfTokens, { sorted: true }));
-=======
-    const priceRateCacheDurations: BigNumberish[] = [];
-
-    async function deployPool(params: RawStablePhantomPoolDeployment = {}, rates: BigNumberish[] = []): Promise<void> {
-      tokens = await TokenList.create(numberOfTokens, { sorted: true });
->>>>>>> 26a1dc64
 
       for (let i = 0; i < numberOfTokens; i++) {
         rateProviders[i] = await deploy('v2-pool-utils/MockRateProvider');
         await rateProviders[i].mockRate(rates[i] || fp(1));
-<<<<<<< HEAD
         tokenRateCacheDurations[i] = MONTH + i;
-=======
-        priceRateCacheDurations[i] = MONTH + i;
->>>>>>> 26a1dc64
       }
 
       pool = await StablePhantomPool.create({
@@ -101,11 +83,7 @@
         const tokenRates = Array.from({ length: numberOfTokens }, (_, i) => fp(1 + (i + 1) / 10));
 
         sharedBeforeEach('deploy pool', async () => {
-<<<<<<< HEAD
           await deployPool({ swapFeePercentage, amplificationParameter }, tokenRates);
-=======
-          await deployPool({ owner, swapFeePercentage, amplificationParameter }, tokenRates);
->>>>>>> 26a1dc64
         });
 
         it('sets the name', async () => {
@@ -435,7 +413,6 @@
             const currentBalance = await pool.balanceOf(recipient);
             expect(currentBalance.sub(previousBalance)).to.be.equalWithError(expectedBptOut, 0.00001);
           });
-<<<<<<< HEAD
         });
 
         context('BPT in given token out', () => {
@@ -467,8 +444,6 @@
         it('reverts', async () => {
           const tx = pool.instance.onJoinPool(pool.poolId, ZERO_ADDRESS, ZERO_ADDRESS, [0], 0, 0, '0x');
           await expect(tx).to.be.revertedWith('CALLER_NOT_VAULT');
-=======
->>>>>>> 26a1dc64
         });
       });
     });
@@ -487,7 +462,6 @@
         });
       });
 
-<<<<<<< HEAD
       context('when the sender is not the vault', () => {
         it('reverts', async () => {
           const tx = pool.instance.onExitPool(pool.poolId, ZERO_ADDRESS, ZERO_ADDRESS, [0], 0, 0, '0x');
@@ -717,45 +691,6 @@
               'SENDER_NOT_ALLOWED'
             );
           });
-=======
-        context('BPT in given token out', () => {
-          const amountOut = fp(0.1);
-
-          it('swaps BPT for exact tokens', async () => {
-            const tokenOut = tokens.first;
-
-            const previousBalance = await tokenOut.balanceOf(recipient);
-            const expectedBptIn = await pool.estimateBptInGivenTokenOut(tokenOut, amountOut);
-
-            const amountIn = await pool.swapGivenOut({ in: pool.bpt, out: tokenOut, amount: amountOut, recipient });
-            expect(amountIn).to.be.equalWithError(expectedBptIn, 0.00001);
-
-            const currentBalance = await tokenOut.balanceOf(recipient);
-            expect(currentBalance.sub(previousBalance)).to.be.equal(amountOut);
-          });
-        });
-      });
-    });
-
-    describe('join', () => {
-      sharedBeforeEach('deploy pool', async () => {
-        await deployPool();
-        await pool.init({ recipient, initialBalances });
-      });
-
-      context('when the sender is the vault', () => {
-        it('reverts', async () => {
-          const allTokens = await pool.getTokens();
-          const tx = pool.vault.joinPool({ poolId: pool.poolId, tokens: allTokens.tokens, from: lp });
-          await expect(tx).to.be.revertedWith('UNHANDLED_BY_PHANTOM_POOL');
-        });
-      });
-
-      context('when the sender is not the vault', () => {
-        it('reverts', async () => {
-          const tx = pool.instance.onJoinPool(pool.poolId, ZERO_ADDRESS, ZERO_ADDRESS, [0], 0, 0, '0x');
-          await expect(tx).to.be.revertedWith('CALLER_NOT_VAULT');
->>>>>>> 26a1dc64
         });
       });
     });
