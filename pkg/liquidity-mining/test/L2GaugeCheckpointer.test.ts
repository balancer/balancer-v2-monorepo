import { ethers } from 'hardhat';
import { Contract } from 'ethers';
import { SignerWithAddress } from '@nomiclabs/hardhat-ethers/dist/src/signer-with-address';

import { sharedBeforeEach } from '@balancer-labs/v2-common/sharedBeforeEach';
import * as expectEvent from '@balancer-labs/v2-helpers/src/test/expectEvent';
import { deploy, deployedAt } from '@balancer-labs/v2-helpers/src/contract';
import Vault from '@balancer-labs/v2-helpers/src/models/vault/Vault';
import { actionId } from '@balancer-labs/v2-helpers/src/models/misc/actions';
import { expect } from 'chai';
import { ANY_ADDRESS, randomAddress, ZERO_ADDRESS } from '@balancer-labs/v2-helpers/src/constants';
import { GaugeType } from '@balancer-labs/balancer-js/src/types';

import { fp } from '@balancer-labs/v2-helpers/src/numbers';
import { range } from 'lodash';

describe('L2GaugeCheckpointer', () => {
  let vault: Vault;
  let adaptorEntrypoint: Contract;
  let gaugeController: Contract;
  let gaugeAdder: Contract;
  let L2GaugeCheckpointer: Contract;

  const gauges = new Map<string, string[]>();
  let admin: SignerWithAddress, other: SignerWithAddress;

  let testGaugeType: string, otherGaugeType: string;
  let testGauges: string[], otherTypeGauges: string[];

  const GAUGES_PER_TYPE = 3;
  const FIRST_VALID_GAUGE = GaugeType.Ethereum;

  // Allowed gauges: Ethereum, Polygon, Arbitrum, Optimism, Gnosis, ZKSync.
  const GAUGE_TYPES = Object.values(GaugeType)
    .filter((v) => !isNaN(Number(v)) && Number(v) >= FIRST_VALID_GAUGE)
    .map((t) => GaugeType[Number(t)]);

<<<<<<< HEAD
  const UNSUPPORTED_GAUGE_TYPES = [Number(GaugeType.ZkSync) + 1];
=======
  const UNSUPPORTED_GAUGE_TYPES = ['Extra network not present in GaugeAdder'];
>>>>>>> 1a65dd45

  before('setup signers', async () => {
    [, other, admin] = await ethers.getSigners();
  });

  before('deploy dependencies: gauge controller and gauge factories', async () => {
    // Basics: vault, authorizer adaptor and gauge controller.
    vault = await Vault.create({ admin });
    const adaptor = vault.authorizerAdaptor;
    adaptorEntrypoint = vault.authorizerAdaptorEntrypoint;

    gaugeController = await deploy('MockGaugeController', { args: [ZERO_ADDRESS, adaptor.address] });
    // Allow all gauge types in the controller.
    await Promise.all(GAUGE_TYPES.concat(UNSUPPORTED_GAUGE_TYPES).map(() => gaugeController.add_type('0x', 0)));

    const gaugeImplementation = await deploy('MockLiquidityGauge');
    // Gauge factories creation: one per gauge type.
    const gaugeFactories = await Promise.all(
      GAUGE_TYPES.map(async (gaugeType) => {
        return {
          type: gaugeType,
          contract: await deploy('MockLiquidityGaugeFactory', { args: [gaugeImplementation.address] }),
        };
      })
    );

    // Gauge adder & add factories to gauge adder.
    gaugeAdder = await deploy('GaugeAdder', {
      args: [gaugeController.address, adaptorEntrypoint.address],
    });

    const addGaugeTypeAction = await actionId(gaugeAdder, 'addGaugeType');
    await vault.grantPermissionGlobally(addGaugeTypeAction, admin);

    const action = await actionId(gaugeAdder, 'setGaugeFactory');
    await vault.grantPermissionGlobally(action, admin);

    await Promise.all(GAUGE_TYPES.map((gaugeType) => gaugeAdder.connect(admin).addGaugeType(gaugeType)));

    await Promise.all(
      gaugeFactories.map((factory) => gaugeAdder.connect(admin).setGaugeFactory(factory.contract.address, factory.type))
    );

    // Create some gauges from each factory.
    await Promise.all(
      gaugeFactories.map(async (factory) =>
        gauges.set(factory.type, await createGauges(factory.contract, GAUGES_PER_TYPE))
      )
    );
  });

  sharedBeforeEach('deploy L2 gauge checkpointer', async () => {
    L2GaugeCheckpointer = await deploy('L2GaugeCheckpointer', {
      args: [gaugeAdder.address, adaptorEntrypoint.address],
    });
  });

  describe('getters', () => {
    it('returns gauge adder', async () => {
      expect(await L2GaugeCheckpointer.getGaugeAdder()).to.be.eq(gaugeAdder.address);
    });
  });

  GAUGE_TYPES.forEach((gaugeType) => {
    itAddsAndRemovesGaugesForType(gaugeType);
  });

  UNSUPPORTED_GAUGE_TYPES.forEach((gaugeType) => {
    itTestsUnsupportedGaugeType(gaugeType);
  });

<<<<<<< HEAD
  function itTestsUnsupportedGaugeType(gaugeType: GaugeType) {
    describe(`test unsupported gauge type: ${GaugeType[gaugeType]}`, () => {
      it('reverts adding gauge', async () => {
        await expect(L2GaugeCheckpointer.addGauges(gaugeType, [ANY_ADDRESS])).to.be.reverted;
      });

      it('reverts removing gauge', async () => {
        await expect(L2GaugeCheckpointer.removeGauges(gaugeType, [ANY_ADDRESS])).to.be.reverted;
      });

      it('reverts checking if it has gauge', async () => {
        await expect(L2GaugeCheckpointer.hasGauge(gaugeType, ANY_ADDRESS)).to.be.reverted;
      });

      it('reverts getting total gauge gauges', async () => {
        await expect(L2GaugeCheckpointer.getTotalGauges(gaugeType)).to.be.reverted;
      });

      it('reverts getting gauge at index', async () => {
        await expect(L2GaugeCheckpointer.getGaugeAtIndex(gaugeType, 0)).to.be.reverted;
=======
  function itTestsUnsupportedGaugeType(gaugeType: string) {
    describe(`test unsupported gauge type: ${gaugeType}`, () => {
      it('reverts adding gauge', async () => {
        await expect(L2GaugeCheckpointer.addGauges(gaugeType, [ANY_ADDRESS])).to.be.revertedWith('Invalid gauge type');
      });

      it('reverts removing gauge', async () => {
        await expect(L2GaugeCheckpointer.removeGauges(gaugeType, [ANY_ADDRESS])).to.be.revertedWith(
          'Invalid gauge type'
        );
      });

      it('reverts checking if it has gauge', async () => {
        await expect(L2GaugeCheckpointer.hasGauge(gaugeType, ANY_ADDRESS)).to.be.revertedWith('Invalid gauge type');
      });

      it('reverts getting total gauge gauges', async () => {
        await expect(L2GaugeCheckpointer.getTotalGauges(gaugeType)).to.be.revertedWith('Invalid gauge type');
      });

      it('reverts getting gauge at index', async () => {
        await expect(L2GaugeCheckpointer.getGaugeAtIndex(gaugeType, 0)).to.be.revertedWith('Invalid gauge type');
>>>>>>> 1a65dd45
      });
    });
  }

  function itAddsAndRemovesGaugesForType(gaugeType: string) {
    let addGauges: (gaugeType: string, gauges: string[]) => Promise<Contract>;

    sharedBeforeEach(`setup test gauges for ${gaugeType}`, async () => {
      testGaugeType = gaugeType;
      // eslint-disable-next-line @typescript-eslint/no-non-null-assertion
      testGauges = gauges.get(testGaugeType)!;
      otherGaugeType = getNextTestGaugeType(testGaugeType);
      // eslint-disable-next-line @typescript-eslint/no-non-null-assertion
      otherTypeGauges = gauges.get(otherGaugeType)!;
    });

    describe('addGauge', () => {
      sharedBeforeEach(() => {
        addGauges = (gaugeType, gauges) => L2GaugeCheckpointer.addGauges(gaugeType, gauges);
      });

      function itRevertsAddingMismatchingType() {
        it("reverts if the given gauge type does not match gauges' type registered in gauge adder", async () => {
          await expect(addGauges(otherGaugeType, testGauges)).to.be.revertedWith(
            'Gauge does not correspond to the selected type'
          );
        });
      }

      itAddsGauges(itRevertsAddingMismatchingType);
    });

    describe('addGaugeWithVerifiedType', () => {
      sharedBeforeEach(async () => {
        const action = await actionId(L2GaugeCheckpointer, 'addGaugesWithVerifiedType');
        await vault.grantPermissionGlobally(action, admin);

        addGauges = (gaugeType, gauges) =>
          L2GaugeCheckpointer.connect(admin).addGaugesWithVerifiedType(gaugeType, gauges);
      });

      function itAddsMismatchingType() {
        it('works even if the gauge does not come from the factory registered in gauge adder', async () => {
          await addGauges(otherGaugeType, testGauges);
          await expectHasGauges(otherGaugeType, testGauges);
        });
      }

      itAddsGauges(itAddsMismatchingType);

      it('reverts when caller is not authorized', async () => {
        await expect(
          L2GaugeCheckpointer.connect(other).addGaugesWithVerifiedType(gaugeType, testGauges)
        ).to.be.revertedWith('SENDER_NOT_ALLOWED');
      });
    });

    function itAddsGauges(handleAddMismatchingTypeGauges: () => void) {
      describe(`add gauges for ${gaugeType}`, () => {
        // Gauges must come from a valid factory to be added to the gauge controller, so gauges that don't pass the valid
        // factory check will be rejected by the controller.
        context('with incorrect factory and controller setup', () => {
          it('reverts', async () => {
            await expect(addGauges(otherGaugeType, testGauges)).to.be.revertedWith(
              'Gauge was not added to the GaugeController'
            );
          });
        });

        context('with correct factory and wrong controller setup', () => {
          it('reverts', async () => {
            await expect(addGauges(testGaugeType, testGauges)).to.be.revertedWith(
              'Gauge was not added to the GaugeController'
            );
          });
        });

        context('with correct factory and controller setup', () => {
          sharedBeforeEach('add gauges to controller', async () => {
            await addGaugesToController(gaugeController, testGauges);
          });

          it('adds stakeless gauges correctly', async () => {
            await addGauges(testGaugeType, testGauges);
            await expectHasGauges(testGaugeType, testGauges);
          });

          it('does not modify any gauge to other gauge types', async () => {
            await expectOtherGaugeTypesEmpty([]);
            await addGauges(testGaugeType, testGauges);
            await expectOtherGaugeTypesEmpty([testGaugeType]);
          });

          it('emits one event per added gauge', async () => {
            const tx = await addGauges(testGaugeType, testGauges);
            const receipt = await tx.wait();
            expect(receipt.events.length).to.be.eq(testGauges.length);

            for (let i = 0; i < testGauges.length; ++i) {
              const testGauge = testGauges[i];

              // `expectEvent` does not work with indexed strings, so we decode the pieces we are interested in manually.
              // Each event should be named `GaugeAdded`
              const event = receipt.events[i];
              expect(event.event).to.be.eq('GaugeAdded');

              // Contains expected `gaugeType` (decoded) and `gauge` (first argument, raw).
              const decodedArgs = event.decode(event.data);
              expect(decodedArgs.gaugeType).to.be.eq(testGaugeType);
              expect(event.args[0]).to.be.eq(testGauge);
            }
          });

          it('enumerates added gauges correctly', async () => {
            await addGauges(testGaugeType, testGauges);
            await expectGaugesAt(testGaugeType, testGauges);
          });

          handleAddMismatchingTypeGauges();

          context('when one of the gauges to add was killed', () => {
            sharedBeforeEach('kill one gauge', async () => {
              const gaugeContract = await deployedAt('MockLiquidityGauge', testGauges[0]);
              await gaugeContract.killGauge();
            });

            it('reverts', async () => {
              await expect(addGauges(testGaugeType, testGauges)).to.be.revertedWith('Gauge was killed');
            });
          });

          context('when one of the gauges to add was already added to the checkpointer', () => {
            sharedBeforeEach('add gauges beforehand', async () => {
              await addGauges(testGaugeType, testGauges);
            });

            it('reverts', async () => {
              await expect(addGauges(testGaugeType, testGauges)).to.be.revertedWith(
                'Gauge already added to the checkpointer'
              );
            });
          });
        });
      });
    }

    describe(`remove gauges for ${gaugeType}`, () => {
      sharedBeforeEach('add gauges to the gauge controller and the checkpointer', async () => {
        await addGaugesToController(gaugeController, testGauges);
        await L2GaugeCheckpointer.addGauges(testGaugeType, testGauges);
        await addGaugesToController(gaugeController, otherTypeGauges);
        await L2GaugeCheckpointer.addGauges(otherGaugeType, otherTypeGauges);
      });

      context('with stakeless gauges that were not killed', () => {
        it('reverts', async () => {
          await expect(L2GaugeCheckpointer.removeGauges(testGaugeType, testGauges)).to.be.revertedWith(
            'Gauge was not killed'
          );
        });
      });

      context('killing stakeless gauges before removing them', () => {
        sharedBeforeEach('kill stakeless gauges', async () => {
          const gaugeContracts = await Promise.all(testGauges.map((gauge) => deployedAt('MockLiquidityGauge', gauge)));
          await Promise.all(gaugeContracts.map((gaugeContract) => gaugeContract.killGauge()));
        });

        it('removes added stakeless gauges correctly', async () => {
          await expectHasGauges(testGaugeType, testGauges);
          await L2GaugeCheckpointer.removeGauges(testGaugeType, testGauges);
          await expectHasGauges(testGaugeType, []);
        });

        it('does not modify gauges from other types', async () => {
          await expectOtherGaugeTypesEmpty([testGaugeType, otherGaugeType]);
          await L2GaugeCheckpointer.removeGauges(testGaugeType, testGauges);
          await expectOtherGaugeTypesEmpty([otherGaugeType]);
          await expectHasGauges(otherGaugeType, otherTypeGauges);
        });

        it('emits one event per gauge removed', async () => {
          const tx = await L2GaugeCheckpointer.removeGauges(testGaugeType, testGauges);
          const receipt = await tx.wait();
          for (let i = 0; i < testGauges.length; ++i) {
            const testGauge = testGauges[i];

            // `expectEvent` does not work with indexed strings, so we decode the pieces we are interested in manually.
            // Each event should be named `GaugeAdded`
            const event = receipt.events[i];
            expect(event.event).to.be.eq('GaugeRemoved');

            // Contains expected `gaugeType` (decoded) and `gauge` (first argument, raw).
            const decodedArgs = event.decode(event.data);
            expect(decodedArgs.gaugeType).to.be.eq(testGaugeType);
            expect(event.args[0]).to.be.eq(testGauge);
          }
        });

        it('reverts if at least one gauge was not added to the checkpointer', async () => {
          const emptyGaugeType = getNextTestGaugeType(testGaugeType);
          await expect(L2GaugeCheckpointer.removeGauges(emptyGaugeType, testGauges)).to.be.revertedWith(
            'Gauge was not added to the checkpointer'
          );
        });
      });
    });
  }

  /**
   * Checks that the given addresses were added for a gauge type.
   * @param gaugeType Gauge type to check.
   * @param gauges Addresses to check for gauge type.
   */
  async function expectHasGauges(gaugeType: string, gauges: string[]) {
    expect(await L2GaugeCheckpointer.getTotalGauges(gaugeType)).to.be.eq(gauges.length);
    for (let i = 0; i < gauges.length; i++) {
      expect(await L2GaugeCheckpointer.hasGauge(gaugeType, gauges[i])).to.be.true;
    }
  }

  /**
   * Checks that a given array of addresses are an exact match of the gauges added for a gauge type.
   * @param gaugeType Gauge type to check.
   * @param gauges Addresses to match for gauge type.
   */
  async function expectGaugesAt(gaugeType: string, gauges: string[]) {
    expect(await L2GaugeCheckpointer.getTotalGauges(gaugeType)).to.be.eq(gauges.length);
    for (let i = 0; i < gauges.length; i++) {
      expect(await L2GaugeCheckpointer.getGaugeAtIndex(gaugeType, i)).to.be.eq(gauges[i]);
    }
  }

  /**
   * Checks that all gauge types not included in the given array have no added gauges.
   * @param testGaugeTypes Gauge types to exclude from the check.
   */
  async function expectOtherGaugeTypesEmpty(testGaugeTypes: string[]) {
    expect(
      await Promise.all(
        GAUGE_TYPES.filter((gaugeType) => !testGaugeTypes.includes(gaugeType)).map((gaugeType) =>
          L2GaugeCheckpointer.getTotalGauges(gaugeType)
        )
      )
    ).to.be.deep.eq([...Array(GAUGE_TYPES.length - testGaugeTypes.length).fill(0)]);
  }

  async function addGaugesToController(controller: Contract, gauges: string[]): Promise<void> {
    await Promise.all(gauges.map((gauge) => controller.add_gauge(gauge, 0)));
  }

  /**
   * Creates an array of gauges from the given factory, using pseudo random addresses as input pool addresses.
   * @param factory Gauge factory to create gauges.
   * @param amount Number of gauges to create.
   * @returns A promise with the array of addresses corresponding to the created gauges.
   */
  async function createGauges(factory: Contract, amount: number): Promise<string[]> {
    const randomAddresses = await range(amount).map(randomAddress);
    const txArray = await Promise.all(randomAddresses.map((address) => factory.create(address, fp(1)))); // No weight cap.
    const receipts = await Promise.all(txArray.map((tx) => tx.wait()));
    return receipts.map((receipt) => expectEvent.inReceipt(receipt, 'GaugeCreated').args.gauge);
  }

  /**
   * Returns the next gauge type as in a circular array.
   */
  function getNextTestGaugeType(gaugeType: string): string {
    return GAUGE_TYPES[(GAUGE_TYPES.indexOf(gaugeType) + 1) % GAUGE_TYPES.length];
  }
});<|MERGE_RESOLUTION|>--- conflicted
+++ resolved
@@ -35,11 +35,7 @@
     .filter((v) => !isNaN(Number(v)) && Number(v) >= FIRST_VALID_GAUGE)
     .map((t) => GaugeType[Number(t)]);
 
-<<<<<<< HEAD
-  const UNSUPPORTED_GAUGE_TYPES = [Number(GaugeType.ZkSync) + 1];
-=======
   const UNSUPPORTED_GAUGE_TYPES = ['Extra network not present in GaugeAdder'];
->>>>>>> 1a65dd45
 
   before('setup signers', async () => {
     [, other, admin] = await ethers.getSigners();
@@ -111,28 +107,6 @@
     itTestsUnsupportedGaugeType(gaugeType);
   });
 
-<<<<<<< HEAD
-  function itTestsUnsupportedGaugeType(gaugeType: GaugeType) {
-    describe(`test unsupported gauge type: ${GaugeType[gaugeType]}`, () => {
-      it('reverts adding gauge', async () => {
-        await expect(L2GaugeCheckpointer.addGauges(gaugeType, [ANY_ADDRESS])).to.be.reverted;
-      });
-
-      it('reverts removing gauge', async () => {
-        await expect(L2GaugeCheckpointer.removeGauges(gaugeType, [ANY_ADDRESS])).to.be.reverted;
-      });
-
-      it('reverts checking if it has gauge', async () => {
-        await expect(L2GaugeCheckpointer.hasGauge(gaugeType, ANY_ADDRESS)).to.be.reverted;
-      });
-
-      it('reverts getting total gauge gauges', async () => {
-        await expect(L2GaugeCheckpointer.getTotalGauges(gaugeType)).to.be.reverted;
-      });
-
-      it('reverts getting gauge at index', async () => {
-        await expect(L2GaugeCheckpointer.getGaugeAtIndex(gaugeType, 0)).to.be.reverted;
-=======
   function itTestsUnsupportedGaugeType(gaugeType: string) {
     describe(`test unsupported gauge type: ${gaugeType}`, () => {
       it('reverts adding gauge', async () => {
@@ -155,7 +129,6 @@
 
       it('reverts getting gauge at index', async () => {
         await expect(L2GaugeCheckpointer.getGaugeAtIndex(gaugeType, 0)).to.be.revertedWith('Invalid gauge type');
->>>>>>> 1a65dd45
       });
     });
   }
@@ -173,7 +146,7 @@
     });
 
     describe('addGauge', () => {
-      sharedBeforeEach(() => {
+      sharedBeforeEach(async () => {
         addGauges = (gaugeType, gauges) => L2GaugeCheckpointer.addGauges(gaugeType, gauges);
       });
 
