import { ethers } from 'hardhat';
import { Contract } from 'ethers';
import { SignerWithAddress } from '@nomiclabs/hardhat-ethers/dist/src/signer-with-address';

import * as expectEvent from '@balancer-labs/v2-helpers/src/test/expectEvent';
import { deploy } from '@balancer-labs/v2-helpers/src/contract';
import Vault from '@balancer-labs/v2-helpers/src/models/vault/Vault';
import { expect } from 'chai';
import { actionId } from '@balancer-labs/v2-helpers/src/models/misc/actions';
import { ANY_ADDRESS, ZERO_ADDRESS } from '@balancer-labs/v2-helpers/src/constants';
<<<<<<< HEAD
import { GaugeType } from '@balancer-labs/balancer-js/src/types';
=======
import { fp } from '@balancer-labs/v2-helpers/src/numbers';

export enum GaugeType {
  LiquidityMiningCommittee = 0,
  veBAL,
  Ethereum,
  Polygon,
  Arbitrum,
  Optimism,
  Gnosis,
  ZkSync,
}
>>>>>>> 728ec071

describe('GaugeAdder', () => {
  let vault: Vault;
  let gaugeController: Contract;
  let gaugeImplementation: Contract;
  let gaugeFactory: Contract;
  let adaptor: Contract;
  let gaugeAdder: Contract;

  let admin: SignerWithAddress, other: SignerWithAddress;

  before('setup signers', async () => {
    [, admin, other] = await ethers.getSigners();
  });

  sharedBeforeEach('deploy authorizer', async () => {
    vault = await Vault.create({ admin });

    adaptor = await deploy('AuthorizerAdaptor', { args: [vault.address] });
    gaugeController = await deploy('MockGaugeController', { args: [ZERO_ADDRESS, adaptor.address] });

    gaugeImplementation = await deploy('MockLiquidityGauge');
    gaugeFactory = await deploy('MockLiquidityGaugeFactory', { args: [gaugeImplementation.address] });
    gaugeAdder = await deploy('GaugeAdder', { args: [gaugeController.address, ZERO_ADDRESS] });

    await gaugeController.add_type('LiquidityMiningCommittee', 0);
    await gaugeController.add_type('veBAL', 0);
    await gaugeController.add_type('Ethereum', 0);
  });

  sharedBeforeEach('set up permissions', async () => {
    const action = await actionId(adaptor, 'add_gauge', gaugeController.interface);
    await vault.grantPermissionsGlobally([action], gaugeAdder);
  });

  async function deployGauge(gaugeFactory: Contract, poolAddress: string): Promise<string> {
    const tx = await gaugeFactory.create(poolAddress, fp(1)); // Weight cap can be anything; it's not under test.
    const event = expectEvent.inReceipt(await tx.wait(), 'GaugeCreated');

    return event.args.gauge;
  }

  describe('addGaugeFactory', () => {
    context('when caller is not authorized', () => {
      it('reverts', async () => {
        await expect(
          gaugeAdder.connect(other).addGaugeFactory(gaugeFactory.address, GaugeType.Ethereum)
        ).to.be.revertedWith('SENDER_NOT_ALLOWED');
      });
    });

    context('when caller is authorized', () => {
      sharedBeforeEach('authorize caller', async () => {
        const action = await actionId(gaugeAdder, 'addGaugeFactory');
        await vault.grantPermissionsGlobally([action], admin);
      });

      context('when gauge type does not exist on GaugeController', () => {
        it('reverts', async () => {
          await expect(
            gaugeAdder.connect(admin).addGaugeFactory(gaugeFactory.address, GaugeType.Polygon)
          ).to.be.revertedWith('Invalid gauge type');
        });
      });

      context('when gauge type exists on GaugeController', () => {
        context('when factory already exists on GaugeAdder', () => {
          sharedBeforeEach('add gauge factory', async () => {
            await gaugeAdder.connect(admin).addGaugeFactory(gaugeFactory.address, GaugeType.Ethereum);
          });

          it('reverts', async () => {
            await expect(
              gaugeAdder.connect(admin).addGaugeFactory(gaugeFactory.address, GaugeType.Ethereum)
            ).to.be.revertedWith('Factory already added');
          });
        });

        context("when factory doesn't already exists on GaugeAdder", () => {
          it('stores the new factory address', async () => {
            expect(await gaugeAdder.getFactoryForGaugeTypeCount(GaugeType.Ethereum)).to.be.eq(0);
            await expect(gaugeAdder.getFactoryForGaugeType(GaugeType.Ethereum, 0)).to.be.revertedWith('OUT_OF_BOUNDS');

            await gaugeAdder.connect(admin).addGaugeFactory(gaugeFactory.address, GaugeType.Ethereum);

            expect(await gaugeAdder.getFactoryForGaugeTypeCount(GaugeType.Ethereum)).to.be.eq(1);
            expect(await gaugeAdder.getFactoryForGaugeType(GaugeType.Ethereum, 0)).to.be.eq(gaugeFactory.address);
          });

          it('emits a GaugeFactoryAdded event', async () => {
            const tx = await gaugeAdder.connect(admin).addGaugeFactory(gaugeFactory.address, GaugeType.Ethereum);
            const receipt = await tx.wait();
            expectEvent.inReceipt(receipt, 'GaugeFactoryAdded', {
              gaugeType: GaugeType.Ethereum,
              gaugeFactory: gaugeFactory.address,
            });
          });
        });
      });
    });
  });

  describe('isGaugeFromValidFactory', () => {
    let gauge: string;

    sharedBeforeEach('deploy gauge', async () => {
      gauge = await deployGauge(gaugeFactory, ANY_ADDRESS);
    });

    context('when factory has been added to GaugeAdder', () => {
      sharedBeforeEach('add gauge factory', async () => {
        const action = await actionId(gaugeAdder, 'addGaugeFactory');
        await vault.grantPermissionsGlobally([action], admin);

        await gaugeAdder.connect(admin).addGaugeFactory(gaugeFactory.address, GaugeType.Ethereum);
      });

      it('returns the expected value', async () => {
        expect(await gaugeAdder.isGaugeFromValidFactory(gauge, GaugeType.Ethereum)).to.be.true;
        expect(await gaugeAdder.isGaugeFromValidFactory(gauge, GaugeType.Polygon)).to.be.false;
        expect(await gaugeAdder.isGaugeFromValidFactory(gauge, GaugeType.Arbitrum)).to.be.false;
      });
    });

    context('when factory has not been added to GaugeAdder', () => {
      it('returns the expected value', async () => {
        expect(await gaugeAdder.isGaugeFromValidFactory(gauge, GaugeType.Ethereum)).to.be.false;
      });
    });
  });

  describe('addEthereumGauge', () => {
    let gauge: string;

    sharedBeforeEach('deploy gauge', async () => {
      gauge = await deployGauge(gaugeFactory, ANY_ADDRESS);
    });

    context('when caller is not authorized', () => {
      it('reverts', async () => {
        await expect(gaugeAdder.connect(other).addEthereumGauge(gauge)).to.be.revertedWith('SENDER_NOT_ALLOWED');
      });
    });

    context('when caller is authorized', () => {
      sharedBeforeEach('authorize caller', async () => {
        const action = await actionId(gaugeAdder, 'addEthereumGauge');
        await vault.grantPermissionsGlobally([action], admin);
      });

      context('when gauge is for a pool which already has a gauge', () => {
        context('when gauge was deployed by the current GaugeAdder', () => {
          let duplicateGauge: string;

          sharedBeforeEach('add gauge factory', async () => {
            const action = await actionId(gaugeAdder, 'addGaugeFactory');
            await vault.grantPermissionsGlobally([action], admin);

            await gaugeAdder.connect(admin).addGaugeFactory(gaugeFactory.address, GaugeType.Ethereum);
            await gaugeAdder.connect(admin).addEthereumGauge(gauge);

            const duplicateGaugeFactory = await deploy('MockLiquidityGaugeFactory', {
              args: [gaugeImplementation.address],
            });
            duplicateGauge = await deployGauge(duplicateGaugeFactory, ANY_ADDRESS);
          });

          it('reverts', async () => {
            await expect(gaugeAdder.connect(admin).addEthereumGauge(duplicateGauge)).to.be.revertedWith(
              'Duplicate gauge'
            );
          });
        });

        context('when gauge was deployed by the previous GaugeAdder', () => {
          let newGaugeAdder: Contract;

          sharedBeforeEach('add gauge on previous GaugeAdder', async () => {
            const action = await actionId(gaugeAdder, 'addGaugeFactory');
            await vault.grantPermissionsGlobally([action], admin);

            await gaugeAdder.connect(admin).addGaugeFactory(gaugeFactory.address, GaugeType.Ethereum);
            await gaugeAdder.connect(admin).addEthereumGauge(gauge);
          });

          sharedBeforeEach('add gauge factory to new GaugeAdder', async () => {
            newGaugeAdder = await deploy('GaugeAdder', { args: [gaugeController.address, gaugeAdder.address] });

            const addGaugeFactoryAction = await actionId(newGaugeAdder, 'addGaugeFactory');
            await vault.grantPermissionsGlobally([addGaugeFactoryAction], admin);

            await newGaugeAdder.connect(admin).addGaugeFactory(gaugeFactory.address, GaugeType.Ethereum);

            // Authorize admin to add gauges through new GaugeAdder
            const addEthereumGaugeAction = await actionId(newGaugeAdder, 'addEthereumGauge');
            await vault.grantPermissionsGlobally([addEthereumGaugeAction], admin);
          });

          it('reverts', async () => {
            await expect(newGaugeAdder.connect(admin).addEthereumGauge(gauge)).to.be.revertedWith('Duplicate gauge');
          });
        });
      });

      context('when gauge is for a new pool', () => {
        context('when gauge has not been deployed from a valid factory', () => {
          it('reverts', async () => {
            await expect(gaugeAdder.connect(admin).addEthereumGauge(gauge)).to.be.revertedWith('Invalid gauge');
          });
        });

        context('when gauge has been deployed from a valid factory', () => {
          sharedBeforeEach('add gauge factory', async () => {
            const action = await actionId(gaugeAdder, 'addGaugeFactory');
            await vault.grantPermissionsGlobally([action], admin);

            await gaugeAdder.connect(admin).addGaugeFactory(gaugeFactory.address, GaugeType.Ethereum);
          });

          it('registers the gauge on the GaugeController', async () => {
            const tx = await gaugeAdder.connect(admin).addEthereumGauge(gauge);

            expectEvent.inIndirectReceipt(await tx.wait(), gaugeController.interface, 'NewGauge', {
              addr: gauge,
              gauge_type: GaugeType.Ethereum,
              weight: 0,
            });
          });
        });
      });
    });
  });
});<|MERGE_RESOLUTION|>--- conflicted
+++ resolved
@@ -8,22 +8,8 @@
 import { expect } from 'chai';
 import { actionId } from '@balancer-labs/v2-helpers/src/models/misc/actions';
 import { ANY_ADDRESS, ZERO_ADDRESS } from '@balancer-labs/v2-helpers/src/constants';
-<<<<<<< HEAD
 import { GaugeType } from '@balancer-labs/balancer-js/src/types';
-=======
 import { fp } from '@balancer-labs/v2-helpers/src/numbers';
-
-export enum GaugeType {
-  LiquidityMiningCommittee = 0,
-  veBAL,
-  Ethereum,
-  Polygon,
-  Arbitrum,
-  Optimism,
-  Gnosis,
-  ZkSync,
-}
->>>>>>> 728ec071
 
 describe('GaugeAdder', () => {
   let vault: Vault;
