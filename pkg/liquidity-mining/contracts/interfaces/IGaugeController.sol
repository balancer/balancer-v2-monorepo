// SPDX-License-Identifier: GPL-3.0-or-later
// This program is free software: you can redistribute it and/or modify
// it under the terms of the GNU General Public License as published by
// the Free Software Foundation, either version 3 of the License, or
// (at your option) any later version.

// This program is distributed in the hope that it will be useful,
// but WITHOUT ANY WARRANTY; without even the implied warranty of
// MERCHANTABILITY or FITNESS FOR A PARTICULAR PURPOSE.  See the
// GNU General Public License for more details.

// You should have received a copy of the GNU General Public License
// along with this program.  If not, see <http://www.gnu.org/licenses/>.

pragma solidity ^0.7.0;

import "./IVotingEscrow.sol";

// For compatibility, we're keeping the same function names as in the original Curve code, including the mixed-case
// naming convention.
// solhint-disable func-name-mixedcase

interface IGaugeController {
<<<<<<< HEAD
    function checkpoint_gauge(address gauge) external returns (uint256);

    function gauge_relative_weight(address gauge, uint256 time) external returns (uint256);
=======
    function voting_escrow() external view returns (IVotingEscrow);

    function add_type(bytes1[64] calldata name, uint256 weight) external;

    function change_type_weight(int128 typeId, uint256 weight) external;

    function n_gauge_types() external view returns (int128);
>>>>>>> fe3ee4c1

    function gauge_types(address gauge) external view returns (uint256);

    function admin() external view returns (address);
}<|MERGE_RESOLUTION|>--- conflicted
+++ resolved
@@ -21,11 +21,10 @@
 // solhint-disable func-name-mixedcase
 
 interface IGaugeController {
-<<<<<<< HEAD
     function checkpoint_gauge(address gauge) external returns (uint256);
 
     function gauge_relative_weight(address gauge, uint256 time) external returns (uint256);
-=======
+    
     function voting_escrow() external view returns (IVotingEscrow);
 
     function add_type(bytes1[64] calldata name, uint256 weight) external;
@@ -33,7 +32,6 @@
     function change_type_weight(int128 typeId, uint256 weight) external;
 
     function n_gauge_types() external view returns (int128);
->>>>>>> fe3ee4c1
 
     function gauge_types(address gauge) external view returns (uint256);
 
