--- conflicted
+++ resolved
@@ -21,28 +21,22 @@
 // solhint-disable func-name-mixedcase
 
 interface IGaugeController {
-<<<<<<< HEAD
-    function n_gauge_types() external view returns (int128);
-
-    function gauge_types(address gauge) external view returns (int128);
-
-    // Gauges are to be added with zero initial weight so the full signature is not required
-    function add_gauge(address gauge, int128 gaugeType) external;
-=======
-    function checkpoint_gauge(address gauge) external returns (uint256);
+    function checkpoint_gauge(address gauge) external;
 
     function gauge_relative_weight(address gauge, uint256 time) external returns (uint256);
 
     function voting_escrow() external view returns (IVotingEscrow);
 
-    function add_type(bytes1[64] calldata name, uint256 weight) external;
+    function add_type(string calldata name, uint256 weight) external;
 
     function change_type_weight(int128 typeId, uint256 weight) external;
 
+    // Gauges are to be added with zero initial weight so the full signature is not required
+    function add_gauge(address gauge, int128 gaugeType) external;
+
     function n_gauge_types() external view returns (int128);
 
-    function gauge_types(address gauge) external view returns (uint256);
+    function gauge_types(address gauge) external view returns (int128);
 
     function admin() external view returns (address);
->>>>>>> 8239efcf
 }