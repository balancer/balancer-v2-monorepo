--- conflicted
+++ resolved
@@ -15,10 +15,7 @@
 pragma solidity ^0.7.0;
 
 import "./IBalancerTokenAdmin.sol";
-<<<<<<< HEAD
 import "./IGaugeController.sol";
-=======
->>>>>>> fe3ee4c1
 
 interface IBalancerMinter {
     event Minted(address indexed recipient, address gauge, uint256 minted);
