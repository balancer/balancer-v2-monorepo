<<<<<<< HEAD
// SPDX-License-Identifier: GPL-3.0-or-later
// This program is free software: you can redistribute it and/or modify
// it under the terms of the GNU General Public License as published by
// the Free Software Foundation, either version 3 of the License, or
// (at your option) any later version.

// This program is distributed in the hope that it will be useful,
// but WITHOUT ANY WARRANTY; without even the implied warranty of
// MERCHANTABILITY or FITNESS FOR A PARTICULAR PURPOSE.  See the
// GNU General Public License for more details.

// You should have received a copy of the GNU General Public License
// along with this program.  If not, see <http://www.gnu.org/licenses/>.

pragma solidity ^0.7.0;

import "@balancer-labs/v2-interfaces/contracts/liquidity-mining/IGaugeController.sol";

// For compatibility, we're keeping the same function names as in the original Curve code, including the mixed-case
// naming convention.
// solhint-disable func-name-mixedcase

contract MockGaugeController is IGaugeController {
    int128 private _numGaugeTypes;
    mapping(address => bool) private _validGauge;
    mapping(address => int128) private _gaugeType;

    IAuthorizerAdaptor public override admin;
    // solhint-disable-next-line var-name-mixedcase
    IVotingEscrow public override voting_escrow;

    // solhint-disable-next-line func-param-name-mixedcase, var-name-mixedcase
    event NewGauge(address addr, int128 gauge_type, uint256 weight);

    constructor(IVotingEscrow votingEscrow, IAuthorizerAdaptor authorizerAdaptor) {
        voting_escrow = votingEscrow;
        admin = authorizerAdaptor;
    }

    function n_gauge_types() external view override returns (int128) {
        return _numGaugeTypes;
    }

    function gauge_types(address gauge) external view override returns (int128) {
        require(_validGauge[gauge], "Gauge doesn't exist on controller");
        return _gaugeType[gauge];
    }

    function add_gauge(address gauge, int128 gaugeType) external override {
        require(!_validGauge[gauge], "Gauge already exists on controller");
        require(gaugeType >= 0 && gaugeType < _numGaugeTypes, "Invalid gauge type");
        _validGauge[gauge] = true;
        emit NewGauge(gauge, gaugeType, 0);
    }

    function add_type(string calldata, uint256) external override {
        _numGaugeTypes += 1;
    }

    function token() external pure override returns (IERC20) {
        return IERC20(0);
    }

    function checkpoint_gauge(address) external override {
        // solhint-disable-previous-line no-empty-blocks
    }

    function gauge_relative_weight(address, uint256) external view override returns (uint256) {
        // solhint-disable-previous-line no-empty-blocks
    }

    function change_type_weight(int128, uint256) external override {
        // solhint-disable-previous-line no-empty-blocks
    }
}
=======
// SPDX-License-Identifier: GPL-3.0-or-later
// This program is free software: you can redistribute it and/or modify
// it under the terms of the GNU General Public License as published by
// the Free Software Foundation, either version 3 of the License, or
// (at your option) any later version.

// This program is distributed in the hope that it will be useful,
// but WITHOUT ANY WARRANTY; without even the implied warranty of
// MERCHANTABILITY or FITNESS FOR A PARTICULAR PURPOSE.  See the
// GNU General Public License for more details.

// You should have received a copy of the GNU General Public License
// along with this program.  If not, see <http://www.gnu.org/licenses/>.

pragma solidity ^0.7.0;

import "@balancer-labs/v2-interfaces/contracts/liquidity-mining/IGaugeController.sol";

// For compatibility, we're keeping the same function names as in the original Curve code, including the mixed-case
// naming convention.
// solhint-disable func-name-mixedcase

contract MockGaugeController is IGaugeController {
    int128 private _numGaugeTypes;
    mapping(address => bool) private _validGauge;
    mapping(address => int128) private _gaugeType;
    mapping(address => uint256) private _weights;

    IAuthorizerAdaptor public override admin;
    // solhint-disable-next-line var-name-mixedcase
    IVotingEscrow public override voting_escrow;

    // solhint-disable-next-line func-param-name-mixedcase, var-name-mixedcase
    event NewGauge(address addr, int128 gauge_type, uint256 weight);

    constructor(IVotingEscrow votingEscrow, IAuthorizerAdaptor authorizerAdaptor) {
        voting_escrow = votingEscrow;
        admin = authorizerAdaptor;
    }

    function n_gauge_types() external view override returns (int128) {
        return _numGaugeTypes;
    }

    function gauge_types(address gauge) external view override returns (int128) {
        require(_validGauge[gauge], "Gauge doesn't exist on controller");
        return _gaugeType[gauge];
    }

    function add_gauge(address gauge, int128 gaugeType) external override {
        require(!_validGauge[gauge], "Gauge already exists on controller");
        require(gaugeType >= 0 && gaugeType < _numGaugeTypes, "Invalid gauge type");
        _validGauge[gauge] = true;
        emit NewGauge(gauge, gaugeType, 0);
    }

    function add_type(string calldata, uint256) external override {
        _numGaugeTypes += 1;
    }

    function token() external pure override returns (IERC20) {
        return IERC20(0);
    }

    function checkpoint_gauge(address) external override {
        // solhint-disable-previous-line no-empty-blocks
    }

    function gauge_relative_weight(address gauge, uint256) external view override returns (uint256) {
        return _weights[gauge];
    }

    function change_type_weight(int128, uint256) external override {
        // solhint-disable-previous-line no-empty-blocks
    }

    function setGaugeWeight(address gauge, uint256 weight) external {
        require(_validGauge[gauge], "Gauge does not exist on controller");
        _weights[gauge] = weight;
    }
}
>>>>>>> c3ccf89d
<|MERGE_RESOLUTION|>--- conflicted
+++ resolved
@@ -1,80 +1,3 @@
-<<<<<<< HEAD
-// SPDX-License-Identifier: GPL-3.0-or-later
-// This program is free software: you can redistribute it and/or modify
-// it under the terms of the GNU General Public License as published by
-// the Free Software Foundation, either version 3 of the License, or
-// (at your option) any later version.
-
-// This program is distributed in the hope that it will be useful,
-// but WITHOUT ANY WARRANTY; without even the implied warranty of
-// MERCHANTABILITY or FITNESS FOR A PARTICULAR PURPOSE.  See the
-// GNU General Public License for more details.
-
-// You should have received a copy of the GNU General Public License
-// along with this program.  If not, see <http://www.gnu.org/licenses/>.
-
-pragma solidity ^0.7.0;
-
-import "@balancer-labs/v2-interfaces/contracts/liquidity-mining/IGaugeController.sol";
-
-// For compatibility, we're keeping the same function names as in the original Curve code, including the mixed-case
-// naming convention.
-// solhint-disable func-name-mixedcase
-
-contract MockGaugeController is IGaugeController {
-    int128 private _numGaugeTypes;
-    mapping(address => bool) private _validGauge;
-    mapping(address => int128) private _gaugeType;
-
-    IAuthorizerAdaptor public override admin;
-    // solhint-disable-next-line var-name-mixedcase
-    IVotingEscrow public override voting_escrow;
-
-    // solhint-disable-next-line func-param-name-mixedcase, var-name-mixedcase
-    event NewGauge(address addr, int128 gauge_type, uint256 weight);
-
-    constructor(IVotingEscrow votingEscrow, IAuthorizerAdaptor authorizerAdaptor) {
-        voting_escrow = votingEscrow;
-        admin = authorizerAdaptor;
-    }
-
-    function n_gauge_types() external view override returns (int128) {
-        return _numGaugeTypes;
-    }
-
-    function gauge_types(address gauge) external view override returns (int128) {
-        require(_validGauge[gauge], "Gauge doesn't exist on controller");
-        return _gaugeType[gauge];
-    }
-
-    function add_gauge(address gauge, int128 gaugeType) external override {
-        require(!_validGauge[gauge], "Gauge already exists on controller");
-        require(gaugeType >= 0 && gaugeType < _numGaugeTypes, "Invalid gauge type");
-        _validGauge[gauge] = true;
-        emit NewGauge(gauge, gaugeType, 0);
-    }
-
-    function add_type(string calldata, uint256) external override {
-        _numGaugeTypes += 1;
-    }
-
-    function token() external pure override returns (IERC20) {
-        return IERC20(0);
-    }
-
-    function checkpoint_gauge(address) external override {
-        // solhint-disable-previous-line no-empty-blocks
-    }
-
-    function gauge_relative_weight(address, uint256) external view override returns (uint256) {
-        // solhint-disable-previous-line no-empty-blocks
-    }
-
-    function change_type_weight(int128, uint256) external override {
-        // solhint-disable-previous-line no-empty-blocks
-    }
-}
-=======
 // SPDX-License-Identifier: GPL-3.0-or-later
 // This program is free software: you can redistribute it and/or modify
 // it under the terms of the GNU General Public License as published by
@@ -155,5 +78,4 @@
         require(_validGauge[gauge], "Gauge does not exist on controller");
         _weights[gauge] = weight;
     }
-}
->>>>>>> c3ccf89d
+}