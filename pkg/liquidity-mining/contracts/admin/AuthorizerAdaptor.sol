// SPDX-License-Identifier: GPL-3.0-or-later
// This program is free software: you can redistribute it and/or modify
// it under the terms of the GNU General Public License as published by
// the Free Software Foundation, either version 3 of the License, or
// (at your option) any later version.

// This program is distributed in the hope that it will be useful,
// but WITHOUT ANY WARRANTY; without even the implied warranty of
// MERCHANTABILITY or FITNESS FOR A PARTICULAR PURPOSE.  See the
// GNU General Public License for more details.

// You should have received a copy of the GNU General Public License
// along with this program.  If not, see <http://www.gnu.org/licenses/>.

pragma solidity ^0.7.0;

<<<<<<< HEAD
import "@balancer-labs/v2-balancer-interfaces/contracts/solidity-utils/openzeppelin/Address.sol";
import "@balancer-labs/v2-balancer-interfaces/contracts/solidity-utils/openzeppelin/ReentrancyGuard.sol";
import "@balancer-labs/v2-balancer-interfaces/contracts/solidity-utils/helpers/IAuthorizerAdaptor.sol";
import "@balancer-labs/v2-balancer-interfaces/contracts/vault/IAuthorizer.sol";
import "@balancer-labs/v2-balancer-interfaces/contracts/vault/IVault.sol";
=======
import "@balancer-labs/v2-interfaces/contracts/liquidity-mining/IAuthorizerAdaptor.sol";
import "@balancer-labs/v2-interfaces/contracts/vault/IAuthorizer.sol";
import "@balancer-labs/v2-interfaces/contracts/vault/IVault.sol";

import "@balancer-labs/v2-solidity-utils/contracts/openzeppelin/ReentrancyGuard.sol";
import "@balancer-labs/v2-solidity-utils/contracts/openzeppelin/Address.sol";
>>>>>>> e761758d

import "@balancer-labs/v2-solidity-utils/contracts/helpers/SingletonAuthentication.sol";

/**
 * @title Authorizer Adaptor
 * @notice This contract is intended to act as an adaptor between systems which expect a single admin address
 * and the Balancer Authorizer such that the Authorizer may grant/revoke admin powers to unlimited addresses.
 *
 * The permissions the Authorizer can grant are granular such they may be global or specific to a particular contract
 *
 * @dev When calculating the actionId to call a function on a target contract, it must be calculated as if it were
 * to be called on this adaptor. This can be done by passing the function selector to the `getActionId` function.
 */
contract AuthorizerAdaptor is SingletonAuthentication, ReentrancyGuard {
    using Address for address;

    constructor(IVault vault) SingletonAuthentication(vault) {
        // solhint-disable-previous-line no-empty-blocks
    }

    /**
     * @notice Performs an arbitrary function call on a target contract, provided the caller is authorized to do so.
     * @param target - Address of the contract to be called
     * @param data - Calldata to be sent to the target contract
     * @return The bytes encoded return value from the performed function call
     */
    function performAction(address target, bytes calldata data)
        external
        payable
        override
        nonReentrant
        returns (bytes memory)
    {
        bytes4 selector;

        // We want to check that the caller is authorized to call the function on the target rather than this function.
        // We must then pull the function selector from `data` rather than `msg.sig`. The most effective way to do this
        // is via assembly.
        // Note that if `data` is empty this will return an empty function signature (0x00000000)

        // solhint-disable-next-line no-inline-assembly
        assembly {
            // The function selector encoded in `data` has an offset relative to the start of msg.data of:
            // - 4 bytes due to the function selector for `performAction`
            // - 3 words (3 * 32 = 96 bytes) for `target` and the length and offset of `data`
            // 96 + 4 = 100 bytes
            selector := calldataload(100)
        }

        _require(_canPerform(getActionId(selector), msg.sender, target), Errors.SENDER_NOT_ALLOWED);

        // We don't check that `target` is a contract so all calls to an EOA will succeed.
        return target.functionCallWithValue(data, msg.value);
    }
}<|MERGE_RESOLUTION|>--- conflicted
+++ resolved
@@ -14,22 +14,13 @@
 
 pragma solidity ^0.7.0;
 
-<<<<<<< HEAD
-import "@balancer-labs/v2-balancer-interfaces/contracts/solidity-utils/openzeppelin/Address.sol";
-import "@balancer-labs/v2-balancer-interfaces/contracts/solidity-utils/openzeppelin/ReentrancyGuard.sol";
-import "@balancer-labs/v2-balancer-interfaces/contracts/solidity-utils/helpers/IAuthorizerAdaptor.sol";
-import "@balancer-labs/v2-balancer-interfaces/contracts/vault/IAuthorizer.sol";
-import "@balancer-labs/v2-balancer-interfaces/contracts/vault/IVault.sol";
-=======
 import "@balancer-labs/v2-interfaces/contracts/liquidity-mining/IAuthorizerAdaptor.sol";
 import "@balancer-labs/v2-interfaces/contracts/vault/IAuthorizer.sol";
 import "@balancer-labs/v2-interfaces/contracts/vault/IVault.sol";
 
+import "@balancer-labs/v2-solidity-utils/contracts/helpers/SingletonAuthentication.sol";
 import "@balancer-labs/v2-solidity-utils/contracts/openzeppelin/ReentrancyGuard.sol";
 import "@balancer-labs/v2-solidity-utils/contracts/openzeppelin/Address.sol";
->>>>>>> e761758d
-
-import "@balancer-labs/v2-solidity-utils/contracts/helpers/SingletonAuthentication.sol";
 
 /**
  * @title Authorizer Adaptor
@@ -41,11 +32,51 @@
  * @dev When calculating the actionId to call a function on a target contract, it must be calculated as if it were
  * to be called on this adaptor. This can be done by passing the function selector to the `getActionId` function.
  */
-contract AuthorizerAdaptor is SingletonAuthentication, ReentrancyGuard {
+contract AuthorizerAdaptor is IAuthorizerAdaptor, ReentrancyGuard {
     using Address for address;
 
-    constructor(IVault vault) SingletonAuthentication(vault) {
-        // solhint-disable-previous-line no-empty-blocks
+    bytes32 private immutable _actionIdDisambiguator;
+    IVault private immutable _vault;
+
+    constructor(IVault vault) {
+        // AuthorizerAdaptor is a singleton, so it simply uses its own address to disambiguate action identifiers
+        _actionIdDisambiguator = bytes32(uint256(address(this)));
+        _vault = vault;
+    }
+
+    /**
+     * @notice Returns the Balancer Vault
+     */
+    function getVault() public view override returns (IVault) {
+        return _vault;
+    }
+
+    /**
+     * @notice Returns the Authorizer
+     */
+    function getAuthorizer() public view override returns (IAuthorizer) {
+        return getVault().getAuthorizer();
+    }
+
+    function _canPerform(
+        bytes32 actionId,
+        address account,
+        address where
+    ) internal view returns (bool) {
+        return getAuthorizer().canPerform(actionId, account, where);
+    }
+
+    /**
+     * @notice Returns the action ID associated with calling a given function through this adaptor
+     * @dev As the contracts managed by this adaptor don't have action ID disambiguators, we use the adaptor's globally.
+     * This means that contracts with the same function selector will have a matching action ID:
+     * if granularity is required then permissions must not be granted globally in the Authorizer.
+     *
+     * @param selector - The 4 byte selector of the function to be called using `performAction`
+     * @return The associated action ID
+     */
+    function getActionId(bytes4 selector) public view override returns (bytes32) {
+        return keccak256(abi.encodePacked(_actionIdDisambiguator, selector));
     }
 
     /**
