--- conflicted
+++ resolved
@@ -35,13 +35,9 @@
 contract L2GaugeCheckpointer is IL2GaugeCheckpointer, ReentrancyGuard, SingletonAuthentication {
     using EnumerableSet for EnumerableSet.AddressSet;
 
-<<<<<<< HEAD
-    mapping(GaugeType => EnumerableSet.AddressSet) private _gauges;
-=======
     bytes32 private immutable _arbitrum = keccak256(abi.encodePacked("Arbitrum"));
 
     mapping(string => EnumerableSet.AddressSet) private _gauges;
->>>>>>> 1a65dd45
     IAuthorizerAdaptorEntrypoint private immutable _authorizerAdaptorEntrypoint;
     IGaugeAdder private immutable _gaugeAdder;
     IGaugeController private immutable _gaugeController;
@@ -54,19 +50,6 @@
         _gaugeController = gaugeAdder.getGaugeController();
     }
 
-<<<<<<< HEAD
-    /// @inheritdoc IL2GaugeCheckpointer
-    function addGauges(GaugeType gaugeType, IStakelessGauge[] calldata gauges) external override {
-        EnumerableSet.AddressSet storage gaugesForType = _gauges[gaugeType];
-
-        for (uint256 i = 0; i < gauges.length; i++) {
-            IStakelessGauge gauge = gauges[i];
-            // Gauges must come from a valid factory to be added to the gauge controller, so gauges that don't pass
-            // the valid factory check will be rejected by the controller.
-            require(_gaugeController.gauge_exists(address(gauge)), "Gauge was not added to the GaugeController");
-            require(!gauge.is_killed(), "Gauge was killed");
-            require(gaugesForType.add(address(gauge)), "Gauge already added to the checkpointer");
-=======
     modifier withValidGaugeType(string memory gaugeType) {
         require(_gaugeAdder.isValidGaugeType(gaugeType), "Invalid gauge type");
         _;
@@ -88,7 +71,6 @@
         // Therefore, we indicate `_addGauges` not to verify the gauge type.
         _addGauges(gaugeType, gauges, true);
     }
->>>>>>> 1a65dd45
 
     /// @inheritdoc IL2GaugeCheckpointer
     function addGauges(string memory gaugeType, IStakelessGauge[] calldata gauges)
@@ -101,15 +83,11 @@
     }
 
     /// @inheritdoc IL2GaugeCheckpointer
-<<<<<<< HEAD
-    function removeGauges(GaugeType gaugeType, IStakelessGauge[] calldata gauges) external override {
-=======
     function removeGauges(string memory gaugeType, IStakelessGauge[] calldata gauges)
         external
         override
         withValidGaugeType(gaugeType)
     {
->>>>>>> 1a65dd45
         EnumerableSet.AddressSet storage gaugesForType = _gauges[gaugeType];
 
         for (uint256 i = 0; i < gauges.length; i++) {
@@ -124,9 +102,6 @@
     }
 
     /// @inheritdoc IL2GaugeCheckpointer
-<<<<<<< HEAD
-    function hasGauge(GaugeType gaugeType, IStakelessGauge gauge) external view override returns (bool) {
-=======
     function hasGauge(string memory gaugeType, IStakelessGauge gauge)
         external
         view
@@ -134,14 +109,10 @@
         withValidGaugeType(gaugeType)
         returns (bool)
     {
->>>>>>> 1a65dd45
         return _gauges[gaugeType].contains(address(gauge));
     }
 
     /// @inheritdoc IL2GaugeCheckpointer
-<<<<<<< HEAD
-    function getTotalGauges(GaugeType gaugeType) external view override returns (uint256) {
-=======
     function getTotalGauges(string memory gaugeType)
         external
         view
@@ -149,14 +120,10 @@
         withValidGaugeType(gaugeType)
         returns (uint256)
     {
->>>>>>> 1a65dd45
         return _gauges[gaugeType].length();
     }
 
     /// @inheritdoc IL2GaugeCheckpointer
-<<<<<<< HEAD
-    function getGaugeAtIndex(GaugeType gaugeType, uint256 index) external view override returns (IStakelessGauge) {
-=======
     function getGaugeAtIndex(string memory gaugeType, uint256 index)
         external
         view
@@ -164,7 +131,6 @@
         withValidGaugeType(gaugeType)
         returns (IStakelessGauge)
     {
->>>>>>> 1a65dd45
         return IStakelessGauge(_gauges[gaugeType].at(index));
     }
 
@@ -173,32 +139,17 @@
         // solhint-disable-next-line not-rely-on-time
         uint256 currentPeriod = _roundDownTimestamp(block.timestamp);
 
-<<<<<<< HEAD
-        _checkpointGauges(GaugeType.Ethereum, minRelativeWeight, currentPeriod);
-        _checkpointGauges(GaugeType.Polygon, minRelativeWeight, currentPeriod);
-        _checkpointGauges(GaugeType.Arbitrum, minRelativeWeight, currentPeriod);
-        _checkpointGauges(GaugeType.Optimism, minRelativeWeight, currentPeriod);
-        _checkpointGauges(GaugeType.Gnosis, minRelativeWeight, currentPeriod);
-        _checkpointGauges(GaugeType.Avalanche, minRelativeWeight, currentPeriod);
-        _checkpointGauges(GaugeType.PolygonZKEvm, minRelativeWeight, currentPeriod);
-        _checkpointGauges(GaugeType.ZKSync, minRelativeWeight, currentPeriod);
-=======
         string[] memory gaugeTypes = _gaugeAdder.getGaugeTypes();
         for (uint256 i = 0; i < gaugeTypes.length; ++i) {
             _checkpointGauges(gaugeTypes[i], minRelativeWeight, currentPeriod);
         }
->>>>>>> 1a65dd45
 
         // Send back any leftover ETH to the caller.
         Address.sendValue(msg.sender, address(this).balance);
     }
 
     /// @inheritdoc IL2GaugeCheckpointer
-<<<<<<< HEAD
-    function checkpointGaugesOfTypeAboveRelativeWeight(GaugeType gaugeType, uint256 minRelativeWeight)
-=======
     function checkpointGaugesOfTypeAboveRelativeWeight(string memory gaugeType, uint256 minRelativeWeight)
->>>>>>> 1a65dd45
         external
         payable
         override
@@ -214,7 +165,7 @@
     }
 
     /// @inheritdoc IL2GaugeCheckpointer
-    function checkpointSingleGauge(GaugeType gaugeType, address gauge) external payable override nonReentrant {
+    function checkpointSingleGauge(string memory gaugeType, address gauge) external payable override nonReentrant {
         uint256 checkpointCost = getSingleBridgeCost(gaugeType, gauge);
 
         _authorizerAdaptorEntrypoint.performAction{ value: checkpointCost }(
@@ -226,10 +177,10 @@
     }
 
     /// @inheritdoc IL2GaugeCheckpointer
-    function getSingleBridgeCost(GaugeType gaugeType, address gauge) public view override returns (uint256) {
+    function getSingleBridgeCost(string memory gaugeType, address gauge) public view override returns (uint256) {
         require(_gauges[gaugeType].contains(gauge), "Gauge was not added to the checkpointer");
 
-        if (gaugeType == GaugeType.Arbitrum) {
+        if (keccak256(abi.encodePacked(gaugeType)) == _arbitrum) {
             return ArbitrumRootGauge(gauge).getTotalBridgeCost();
         } else {
             return 0;
@@ -240,13 +191,8 @@
     function getTotalBridgeCost(uint256 minRelativeWeight) external view override returns (uint256) {
         // solhint-disable-next-line not-rely-on-time
         uint256 currentPeriod = _roundDownTimestamp(block.timestamp);
-<<<<<<< HEAD
-        uint256 totalArbitrumGauges = _gauges[GaugeType.Arbitrum].length();
-        EnumerableSet.AddressSet storage arbitrumGauges = _gauges[GaugeType.Arbitrum];
-=======
         uint256 totalArbitrumGauges = _gauges["Arbitrum"].length();
         EnumerableSet.AddressSet storage arbitrumGauges = _gauges["Arbitrum"];
->>>>>>> 1a65dd45
         uint256 totalCost;
 
         for (uint256 i = 0; i < totalArbitrumGauges; ++i) {
@@ -263,14 +209,6 @@
         return totalCost;
     }
 
-<<<<<<< HEAD
-    /**
-     * @notice Returns true if gauge type is valid.
-     * @dev This is a method for EOAs; contracts should just use a value from `GaugeType` enum here and elsewhere.
-     */
-    function isSupportedGaugeType(GaugeType gaugeType) external pure returns (bool) {
-        return gaugeType >= GaugeType.Ethereum && gaugeType <= GaugeType.ZKSync;
-=======
     /// @inheritdoc IL2GaugeCheckpointer
     function isValidGaugeType(string memory gaugeType) external view override returns (bool) {
         return _gaugeAdder.isValidGaugeType(gaugeType);
@@ -302,7 +240,6 @@
 
             emit IL2GaugeCheckpointer.GaugeAdded(gauge, gaugeType, gaugeType);
         }
->>>>>>> 1a65dd45
     }
 
     /**
@@ -313,11 +250,7 @@
      * This method doesn't check whether the caller transferred enough ETH to cover the whole operation.
      */
     function _checkpointGauges(
-<<<<<<< HEAD
-        GaugeType gaugeType,
-=======
         string memory gaugeType,
->>>>>>> 1a65dd45
         uint256 minRelativeWeight,
         uint256 currentPeriod
     ) private {
@@ -331,11 +264,7 @@
 
         // Arbitrum gauges need to send ETH when performing the checkpoint to pay for bridge costs. Furthermore,
         // if gauges come from different factories, the cost per gauge might not be the same for all gauges.
-<<<<<<< HEAD
-        function(address) internal performCheckpoint = gaugeType == GaugeType.Arbitrum
-=======
         function(address) internal performCheckpoint = (keccak256(abi.encodePacked(gaugeType)) == _arbitrum)
->>>>>>> 1a65dd45
             ? _checkpointArbitrumGauge
             : _checkpointCostlessBridgeGauge;
 
