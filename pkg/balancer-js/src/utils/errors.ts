--- conflicted
+++ resolved
@@ -72,12 +72,9 @@
   '343': 'OUT_OF_NEW_TARGET_RANGE',
   '344': 'UNAUTHORIZED_OPERATION',
   '345': 'UNINITIALIZED_POOL_CONTROLLER',
-<<<<<<< HEAD
   '346': 'CHANGE_TOKENS_DURING_WEIGHT_CHANGE',
   '347': 'CHANGE_TOKENS_PENDING_WEIGHT_CHANGE',
-=======
-  '346': 'MAX_MANAGEMENT_AUM_FEE_PERCENTAGE',
->>>>>>> 22f05393
+  '348': 'MAX_MANAGEMENT_AUM_FEE_PERCENTAGE',
   '400': 'REENTRANCY',
   '401': 'SENDER_NOT_ALLOWED',
   '402': 'PAUSED',
