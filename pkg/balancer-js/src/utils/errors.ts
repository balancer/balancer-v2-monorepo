const balancerErrorCodes: Record<string, string> = {
  '000': 'ADD_OVERFLOW',
  '001': 'SUB_OVERFLOW',
  '002': 'SUB_UNDERFLOW',
  '003': 'MUL_OVERFLOW',
  '004': 'ZERO_DIVISION',
  '005': 'DIV_INTERNAL',
  '006': 'X_OUT_OF_BOUNDS',
  '007': 'Y_OUT_OF_BOUNDS',
  '008': 'PRODUCT_OUT_OF_BOUNDS',
  '009': 'INVALID_EXPONENT',
  '100': 'OUT_OF_BOUNDS',
  '101': 'UNSORTED_ARRAY',
  '102': 'UNSORTED_TOKENS',
  '103': 'INPUT_LENGTH_MISMATCH',
  '104': 'ZERO_TOKEN',
  '200': 'MIN_TOKENS',
  '201': 'MAX_TOKENS',
  '202': 'MAX_SWAP_FEE_PERCENTAGE',
  '203': 'MIN_SWAP_FEE_PERCENTAGE',
  '204': 'MINIMUM_BPT',
  '205': 'CALLER_NOT_VAULT',
  '206': 'UNINITIALIZED',
  '207': 'BPT_IN_MAX_AMOUNT',
  '208': 'BPT_OUT_MIN_AMOUNT',
  '209': 'EXPIRED_PERMIT',
  '210': 'NOT_TWO_TOKENS',
  '300': 'MIN_AMP',
  '301': 'MAX_AMP',
  '302': 'MIN_WEIGHT',
  '303': 'MAX_STABLE_TOKENS',
  '304': 'MAX_IN_RATIO',
  '305': 'MAX_OUT_RATIO',
  '306': 'MIN_BPT_IN_FOR_TOKEN_OUT',
  '307': 'MAX_OUT_BPT_FOR_TOKEN_IN',
  '308': 'NORMALIZED_WEIGHT_INVARIANT',
  '309': 'INVALID_TOKEN',
  '310': 'UNHANDLED_JOIN_KIND',
  '311': 'ZERO_INVARIANT',
  '312': 'ORACLE_INVALID_SECONDS_QUERY',
  '313': 'ORACLE_NOT_INITIALIZED',
  '314': 'ORACLE_QUERY_TOO_OLD',
  '315': 'ORACLE_INVALID_INDEX',
  '316': 'ORACLE_BAD_SECS',
  '317': 'AMP_END_TIME_TOO_CLOSE',
  '318': 'AMP_ONGOING_UPDATE',
  '319': 'AMP_RATE_TOO_HIGH',
  '320': 'AMP_NO_ONGOING_UPDATE',
  '321': 'STABLE_INVARIANT_DIDNT_CONVERGE',
  '322': 'STABLE_GET_BALANCE_DIDNT_CONVERGE',
  '323': 'RELAYER_NOT_CONTRACT',
  '324': 'BASE_POOL_RELAYER_NOT_CALLED',
  '325': 'REBALANCING_RELAYER_REENTERED',
  '326': 'GRADUAL_UPDATE_TIME_TRAVEL',
  '327': 'SWAPS_DISABLED',
  '328': 'CALLER_IS_NOT_LBP_OWNER',
  '329': 'PRICE_RATE_OVERFLOW',
  '330': 'INVALID_JOIN_EXIT_KIND_WHILE_SWAPS_DISABLED',
  '331': 'WEIGHT_CHANGE_TOO_FAST',
  '332': 'LOWER_GREATER_THAN_UPPER_TARGET',
  '333': 'UPPER_TARGET_TOO_HIGH',
  '334': 'UNHANDLED_BY_LINEAR_POOL',
  '335': 'OUT_OF_TARGET_RANGE',
  '336': 'UNHANDLED_EXIT_KIND ',
  '337': 'UNAUTHORIZED_EXIT',
  '338': 'MAX_MANAGEMENT_SWAP_FEE_PERCENTAGE',
  '339': 'UNHANDLED_BY_MANAGED_POOL',
  '340': 'UNHANDLED_BY_PHANTOM_POOL',
  '341': 'TOKEN_DOES_NOT_HAVE_RATE_PROVIDER',
  '342': 'INVALID_INITIALIZATION',
<<<<<<< HEAD
  '343': 'UNAUTHORIZED_OPERATION',
  '344': 'UNINITIALIZED_POOL_CONTROLLER',
=======
  '343': 'OUT_OF_NEW_TARGET_RANGE',
>>>>>>> 0fe7d8f6
  '400': 'REENTRANCY',
  '401': 'SENDER_NOT_ALLOWED',
  '402': 'PAUSED',
  '403': 'PAUSE_WINDOW_EXPIRED',
  '404': 'MAX_PAUSE_WINDOW_DURATION',
  '405': 'MAX_BUFFER_PERIOD_DURATION',
  '406': 'INSUFFICIENT_BALANCE',
  '407': 'INSUFFICIENT_ALLOWANCE',
  '408': 'ERC20_TRANSFER_FROM_ZERO_ADDRESS',
  '409': 'ERC20_TRANSFER_TO_ZERO_ADDRESS',
  '410': 'ERC20_MINT_TO_ZERO_ADDRESS',
  '411': 'ERC20_BURN_FROM_ZERO_ADDRESS',
  '412': 'ERC20_APPROVE_FROM_ZERO_ADDRESS',
  '413': 'ERC20_APPROVE_TO_ZERO_ADDRESS',
  '414': 'ERC20_TRANSFER_EXCEEDS_ALLOWANCE',
  '415': 'ERC20_DECREASED_ALLOWANCE_BELOW_ZERO',
  '416': 'ERC20_TRANSFER_EXCEEDS_BALANCE',
  '417': 'ERC20_BURN_EXCEEDS_ALLOWANCE',
  '418': 'SAFE_ERC20_CALL_FAILED',
  '419': 'ADDRESS_INSUFFICIENT_BALANCE',
  '420': 'ADDRESS_CANNOT_SEND_VALUE',
  '421': 'SAFE_CAST_VALUE_CANT_FIT_INT256',
  '422': 'GRANT_SENDER_NOT_ADMIN',
  '423': 'REVOKE_SENDER_NOT_ADMIN',
  '424': 'RENOUNCE_SENDER_NOT_ALLOWED',
  '425': 'BUFFER_PERIOD_EXPIRED',
  '426': 'CALLER_IS_NOT_OWNER',
  '427': 'NEW_OWNER_IS_ZERO',
  '428': 'CODE_DEPLOYMENT_FAILED',
  '429': 'CALL_TO_NON_CONTRACT',
  '430': 'LOW_LEVEL_CALL_FAILED',
  '431': 'NOT_PAUSED',
  '500': 'INVALID_POOL_ID',
  '501': 'CALLER_NOT_POOL',
  '502': 'SENDER_NOT_ASSET_MANAGER',
  '503': 'USER_DOESNT_ALLOW_RELAYER',
  '504': 'INVALID_SIGNATURE',
  '505': 'EXIT_BELOW_MIN',
  '506': 'JOIN_ABOVE_MAX',
  '507': 'SWAP_LIMIT',
  '508': 'SWAP_DEADLINE',
  '509': 'CANNOT_SWAP_SAME_TOKEN',
  '510': 'UNKNOWN_AMOUNT_IN_FIRST_SWAP',
  '511': 'MALCONSTRUCTED_MULTIHOP_SWAP',
  '512': 'INTERNAL_BALANCE_OVERFLOW',
  '513': 'INSUFFICIENT_INTERNAL_BALANCE',
  '514': 'INVALID_ETH_INTERNAL_BALANCE',
  '515': 'INVALID_POST_LOAN_BALANCE',
  '516': 'INSUFFICIENT_ETH',
  '517': 'UNALLOCATED_ETH',
  '518': 'ETH_TRANSFER',
  '519': 'CANNOT_USE_ETH_SENTINEL',
  '520': 'TOKENS_MISMATCH',
  '521': 'TOKEN_NOT_REGISTERED',
  '522': 'TOKEN_ALREADY_REGISTERED',
  '523': 'TOKENS_ALREADY_SET',
  '524': 'TOKENS_LENGTH_MUST_BE_2',
  '525': 'NONZERO_TOKEN_BALANCE',
  '526': 'BALANCE_TOTAL_OVERFLOW',
  '527': 'POOL_NO_TOKENS',
  '528': 'INSUFFICIENT_FLASH_LOAN_BALANCE',
  '600': 'SWAP_FEE_PERCENTAGE_TOO_HIGH',
  '601': 'FLASH_LOAN_FEE_PERCENTAGE_TOO_HIGH',
  '602': 'INSUFFICIENT_FLASH_LOAN_FEE_AMOUNT',
};

export class BalancerErrors {
  /**
   * Cannot be constructed.
   */
  private constructor() {
    // eslint-disable-next-line @typescript-eslint/no-empty-function
  }

  static isErrorCode = (error: string): boolean => {
    if (!error.includes('BAL#')) return false;

    const errorCode = error.replace('BAL#', '');
    return Object.keys(balancerErrorCodes).includes(errorCode);
  };

  /**
   * Decodes a Balancer error code into the corresponding reason
   * @param error - a Balancer error code of the form `BAL#000`
   * @returns The decoded error reason
   */
  static parseErrorCode = (error: string): string => {
    if (!error.includes('BAL#')) throw new Error('Error code not found');
    const errorCode = error.replace('BAL#', '');

    const actualError = balancerErrorCodes[errorCode];

    if (!actualError) throw new Error('Error code not found');

    return actualError;
  };

  /**
   * Decodes a Balancer error code into the corresponding reason
   * @param error - a Balancer error code of the form `BAL#000`
   * @returns The decoded error reason if passed a valid error code, otherwise returns passed input
   */
  static tryParseErrorCode = (error: string): string => {
    try {
      return BalancerErrors.parseErrorCode(error);
    } catch {
      return error;
    }
  };

  /**
   * Tests whether a string is a known Balancer error message
   * @param error - a string to be checked verified as a Balancer error message
   */
  static isBalancerError = (error: string): boolean => Object.values(balancerErrorCodes).includes(error);

  /**
   * Encodes an error string into the corresponding error code
   * @param error - a Balancer error message string
   * @returns a Balancer error code of the form `BAL#000`
   */
  static encodeError = (error: string): string => {
    const encodedError = Object.entries(balancerErrorCodes).find(([, message]) => message === error);

    if (!encodedError) throw Error('Error message not found');

    return `BAL#${encodedError[0]}`;
  };
}<|MERGE_RESOLUTION|>--- conflicted
+++ resolved
@@ -68,12 +68,9 @@
   '340': 'UNHANDLED_BY_PHANTOM_POOL',
   '341': 'TOKEN_DOES_NOT_HAVE_RATE_PROVIDER',
   '342': 'INVALID_INITIALIZATION',
-<<<<<<< HEAD
-  '343': 'UNAUTHORIZED_OPERATION',
-  '344': 'UNINITIALIZED_POOL_CONTROLLER',
-=======
   '343': 'OUT_OF_NEW_TARGET_RANGE',
->>>>>>> 0fe7d8f6
+  '344': 'UNAUTHORIZED_OPERATION',
+  '345': 'UNINITIALIZED_POOL_CONTROLLER',
   '400': 'REENTRANCY',
   '401': 'SENDER_NOT_ALLOWED',
   '402': 'PAUSED',
