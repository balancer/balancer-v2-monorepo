--- conflicted
+++ resolved
@@ -113,11 +113,8 @@
   amount: BigNumberish;
 };
 
-<<<<<<< HEAD
-=======
 // Stakeless gauges
 
->>>>>>> f5c45b6d
 export enum GaugeType {
   LiquidityMiningCommittee = 0,
   veBAL,
