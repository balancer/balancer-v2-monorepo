import { Contract } from 'ethers';
import { Artifact } from 'hardhat/types';

/**
 * @dev Returns the task id and contract name for a canonical contract deployed on a specific network
 * @param address Address of the contract to be fetched
 * @param network Name of the network looking the deployment for (e.g. mainnet,  polygon, goerli, etc)
 */
export function lookupBalancerContractByAddress(address: string, network: string): { task: string; name: string } {
  // eslint-disable-next-line @typescript-eslint/no-var-requires
  const networkAddresses = require(getBalancerContractAddresses(network));
  return networkAddresses[address];
}

/**
 * @dev Creates an ethers Contract object for a canonical contract deployed on a specific network
 * @param task ID of the task to fetch the deployed contract
 * @param contract Name of the contract to be fetched
 * @param network Name of the network looking the deployment for (e.g. mainnet, polygon, goerli, etc)
 */
export async function getBalancerContract(task: string, contract: string, network: string): Promise<Contract> {
  const address = await getBalancerContractAddress(task, contract, network);
  return getBalancerContractAt(task, contract, address);
}

/**
 * @dev Creates an ethers Contract object from a dynamically created contract at a known address
 * @param task ID of the task to fetch the deployed contract
 * @param contract Name of the contract to be fetched
 * @param address Address of the contract to be fetched
 */
export async function getBalancerContractAt(task: string, contract: string, address: string): Promise<Contract> {
  const artifact = getBalancerContractArtifact(task, contract);
  const { ethers } = await import('hardhat');
  return ethers.getContractAt(artifact.abi, address);
}

/**
<<<<<<< HEAD
 * @dev Returns the contract's ABI for a specific task
 * @param task ID of the task to look the ABI of the required contract
 * @param contract Name of the contract to looking the ABI of
 */
export function getBalancerContractAbi(task: string, contract: string): unknown[] {
  return require(getBalancerContractAbiPath(task, contract));
}

/**
 * @dev Returns the contract's creation code for a specific task
=======
 * @dev Returns the artifact for a contract from a specific task
 * @param task ID of the task to look the ABI of the required contract
 * @param contract Name of the contract to looking the ABI of
 */
export function getBalancerContractArtifact(task: string, contract: string): Artifact {
  return require(getBalancerContractArtifactPath(task, contract));
}

/**
 * @dev Returns the ABI for a contract from a specific task
 * @param task ID of the task to look the ABI of the required contract
 * @param contract Name of the contract to be fetched.
 */
// eslint-disable-next-line @typescript-eslint/no-explicit-any
export function getBalancerContractAbi(task: string, contract: string): any[] {
  const artifact = getBalancerContractArtifact(task, contract);
  return artifact.abi;
}

/**
 * @deprecated
 * @dev Returns the contract's creation code of for a specific task
>>>>>>> b729e123
 * @param task ID of the task to look the creation code of the required contract
 * @param contract Name of the contract to looking the creation code of
 */
export function getBalancerContractBytecode(task: string, contract: string): string {
<<<<<<< HEAD
  // eslint-disable-next-line @typescript-eslint/no-var-requires
  return require(getBalancerContractBytecodePath(task, contract)).creationCode;
=======
  const artifact = getBalancerContractArtifact(task, contract);
  return artifact.bytecode;
>>>>>>> b729e123
}

/**
 * @dev Returns the contract address of a deployed contract for a specific task on a network
 * @param task ID of the task looking the deployment for
 * @param contract Name of the contract to fetched the address of
 * @param network Name of the network looking the deployment for (e.g. mainnet, polygon, goerli, etc)
 */
export function getBalancerContractAddress(task: string, contract: string, network: string): string {
  const output = getBalancerDeployment(task, network);
  return output[contract];
}

/**
 * @dev Returns the deployment output for a specific task on a network
 * @param task ID of the task to look the deployment output of the required network
 * @param network Name of the network looking the deployment output for (e.g. mainnet, polygon, goerli, etc)
 */
export function getBalancerDeployment(task: string, network: string): { [key: string]: string } {
  return require(getBalancerDeploymentPath(task, network));
}

/**
 * @dev Returns the path of a contract's artifact from a specific task
 * @param task ID of the task to look the path of the artifact the required contract
 * @param contract Name of the contract to look the path of it's creation code
 */
function getBalancerContractArtifactPath(task: string, contract: string): string {
  return `@balancer-labs/v2-deployments/dist/tasks/${task}/artifact/${contract}.json`;
}

/**
 * @dev Returns the deployment path for a specific task on a network
 * @param task ID of the task to look the deployment path for the required network
 * @param network Name of the network looking the deployment path for (e.g. mainnet, polygon, goerli, etc)
 */
function getBalancerDeploymentPath(task: string, network: string): string {
  return `@balancer-labs/v2-deployments/dist/tasks/${task}/output/${network}.json`;
}

/**
 * @dev Returns the path for the list of Balancer contract addresses on a network
 * @param network Name of the network looking the deployment path for (e.g. mainnet, polygon, goerli, etc)
 */
function getBalancerContractAddresses(network: string): string {
  return `@balancer-labs/v2-deployments/dist/addresses/${network}.json`;
}<|MERGE_RESOLUTION|>--- conflicted
+++ resolved
@@ -36,19 +36,7 @@
 }
 
 /**
-<<<<<<< HEAD
- * @dev Returns the contract's ABI for a specific task
- * @param task ID of the task to look the ABI of the required contract
- * @param contract Name of the contract to looking the ABI of
- */
-export function getBalancerContractAbi(task: string, contract: string): unknown[] {
-  return require(getBalancerContractAbiPath(task, contract));
-}
-
-/**
- * @dev Returns the contract's creation code for a specific task
-=======
- * @dev Returns the artifact for a contract from a specific task
+ * @dev Returns the contract's artifact from a specific task
  * @param task ID of the task to look the ABI of the required contract
  * @param contract Name of the contract to looking the ABI of
  */
@@ -70,18 +58,12 @@
 /**
  * @deprecated
  * @dev Returns the contract's creation code of for a specific task
->>>>>>> b729e123
  * @param task ID of the task to look the creation code of the required contract
  * @param contract Name of the contract to looking the creation code of
  */
 export function getBalancerContractBytecode(task: string, contract: string): string {
-<<<<<<< HEAD
-  // eslint-disable-next-line @typescript-eslint/no-var-requires
-  return require(getBalancerContractBytecodePath(task, contract)).creationCode;
-=======
   const artifact = getBalancerContractArtifact(task, contract);
   return artifact.bytecode;
->>>>>>> b729e123
 }
 
 /**
