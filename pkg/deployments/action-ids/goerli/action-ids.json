{
  "20210418-authorizer": {
    "Authorizer": {
      "useAdaptor": true,
      "actionIds": {
        "grantRole(bytes32,address)": "0x8ba5bbfc65500befee6f807951312220f05be14a619a4b27df3279d6d8cb23f7",
        "grantRoles(bytes32[],address)": "0x710c9df8f02fb6ba4e287cf6e5eda74f97701316b4d1f21cc452a409cc13a88d",
        "grantRolesToMany(bytes32[],address[])": "0x2ac259ac357403a0bc2af98019675dc6e2031c0d1a060fe7b706a93cf61647eb",
        "renounceRole(bytes32,address)": "0x7cefce05d274ae00638cfb5ca5ff0d25243084c3ab8b9111cb0e80a845a97e33",
        "revokeRole(bytes32,address)": "0xa69c55a3bf33c36d1357b5d2dd820ceb8f29cb3a5c638478e3f55ba7b541670b",
        "revokeRoles(bytes32[],address)": "0x913325e9b0c6c2efad13fe52be9710339f381d205d9fca069e969199a54a90e4",
        "revokeRolesFromMany(bytes32[],address[])": "0x6f5f9c958c69e30e37cb2f5f51d57cb07a4fe4ac1075c7632d4f4d5c1f5bcb76"
      }
    }
  },
  "20210418-vault": {
    "Vault": {
      "useAdaptor": false,
      "actionIds": {
        "batchSwap(uint8,(bytes32,uint256,uint256,uint256,bytes)[],address[],(address,bool,address,bool),int256[],uint256)": "0x1282ab709b2b70070f829c46bc36f76b32ad4989fecb2fcb09a1b3ce00bbfc30",
        "deregisterTokens(bytes32,address[])": "0xe4f8ff74aa05a4d54a06e035d5e86947bc6474f8d7b166ebeb49fc9178d28551",
        "exitPool(bytes32,address,address,(address[],uint256[],bytes,bool))": "0xc149e88b59429ded7f601ab52ecd62331cac006ae07c16543439ed138dcb8d34",
        "flashLoan(address,address[],uint256[],bytes)": "0x96ebe854ca6ab6242ad127dcd7809576513b0c64571e515cedd7b8885612c82d",
        "joinPool(bytes32,address,address,(address[],uint256[],bytes,bool))": "0x78ad1b68d148c070372f8643c4648efbb63c6a8a338f3c24714868e791367653",
        "managePoolBalance((uint8,bytes32,address,uint256)[])": "0x7275fb98594b03dc36a7de69051058e9e2d05cabeb4fe7d9c87bc69f94d9d084",
        "manageUserBalance((uint8,address,uint256,address,address)[])": "0xeba777d811cd36c06d540d7ff2ed18ed042fd67bbf7c9afcf88c818c7ee6b498",
        "queryBatchSwap(uint8,(bytes32,uint256,uint256,uint256,bytes)[],address[],(address,bool,address,bool))": "0xf5f701b3adfba2adad8f16a8be5a989593e42a2caa84c5c6e60b22143db65a2f",
        "registerPool(uint8)": "0x956dfce4343a6be4df20714d3dc413ef59e73fa9995d3d247e7c8d12efd33ac2",
        "registerTokens(bytes32,address[],address[])": "0xad5bd4a1cc4243b4d772a8a55d24792c1f57cc45eb97ed1291b82d96125a7626",
        "setAuthorizer(address)": "0x1cbb503dcc0f4acaedf71a098211ff8b15a220fc26a6974a8d9deaab040fa6e0",
        "setPaused(bool)": "0xb5593fe09464f360ecf835d5b9319ce69900ae1b29d13844b73c250b1f5f92fb",
        "setRelayerApproval(address,address,bool)": "0x0014a06d322ff07fcc02b12f93eb77bb76e28cdee4fc0670b9dec98d24bbfec8",
        "swap((bytes32,uint8,address,address,uint256,bytes),(address,bool,address,bool),uint256,uint256)": "0x7b8a1d293670124924a0f532213753b89db10bde737249d4540e9a03657d1aff"
      }
    },
    "BalancerHelpers": {
      "useAdaptor": true,
      "actionIds": {
        "queryExit(bytes32,address,address,(address[],uint256[],bytes,bool))": "0x5ebb8bfc522fa6935093a8b6c35c25bd39a718b98465894011d4dc7d7b7dc96d",
        "queryJoin(bytes32,address,address,(address[],uint256[],bytes,bool))": "0xdf491e1a1e1bc79886250d28697a9c09f85b669975a7a2e2b953b87132a3d1ae"
      }
    }
  },
  "20210418-weighted-pool": {
    "WeightedPoolFactory": {
      "useAdaptor": true,
      "actionIds": {
        "create(string,string,address[],uint256[],uint256,address)": "0x553514603e6f49137e025fc39b50f1240867c86f519db2bdcf67fb99e44d6794"
      }
    },
    "WeightedPool2TokensFactory": {
      "useAdaptor": true,
      "actionIds": {
        "create(string,string,address[],uint256[],uint256,bool,address)": "0x6610cfaf6ddccbc230415504a18ea3a0a1a4752322216aceb43cdc73d9ee1172"
      }
    }
  },
  "20210812-wsteth-rate-provider": {
    "WstETHRateProvider": {
      "useAdaptor": true,
      "actionIds": {}
    }
  },
  "20211202-no-protocol-fee-lbp": {
    "NoProtocolFeeLiquidityBootstrappingPoolFactory": {
      "useAdaptor": false,
      "actionIds": {
        "create(string,string,address[],uint256[],uint256,address,bool)": "0x74182feb84818a2d0e5ed316275ae31631bdec6ce38492398affc4c52dec36cf",
        "disable()": "0x73e484d8e6be4efe276f7962b312ac5e45277aa362fc0d67328aa643b5c8086b"
      }
    }
  },
  "20211203-batch-relayer": {
    "BatchRelayerLibrary": {
      "useAdaptor": true,
      "actionIds": {
        "approveVault(address,uint256)": "0x7e71d5c2d145f4c81011b6407caf19e007135dbc32c6f0f4fc213fad4e299150",
        "batchSwap(uint8,(bytes32,uint256,uint256,uint256,bytes)[],address[],(address,bool,address,bool),int256[],uint256,uint256,(uint256,uint256)[])": "0x54feb236f9f78c009d49ee155b50671b2a1d23db16c1cdf405a59d46d1e51b1e",
        "exitPool(bytes32,uint8,address,address,(address[],uint256[],bytes,bool),(uint256,uint256)[])": "0x4fce71aaaee5b0e28c0b6975dbaacbecb63706f78b414620684e6abb046b58ef",
        "joinPool(bytes32,uint8,address,address,(address[],uint256[],bytes,bool),uint256,uint256)": "0x5e31bbb459ace7e3dc6f5bf9857b5687b281508f942f502605977ea408185b49",
        "manageUserBalance((uint8,address,uint256,address,address)[],uint256)": "0x2e05a6c8f54ccb34498ebc128fcd4ae9debd708af102157d030786fdb51e113b",
        "setRelayerApproval(address,bool,bytes)": "0xcdcf738ebeaa2629e5107d3214c2246116d95e8e507d771614e3ed9e108c00f6",
        "stakeETH(address,uint256,uint256)": "0x3e5995991fa6590f94a998f5016816175aa4c74c6333a0f55004158c414603e1",
        "stakeETHAndWrap(address,uint256,uint256)": "0xa78fe983ad4b824ce92b642c9bf4b1f4ca2def1f4e40c778a4cfb10f2b04d29b",
        "swap((bytes32,uint8,address,address,uint256,bytes),(address,bool,address,bool),uint256,uint256,uint256,uint256)": "0xdb12b915d7cecc94c4ea2c61139b80aa641a2d38b5471f09d5335e7bc5bc0148",
        "unwrapAaveStaticToken(address,address,address,uint256,bool,uint256)": "0x56e7b514ac51fd278742f48a75478a98c345fc7fa1ab4100c01bd90b0b36a9fb",
        "unwrapWstETH(address,address,uint256,uint256)": "0xdb07889951437a5d23b60d16407fe8218d9d9fcd73048951d748f24c774d4b17",
        "vaultPermit(address,address,uint256,uint256,uint8,bytes32,bytes32)": "0xf2da0c0a72d250c77c8b3feb9d744e9b70b6077e84ea1648a8e3e1e653942581",
        "vaultPermitDAI(address,address,uint256,uint256,bool,uint8,bytes32,bytes32)": "0x13819141ff0f4cbaec1cb35f7e2310776a0cf4d520511be91360abda2d59909a",
        "wrapAaveDynamicToken(address,address,address,uint256,bool,uint256)": "0xf55a2e940b90ecfc63d6f2d5ab6d9441d5a6b097b72e7c41a5e4fde799d30abb",
        "wrapStETH(address,address,uint256,uint256)": "0xb613cf0a8971487f11a1ecb75f8ed2ef585a4cc1a6a5b62e3339d07ec71b014e"
      }
    },
    "BalancerRelayer": {
      "useAdaptor": true,
      "actionIds": {
        "multicall(bytes[])": "0x3f1c6da046c01fb8c9201a73d729522abd0f2e2fd48e8e1b0691925c37c6dec5"
      }
    }
  },
  "20211208-aave-linear-pool": {
    "AaveLinearPoolFactory": {
      "useAdaptor": true,
      "actionIds": {
        "create(string,string,address,address,uint256,uint256,address)": "0xc656e762de524a52243bd0ad98fe0208a4b763e5b3406a525dd47ba8814c5e88"
      }
    }
  },
  "20220318-batch-relayer-v2": {
    "BatchRelayerLibrary": {
      "useAdaptor": true,
      "actionIds": {
        "approveVault(address,uint256)": "0x7e71d5c2d145f4c81011b6407caf19e007135dbc32c6f0f4fc213fad4e299150",
        "batchSwap(uint8,(bytes32,uint256,uint256,uint256,bytes)[],address[],(address,bool,address,bool),int256[],uint256,uint256,(uint256,uint256)[])": "0x54feb236f9f78c009d49ee155b50671b2a1d23db16c1cdf405a59d46d1e51b1e",
        "exitPool(bytes32,uint8,address,address,(address[],uint256[],bytes,bool),(uint256,uint256)[])": "0x4fce71aaaee5b0e28c0b6975dbaacbecb63706f78b414620684e6abb046b58ef",
        "joinPool(bytes32,uint8,address,address,(address[],uint256[],bytes,bool),uint256,uint256)": "0x5e31bbb459ace7e3dc6f5bf9857b5687b281508f942f502605977ea408185b49",
        "manageUserBalance((uint8,address,uint256,address,address)[],uint256)": "0x2e05a6c8f54ccb34498ebc128fcd4ae9debd708af102157d030786fdb51e113b",
        "setRelayerApproval(address,bool,bytes)": "0xcdcf738ebeaa2629e5107d3214c2246116d95e8e507d771614e3ed9e108c00f6",
        "stakeETH(address,uint256,uint256)": "0x3e5995991fa6590f94a998f5016816175aa4c74c6333a0f55004158c414603e1",
        "stakeETHAndWrap(address,uint256,uint256)": "0xa78fe983ad4b824ce92b642c9bf4b1f4ca2def1f4e40c778a4cfb10f2b04d29b",
        "swap((bytes32,uint8,address,address,uint256,bytes),(address,bool,address,bool),uint256,uint256,uint256,uint256)": "0xdb12b915d7cecc94c4ea2c61139b80aa641a2d38b5471f09d5335e7bc5bc0148",
        "unwrapAaveStaticToken(address,address,address,uint256,bool,uint256)": "0x56e7b514ac51fd278742f48a75478a98c345fc7fa1ab4100c01bd90b0b36a9fb",
        "unwrapERC4626(address,address,address,uint256,uint256)": "0x0a644389487c01618a55c33e75980c454d4398fceee9080261ca2d932e9b4585",
        "unwrapUnbuttonToken(address,address,address,uint256,uint256)": "0x638fb56d85c32a1e61263f9012ee514b9318c7563a5810b292da737f4b55595a",
        "unwrapWstETH(address,address,uint256,uint256)": "0xdb07889951437a5d23b60d16407fe8218d9d9fcd73048951d748f24c774d4b17",
        "vaultPermit(address,address,uint256,uint256,uint8,bytes32,bytes32)": "0xf2da0c0a72d250c77c8b3feb9d744e9b70b6077e84ea1648a8e3e1e653942581",
        "vaultPermitDAI(address,address,uint256,uint256,bool,uint8,bytes32,bytes32)": "0x13819141ff0f4cbaec1cb35f7e2310776a0cf4d520511be91360abda2d59909a",
        "wrapAaveDynamicToken(address,address,address,uint256,bool,uint256)": "0xf55a2e940b90ecfc63d6f2d5ab6d9441d5a6b097b72e7c41a5e4fde799d30abb",
        "wrapERC4626(address,address,address,uint256,uint256)": "0xee23b5186dce1ffdf27eb1474c87ed9d7823790a410d0b6a4b4e1deec743c568",
        "wrapStETH(address,address,uint256,uint256)": "0xb613cf0a8971487f11a1ecb75f8ed2ef585a4cc1a6a5b62e3339d07ec71b014e",
        "wrapUnbuttonToken(address,address,address,uint256,uint256)": "0x14990c54a7682af95d01fa41f50fe098e73fbb72c21b59ecd5f6ce0bb2266f18"
      }
    },
    "BalancerRelayer": {
      "useAdaptor": true,
      "actionIds": {
        "multicall(bytes[])": "0x3f1c6da046c01fb8c9201a73d729522abd0f2e2fd48e8e1b0691925c37c6dec5"
      }
    }
  },
  "20220325-authorizer-adaptor": {
    "AuthorizerAdaptor": {
      "useAdaptor": false,
      "actionIds": {
        "performAction(address,bytes)": "0x86de7f38b01b0cb905a3ac31f25891f3ba5a50f5074181ac37bfbd28a4e31f16"
      }
    }
  },
  "20220325-balancer-token-admin": {
    "BalancerTokenAdmin": {
      "useAdaptor": false,
      "actionIds": {
        "activate()": "0x193789981465ebf36f4c335742c2f7d5eb973fae73b724abe4efb1677f374ba7",
        "futureEpochTimeWrite()": "0x943003ac6b598ee44fb8d3ad6e99ce0d7656925772b6dc14e875a44e3206cffe",
        "future_epoch_time_write()": "0x97b62f91f349df5e8b27c372c4f38eea910238e1f1105d9964d28cc47846afc9",
        "mint(address,uint256)": "0x2315d78651468c46e4eb3cfca481a165fc94d355f1e38cb4e8c60fefdda8f86b",
        "snapshot()": "0x96133dcf4672458fd010cde802d2f7f1fd5117d5bee5b993848b76059a4d205c",
        "startEpochTimeWrite()": "0x9f94d4ba51d86a156ed0b444dd55c1e039180c1337671761af4a4c3896b7e87e",
        "start_epoch_time_write()": "0xad288e6a19cb5f8a9cd2a1a2d199feb75af8fa2110d53c6fb30863401a8a75fa",
        "updateMiningParameters()": "0xe40530cec7bcde930e3187dc3df3cb3aa749cf2a92d38738213ab8df46946975",
        "update_mining_parameters()": "0x8e9993ffd4c8e77cc364583afe9088f0cb4a7bc34fc13d1b5e1a0da3d7e6b28b"
      }
    }
  },
  "20220325-bal-token-holder-factory": {
    "BALTokenHolderFactory": {
      "useAdaptor": true,
      "actionIds": {
        "create(string)": "0x8ef8081bd06db2bfc78e1e67af0cb004036b902ad9c2d10b5a696acbe270be0e"
      }
    }
  },
  "20220325-gauge-adder": {
    "GaugeAdder": {
      "useAdaptor": false,
      "actionIds": {
        "addArbitrumGauge(address)": "0x15b9b1632a6b213be2605774ec758d803ccbe6ccc63890b9c8d9db4919b52832",
        "addEthereumGauge(address)": "0xce5365a1997f2bf34c1961ac02d4bf6ad23b9f44d4c14a217a4df348b0dfd4cf",
        "addGaugeFactory(address,uint8)": "0xdbcad6167c0de7d6b6601c1dec0842ba362d74ff873f057e4af1cb5d1c096661",
        "addPolygonGauge(address)": "0x809e834888be70d2521a7587ac1e1a90868b67632c47eb9ad77aa1181d33adba"
      }
    }
  },
  "20220325-gauge-controller": {
    "VotingEscrow": {
      "useAdaptor": true,
      "actionIds": {
        "apply_smart_wallet_checker()": "0xaab3dcbbea6d6ade649059061ed3e599f6af4ef510107e1f3907a073c1f09244",
        "checkpoint()": "0x7f4b0536efcbd917495f0d8e7a96852c08739243c797e73f00d32999233f8d5d",
        "commit_smart_wallet_checker(address)": "0xb357d920f52d1caea37751040434f434523732c5394aaf902b7fdee1e7337cd6",
        "create_lock(uint256,uint256)": "0xb5a50fa68b4af681e8892835fe15dd41aed649b61142f9e872550b12f48b9a8b",
        "deposit_for(address,uint256)": "0x02f66fb8783709215fbed8d53e800025fb47917f905c4152cf4f4f53164a55bf",
        "increase_amount(uint256)": "0x4708d2822d4cd81d156ca623cb8032ebc0d2cc86f535a70746dcfccac26deee8",
        "increase_unlock_time(uint256)": "0xdfbd56765f93f8faf37d2f4c0b1723e150a581cf990aeb18841849472eb27011",
        "withdraw()": "0x2b3b4fa6a68df8b10d11d722fc647bb7df5f41961ef99e65186463a0412c89a0"
      }
    },
    "GaugeController": {
      "useAdaptor": true,
      "actionIds": {
        "add_gauge(address,int128)": "0xf0a77343972ffaea6782864c7880d1cee9576736637f7702cb0a922223208118",
        "add_gauge(address,int128,uint256)": "0xaf6651b82c68c85c61ca1ebbae0a7ef9e0ea7394dfdd74ee3b066be3b00b5bec",
        "add_type(string)": "0xddcafee4026801d086053d165ec6a6104729fc0990d0ef6513cb2c418f390236",
        "add_type(string,uint256)": "0xb799cbcaf2184ce1ba2d895a50758a4942b871e9db63344a532b545651d69536",
        "change_gauge_weight(address,uint256)": "0xf4026bb29355fe5b78b8cfbcc14f402a288ec32f152c4ef7abb23bf2ca67588b",
        "change_type_weight(int128,uint256)": "0x152991b33a10294e25bee98ea5904acd66ba104e55686c0e5c2b7c60c8b5587a",
        "checkpoint()": "0x7f4b0536efcbd917495f0d8e7a96852c08739243c797e73f00d32999233f8d5d",
        "checkpoint_gauge(address)": "0x9222904d993363242fb82e9166e87557923d80c49fb55fcbf9b5b2659ec951e6",
        "gauge_relative_weight_write(address)": "0x79a751d9eaa29c9aaf62b80a3eead6047e15f6f2392c4d9e9881e60db248d27a",
        "gauge_relative_weight_write(address,uint256)": "0xee4a24da697f47a8ccb011cf99ad2ec4cf7a870e0f9944f9776e45ca57e41460",
        "vote_for_gauge_weights(address,uint256)": "0x9f5dca5b5309fa7b0f0ab1970f812a709b266b9a7a2ce5089e1b4df4c306d1d8",
        "vote_for_many_gauge_weights(address[8],uint256[8])": "0xc9b96f244387eba60f5c3e0ac657db04edd7cb29107cbb4400d2d156b7674911"
      }
    },
    "BalancerMinter": {
      "useAdaptor": true,
      "actionIds": {
        "mint(address)": "0x8b517abef27225c5a0156eb4ea4027efa8c5fc7439b7c367534c0a4b21092b05",
        "mintFor(address,address)": "0xc26b5a60a76f1df0dbb80baa1980d47d45fd61ee9320e336a833c9a928954a63",
        "mintMany(address[])": "0xbf22b95498b441335acff6811e08a748ae377c63961d3f3fcfa40e13f99e738e",
        "mintManyFor(address[],address)": "0xcf4e3f88f75cbbd4a9cae04907db8c9cfb435625419018d86f307dc7095a2527",
        "mint_for(address,address)": "0x65402c88baf19eecbc13cdea2b377d3170bf5f6e31a84e4bf1d40eec17c7c4f8",
        "mint_many(address[8])": "0xff37e2f51d99b98f9d1c6b0be6622f04c44f3b0655b53c581293bd88a245b8be",
        "setMinterApproval(address,bool)": "0x6e49795d90d3b89052b94c6666b212117bb1d93d2981eb5410890112a3d3749b",
        "setMinterApprovalWithSignature(address,bool,address,uint256,uint8,bytes32,bytes32)": "0xcbc9b7cc2b7fe1680077403c942f4666873f1c4d6499a1fe317aeb83fb4ed339",
        "toggle_approve_mint(address)": "0x5047de1a225272ac18d8733ead13bf640fc94eea053e40352e5317d00ac89bfc"
      }
    }
  },
  "20220325-mainnet-gauge-factory": {
    "LiquidityGaugeV5": {
      "useAdaptor": true,
      "actionIds": {
        "add_reward(address,address)": "0x6b5e3750e9adcbd4a75428ed3fc6d2d3fc8a52866660ad3778d3f8c33108edff",
        "claim_rewards()": "0x9f596268ae1d840bffec6468f35868d6215d48830f5874204b4b5202ce5f037e",
        "claim_rewards(address)": "0xc13be6a0bc76228878b765dc039dccf7a203e1b54c277e6c95a0e2adfd9b9768",
        "claim_rewards(address,address)": "0x09cd18211fb6b5f5d35da164c1377daca07134e29471154cc4b268e635fa98ae",
        "claimable_tokens(address)": "0xffe7f3a303586ecf807e0b512726ae165966960a1c571c9436ecb471f34789f7",
        "deposit(uint256)": "0x96ae016c0a4c7f47195543b71764c67ffad0660f500b0bd178dcc31c9c77c7aa",
        "deposit(uint256,address)": "0xf36a7bb219d21dfa1e55054181e8d0374dd108d24388e03731dc0d19761caf80",
        "deposit(uint256,address,bool)": "0xb11918b6dac9f6ee7f9177c880d2f5ecea0c1f851d6846a012c98497ba9d11ce",
        "deposit_reward_token(address,uint256)": "0xf581c7883fb0a72e34d13610759cdc6995d495bfcbfd7982d6e4b67f468f54d0",
        "initialize(address)": "0x2071350ff2da59d3371768c9d51c341a241f4f772ba140c4aa97f151f298f2ce",
        "kick(address)": "0x30594774a65a20af0ab69e7818f2b44db4ab171122a118c23a469cca3fe91397",
        "killGauge()": "0x38f12558087095621293389b35508390a03d17855b55b2394ce67b3c47d4463d",
        "set_reward_distributor(address,address)": "0x75f03d945d74639aa78784e5071604aa86c170a9f4c32bdf428231d560be70b7",
        "set_rewards_receiver(address)": "0xcfbfe4d78681a144e3340201137411eee3ad0d0d99dbf387f55f321dfefa2340",
        "unkillGauge()": "0x5e7938ef4e6a59634c9800645277831eda1a30b5efd9ec55235154211f9e2941",
        "user_checkpoint(address)": "0xdd1c1c3bdba9af83567a294b444bfa43351dee295bdd2fe01a4ea28465a1cd9c",
        "withdraw(uint256)": "0x97c58aaa7f1baf7f9ed7dc75b801e1b130bb834fd9ddf7ea7e152c9ffed6c21f",
        "withdraw(uint256,bool)": "0xfd3383566837d1fe48201add6079241ede290ac9131b6e2d44dd6fa38e636a4c"
      }
    },
    "LiquidityGaugeFactory": {
      "useAdaptor": true,
      "actionIds": {
        "create(address)": "0x11dac6d73575cf704c874437f6e2742b10f0b3a8cb903c585bdc799cab66c457"
      }
    }
  },
  "20220325-single-recipient-gauge-factory": {
    "SingleRecipientGaugeFactory": {
      "useAdaptor": true,
      "actionIds": {
        "create(address)": "0x11dac6d73575cf704c874437f6e2742b10f0b3a8cb903c585bdc799cab66c457"
      }
    }
  },
  "20220325-test-balancer-token": {
    "TestBalancerToken": {
      "useAdaptor": true,
      "actionIds": {
        "burn(uint256)": "0x833298360476618944f718981ab233082f5122f9f3e9028d063809d504e88d75",
        "burnFrom(address,uint256)": "0xea35ff98d1c3a6304506b6976bd524adba83876a266b3d15c973ca605c86e114",
        "grantRole(bytes32,address)": "0x8ba5bbfc65500befee6f807951312220f05be14a619a4b27df3279d6d8cb23f7",
        "mint(address,uint256)": "0x2f8ae2ff3357611bc1603bc81d37cb23ad7c0dde22b7dad5bb81b1abea83aa5e",
        "renounceRole(bytes32,address)": "0x7cefce05d274ae00638cfb5ca5ff0d25243084c3ab8b9111cb0e80a845a97e33",
        "revokeRole(bytes32,address)": "0xa69c55a3bf33c36d1357b5d2dd820ceb8f29cb3a5c638478e3f55ba7b541670b",
        "snapshot()": "0x7fdde278d798123eb8002ff80fdbd62b93c3e60a5d2c10041e06e4b9acd8c551"
      }
    }
  },
  "20220325-ve-delegation": {
    "VotingEscrowDelegation": {
      "useAdaptor": true,
      "actionIds": {
        "batch_cancel_boosts(uint256[256])": "0x883f26e95df579fa682d038f27522a17d874346c18d9dbe2d502ef473e726580",
        "batch_set_delegation_status(address,address[256],uint256[256])": "0xedd0ebabd9c0f1fa41a6d2054310ecb3bad17c3e576b34d1f7248e69281d37a9",
        "burn(uint256)": "0x833298360476618944f718981ab233082f5122f9f3e9028d063809d504e88d75",
        "cancel_boost(uint256)": "0x2b026cd495c98dd35b33bd5be496f7c57cba766b8fa2832ba428190d5d54395c",
        "create_boost(address,address,int256,uint256,uint256,uint256)": "0x9e114ee25688c62b328b4af834f05fdff86eedde0d647e798ef48714279af25e",
        "extend_boost(uint256,int256,uint256,uint256)": "0xddfb0ba9a402842551fa67e8f569543d4e9b070ca5395d6231f133f8bd940ea3",
        "setApprovalForAll(address,bool)": "0x6b41b73de8753e4078cde2c682af18fea9a8d77a53d2ac78e22a3dfe521129e3",
        "set_base_uri(string)": "0x78d5dd240bf6124d3e8e7c6918c9ebe9d901c97e695d2f9f58461fe1393c33b9",
        "set_delegation_status(address,address,bool)": "0xb6ea2830f55c1f054aa739efb9bb246886c82431fed5d323d0ae7fe31c332ab9"
      }
    },
    "VotingEscrowDelegationProxy": {
      "useAdaptor": false,
      "actionIds": {
        "killDelegation()": "0x3861c072d71f7edf2c9f007437f25c0ca70368b631ebef4b414ce2b5baedbf25",
        "setDelegation(address)": "0x34ca00eedd53ffb79d208b3a006775f9adee47b8035872d5bf5b44660794e7b7"
      }
    }
  },
  "20220404-erc4626-linear-pool-v2": {
    "ERC4626LinearPoolFactory": {
      "useAdaptor": true,
      "actionIds": {
        "create(string,string,address,address,uint256,uint256,address)": "0xc656e762de524a52243bd0ad98fe0208a4b763e5b3406a525dd47ba8814c5e88"
      }
    }
  },
  "20220413-child-chain-gauge-factory": {
    "RewardsOnlyGauge": {
      "useAdaptor": true,
      "actionIds": {
        "claim_rewards()": "0x9f596268ae1d840bffec6468f35868d6215d48830f5874204b4b5202ce5f037e",
        "claim_rewards(address)": "0xc13be6a0bc76228878b765dc039dccf7a203e1b54c277e6c95a0e2adfd9b9768",
        "claim_rewards(address,address)": "0x09cd18211fb6b5f5d35da164c1377daca07134e29471154cc4b268e635fa98ae",
        "claimable_reward_write(address,address)": "0xb6174f5e6ff88de0909828998d663df5a46b9ff7e469b64f7a5006a77cfced7c",
        "deposit(uint256)": "0x96ae016c0a4c7f47195543b71764c67ffad0660f500b0bd178dcc31c9c77c7aa",
        "deposit(uint256,address)": "0xf36a7bb219d21dfa1e55054181e8d0374dd108d24388e03731dc0d19761caf80",
        "deposit(uint256,address,bool)": "0xb11918b6dac9f6ee7f9177c880d2f5ecea0c1f851d6846a012c98497ba9d11ce",
        "initialize(address,address,bytes32)": "0x09d6acb13dbd744865afb3eb8a3099a2c803dbe4813fcd7560562f92f6eeaa19",
        "set_rewards(address,bytes32,address[8])": "0x7c4cf5a0ac6fc9276d27ebdc7332adc6fa710949dadde4209fb752001f83803c",
        "set_rewards_receiver(address)": "0xcfbfe4d78681a144e3340201137411eee3ad0d0d99dbf387f55f321dfefa2340",
        "withdraw(uint256)": "0x97c58aaa7f1baf7f9ed7dc75b801e1b130bb834fd9ddf7ea7e152c9ffed6c21f",
        "withdraw(uint256,bool)": "0xfd3383566837d1fe48201add6079241ede290ac9131b6e2d44dd6fa38e636a4c"
      }
    },
    "ChildChainStreamer": {
      "useAdaptor": true,
      "actionIds": {
        "add_reward(address,address,uint256)": "0x4c46ef2d11267c87a1bd5c957b5bab72957ad85e1e0250d36f461accd92a8d43",
        "get_reward()": "0x6f10cad14ca89a2f6a5de012e24b76ae3a21c1062b847abf7c1542f39c3d305c",
        "initialize(address)": "0x2071350ff2da59d3371768c9d51c341a241f4f772ba140c4aa97f151f298f2ce",
        "notify_reward_amount(address)": "0xfd25808574944b94c1d869eed4f262e918e666eca0d337ee7a2cc9f146e8bc15",
        "remove_reward(address,address)": "0x3daca63b7d8d897df0f4aa8ed320790890081c4eb4838a19756abb407e57e8b7",
        "set_reward_distributor(address,address)": "0x75f03d945d74639aa78784e5071604aa86c170a9f4c32bdf428231d560be70b7",
        "set_reward_duration(address,uint256)": "0xf8280426cc78d6ec08bfcf8ad3d308f093efd6068fd0e3ff8c6b9ea2eff45953"
      }
    },
    "ChildChainLiquidityGaugeFactory": {
      "useAdaptor": true,
      "actionIds": {
        "create(address)": "0x11dac6d73575cf704c874437f6e2742b10f0b3a8cb903c585bdc799cab66c457"
      }
    }
  },
  "20220420-fee-distributor": {
    "FeeDistributor": {
      "useAdaptor": true,
      "actionIds": {
        "checkpoint()": "0x7f4b0536efcbd917495f0d8e7a96852c08739243c797e73f00d32999233f8d5d",
        "checkpointToken(address)": "0xad5cc01d75c9557c6761cedd6747cc49bf2bbee8a7e86e342e08ec8cce2d1424",
        "checkpointTokens(address[])": "0x57588509fc9c7809dd451800137b52b71251b8f33eaefe0a4a20704d7a794d14",
        "checkpointUser(address)": "0x63bc3bcd657781bdff8cf1b98efbb542ce506d17e769c801b781afed58711bfd",
        "claimToken(address,address)": "0x00b4bd03de78c530508635a32da0ce07094513baf09fd6a44ad6f1a202115d41",
        "claimTokens(address,address[])": "0x2456837bbeb6da646c6790300119cc05a25ecbf93c466b752edb2520e198bd37",
        "depositToken(address,uint256)": "0x24a4418c40f7071f7d5c76dd936c391fea8819e36d109605e19363663622cb61",
        "depositTokens(address[],uint256[])": "0x4721716053738fe68d3d5b293f1873c5f26f1a865cb53ccaa3f1527038428a7c"
      }
    }
  },
  "20220420-smart-wallet-checker": {
    "SmartWalletChecker": {
      "useAdaptor": false,
      "actionIds": {
        "allowlistAddress(address)": "0x552cf8a9722ea54b6fc81eef9df54cbbb0bdd80c1bdacf23d965b7bf7bd9f431",
        "denylistAddress(address)": "0xfa01325e2a9c77cda6b403aebfca7b8308d967df009e17ac6b42ba6d18088cfd"
      }
    }
  },
  "20220425-unbutton-aave-linear-pool": {
    "UnbuttonAaveLinearPoolFactory": {
      "useAdaptor": true,
      "actionIds": {
        "create(string,string,address,address,uint256,uint256,address)": "0xc656e762de524a52243bd0ad98fe0208a4b763e5b3406a525dd47ba8814c5e88"
      }
    }
  },
  "20220513-double-entrypoint-fix-relayer": {
    "DoubleEntrypointFixRelayer": {
      "useAdaptor": true,
      "actionIds": {
        "exitBTCStablePool()": "0x4bb67a0b8e87539c0f4d27f93e5ee0007e614d3bb230bcb7672821d7a6359c05",
        "exitSNXWeightedPool()": "0x431a1324309a102746dc2e80bd4e6a3337b549eeb3b667e88775fc99e8e7c0ed",
        "receiveFlashLoan(address[],uint256[],uint256[],bytes)": "0x8e87e164a96f34e103e5e6bd84befdea379fe1f007f0929aba495fa057cad7c0",
        "sweepDoubleEntrypointToken(address[])": "0x1551a07c7e1935f88645c168b758f3f2501555bb0e7871e3338e35c3e4d12207",
        "sweepSNXsBTC()": "0x1b8c191c691887db7b20e77ce6c4b8a00c6c9f96129ce4069ab72171efe5d350"
      }
    }
  },
  "20220517-protocol-fee-withdrawer": {
    "ProtocolFeesWithdrawer": {
      "useAdaptor": false,
      "actionIds": {
        "allowlistToken(address)": "0xd617925537850f2aa685c0571f7426668f2fc703728c1999c75cdf5feb9afa5f",
        "denylistToken(address)": "0xba58dd9689420d7993c26c8eb0285e0c5ec4ed7d0b02ee4ca6fa3f05a38ee514",
        "withdrawCollectedFees(address[],uint256[],address)": "0xaa5a0ba6d1f9627e6905842fe5a64690d039e96637fbf3530abd0960a03bf1a6"
      }
    }
  },
  "20220527-child-chain-gauge-token-adder": {
    "ChildChainGaugeTokenAdder": {
      "useAdaptor": false,
      "actionIds": {
        "addTokenToGauge(address,address,address)": "0xe8dfb71fad50bca4fd4544a29f03fd3e427001d1f8a9dbee51fc32343c9c1565"
      }
    }
  },
  "20220530-preseeded-voting-escrow-delegation": {
    "PreseededVotingEscrowDelegation": {
      "useAdaptor": true,
      "actionIds": {
        "batch_cancel_boosts(uint256[256])": "0x883f26e95df579fa682d038f27522a17d874346c18d9dbe2d502ef473e726580",
        "batch_set_delegation_status(address,address[256],uint256[256])": "0xedd0ebabd9c0f1fa41a6d2054310ecb3bad17c3e576b34d1f7248e69281d37a9",
        "burn(uint256)": "0x833298360476618944f718981ab233082f5122f9f3e9028d063809d504e88d75",
        "cancel_boost(uint256)": "0x2b026cd495c98dd35b33bd5be496f7c57cba766b8fa2832ba428190d5d54395c",
        "create_boost(address,address,int256,uint256,uint256,uint256)": "0x9e114ee25688c62b328b4af834f05fdff86eedde0d647e798ef48714279af25e",
        "extend_boost(uint256,int256,uint256,uint256)": "0xddfb0ba9a402842551fa67e8f569543d4e9b070ca5395d6231f133f8bd940ea3",
        "preseed()": "0xbb8b526e5ca65ae147d392dd6b66404f12dbd5e62051ea619824e92360275b33",
        "setApprovalForAll(address,bool)": "0x6b41b73de8753e4078cde2c682af18fea9a8d77a53d2ac78e22a3dfe521129e3",
        "set_base_uri(string)": "0x78d5dd240bf6124d3e8e7c6918c9ebe9d901c97e695d2f9f58461fe1393c33b9",
        "set_delegation_status(address,address,bool)": "0xb6ea2830f55c1f054aa739efb9bb246886c82431fed5d323d0ae7fe31c332ab9"
      }
    }
  },
  "20220609-stable-pool-v2": {
    "StablePoolFactory": {
      "useAdaptor": false,
      "actionIds": {
        "create(string,string,address[],uint256,uint256,address)": "0xb9085f0e152aa08e65a13143a0d934f7d75367ec7182f6a8235f5d8e384f304d",
        "disable()": "0x77cdfcd3d960d401e3d568bff8b7f0945e31ae9641d0718ec4977ecdcdd1de88"
      }
    }
  },
  "20210624-stable-pool": {
    "StablePoolFactory": {
      "useAdaptor": true,
      "actionIds": {
        "create(string,string,address[],uint256,uint256,address)": "0x794bd840339a1c990b9a4f6e185fce6b1a82904f0b0127b77d0a3f8feffb3f53"
      }
    }
  },
  "20210721-liquidity-bootstrapping-pool": {
    "LiquidityBootstrappingPoolFactory": {
      "useAdaptor": true,
      "actionIds": {
        "create(string,string,address[],uint256[],uint256,address,bool)": "0x7a40642f67b694d37b10a810e0b2d4c42313813165bf202e9bdb71bb3cca5bc1"
      }
    }
  },
  "20210727-meta-stable-pool": {
    "QueryProcessor": {
      "useAdaptor": true,
      "actionIds": {}
    },
    "MetaStablePoolFactory": {
      "useAdaptor": true,
      "actionIds": {
        "create(string,string,address[],uint256,address[],uint256[],uint256,bool,address)": "0xdaab595e43b5343677253fb0d4ea761620a702db2aab66342773b049b3ad0954"
      }
    }
  },
  "20210812-lido-relayer": {
    "LidoRelayer": {
      "useAdaptor": true,
      "actionIds": {
        "batchSwap(uint8,(bytes32,uint256,uint256,uint256,bytes)[],address[],(address,bool,address,bool),int256[],uint256)": "0xf8cfe4da20fdead56b4dcc26b8ebb085a59db568e035c21dab6d266cee06c0ad",
        "exitPool(bytes32,address,address,(address[],uint256[],bytes,bool))": "0x1906fa7fdb370035b30e63059006853aada444936b7c2c9cdf605dda100f55ff",
        "joinPool(bytes32,address,address,(address[],uint256[],bytes,bool))": "0x141ec2d4a7c598739ed20a1097f9debcaaa34fb265da4dfc198a5347b552937f",
        "swap((bytes32,uint8,address,address,uint256,bytes),(address,bool,address,bool),uint256,uint256)": "0xc2e30dab98891b52c4d094c48478e241794b318388f13948ca3692f24767e175"
      }
    }
  },
  "20210907-investment-pool": {
    "InvestmentPoolFactory": {
      "useAdaptor": true,
      "actionIds": {
        "create(string,string,address[],uint256[],uint256,address,bool,uint256)": "0x780bfc7c9cb638183a57ff76e9599100e2d6adb37cc38b809bb635d6e7cc3623"
      }
    }
  },
  "20211012-merkle-orchard": {
    "MerkleOrchard": {
      "useAdaptor": true,
      "actionIds": {
        "claimDistributions(address,(uint256,uint256,address,uint256,bytes32[])[],address[])": "0x5b482736dd21f8b831945ea6633c1b28ca89a6478e8dbedda8accf8e681c09e0",
        "claimDistributionsToInternalBalance(address,(uint256,uint256,address,uint256,bytes32[])[],address[])": "0x4a584cc8161d6bb12d57fc4b18a18435eeb5beb3bbb432aaddba4e2c2319265b",
        "claimDistributionsWithCallback(address,(uint256,uint256,address,uint256,bytes32[])[],address[],address,bytes)": "0xcf3112b96140a3f56bc986eef4944027a67446801cbe0d21cf52c34ca01e7f4f",
        "createDistribution(address,bytes32,uint256,uint256)": "0x590ed97670263f09fca9d1c8c7fa3124455a8b1918a4e74c78f642209c4a0c53"
      }
    }
  },
  "20211208-stable-phantom-pool": {
    "StablePhantomPoolFactory": {
      "useAdaptor": true,
      "actionIds": {
        "create(string,string,address[],uint256,address[],uint256[],uint256,address)": "0xb91ea0061e7815276c946c6c988ad8ae1d57c647f69c0b882ac35fc7759f97b8"
      }
    }
  },
  "20220421-smart-wallet-checker-coordinator": {
    "SmartWalletCheckerCoordinator": {
      "useAdaptor": true,
      "actionIds": {
        "performFirstStage()": "0x2d1d4edc9a58a12384cc67f67380d836276f917640a875c51c38dd00e99ce743"
      }
    }
  },
<<<<<<< HEAD
  "2022xxxx-batch-relayer-v3": {
    "BatchRelayerLibrary": {
      "useAdaptor": true,
      "actionIds": {
        "approveVault(address,uint256)": "0x7e71d5c2d145f4c81011b6407caf19e007135dbc32c6f0f4fc213fad4e299150",
        "batchSwap(uint8,(bytes32,uint256,uint256,uint256,bytes)[],address[],(address,bool,address,bool),int256[],uint256,uint256,(uint256,uint256)[])": "0x54feb236f9f78c009d49ee155b50671b2a1d23db16c1cdf405a59d46d1e51b1e",
        "exitPool(bytes32,uint8,address,address,(address[],uint256[],bytes,bool),(uint256,uint256)[])": "0x4fce71aaaee5b0e28c0b6975dbaacbecb63706f78b414620684e6abb046b58ef",
        "gaugeClaimRewards(address[])": "0x997473a433293588efab15f70f22f954797c0b7a3fbbda50589bc00b012c99c3",
        "gaugeDeposit(address,address,address,uint256)": "0xc56a1d33d405aa23088f3903c85452a9ddf0b4038101058f5ab5b41077ca1ed1",
        "gaugeMint(address[],uint256)": "0x9ab5aae7bbe5eb6d8035a7bf80b7ad6f8ddcd08139e15e26a723983e43eec4f7",
        "gaugeSetMinterApproval(bool,address,uint256,uint8,bytes32,bytes32)": "0x27d55f1136bf6d7c2802bd0bab88829c30d5af0f48f6c96f90f272ad65b85b5b",
        "gaugeWithdraw(address,address,address,uint256)": "0xb65f171df6a700174b28a605a44628ea5fc8dcb0ee9c2d995e15838749d431d2",
        "joinPool(bytes32,uint8,address,address,(address[],uint256[],bytes,bool),uint256,uint256)": "0x5e31bbb459ace7e3dc6f5bf9857b5687b281508f942f502605977ea408185b49",
        "manageUserBalance((uint8,address,uint256,address,address)[],uint256)": "0x2e05a6c8f54ccb34498ebc128fcd4ae9debd708af102157d030786fdb51e113b",
        "setRelayerApproval(address,bool,bytes)": "0xcdcf738ebeaa2629e5107d3214c2246116d95e8e507d771614e3ed9e108c00f6",
        "stakeETH(address,uint256,uint256)": "0x3e5995991fa6590f94a998f5016816175aa4c74c6333a0f55004158c414603e1",
        "stakeETHAndWrap(address,uint256,uint256)": "0xa78fe983ad4b824ce92b642c9bf4b1f4ca2def1f4e40c778a4cfb10f2b04d29b",
        "swap((bytes32,uint8,address,address,uint256,bytes),(address,bool,address,bool),uint256,uint256,uint256,uint256)": "0xdb12b915d7cecc94c4ea2c61139b80aa641a2d38b5471f09d5335e7bc5bc0148",
        "unwrapAaveStaticToken(address,address,address,uint256,bool,uint256)": "0x56e7b514ac51fd278742f48a75478a98c345fc7fa1ab4100c01bd90b0b36a9fb",
        "unwrapERC4626(address,address,address,uint256,uint256)": "0x0a644389487c01618a55c33e75980c454d4398fceee9080261ca2d932e9b4585",
        "unwrapUnbuttonToken(address,address,address,uint256,uint256)": "0x638fb56d85c32a1e61263f9012ee514b9318c7563a5810b292da737f4b55595a",
        "unwrapWstETH(address,address,uint256,uint256)": "0xdb07889951437a5d23b60d16407fe8218d9d9fcd73048951d748f24c774d4b17",
        "vaultPermit(address,address,uint256,uint256,uint8,bytes32,bytes32)": "0xf2da0c0a72d250c77c8b3feb9d744e9b70b6077e84ea1648a8e3e1e653942581",
        "vaultPermitDAI(address,address,uint256,uint256,bool,uint8,bytes32,bytes32)": "0x13819141ff0f4cbaec1cb35f7e2310776a0cf4d520511be91360abda2d59909a",
        "wrapAaveDynamicToken(address,address,address,uint256,bool,uint256)": "0xf55a2e940b90ecfc63d6f2d5ab6d9441d5a6b097b72e7c41a5e4fde799d30abb",
        "wrapERC4626(address,address,address,uint256,uint256)": "0xee23b5186dce1ffdf27eb1474c87ed9d7823790a410d0b6a4b4e1deec743c568",
        "wrapStETH(address,address,uint256,uint256)": "0xb613cf0a8971487f11a1ecb75f8ed2ef585a4cc1a6a5b62e3339d07ec71b014e",
        "wrapUnbuttonToken(address,address,address,uint256,uint256)": "0x14990c54a7682af95d01fa41f50fe098e73fbb72c21b59ecd5f6ce0bb2266f18"
      }
    },
    "BalancerRelayer": {
      "useAdaptor": true,
      "actionIds": {
        "multicall(bytes[])": "0x3f1c6da046c01fb8c9201a73d729522abd0f2e2fd48e8e1b0691925c37c6dec5"
=======
  "20220707-distribution-scheduler": {
    "DistributionScheduler": {
      "useAdaptor": true,
      "actionIds": {
        "scheduleDistribution(address,address,uint256,uint256)": "0x73d1abbe8fdc1eada717f73299f34b7217a71930114175a6cede25a4735d27b6",
        "startDistributionForToken(address,address)": "0x5b56750a9db9bac83e09e56bb50b0420b86c5bb5255075f7d616ce3700ef771a",
        "startDistributions(address)": "0xc0b53b0850f307966f922a3dd4dfa9956a28f9db59b76735e38aacf43b63b35b"
      }
    }
  },
  "20220714-fee-distributor-v2": {
    "FeeDistributor": {
      "useAdaptor": true,
      "actionIds": {
        "checkpoint()": "0x7f4b0536efcbd917495f0d8e7a96852c08739243c797e73f00d32999233f8d5d",
        "checkpointToken(address)": "0xad5cc01d75c9557c6761cedd6747cc49bf2bbee8a7e86e342e08ec8cce2d1424",
        "checkpointTokens(address[])": "0x57588509fc9c7809dd451800137b52b71251b8f33eaefe0a4a20704d7a794d14",
        "checkpointUser(address)": "0x63bc3bcd657781bdff8cf1b98efbb542ce506d17e769c801b781afed58711bfd",
        "claimToken(address,address)": "0x00b4bd03de78c530508635a32da0ce07094513baf09fd6a44ad6f1a202115d41",
        "claimTokens(address,address[])": "0x2456837bbeb6da646c6790300119cc05a25ecbf93c466b752edb2520e198bd37",
        "depositToken(address,uint256)": "0x24a4418c40f7071f7d5c76dd936c391fea8819e36d109605e19363663622cb61",
        "depositTokens(address[],uint256[])": "0x4721716053738fe68d3d5b293f1873c5f26f1a865cb53ccaa3f1527038428a7c",
        "setOnlyCallerCheck(bool)": "0x2a0fc3ce2c92fc37ba51c3aef11d928dcaf3488be8978d243a8b84e6e980a504",
        "setOnlyCallerCheckWithSignature(address,bool,bytes)": "0xa09ee85edd2695bd611eb6941808ca62eba50b0cb60778cb30ddb57edafc3415"
>>>>>>> 2b70ac08
      }
    }
  }
}<|MERGE_RESOLUTION|>--- conflicted
+++ resolved
@@ -510,7 +510,33 @@
       }
     }
   },
-<<<<<<< HEAD
+  "20220707-distribution-scheduler": {
+    "DistributionScheduler": {
+      "useAdaptor": true,
+      "actionIds": {
+        "scheduleDistribution(address,address,uint256,uint256)": "0x73d1abbe8fdc1eada717f73299f34b7217a71930114175a6cede25a4735d27b6",
+        "startDistributionForToken(address,address)": "0x5b56750a9db9bac83e09e56bb50b0420b86c5bb5255075f7d616ce3700ef771a",
+        "startDistributions(address)": "0xc0b53b0850f307966f922a3dd4dfa9956a28f9db59b76735e38aacf43b63b35b"
+      }
+    }
+  },
+  "20220714-fee-distributor-v2": {
+    "FeeDistributor": {
+      "useAdaptor": true,
+      "actionIds": {
+        "checkpoint()": "0x7f4b0536efcbd917495f0d8e7a96852c08739243c797e73f00d32999233f8d5d",
+        "checkpointToken(address)": "0xad5cc01d75c9557c6761cedd6747cc49bf2bbee8a7e86e342e08ec8cce2d1424",
+        "checkpointTokens(address[])": "0x57588509fc9c7809dd451800137b52b71251b8f33eaefe0a4a20704d7a794d14",
+        "checkpointUser(address)": "0x63bc3bcd657781bdff8cf1b98efbb542ce506d17e769c801b781afed58711bfd",
+        "claimToken(address,address)": "0x00b4bd03de78c530508635a32da0ce07094513baf09fd6a44ad6f1a202115d41",
+        "claimTokens(address,address[])": "0x2456837bbeb6da646c6790300119cc05a25ecbf93c466b752edb2520e198bd37",
+        "depositToken(address,uint256)": "0x24a4418c40f7071f7d5c76dd936c391fea8819e36d109605e19363663622cb61",
+        "depositTokens(address[],uint256[])": "0x4721716053738fe68d3d5b293f1873c5f26f1a865cb53ccaa3f1527038428a7c",
+        "setOnlyCallerCheck(bool)": "0x2a0fc3ce2c92fc37ba51c3aef11d928dcaf3488be8978d243a8b84e6e980a504",
+        "setOnlyCallerCheckWithSignature(address,bool,bytes)": "0xa09ee85edd2695bd611eb6941808ca62eba50b0cb60778cb30ddb57edafc3415"
+      }
+    }
+  },
   "2022xxxx-batch-relayer-v3": {
     "BatchRelayerLibrary": {
       "useAdaptor": true,
@@ -545,32 +571,6 @@
       "useAdaptor": true,
       "actionIds": {
         "multicall(bytes[])": "0x3f1c6da046c01fb8c9201a73d729522abd0f2e2fd48e8e1b0691925c37c6dec5"
-=======
-  "20220707-distribution-scheduler": {
-    "DistributionScheduler": {
-      "useAdaptor": true,
-      "actionIds": {
-        "scheduleDistribution(address,address,uint256,uint256)": "0x73d1abbe8fdc1eada717f73299f34b7217a71930114175a6cede25a4735d27b6",
-        "startDistributionForToken(address,address)": "0x5b56750a9db9bac83e09e56bb50b0420b86c5bb5255075f7d616ce3700ef771a",
-        "startDistributions(address)": "0xc0b53b0850f307966f922a3dd4dfa9956a28f9db59b76735e38aacf43b63b35b"
-      }
-    }
-  },
-  "20220714-fee-distributor-v2": {
-    "FeeDistributor": {
-      "useAdaptor": true,
-      "actionIds": {
-        "checkpoint()": "0x7f4b0536efcbd917495f0d8e7a96852c08739243c797e73f00d32999233f8d5d",
-        "checkpointToken(address)": "0xad5cc01d75c9557c6761cedd6747cc49bf2bbee8a7e86e342e08ec8cce2d1424",
-        "checkpointTokens(address[])": "0x57588509fc9c7809dd451800137b52b71251b8f33eaefe0a4a20704d7a794d14",
-        "checkpointUser(address)": "0x63bc3bcd657781bdff8cf1b98efbb542ce506d17e769c801b781afed58711bfd",
-        "claimToken(address,address)": "0x00b4bd03de78c530508635a32da0ce07094513baf09fd6a44ad6f1a202115d41",
-        "claimTokens(address,address[])": "0x2456837bbeb6da646c6790300119cc05a25ecbf93c466b752edb2520e198bd37",
-        "depositToken(address,uint256)": "0x24a4418c40f7071f7d5c76dd936c391fea8819e36d109605e19363663622cb61",
-        "depositTokens(address[],uint256[])": "0x4721716053738fe68d3d5b293f1873c5f26f1a865cb53ccaa3f1527038428a7c",
-        "setOnlyCallerCheck(bool)": "0x2a0fc3ce2c92fc37ba51c3aef11d928dcaf3488be8978d243a8b84e6e980a504",
-        "setOnlyCallerCheckWithSignature(address,bool,bytes)": "0xa09ee85edd2695bd611eb6941808ca62eba50b0cb60778cb30ddb57edafc3415"
->>>>>>> 2b70ac08
       }
     }
   }
