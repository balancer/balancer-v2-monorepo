<<<<<<< HEAD
{
  "20210418-authorizer": {
    "Authorizer": {
      "useAdaptor": true,
      "actionIds": {
        "grantRole(bytes32,address)": "0x3b5aa417f440ce599b5fcebc425f7ea46ff4c105a0c529a180642cb6b1740346",
        "grantRoles(bytes32[],address)": "0x27a96293b7f504e5fa28c9a799467561bbcb1bc08277f60d3d1140f315e54ec6",
        "grantRolesToMany(bytes32[],address[])": "0x0a754de8c17cd28fc6dbb29f41c51150449409f1a6ee78e889013d476b890238",
        "renounceRole(bytes32,address)": "0x46bd31898e4be3efd0e0127e710aa0427308b6220bb5b8286230d4f7a596f0cb",
        "revokeRole(bytes32,address)": "0x2b2ed92fb51ba70a0a86c61efb68d77cc578f6f7ef30933df5d5506f8bf537b2",
        "revokeRoles(bytes32[],address)": "0xc89adbc6dae79ab0bb0416f93f4416270b446ecd58147c38b5e923ddca936766",
        "revokeRolesFromMany(bytes32[],address[])": "0x9ebe3bdeeba42f0d5055085e3f83fabdd85ca79f011278cd51814b75d0f522b3"
      }
    }
  },
  "20210418-vault": {
    "Vault": {
      "useAdaptor": false,
      "actionIds": {
        "batchSwap(uint8,(bytes32,uint256,uint256,uint256,bytes)[],address[],(address,bool,address,bool),int256[],uint256)": "0x1282ab709b2b70070f829c46bc36f76b32ad4989fecb2fcb09a1b3ce00bbfc30",
        "deregisterTokens(bytes32,address[])": "0xe4f8ff74aa05a4d54a06e035d5e86947bc6474f8d7b166ebeb49fc9178d28551",
        "exitPool(bytes32,address,address,(address[],uint256[],bytes,bool))": "0xc149e88b59429ded7f601ab52ecd62331cac006ae07c16543439ed138dcb8d34",
        "flashLoan(address,address[],uint256[],bytes)": "0x96ebe854ca6ab6242ad127dcd7809576513b0c64571e515cedd7b8885612c82d",
        "joinPool(bytes32,address,address,(address[],uint256[],bytes,bool))": "0x78ad1b68d148c070372f8643c4648efbb63c6a8a338f3c24714868e791367653",
        "managePoolBalance((uint8,bytes32,address,uint256)[])": "0x7275fb98594b03dc36a7de69051058e9e2d05cabeb4fe7d9c87bc69f94d9d084",
        "manageUserBalance((uint8,address,uint256,address,address)[])": "0xeba777d811cd36c06d540d7ff2ed18ed042fd67bbf7c9afcf88c818c7ee6b498",
        "queryBatchSwap(uint8,(bytes32,uint256,uint256,uint256,bytes)[],address[],(address,bool,address,bool))": "0xf5f701b3adfba2adad8f16a8be5a989593e42a2caa84c5c6e60b22143db65a2f",
        "registerPool(uint8)": "0x956dfce4343a6be4df20714d3dc413ef59e73fa9995d3d247e7c8d12efd33ac2",
        "registerTokens(bytes32,address[],address[])": "0xad5bd4a1cc4243b4d772a8a55d24792c1f57cc45eb97ed1291b82d96125a7626",
        "setAuthorizer(address)": "0x1cbb503dcc0f4acaedf71a098211ff8b15a220fc26a6974a8d9deaab040fa6e0",
        "setPaused(bool)": "0xb5593fe09464f360ecf835d5b9319ce69900ae1b29d13844b73c250b1f5f92fb",
        "setRelayerApproval(address,address,bool)": "0x0014a06d322ff07fcc02b12f93eb77bb76e28cdee4fc0670b9dec98d24bbfec8",
        "swap((bytes32,uint8,address,address,uint256,bytes),(address,bool,address,bool),uint256,uint256)": "0x7b8a1d293670124924a0f532213753b89db10bde737249d4540e9a03657d1aff"
      }
    },
    "BalancerHelpers": {
      "useAdaptor": true,
      "actionIds": {
        "queryExit(bytes32,address,address,(address[],uint256[],bytes,bool))": "0xb0850f445323ec6662629ef0cdc2dc8c7e5d5d83978f7a784a2898758be1f2c2",
        "queryJoin(bytes32,address,address,(address[],uint256[],bytes,bool))": "0xf3d4a64f9e0923252136cba0230f182b2f699934c190943d25149f1cafce8ce2"
      }
    },
    "ProtocolFeesCollector": {
      "useAdaptor": false,
      "actionIds": {
        "setFlashLoanFeePercentage(uint256)": "0xbe2a180d5cc5d803a8eec4cea569989fc1c593d7eeadd1f262f360a68b0e842e",
        "setSwapFeePercentage(uint256)": "0xb28b769768735d011b267f781c3be90bce51d5059ba015bc7a28b3e882fb2083",
        "withdrawCollectedFees(address[],uint256[],address)": "0xb2b6e48fa160a7c887d9d7a68b6a9bb9d47d4953d33e07f3a39e175d75e97796"
      }
    }
  },
  "20210418-weighted-pool": {
    "WeightedPoolFactory": {
      "useAdaptor": true,
      "actionIds": {
        "create(string,string,address[],uint256[],uint256,address)": "0x4d5282066a5fda3f5736198513ee33edf792164c299f2e59fbb6f6c7040ce7ad"
      }
    },
    "WeightedPool2TokensFactory": {
      "useAdaptor": true,
      "actionIds": {
        "create(string,string,address[],uint256[],uint256,bool,address)": "0x52df70aac861355cfd394f6f8947bfab3c6f1738478300ecc0a35cc1632d8995"
      }
    },
    "WeightedPool": {
      "useAdaptor": false,
      "factoryOutput": "0x34A81e8956BF20b7448b31990A2c06F96830a6e4",
      "actionIds": {
        "setPaused(bool)": "0xb175321bb12100f9cd00c1e223f12597e71012d08487d09c03745d7e8b6bfa6e",
        "setSwapFeePercentage(uint256)": "0xce2ff98f438259b5f78b8cf5818e70fcc2ff35b13dc38356616b1431cea9726e"
      }
    },
    "WeightedPool2Tokens": {
      "useAdaptor": false,
      "factoryOutput": "0x0A54996Ce9cEAA449Cde73dA6aA0368bfe3df6Dc",
      "actionIds": {
        "enableOracle()": "0x13abbbfd4f15a79011552decbdb20dbc44fac4fe252ef9175b56316630226b18",
        "setPaused(bool)": "0x33651f97c60f5c9bae32e34d4affa67d26b9b3bb7fe727a08b22d54e60dc9e0a",
        "setSwapFeePercentage(uint256)": "0xb6202de0535d339310cb6bbbe84445fab2c4f3560adc56dfa561ec6867d2d5c0"
      }
    }
  },
  "20210624-stable-pool": {
    "StablePoolFactory": {
      "useAdaptor": true,
      "actionIds": {
        "create(string,string,address[],uint256,uint256,address)": "0xef125e2073fd815c55c2f04fed98ba5218e2082ace09e017398ea7e1cdb2cb35"
      }
    }
  },
  "20210727-meta-stable-pool": {
    "QueryProcessor": {
      "useAdaptor": true,
      "actionIds": {}
    },
    "MetaStablePoolFactory": {
      "useAdaptor": true,
      "actionIds": {
        "create(string,string,address[],uint256,address[],uint256[],uint256,bool,address)": "0x35a3db544cfbcb07e2aa5288331e259147eb73fa71abbf042d2e30f883336c9f"
      }
    }
  },
  "20211202-no-protocol-fee-lbp": {
    "NoProtocolFeeLiquidityBootstrappingPoolFactory": {
      "useAdaptor": false,
      "actionIds": {
        "create(string,string,address[],uint256[],uint256,address,bool)": "0x49c10fad4fc863968eb513ff0ef990b8a5f4c5f9eda659d2dcc2a3bd03493805",
        "disable()": "0x0a7c328c61ac04bc0e79818b5fa98658f18c222d04e7433de4d87fcbfa15e08e"
      }
    }
  },
  "20220325-authorizer-adaptor": {
    "AuthorizerAdaptor": {
      "useAdaptor": false,
      "actionIds": {
        "performAction(address,bytes)": "0xb15b30df9532a604d270b606ff7a0ca41e2976166bfa5ce9e1f823a88d69a9d9"
      }
    }
  },
  "20220413-child-chain-gauge-factory": {
    "RewardsOnlyGauge": {
      "useAdaptor": true,
      "actionIds": {
        "claim_rewards()": "0xa1fcfa4f107b70052cfbb2e460d99c96f9b18c1197671fe00ab59c32adcddbeb",
        "claim_rewards(address)": "0x1c866c9ea7b119a642f593024ced6088dbde65d041e5d3e826b9ad49b949a64b",
        "claim_rewards(address,address)": "0x17b18f02fd5498a6aba17d20977b1a8a08f888d821999613fee42f9f9acb0bd9",
        "claimable_reward_write(address,address)": "0x0ae6cb447a316668297b7077e3d07e7df1d2001bdc89167b0d0a9a7b7414e713",
        "deposit(uint256)": "0x514b6f05525a3f31c3bde60d063e91e88204c5cdc5b35934513f911943b97fcc",
        "deposit(uint256,address)": "0x360a8a15589674642b2125956d96757fc2f06ff1b968333271de16a20e01df05",
        "deposit(uint256,address,bool)": "0x7572a9d124a97112d9e0f610651c79f13cf257bea3a71e38663b8a23875a2241",
        "initialize(address,address,bytes32)": "0x239fe96ab7982152599e758a36dc414951eb8be491da93c1d24063d06bd4cbcd",
        "set_rewards(address,bytes32,address[8])": "0x62ec7b8b11ad5ac9716cef94d52c76a2f61556acd1ef19368ac7513db9e75225",
        "set_rewards_receiver(address)": "0x1b288a1f96e75e2fda7a0c1ac5c35a7fd2c5e2e5c425c32152ae01f82545e2da",
        "withdraw(uint256)": "0xec9d6185ed79aed8edc19bc6fc25ca544504ab0970d25b191e5279100224502a",
        "withdraw(uint256,bool)": "0xb69fa1eb7b5ac6d9f3d5b8707460dc80b1f871eb64473f46b1aaaed1002aec60"
      }
    },
    "ChildChainStreamer": {
      "useAdaptor": true,
      "actionIds": {
        "add_reward(address,address,uint256)": "0xd54fd445a35e651b63eff303ec1fb15f5c5580b4b544f052cf3ecfe323092632",
        "get_reward()": "0x88548165e54d29b8d637ac6d66d01f08681055cffe227c13bf9010cb83e78bc7",
        "initialize(address)": "0x7cd4c1de57fa031316e3b61c1bca9160d4feb774986a819a7c4c04dc66d7d21e",
        "notify_reward_amount(address)": "0xf5567e3e06eaf06daf0617f0048403b4fc0af19ead758a00eaa16d1506419816",
        "remove_reward(address,address)": "0xa3e34c8935c49392f922e4123bdf4c7807d3c75e449fd63564ede2e3991bdbb6",
        "set_reward_distributor(address,address)": "0xd0090a09f425bba74e6c801fba7c6d15b44147ab0bd319e40076ce07e95168b6",
        "set_reward_duration(address,uint256)": "0xb6d04e1ff9fac8831d9201ea45174f6def27864ee365a0681556639dbcde2921"
      }
    },
    "ChildChainLiquidityGaugeFactory": {
      "useAdaptor": true,
      "actionIds": {
        "create(address)": "0xaa40669e74603d8e708eac95e60f78c35d5af4f59afdb700675f38c6534809f7"
      }
    }
  },
  "20220513-double-entrypoint-fix-relayer": {
    "DoubleEntrypointFixRelayer": {
      "useAdaptor": true,
      "actionIds": {
        "exitBTCStablePool()": "0xc3c57d80acf8fa377fb865720f7ee10ad4aca7109b303fbb71d2908ca6844744",
        "exitSNXWeightedPool()": "0xe6817433212f634fbe74775c5a6d479ff55bb4cada528cc35724754b3e5d9bf7",
        "receiveFlashLoan(address[],uint256[],uint256[],bytes)": "0x6d9f128845c731272c63ac23b090d6ac72ef10b7eb6e4c5eb279bebf0e7b5c59",
        "sweepDoubleEntrypointToken(address[])": "0x08538fe199982f8b4355d4f2bdb1394308786ab97d5f72629add67d66fd516c5",
        "sweepSNXsBTC()": "0x1961e53f2732b026e902916369409c15c33ad87401cb826c58c3ef5ee3544dd2"
      }
    }
  },
  "20220517-protocol-fee-withdrawer": {
    "ProtocolFeesWithdrawer": {
      "useAdaptor": false,
      "actionIds": {
        "allowlistToken(address)": "0x0a8e2a23b91a13bdf94c180701d084c4233e04d4eff553c5a73cff98fe039754",
        "denylistToken(address)": "0x6d2a96701a73b0171686ba194f8740bc430fc26e275013152220068d0ed9e25d",
        "withdrawCollectedFees(address[],uint256[],address)": "0x5a57bdde85c7a823e064d8cdc9a9a1b617f739068ec8925eaf6a562aa22513c6"
      }
    }
  },
  "20220527-child-chain-gauge-token-adder": {
    "ChildChainGaugeTokenAdder": {
      "useAdaptor": false,
      "actionIds": {
        "addTokenToGauge(address,address,address)": "0x14a22df2f48794cc8009e6215dc76bacfcaae723197c4f76e9199c9cdd581377"
      }
    }
  }
}
=======
{
  "20210418-authorizer": {
    "Authorizer": {
      "useAdaptor": true,
      "actionIds": {
        "grantRole(bytes32,address)": "0x3b5aa417f440ce599b5fcebc425f7ea46ff4c105a0c529a180642cb6b1740346",
        "grantRoles(bytes32[],address)": "0x27a96293b7f504e5fa28c9a799467561bbcb1bc08277f60d3d1140f315e54ec6",
        "grantRolesToMany(bytes32[],address[])": "0x0a754de8c17cd28fc6dbb29f41c51150449409f1a6ee78e889013d476b890238",
        "renounceRole(bytes32,address)": "0x46bd31898e4be3efd0e0127e710aa0427308b6220bb5b8286230d4f7a596f0cb",
        "revokeRole(bytes32,address)": "0x2b2ed92fb51ba70a0a86c61efb68d77cc578f6f7ef30933df5d5506f8bf537b2",
        "revokeRoles(bytes32[],address)": "0xc89adbc6dae79ab0bb0416f93f4416270b446ecd58147c38b5e923ddca936766",
        "revokeRolesFromMany(bytes32[],address[])": "0x9ebe3bdeeba42f0d5055085e3f83fabdd85ca79f011278cd51814b75d0f522b3"
      }
    }
  },
  "20210418-vault": {
    "Vault": {
      "useAdaptor": false,
      "actionIds": {
        "batchSwap(uint8,(bytes32,uint256,uint256,uint256,bytes)[],address[],(address,bool,address,bool),int256[],uint256)": "0x1282ab709b2b70070f829c46bc36f76b32ad4989fecb2fcb09a1b3ce00bbfc30",
        "deregisterTokens(bytes32,address[])": "0xe4f8ff74aa05a4d54a06e035d5e86947bc6474f8d7b166ebeb49fc9178d28551",
        "exitPool(bytes32,address,address,(address[],uint256[],bytes,bool))": "0xc149e88b59429ded7f601ab52ecd62331cac006ae07c16543439ed138dcb8d34",
        "flashLoan(address,address[],uint256[],bytes)": "0x96ebe854ca6ab6242ad127dcd7809576513b0c64571e515cedd7b8885612c82d",
        "joinPool(bytes32,address,address,(address[],uint256[],bytes,bool))": "0x78ad1b68d148c070372f8643c4648efbb63c6a8a338f3c24714868e791367653",
        "managePoolBalance((uint8,bytes32,address,uint256)[])": "0x7275fb98594b03dc36a7de69051058e9e2d05cabeb4fe7d9c87bc69f94d9d084",
        "manageUserBalance((uint8,address,uint256,address,address)[])": "0xeba777d811cd36c06d540d7ff2ed18ed042fd67bbf7c9afcf88c818c7ee6b498",
        "queryBatchSwap(uint8,(bytes32,uint256,uint256,uint256,bytes)[],address[],(address,bool,address,bool))": "0xf5f701b3adfba2adad8f16a8be5a989593e42a2caa84c5c6e60b22143db65a2f",
        "registerPool(uint8)": "0x956dfce4343a6be4df20714d3dc413ef59e73fa9995d3d247e7c8d12efd33ac2",
        "registerTokens(bytes32,address[],address[])": "0xad5bd4a1cc4243b4d772a8a55d24792c1f57cc45eb97ed1291b82d96125a7626",
        "setAuthorizer(address)": "0x1cbb503dcc0f4acaedf71a098211ff8b15a220fc26a6974a8d9deaab040fa6e0",
        "setPaused(bool)": "0xb5593fe09464f360ecf835d5b9319ce69900ae1b29d13844b73c250b1f5f92fb",
        "setRelayerApproval(address,address,bool)": "0x0014a06d322ff07fcc02b12f93eb77bb76e28cdee4fc0670b9dec98d24bbfec8",
        "swap((bytes32,uint8,address,address,uint256,bytes),(address,bool,address,bool),uint256,uint256)": "0x7b8a1d293670124924a0f532213753b89db10bde737249d4540e9a03657d1aff"
      }
    },
    "BalancerHelpers": {
      "useAdaptor": true,
      "actionIds": {
        "queryExit(bytes32,address,address,(address[],uint256[],bytes,bool))": "0xb0850f445323ec6662629ef0cdc2dc8c7e5d5d83978f7a784a2898758be1f2c2",
        "queryJoin(bytes32,address,address,(address[],uint256[],bytes,bool))": "0xf3d4a64f9e0923252136cba0230f182b2f699934c190943d25149f1cafce8ce2"
      }
    },
    "ProtocolFeesCollector": {
      "useAdaptor": false,
      "actionIds": {
        "setFlashLoanFeePercentage(uint256)": "0xbe2a180d5cc5d803a8eec4cea569989fc1c593d7eeadd1f262f360a68b0e842e",
        "setSwapFeePercentage(uint256)": "0xb28b769768735d011b267f781c3be90bce51d5059ba015bc7a28b3e882fb2083",
        "withdrawCollectedFees(address[],uint256[],address)": "0xb2b6e48fa160a7c887d9d7a68b6a9bb9d47d4953d33e07f3a39e175d75e97796"
      }
    }
  },
  "20210418-weighted-pool": {
    "WeightedPoolFactory": {
      "useAdaptor": true,
      "actionIds": {
        "create(string,string,address[],uint256[],uint256,address)": "0x4d5282066a5fda3f5736198513ee33edf792164c299f2e59fbb6f6c7040ce7ad"
      }
    },
    "WeightedPool2TokensFactory": {
      "useAdaptor": true,
      "actionIds": {
        "create(string,string,address[],uint256[],uint256,bool,address)": "0x52df70aac861355cfd394f6f8947bfab3c6f1738478300ecc0a35cc1632d8995"
      }
    },
    "WeightedPool": {
      "useAdaptor": false,
      "factoryOutput": "0x34A81e8956BF20b7448b31990A2c06F96830a6e4",
      "actionIds": {
        "setPaused(bool)": "0xb175321bb12100f9cd00c1e223f12597e71012d08487d09c03745d7e8b6bfa6e",
        "setSwapFeePercentage(uint256)": "0xce2ff98f438259b5f78b8cf5818e70fcc2ff35b13dc38356616b1431cea9726e"
      }
    },
    "WeightedPool2Tokens": {
      "useAdaptor": false,
      "factoryOutput": "0x0A54996Ce9cEAA449Cde73dA6aA0368bfe3df6Dc",
      "actionIds": {
        "enableOracle()": "0x13abbbfd4f15a79011552decbdb20dbc44fac4fe252ef9175b56316630226b18",
        "setPaused(bool)": "0x33651f97c60f5c9bae32e34d4affa67d26b9b3bb7fe727a08b22d54e60dc9e0a",
        "setSwapFeePercentage(uint256)": "0xb6202de0535d339310cb6bbbe84445fab2c4f3560adc56dfa561ec6867d2d5c0"
      }
    }
  },
  "20210624-stable-pool": {
    "StablePoolFactory": {
      "useAdaptor": true,
      "actionIds": {
        "create(string,string,address[],uint256,uint256,address)": "0xef125e2073fd815c55c2f04fed98ba5218e2082ace09e017398ea7e1cdb2cb35"
      }
    }
  },
  "20210727-meta-stable-pool": {
    "QueryProcessor": {
      "useAdaptor": true,
      "actionIds": {}
    },
    "MetaStablePoolFactory": {
      "useAdaptor": true,
      "actionIds": {
        "create(string,string,address[],uint256,address[],uint256[],uint256,bool,address)": "0x35a3db544cfbcb07e2aa5288331e259147eb73fa71abbf042d2e30f883336c9f"
      }
    }
  },
  "20211202-no-protocol-fee-lbp": {
    "NoProtocolFeeLiquidityBootstrappingPoolFactory": {
      "useAdaptor": false,
      "actionIds": {
        "create(string,string,address[],uint256[],uint256,address,bool)": "0x49c10fad4fc863968eb513ff0ef990b8a5f4c5f9eda659d2dcc2a3bd03493805",
        "disable()": "0x0a7c328c61ac04bc0e79818b5fa98658f18c222d04e7433de4d87fcbfa15e08e"
      }
    }
  },
  "20220325-authorizer-adaptor": {
    "AuthorizerAdaptor": {
      "useAdaptor": false,
      "actionIds": {
        "performAction(address,bytes)": "0xb15b30df9532a604d270b606ff7a0ca41e2976166bfa5ce9e1f823a88d69a9d9"
      }
    }
  },
  "20220413-child-chain-gauge-factory": {
    "RewardsOnlyGauge": {
      "useAdaptor": true,
      "actionIds": {
        "claim_rewards()": "0xa1fcfa4f107b70052cfbb2e460d99c96f9b18c1197671fe00ab59c32adcddbeb",
        "claim_rewards(address)": "0x1c866c9ea7b119a642f593024ced6088dbde65d041e5d3e826b9ad49b949a64b",
        "claim_rewards(address,address)": "0x17b18f02fd5498a6aba17d20977b1a8a08f888d821999613fee42f9f9acb0bd9",
        "claimable_reward_write(address,address)": "0x0ae6cb447a316668297b7077e3d07e7df1d2001bdc89167b0d0a9a7b7414e713",
        "deposit(uint256)": "0x514b6f05525a3f31c3bde60d063e91e88204c5cdc5b35934513f911943b97fcc",
        "deposit(uint256,address)": "0x360a8a15589674642b2125956d96757fc2f06ff1b968333271de16a20e01df05",
        "deposit(uint256,address,bool)": "0x7572a9d124a97112d9e0f610651c79f13cf257bea3a71e38663b8a23875a2241",
        "initialize(address,address,bytes32)": "0x239fe96ab7982152599e758a36dc414951eb8be491da93c1d24063d06bd4cbcd",
        "set_rewards(address,bytes32,address[8])": "0x62ec7b8b11ad5ac9716cef94d52c76a2f61556acd1ef19368ac7513db9e75225",
        "set_rewards_receiver(address)": "0x1b288a1f96e75e2fda7a0c1ac5c35a7fd2c5e2e5c425c32152ae01f82545e2da",
        "withdraw(uint256)": "0xec9d6185ed79aed8edc19bc6fc25ca544504ab0970d25b191e5279100224502a",
        "withdraw(uint256,bool)": "0xb69fa1eb7b5ac6d9f3d5b8707460dc80b1f871eb64473f46b1aaaed1002aec60"
      }
    },
    "ChildChainStreamer": {
      "useAdaptor": true,
      "actionIds": {
        "add_reward(address,address,uint256)": "0xd54fd445a35e651b63eff303ec1fb15f5c5580b4b544f052cf3ecfe323092632",
        "get_reward()": "0x88548165e54d29b8d637ac6d66d01f08681055cffe227c13bf9010cb83e78bc7",
        "initialize(address)": "0x7cd4c1de57fa031316e3b61c1bca9160d4feb774986a819a7c4c04dc66d7d21e",
        "notify_reward_amount(address)": "0xf5567e3e06eaf06daf0617f0048403b4fc0af19ead758a00eaa16d1506419816",
        "remove_reward(address,address)": "0xa3e34c8935c49392f922e4123bdf4c7807d3c75e449fd63564ede2e3991bdbb6",
        "set_reward_distributor(address,address)": "0xd0090a09f425bba74e6c801fba7c6d15b44147ab0bd319e40076ce07e95168b6",
        "set_reward_duration(address,uint256)": "0xb6d04e1ff9fac8831d9201ea45174f6def27864ee365a0681556639dbcde2921"
      }
    },
    "ChildChainLiquidityGaugeFactory": {
      "useAdaptor": true,
      "actionIds": {
        "create(address)": "0xaa40669e74603d8e708eac95e60f78c35d5af4f59afdb700675f38c6534809f7"
      }
    }
  },
  "20220513-double-entrypoint-fix-relayer": {
    "DoubleEntrypointFixRelayer": {
      "useAdaptor": true,
      "actionIds": {
        "exitBTCStablePool()": "0xc3c57d80acf8fa377fb865720f7ee10ad4aca7109b303fbb71d2908ca6844744",
        "exitSNXWeightedPool()": "0xe6817433212f634fbe74775c5a6d479ff55bb4cada528cc35724754b3e5d9bf7",
        "receiveFlashLoan(address[],uint256[],uint256[],bytes)": "0x6d9f128845c731272c63ac23b090d6ac72ef10b7eb6e4c5eb279bebf0e7b5c59",
        "sweepDoubleEntrypointToken(address[])": "0x08538fe199982f8b4355d4f2bdb1394308786ab97d5f72629add67d66fd516c5",
        "sweepSNXsBTC()": "0x1961e53f2732b026e902916369409c15c33ad87401cb826c58c3ef5ee3544dd2"
      }
    }
  },
  "20220517-protocol-fee-withdrawer": {
    "ProtocolFeesWithdrawer": {
      "useAdaptor": false,
      "actionIds": {
        "allowlistToken(address)": "0x0a8e2a23b91a13bdf94c180701d084c4233e04d4eff553c5a73cff98fe039754",
        "denylistToken(address)": "0x6d2a96701a73b0171686ba194f8740bc430fc26e275013152220068d0ed9e25d",
        "withdrawCollectedFees(address[],uint256[],address)": "0x5a57bdde85c7a823e064d8cdc9a9a1b617f739068ec8925eaf6a562aa22513c6"
      }
    }
  },
  "20220527-child-chain-gauge-token-adder": {
    "ChildChainGaugeTokenAdder": {
      "useAdaptor": false,
      "actionIds": {
        "addTokenToGauge(address,address,address)": "0x14a22df2f48794cc8009e6215dc76bacfcaae723197c4f76e9199c9cdd581377"
      }
    }
  },
  "20220720-batch-relayer-v3": {
    "BatchRelayerLibrary": {
      "useAdaptor": true,
      "actionIds": {
        "approveVault(address,uint256)": "0xaa23d25f754f62a06b5bff73704ce6a07271fc7831fc3c079d96ec6980f87d6e",
        "batchSwap(uint8,(bytes32,uint256,uint256,uint256,bytes)[],address[],(address,bool,address,bool),int256[],uint256,uint256,(uint256,uint256)[])": "0x2dd6bdd5b339c5fa79fc1126cd9d128162f81c7cc01a7d0b793b62bb7ca8b194",
        "exitPool(bytes32,uint8,address,address,(address[],uint256[],bytes,bool),(uint256,uint256)[])": "0x7bef1c3ab618833712da8cb03fd03db190273f4bce26e29d463de5f716d6820c",
        "gaugeClaimRewards(address[])": "0x13a78c79f14385a0bf7d0267b1075009ef1159c4939cf3ef5e6e036d6751010c",
        "gaugeDeposit(address,address,address,uint256)": "0xe9937f9ca332478f32fe70fa9e456ff6a87e3cf202054518814520a76557458e",
        "gaugeMint(address[],uint256)": "0x20ecba421a258882f52ce6f0fcaf0889beaa61799ef96ff79f59517aace7bc56",
        "gaugeSetMinterApproval(bool,address,uint256,uint8,bytes32,bytes32)": "0x3bdf13012aad2a4c7a24d9c8edc399d0d1bac77c0a2b59d89be0f3cfffc30d0e",
        "gaugeWithdraw(address,address,address,uint256)": "0x12a95fff94dec1053351e945426e3d5db7571b104dbc7e64ad1e3a111d7fb56e",
        "joinPool(bytes32,uint8,address,address,(address[],uint256[],bytes,bool),uint256,uint256)": "0xa317a1de8658aa1a3a8c2fcd3a2a9eaa9b7ac3dcf043af7abae8c7ffd9e3b75a",
        "manageUserBalance((uint8,address,uint256,address,address)[],uint256)": "0x377511c9189247483881941866710fd69b16cf26dac77097eda4323a62edb0e3",
        "setRelayerApproval(address,bool,bytes)": "0x6777e48feb8714cdc9a1d75b7d4fa2695fcc70eeb21785948dd9a27116f5c15d",
        "stakeETH(address,uint256,uint256)": "0xd18eb25ae71956955c16232a79bb7f57a7c49d035c6ac2aef3645fea48cce648",
        "stakeETHAndWrap(address,uint256,uint256)": "0x499793b8f2bd7d1791fa14aa3087b8860206dc69c268a127c2d67383a66ad849",
        "swap((bytes32,uint8,address,address,uint256,bytes),(address,bool,address,bool),uint256,uint256,uint256,uint256)": "0x47d345d6c83d27af5cf8b4803fc305da7a9d882d0867f51a74bff6b0d069a96d",
        "unwrapAaveStaticToken(address,address,address,uint256,bool,uint256)": "0xf12929cb8d3663dc3a2987614120015782b4612fadd9008db07f0338d050ce6f",
        "unwrapERC4626(address,address,address,uint256,uint256)": "0x895e27ff23239e42ebfb8e095411255d6e60021fab511f7d8c4ded17fa931fdf",
        "unwrapUnbuttonToken(address,address,address,uint256,uint256)": "0xfd2f9345d2b2a7d58309bfe3f77da005aa4b86ab24d361753ea954d5fdee7be8",
        "unwrapWstETH(address,address,uint256,uint256)": "0x1f9ec1957c4a2a58e9ae2a7b896384e858c9abab09b2b00ed3c122798a205245",
        "vaultPermit(address,address,uint256,uint256,uint8,bytes32,bytes32)": "0xfe259d33f0757874710753c3df40e75066d2f883a525f3522667f38130494d8c",
        "vaultPermitDAI(address,address,uint256,uint256,bool,uint8,bytes32,bytes32)": "0x2ba80ff0408f58d3fef07ceb9d93e431ba9c5351e167284bcced49edad8e16e3",
        "wrapAaveDynamicToken(address,address,address,uint256,bool,uint256)": "0xd97e985113b0adf0a61a16b7bbbb50f9bc8efb16235f3bb8881db59c61127cf2",
        "wrapERC4626(address,address,address,uint256,uint256)": "0xb282fde5b2b10069424552227f94a0e55670418ced313d886e4f3ed18f9664c1",
        "wrapStETH(address,address,uint256,uint256)": "0x7adacb41fadeda1310655dd5b02f5b15b3805c325657b6b2ccde3ee3e5971ba2",
        "wrapUnbuttonToken(address,address,address,uint256,uint256)": "0x3e5d1134e52635f3935c7a91e97354b0c6fc62049775883d345f055420d97280"
      }
    },
    "BalancerRelayer": {
      "useAdaptor": true,
      "actionIds": {
        "multicall(bytes[])": "0xc39cf075301d1b05cef3fc32c6b1797e285eef17806fad46628c0cfcee1396de"
      }
    }
  },
  "20220725-protocol-fee-percentages-provider": {
    "ProtocolFeePercentagesProvider": {
      "useAdaptor": false,
      "actionIds": {
        "registerFeeType(uint256,string,uint256,uint256)": "0x2dd199aecbb0ff497737b0957b8021a15b5c1a270756648140c7f04264494572",
        "setFeeTypePercentage(uint256,uint256)": "0xc590d1824cb11a50f3d081768a616d291aa32f60faa7f4a4be551885a96e2eea"
      }
    }
  },
  "20220817-aave-rebalanced-linear-pool": {
    "AaveLinearPoolFactory": {
      "useAdaptor": false,
      "actionIds": {
        "create(string,string,address,address,uint256,uint256,address)": "0x91295eba4573d35616fee30fe6fe06f89be94136d2dd6658bb36c93577b21b01",
        "disable()": "0xe55819ea19bc69b0b5b19180d8847296d579facecfbe27ba16d7d9940aca0ae5"
      }
    },
    "AaveLinearPool": {
      "useAdaptor": false,
      "factoryOutput": "0x5d8955a2068ee6d1f7ab17640301219afa4b526f",
      "actionIds": {
        "disableRecoveryMode()": "0xa6f6c0637d53c2ae238b3e5208c5de62946d38555cb39d58f50559de237454b1",
        "enableRecoveryMode()": "0xc8a0a3c76e0956fd4bcf641c17b55624b061cc98a564e20c7970df98ecadb154",
        "initialize()": "0xbdc6f16f4d931798de70549be3562d2c01d5c0d2d559d729f2cc9f24a7d1e790",
        "pause()": "0x6e961d95077acbe45f054b20b277b2e56ab7d35ba632f0d71a7ea1b48ca3e7e9",
        "setAssetManagerPoolConfig(address,bytes)": "0xb19d99a0a5d4b9ab67b150ca7c763e5c08eea8ee711457b60b6c07a29de3b64f",
        "setSwapFeePercentage(uint256)": "0xb440521601245c504e842f9580cabe88c3718e8eccd49f4a077b092ad010a967",
        "setTargets(uint256,uint256)": "0xc01b11d5a2f4ee957997d10342772e3140603f0dad8741f7407662573682daf7",
        "unpause()": "0x7e82eda3057396200811c8c0ece0c5638d4f2a78645f9d05fd0da9072dc4815f"
      }
    }
  },
  "20220906-composable-stable-pool": {
    "ComposableStablePoolFactory": {
      "useAdaptor": false,
      "actionIds": {
        "create(string,string,address[],uint256,address[],uint256[],bool[],uint256,address)": "0x1118ad8f5b5bbeda2680575f94dd15ba613cef4276661f1ddc543c1db3f54fe6",
        "disable()": "0xd9049e35b4af4ed3a308c76cd91b94baafcc84b2e3c4c87ca20f97a24553dc7c"
      }
    },
    "ComposableStablePool": {
      "useAdaptor": false,
      "factoryOutput": "0xb0f2c34b9cd5c377c5efbba3b31e67114810cbc8",
      "actionIds": {
        "disableRecoveryMode()": "0x53a0625529c519f2e4a706b874baf30797466df455c9d39cd3ee19e6fe5bc6e2",
        "enableRecoveryMode()": "0xa0bf4d17d2c334481887d815db60045ccbed929ffaf7204b103fdaf02da1165e",
        "pause()": "0x24036eb62ce524727fa4253487ef43a97e2bd42a6f6bf456ff50b9a09b96d838",
        "setAssetManagerPoolConfig(address,bytes)": "0xccd1df38c5828c2419224239d070559fe93e56abf830b77499263708261b2658",
        "setSwapFeePercentage(uint256)": "0x2baf3a8f288df76fcdcd2f9c11612a657bc07e81330e7f074029fa913611f158",
        "setTokenRateCacheDuration(address,uint256)": "0x5abd0bceadc99cb62ce42fd6ce77e71684c547d6aaa38c1b9e1a62028d768fb4",
        "startAmplificationParameterUpdate(uint256,uint256)": "0xfcae3618cacd4c3af6de6aadff6ac4384bda88ca6cf84f0439d41fb42ac8f11a",
        "stopAmplificationParameterUpdate()": "0x9c85d51b1b6e480e73aa9f45e2b871785cc22222e7ffc027a52442ae9189db8d",
        "unpause()": "0x88c9a0ef2efbcdd94d87b8288e91f7c579a09deb7803626ba60f51b9ceff17a6",
        "updateProtocolFeePercentageCache()": "0x0c793afce87230324a7ba4b959576732e44fafe69e09ec9a18f21871231ce5b4",
        "updateTokenRateCache(address)": "0x41c1657dbe7835e73d0371d165adc1a4bfac00d1a1e72d16028edcbcda5b7541"
      }
    }
  },
  "20220609-stable-pool-v2": {
    "StablePool": {
      "useAdaptor": false,
      "factoryOutput": "0x373643b17cd80e37675c8c98ef774efe6ca0b4de",
      "actionIds": {
        "disableRecoveryMode()": "0xa63beb312bf0411cf097af9cb3eaf049c51b14bd825a7785d2c302dd86b2308e",
        "enableRecoveryMode()": "0xffb4d1e214cc6f7057669be86655319b480f41da3bc3105df0bd6893d42edc87",
        "pause()": "0x7429c2d41bc7a05c55e40594ea45baf06875efddcd3e790323daba58a7471f18",
        "setAssetManagerPoolConfig(address,bytes)": "0x62185e18ea65d4eb14e014332d3dd2a2c6e9fe30fb3e8b972e7a0719e1ba1692",
        "setSwapFeePercentage(uint256)": "0x3bfa65d5e7045105007909f604a094c296e7647b0a0d077c3567b06a8807cffd",
        "startAmplificationParameterUpdate(uint256,uint256)": "0x54b956df6ebebde109e89d5774d06eb7f574f998effb944e2616b50cbec54225",
        "stopAmplificationParameterUpdate()": "0x199befbc09ac2a04a737f858447d5557b711631b334a0f05c035d2933574fce8",
        "unpause()": "0xf119550f558b5b1397b8e2c2f46007895fb892d231743995953ff4ef6680f5e6"
      }
    }
  },
  "20220908-weighted-pool-v2": {
    "WeightedPoolFactory": {
      "useAdaptor": false,
      "actionIds": {
        "create(string,string,address[],uint256[],address[],uint256,address)": "0x78571c2eb76387848301af2e50774bef1f0439897d1dd184a461f3d1683fb46c",
        "disable()": "0xd4ae13aabe91757433371fb0d525905322d5e3740940202001198863e187377c"
      }
    },
    "WeightedPool": {
      "useAdaptor": false,
      "factoryOutput": "0x3fdb6fb126521a28f06893f9629da12f7b7266eb",
      "actionIds": {
        "disableRecoveryMode()": "0x3a8b3bbe8df2948cfc06e4b7b335ca6dfb798508bde253ac68284c93be77bd49",
        "enableRecoveryMode()": "0x72ac4e6734d7f5c8438012f806375e41f179f0b682e4a0f03a91a82daed5e459",
        "pause()": "0x897a1ee59e4d0b821d46063828abab4edd6d658624bd23f3a6b989c43f2d8d65",
        "setAssetManagerPoolConfig(address,bytes)": "0xc6ae8e89de7fce9f4872f577a6a119cd1ea7676e5ad47a595dc6501e5c672889",
        "setSwapFeePercentage(uint256)": "0x4bd4157a0323126ccef71ca39c40a84db211a5c4c50d0173d5ebe4a3cb36feee",
        "unpause()": "0x2e2cf7b47a4a1b7e96a76ee5562b3d59c729f8f23d4eb5cc3e7229a80f031d64",
        "updateProtocolFeePercentageCache()": "0xf8c9a66979c9271e8fa1d7bd49f8e2080f9e644b6938710b122aaa0b398c7ebf"
      }
    }
  }
}
>>>>>>> c3ccf89d
<|MERGE_RESOLUTION|>--- conflicted
+++ resolved
@@ -1,192 +1,3 @@
-<<<<<<< HEAD
-{
-  "20210418-authorizer": {
-    "Authorizer": {
-      "useAdaptor": true,
-      "actionIds": {
-        "grantRole(bytes32,address)": "0x3b5aa417f440ce599b5fcebc425f7ea46ff4c105a0c529a180642cb6b1740346",
-        "grantRoles(bytes32[],address)": "0x27a96293b7f504e5fa28c9a799467561bbcb1bc08277f60d3d1140f315e54ec6",
-        "grantRolesToMany(bytes32[],address[])": "0x0a754de8c17cd28fc6dbb29f41c51150449409f1a6ee78e889013d476b890238",
-        "renounceRole(bytes32,address)": "0x46bd31898e4be3efd0e0127e710aa0427308b6220bb5b8286230d4f7a596f0cb",
-        "revokeRole(bytes32,address)": "0x2b2ed92fb51ba70a0a86c61efb68d77cc578f6f7ef30933df5d5506f8bf537b2",
-        "revokeRoles(bytes32[],address)": "0xc89adbc6dae79ab0bb0416f93f4416270b446ecd58147c38b5e923ddca936766",
-        "revokeRolesFromMany(bytes32[],address[])": "0x9ebe3bdeeba42f0d5055085e3f83fabdd85ca79f011278cd51814b75d0f522b3"
-      }
-    }
-  },
-  "20210418-vault": {
-    "Vault": {
-      "useAdaptor": false,
-      "actionIds": {
-        "batchSwap(uint8,(bytes32,uint256,uint256,uint256,bytes)[],address[],(address,bool,address,bool),int256[],uint256)": "0x1282ab709b2b70070f829c46bc36f76b32ad4989fecb2fcb09a1b3ce00bbfc30",
-        "deregisterTokens(bytes32,address[])": "0xe4f8ff74aa05a4d54a06e035d5e86947bc6474f8d7b166ebeb49fc9178d28551",
-        "exitPool(bytes32,address,address,(address[],uint256[],bytes,bool))": "0xc149e88b59429ded7f601ab52ecd62331cac006ae07c16543439ed138dcb8d34",
-        "flashLoan(address,address[],uint256[],bytes)": "0x96ebe854ca6ab6242ad127dcd7809576513b0c64571e515cedd7b8885612c82d",
-        "joinPool(bytes32,address,address,(address[],uint256[],bytes,bool))": "0x78ad1b68d148c070372f8643c4648efbb63c6a8a338f3c24714868e791367653",
-        "managePoolBalance((uint8,bytes32,address,uint256)[])": "0x7275fb98594b03dc36a7de69051058e9e2d05cabeb4fe7d9c87bc69f94d9d084",
-        "manageUserBalance((uint8,address,uint256,address,address)[])": "0xeba777d811cd36c06d540d7ff2ed18ed042fd67bbf7c9afcf88c818c7ee6b498",
-        "queryBatchSwap(uint8,(bytes32,uint256,uint256,uint256,bytes)[],address[],(address,bool,address,bool))": "0xf5f701b3adfba2adad8f16a8be5a989593e42a2caa84c5c6e60b22143db65a2f",
-        "registerPool(uint8)": "0x956dfce4343a6be4df20714d3dc413ef59e73fa9995d3d247e7c8d12efd33ac2",
-        "registerTokens(bytes32,address[],address[])": "0xad5bd4a1cc4243b4d772a8a55d24792c1f57cc45eb97ed1291b82d96125a7626",
-        "setAuthorizer(address)": "0x1cbb503dcc0f4acaedf71a098211ff8b15a220fc26a6974a8d9deaab040fa6e0",
-        "setPaused(bool)": "0xb5593fe09464f360ecf835d5b9319ce69900ae1b29d13844b73c250b1f5f92fb",
-        "setRelayerApproval(address,address,bool)": "0x0014a06d322ff07fcc02b12f93eb77bb76e28cdee4fc0670b9dec98d24bbfec8",
-        "swap((bytes32,uint8,address,address,uint256,bytes),(address,bool,address,bool),uint256,uint256)": "0x7b8a1d293670124924a0f532213753b89db10bde737249d4540e9a03657d1aff"
-      }
-    },
-    "BalancerHelpers": {
-      "useAdaptor": true,
-      "actionIds": {
-        "queryExit(bytes32,address,address,(address[],uint256[],bytes,bool))": "0xb0850f445323ec6662629ef0cdc2dc8c7e5d5d83978f7a784a2898758be1f2c2",
-        "queryJoin(bytes32,address,address,(address[],uint256[],bytes,bool))": "0xf3d4a64f9e0923252136cba0230f182b2f699934c190943d25149f1cafce8ce2"
-      }
-    },
-    "ProtocolFeesCollector": {
-      "useAdaptor": false,
-      "actionIds": {
-        "setFlashLoanFeePercentage(uint256)": "0xbe2a180d5cc5d803a8eec4cea569989fc1c593d7eeadd1f262f360a68b0e842e",
-        "setSwapFeePercentage(uint256)": "0xb28b769768735d011b267f781c3be90bce51d5059ba015bc7a28b3e882fb2083",
-        "withdrawCollectedFees(address[],uint256[],address)": "0xb2b6e48fa160a7c887d9d7a68b6a9bb9d47d4953d33e07f3a39e175d75e97796"
-      }
-    }
-  },
-  "20210418-weighted-pool": {
-    "WeightedPoolFactory": {
-      "useAdaptor": true,
-      "actionIds": {
-        "create(string,string,address[],uint256[],uint256,address)": "0x4d5282066a5fda3f5736198513ee33edf792164c299f2e59fbb6f6c7040ce7ad"
-      }
-    },
-    "WeightedPool2TokensFactory": {
-      "useAdaptor": true,
-      "actionIds": {
-        "create(string,string,address[],uint256[],uint256,bool,address)": "0x52df70aac861355cfd394f6f8947bfab3c6f1738478300ecc0a35cc1632d8995"
-      }
-    },
-    "WeightedPool": {
-      "useAdaptor": false,
-      "factoryOutput": "0x34A81e8956BF20b7448b31990A2c06F96830a6e4",
-      "actionIds": {
-        "setPaused(bool)": "0xb175321bb12100f9cd00c1e223f12597e71012d08487d09c03745d7e8b6bfa6e",
-        "setSwapFeePercentage(uint256)": "0xce2ff98f438259b5f78b8cf5818e70fcc2ff35b13dc38356616b1431cea9726e"
-      }
-    },
-    "WeightedPool2Tokens": {
-      "useAdaptor": false,
-      "factoryOutput": "0x0A54996Ce9cEAA449Cde73dA6aA0368bfe3df6Dc",
-      "actionIds": {
-        "enableOracle()": "0x13abbbfd4f15a79011552decbdb20dbc44fac4fe252ef9175b56316630226b18",
-        "setPaused(bool)": "0x33651f97c60f5c9bae32e34d4affa67d26b9b3bb7fe727a08b22d54e60dc9e0a",
-        "setSwapFeePercentage(uint256)": "0xb6202de0535d339310cb6bbbe84445fab2c4f3560adc56dfa561ec6867d2d5c0"
-      }
-    }
-  },
-  "20210624-stable-pool": {
-    "StablePoolFactory": {
-      "useAdaptor": true,
-      "actionIds": {
-        "create(string,string,address[],uint256,uint256,address)": "0xef125e2073fd815c55c2f04fed98ba5218e2082ace09e017398ea7e1cdb2cb35"
-      }
-    }
-  },
-  "20210727-meta-stable-pool": {
-    "QueryProcessor": {
-      "useAdaptor": true,
-      "actionIds": {}
-    },
-    "MetaStablePoolFactory": {
-      "useAdaptor": true,
-      "actionIds": {
-        "create(string,string,address[],uint256,address[],uint256[],uint256,bool,address)": "0x35a3db544cfbcb07e2aa5288331e259147eb73fa71abbf042d2e30f883336c9f"
-      }
-    }
-  },
-  "20211202-no-protocol-fee-lbp": {
-    "NoProtocolFeeLiquidityBootstrappingPoolFactory": {
-      "useAdaptor": false,
-      "actionIds": {
-        "create(string,string,address[],uint256[],uint256,address,bool)": "0x49c10fad4fc863968eb513ff0ef990b8a5f4c5f9eda659d2dcc2a3bd03493805",
-        "disable()": "0x0a7c328c61ac04bc0e79818b5fa98658f18c222d04e7433de4d87fcbfa15e08e"
-      }
-    }
-  },
-  "20220325-authorizer-adaptor": {
-    "AuthorizerAdaptor": {
-      "useAdaptor": false,
-      "actionIds": {
-        "performAction(address,bytes)": "0xb15b30df9532a604d270b606ff7a0ca41e2976166bfa5ce9e1f823a88d69a9d9"
-      }
-    }
-  },
-  "20220413-child-chain-gauge-factory": {
-    "RewardsOnlyGauge": {
-      "useAdaptor": true,
-      "actionIds": {
-        "claim_rewards()": "0xa1fcfa4f107b70052cfbb2e460d99c96f9b18c1197671fe00ab59c32adcddbeb",
-        "claim_rewards(address)": "0x1c866c9ea7b119a642f593024ced6088dbde65d041e5d3e826b9ad49b949a64b",
-        "claim_rewards(address,address)": "0x17b18f02fd5498a6aba17d20977b1a8a08f888d821999613fee42f9f9acb0bd9",
-        "claimable_reward_write(address,address)": "0x0ae6cb447a316668297b7077e3d07e7df1d2001bdc89167b0d0a9a7b7414e713",
-        "deposit(uint256)": "0x514b6f05525a3f31c3bde60d063e91e88204c5cdc5b35934513f911943b97fcc",
-        "deposit(uint256,address)": "0x360a8a15589674642b2125956d96757fc2f06ff1b968333271de16a20e01df05",
-        "deposit(uint256,address,bool)": "0x7572a9d124a97112d9e0f610651c79f13cf257bea3a71e38663b8a23875a2241",
-        "initialize(address,address,bytes32)": "0x239fe96ab7982152599e758a36dc414951eb8be491da93c1d24063d06bd4cbcd",
-        "set_rewards(address,bytes32,address[8])": "0x62ec7b8b11ad5ac9716cef94d52c76a2f61556acd1ef19368ac7513db9e75225",
-        "set_rewards_receiver(address)": "0x1b288a1f96e75e2fda7a0c1ac5c35a7fd2c5e2e5c425c32152ae01f82545e2da",
-        "withdraw(uint256)": "0xec9d6185ed79aed8edc19bc6fc25ca544504ab0970d25b191e5279100224502a",
-        "withdraw(uint256,bool)": "0xb69fa1eb7b5ac6d9f3d5b8707460dc80b1f871eb64473f46b1aaaed1002aec60"
-      }
-    },
-    "ChildChainStreamer": {
-      "useAdaptor": true,
-      "actionIds": {
-        "add_reward(address,address,uint256)": "0xd54fd445a35e651b63eff303ec1fb15f5c5580b4b544f052cf3ecfe323092632",
-        "get_reward()": "0x88548165e54d29b8d637ac6d66d01f08681055cffe227c13bf9010cb83e78bc7",
-        "initialize(address)": "0x7cd4c1de57fa031316e3b61c1bca9160d4feb774986a819a7c4c04dc66d7d21e",
-        "notify_reward_amount(address)": "0xf5567e3e06eaf06daf0617f0048403b4fc0af19ead758a00eaa16d1506419816",
-        "remove_reward(address,address)": "0xa3e34c8935c49392f922e4123bdf4c7807d3c75e449fd63564ede2e3991bdbb6",
-        "set_reward_distributor(address,address)": "0xd0090a09f425bba74e6c801fba7c6d15b44147ab0bd319e40076ce07e95168b6",
-        "set_reward_duration(address,uint256)": "0xb6d04e1ff9fac8831d9201ea45174f6def27864ee365a0681556639dbcde2921"
-      }
-    },
-    "ChildChainLiquidityGaugeFactory": {
-      "useAdaptor": true,
-      "actionIds": {
-        "create(address)": "0xaa40669e74603d8e708eac95e60f78c35d5af4f59afdb700675f38c6534809f7"
-      }
-    }
-  },
-  "20220513-double-entrypoint-fix-relayer": {
-    "DoubleEntrypointFixRelayer": {
-      "useAdaptor": true,
-      "actionIds": {
-        "exitBTCStablePool()": "0xc3c57d80acf8fa377fb865720f7ee10ad4aca7109b303fbb71d2908ca6844744",
-        "exitSNXWeightedPool()": "0xe6817433212f634fbe74775c5a6d479ff55bb4cada528cc35724754b3e5d9bf7",
-        "receiveFlashLoan(address[],uint256[],uint256[],bytes)": "0x6d9f128845c731272c63ac23b090d6ac72ef10b7eb6e4c5eb279bebf0e7b5c59",
-        "sweepDoubleEntrypointToken(address[])": "0x08538fe199982f8b4355d4f2bdb1394308786ab97d5f72629add67d66fd516c5",
-        "sweepSNXsBTC()": "0x1961e53f2732b026e902916369409c15c33ad87401cb826c58c3ef5ee3544dd2"
-      }
-    }
-  },
-  "20220517-protocol-fee-withdrawer": {
-    "ProtocolFeesWithdrawer": {
-      "useAdaptor": false,
-      "actionIds": {
-        "allowlistToken(address)": "0x0a8e2a23b91a13bdf94c180701d084c4233e04d4eff553c5a73cff98fe039754",
-        "denylistToken(address)": "0x6d2a96701a73b0171686ba194f8740bc430fc26e275013152220068d0ed9e25d",
-        "withdrawCollectedFees(address[],uint256[],address)": "0x5a57bdde85c7a823e064d8cdc9a9a1b617f739068ec8925eaf6a562aa22513c6"
-      }
-    }
-  },
-  "20220527-child-chain-gauge-token-adder": {
-    "ChildChainGaugeTokenAdder": {
-      "useAdaptor": false,
-      "actionIds": {
-        "addTokenToGauge(address,address,address)": "0x14a22df2f48794cc8009e6215dc76bacfcaae723197c4f76e9199c9cdd581377"
-      }
-    }
-  }
-}
-=======
 {
   "20210418-authorizer": {
     "Authorizer": {
@@ -506,5 +317,4 @@
       }
     }
   }
-}
->>>>>>> c3ccf89d
+}