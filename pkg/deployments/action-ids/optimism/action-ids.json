--- conflicted
+++ resolved
@@ -456,7 +456,6 @@
       }
     }
   },
-<<<<<<< HEAD
   "20230320-weighted-pool-v4": {
     "WeightedPoolFactory": {
       "useAdaptor": false,
@@ -476,7 +475,9 @@
         "setSwapFeePercentage(uint256)": "0x32725667b078898f78f53e59f45eb1837b34a9469dbe36f9270b674247b23abf",
         "unpause()": "0xb313b0fd78e09c18baecd229b1f60ba3e28af60010313a2eb6e955e3626d8972",
         "updateProtocolFeePercentageCache()": "0x851e1de2f8d7c9460da7ecb3137551662eb032a7ac4475ead243e7f5efe9725e"
-=======
+      }
+    }
+  },
   "20230320-composable-stable-pool-v4": {
     "ComposableStablePoolFactory": {
       "useAdaptor": false,
@@ -531,7 +532,6 @@
       "actionIds": {
         "killDelegation()": "0x19d5330ec7541613bfeac7333d1d25761171a198bba9c350ba0a731f24e8eb87",
         "setDelegation(address)": "0x17391f0660d4c41d3e09aeb10b8c06f82f48919ea50dbfe36aaed62ad681d8eb"
->>>>>>> 7e6c2117
       }
     }
   }
