<<<<<<< HEAD
{
  "0x3f63974a377ba4713661ede455bceda6686a0395f8b8ed8701ad1f13bb926c4d": [
    {
      "taskId": "20220325-gauge-controller",
      "contractName": "VotingEscrow",
      "signature": "checkpoint()",
      "useAdaptor": true
    },
    {
      "taskId": "20220325-gauge-controller",
      "contractName": "GaugeController",
      "signature": "checkpoint()",
      "useAdaptor": true
    },
    {
      "taskId": "20220420-fee-distributor",
      "contractName": "FeeDistributor",
      "signature": "checkpoint()",
      "useAdaptor": true
    }
  ],
  "0xaa40669e74603d8e708eac95e60f78c35d5af4f59afdb700675f38c6534809f7": [
    {
      "taskId": "20220325-mainnet-gauge-factory",
      "contractName": "LiquidityGaugeFactory",
      "signature": "create(address)",
      "useAdaptor": true
    },
    {
      "taskId": "20220325-single-recipient-gauge-factory",
      "contractName": "SingleRecipientGaugeFactory",
      "signature": "create(address)",
      "useAdaptor": true
    },
    {
      "taskId": "20220413-polygon-root-gauge-factory",
      "contractName": "PolygonRootGaugeFactory",
      "signature": "create(address)",
      "useAdaptor": true
    }
  ],
  "0x7361fe0e46cb276b41a98d4cd9737cc306ad42ab0b7acc664d99a8b0d4abc452": [
    {
      "taskId": "20220325-ve-delegation",
      "contractName": "VotingEscrowDelegation",
      "signature": "batch_cancel_boosts(uint256[256])",
      "useAdaptor": true
    },
    {
      "taskId": "20220530-preseeded-voting-escrow-delegation",
      "contractName": "PreseededVotingEscrowDelegation",
      "signature": "batch_cancel_boosts(uint256[256])",
      "useAdaptor": true
    }
  ],
  "0xcd3fec4da938be5771576fbd5ed3c07305517a176aad2a4257eda4a558c0ac27": [
    {
      "taskId": "20220325-ve-delegation",
      "contractName": "VotingEscrowDelegation",
      "signature": "batch_set_delegation_status(address,address[256],uint256[256])",
      "useAdaptor": true
    },
    {
      "taskId": "20220530-preseeded-voting-escrow-delegation",
      "contractName": "PreseededVotingEscrowDelegation",
      "signature": "batch_set_delegation_status(address,address[256],uint256[256])",
      "useAdaptor": true
    }
  ],
  "0xc82564c94b7d050939678c3432d24cc0bd077332b2831096f1a13bddf76cd4ea": [
    {
      "taskId": "20220325-ve-delegation",
      "contractName": "VotingEscrowDelegation",
      "signature": "burn(uint256)",
      "useAdaptor": true
    },
    {
      "taskId": "20220530-preseeded-voting-escrow-delegation",
      "contractName": "PreseededVotingEscrowDelegation",
      "signature": "burn(uint256)",
      "useAdaptor": true
    }
  ],
  "0x482e4412b4beb34200f82812026fbaa4f0cb609d547edabc2983bfdc89ddedcd": [
    {
      "taskId": "20220325-ve-delegation",
      "contractName": "VotingEscrowDelegation",
      "signature": "cancel_boost(uint256)",
      "useAdaptor": true
    },
    {
      "taskId": "20220530-preseeded-voting-escrow-delegation",
      "contractName": "PreseededVotingEscrowDelegation",
      "signature": "cancel_boost(uint256)",
      "useAdaptor": true
    }
  ],
  "0xce9c580a1e3377595db533643f032e9d7bf9544e31d696c48a16e797fa82d5ce": [
    {
      "taskId": "20220325-ve-delegation",
      "contractName": "VotingEscrowDelegation",
      "signature": "create_boost(address,address,int256,uint256,uint256,uint256)",
      "useAdaptor": true
    },
    {
      "taskId": "20220530-preseeded-voting-escrow-delegation",
      "contractName": "PreseededVotingEscrowDelegation",
      "signature": "create_boost(address,address,int256,uint256,uint256,uint256)",
      "useAdaptor": true
    }
  ],
  "0x2f8a062f8344cfe8574e9e6c67d0f3748802f02a2af653df71d38fb8ebd0bdde": [
    {
      "taskId": "20220325-ve-delegation",
      "contractName": "VotingEscrowDelegation",
      "signature": "extend_boost(uint256,int256,uint256,uint256)",
      "useAdaptor": true
    },
    {
      "taskId": "20220530-preseeded-voting-escrow-delegation",
      "contractName": "PreseededVotingEscrowDelegation",
      "signature": "extend_boost(uint256,int256,uint256,uint256)",
      "useAdaptor": true
    }
  ],
  "0x5082362308cf6060c96bdc9e34bcef0083316c7ea918f43666dccae67654e0d0": [
    {
      "taskId": "20220325-ve-delegation",
      "contractName": "VotingEscrowDelegation",
      "signature": "setApprovalForAll(address,bool)",
      "useAdaptor": true
    },
    {
      "taskId": "20220530-preseeded-voting-escrow-delegation",
      "contractName": "PreseededVotingEscrowDelegation",
      "signature": "setApprovalForAll(address,bool)",
      "useAdaptor": true
    }
  ],
  "0xeb64a3bdaa01387bfd7d1ce9cdddd6dbace525fca48858752f25b9bd5593a094": [
    {
      "taskId": "20220325-ve-delegation",
      "contractName": "VotingEscrowDelegation",
      "signature": "set_base_uri(string)",
      "useAdaptor": true
    },
    {
      "taskId": "20220530-preseeded-voting-escrow-delegation",
      "contractName": "PreseededVotingEscrowDelegation",
      "signature": "set_base_uri(string)",
      "useAdaptor": true
    }
  ],
  "0x6c714a4a280d2590fd368ce54a96f8d00d5e1c39e055865d883d61c3c9ebd1c5": [
    {
      "taskId": "20220325-ve-delegation",
      "contractName": "VotingEscrowDelegation",
      "signature": "set_delegation_status(address,address,bool)",
      "useAdaptor": true
    },
    {
      "taskId": "20220530-preseeded-voting-escrow-delegation",
      "contractName": "PreseededVotingEscrowDelegation",
      "signature": "set_delegation_status(address,address,bool)",
      "useAdaptor": true
    }
  ],
  "0xfae7a7297ab00ab24fb5a8c8b6dc308f1313e04bcfb997828c66cbed13627ea1": [
    {
      "taskId": "20220325-veBAL-deployment-coordinator",
      "contractName": "veBALDeploymentCoordinator",
      "signature": "performFirstStage()",
      "useAdaptor": true
    },
    {
      "taskId": "20220415-veBAL-L2-gauge-setup-coordinator",
      "contractName": "veBALL2GaugeSetupCoordinator",
      "signature": "performFirstStage()",
      "useAdaptor": true
    },
    {
      "taskId": "20220418-veBAL-gauge-fix-coordinator",
      "contractName": "veBALGaugeFixCoordinator",
      "signature": "performFirstStage()",
      "useAdaptor": true
    },
    {
      "taskId": "20220421-smart-wallet-checker-coordinator",
      "contractName": "SmartWalletCheckerCoordinator",
      "signature": "performFirstStage()",
      "useAdaptor": true
    }
  ],
  "0x8590f6c87bdb4c6e318a57ac14cfd44d71eafd37a1231eebe4d2bebe289fc705": [
    {
      "taskId": "20220325-veBAL-deployment-coordinator",
      "contractName": "veBALDeploymentCoordinator",
      "signature": "performSecondStage()",
      "useAdaptor": true
    },
    {
      "taskId": "20220415-veBAL-L2-gauge-setup-coordinator",
      "contractName": "veBALL2GaugeSetupCoordinator",
      "signature": "performSecondStage()",
      "useAdaptor": true
    }
  ]
}
=======
{
  "0xaa23d25f754f62a06b5bff73704ce6a07271fc7831fc3c079d96ec6980f87d6e": [
    {
      "taskId": "20211203-batch-relayer",
      "contractName": "BatchRelayerLibrary",
      "signature": "approveVault(address,uint256)",
      "useAdaptor": true
    },
    {
      "taskId": "20220720-batch-relayer-v3",
      "contractName": "BatchRelayerLibrary",
      "signature": "approveVault(address,uint256)",
      "useAdaptor": true
    }
  ],
  "0x2dd6bdd5b339c5fa79fc1126cd9d128162f81c7cc01a7d0b793b62bb7ca8b194": [
    {
      "taskId": "20211203-batch-relayer",
      "contractName": "BatchRelayerLibrary",
      "signature": "batchSwap(uint8,(bytes32,uint256,uint256,uint256,bytes)[],address[],(address,bool,address,bool),int256[],uint256,uint256,(uint256,uint256)[])",
      "useAdaptor": true
    },
    {
      "taskId": "20220720-batch-relayer-v3",
      "contractName": "BatchRelayerLibrary",
      "signature": "batchSwap(uint8,(bytes32,uint256,uint256,uint256,bytes)[],address[],(address,bool,address,bool),int256[],uint256,uint256,(uint256,uint256)[])",
      "useAdaptor": true
    }
  ],
  "0x7bef1c3ab618833712da8cb03fd03db190273f4bce26e29d463de5f716d6820c": [
    {
      "taskId": "20211203-batch-relayer",
      "contractName": "BatchRelayerLibrary",
      "signature": "exitPool(bytes32,uint8,address,address,(address[],uint256[],bytes,bool),(uint256,uint256)[])",
      "useAdaptor": true
    },
    {
      "taskId": "20220720-batch-relayer-v3",
      "contractName": "BatchRelayerLibrary",
      "signature": "exitPool(bytes32,uint8,address,address,(address[],uint256[],bytes,bool),(uint256,uint256)[])",
      "useAdaptor": true
    }
  ],
  "0xa317a1de8658aa1a3a8c2fcd3a2a9eaa9b7ac3dcf043af7abae8c7ffd9e3b75a": [
    {
      "taskId": "20211203-batch-relayer",
      "contractName": "BatchRelayerLibrary",
      "signature": "joinPool(bytes32,uint8,address,address,(address[],uint256[],bytes,bool),uint256,uint256)",
      "useAdaptor": true
    },
    {
      "taskId": "20220720-batch-relayer-v3",
      "contractName": "BatchRelayerLibrary",
      "signature": "joinPool(bytes32,uint8,address,address,(address[],uint256[],bytes,bool),uint256,uint256)",
      "useAdaptor": true
    }
  ],
  "0x377511c9189247483881941866710fd69b16cf26dac77097eda4323a62edb0e3": [
    {
      "taskId": "20211203-batch-relayer",
      "contractName": "BatchRelayerLibrary",
      "signature": "manageUserBalance((uint8,address,uint256,address,address)[],uint256)",
      "useAdaptor": true
    },
    {
      "taskId": "20220720-batch-relayer-v3",
      "contractName": "BatchRelayerLibrary",
      "signature": "manageUserBalance((uint8,address,uint256,address,address)[],uint256)",
      "useAdaptor": true
    }
  ],
  "0x6777e48feb8714cdc9a1d75b7d4fa2695fcc70eeb21785948dd9a27116f5c15d": [
    {
      "taskId": "20211203-batch-relayer",
      "contractName": "BatchRelayerLibrary",
      "signature": "setRelayerApproval(address,bool,bytes)",
      "useAdaptor": true
    },
    {
      "taskId": "20220720-batch-relayer-v3",
      "contractName": "BatchRelayerLibrary",
      "signature": "setRelayerApproval(address,bool,bytes)",
      "useAdaptor": true
    }
  ],
  "0xd18eb25ae71956955c16232a79bb7f57a7c49d035c6ac2aef3645fea48cce648": [
    {
      "taskId": "20211203-batch-relayer",
      "contractName": "BatchRelayerLibrary",
      "signature": "stakeETH(address,uint256,uint256)",
      "useAdaptor": true
    },
    {
      "taskId": "20220720-batch-relayer-v3",
      "contractName": "BatchRelayerLibrary",
      "signature": "stakeETH(address,uint256,uint256)",
      "useAdaptor": true
    }
  ],
  "0x499793b8f2bd7d1791fa14aa3087b8860206dc69c268a127c2d67383a66ad849": [
    {
      "taskId": "20211203-batch-relayer",
      "contractName": "BatchRelayerLibrary",
      "signature": "stakeETHAndWrap(address,uint256,uint256)",
      "useAdaptor": true
    },
    {
      "taskId": "20220720-batch-relayer-v3",
      "contractName": "BatchRelayerLibrary",
      "signature": "stakeETHAndWrap(address,uint256,uint256)",
      "useAdaptor": true
    }
  ],
  "0x47d345d6c83d27af5cf8b4803fc305da7a9d882d0867f51a74bff6b0d069a96d": [
    {
      "taskId": "20211203-batch-relayer",
      "contractName": "BatchRelayerLibrary",
      "signature": "swap((bytes32,uint8,address,address,uint256,bytes),(address,bool,address,bool),uint256,uint256,uint256,uint256)",
      "useAdaptor": true
    },
    {
      "taskId": "20220720-batch-relayer-v3",
      "contractName": "BatchRelayerLibrary",
      "signature": "swap((bytes32,uint8,address,address,uint256,bytes),(address,bool,address,bool),uint256,uint256,uint256,uint256)",
      "useAdaptor": true
    }
  ],
  "0xf12929cb8d3663dc3a2987614120015782b4612fadd9008db07f0338d050ce6f": [
    {
      "taskId": "20211203-batch-relayer",
      "contractName": "BatchRelayerLibrary",
      "signature": "unwrapAaveStaticToken(address,address,address,uint256,bool,uint256)",
      "useAdaptor": true
    },
    {
      "taskId": "20220720-batch-relayer-v3",
      "contractName": "BatchRelayerLibrary",
      "signature": "unwrapAaveStaticToken(address,address,address,uint256,bool,uint256)",
      "useAdaptor": true
    }
  ],
  "0x1f9ec1957c4a2a58e9ae2a7b896384e858c9abab09b2b00ed3c122798a205245": [
    {
      "taskId": "20211203-batch-relayer",
      "contractName": "BatchRelayerLibrary",
      "signature": "unwrapWstETH(address,address,uint256,uint256)",
      "useAdaptor": true
    },
    {
      "taskId": "20220720-batch-relayer-v3",
      "contractName": "BatchRelayerLibrary",
      "signature": "unwrapWstETH(address,address,uint256,uint256)",
      "useAdaptor": true
    }
  ],
  "0xfe259d33f0757874710753c3df40e75066d2f883a525f3522667f38130494d8c": [
    {
      "taskId": "20211203-batch-relayer",
      "contractName": "BatchRelayerLibrary",
      "signature": "vaultPermit(address,address,uint256,uint256,uint8,bytes32,bytes32)",
      "useAdaptor": true
    },
    {
      "taskId": "20220720-batch-relayer-v3",
      "contractName": "BatchRelayerLibrary",
      "signature": "vaultPermit(address,address,uint256,uint256,uint8,bytes32,bytes32)",
      "useAdaptor": true
    }
  ],
  "0x2ba80ff0408f58d3fef07ceb9d93e431ba9c5351e167284bcced49edad8e16e3": [
    {
      "taskId": "20211203-batch-relayer",
      "contractName": "BatchRelayerLibrary",
      "signature": "vaultPermitDAI(address,address,uint256,uint256,bool,uint8,bytes32,bytes32)",
      "useAdaptor": true
    },
    {
      "taskId": "20220720-batch-relayer-v3",
      "contractName": "BatchRelayerLibrary",
      "signature": "vaultPermitDAI(address,address,uint256,uint256,bool,uint8,bytes32,bytes32)",
      "useAdaptor": true
    }
  ],
  "0xd97e985113b0adf0a61a16b7bbbb50f9bc8efb16235f3bb8881db59c61127cf2": [
    {
      "taskId": "20211203-batch-relayer",
      "contractName": "BatchRelayerLibrary",
      "signature": "wrapAaveDynamicToken(address,address,address,uint256,bool,uint256)",
      "useAdaptor": true
    },
    {
      "taskId": "20220720-batch-relayer-v3",
      "contractName": "BatchRelayerLibrary",
      "signature": "wrapAaveDynamicToken(address,address,address,uint256,bool,uint256)",
      "useAdaptor": true
    }
  ],
  "0x7adacb41fadeda1310655dd5b02f5b15b3805c325657b6b2ccde3ee3e5971ba2": [
    {
      "taskId": "20211203-batch-relayer",
      "contractName": "BatchRelayerLibrary",
      "signature": "wrapStETH(address,address,uint256,uint256)",
      "useAdaptor": true
    },
    {
      "taskId": "20220720-batch-relayer-v3",
      "contractName": "BatchRelayerLibrary",
      "signature": "wrapStETH(address,address,uint256,uint256)",
      "useAdaptor": true
    }
  ],
  "0xc39cf075301d1b05cef3fc32c6b1797e285eef17806fad46628c0cfcee1396de": [
    {
      "taskId": "20211203-batch-relayer",
      "contractName": "BalancerRelayer",
      "signature": "multicall(bytes[])",
      "useAdaptor": true
    },
    {
      "taskId": "20220720-batch-relayer-v3",
      "contractName": "BalancerRelayer",
      "signature": "multicall(bytes[])",
      "useAdaptor": true
    }
  ],
  "0x3f63974a377ba4713661ede455bceda6686a0395f8b8ed8701ad1f13bb926c4d": [
    {
      "taskId": "20220325-gauge-controller",
      "contractName": "VotingEscrow",
      "signature": "checkpoint()",
      "useAdaptor": true
    },
    {
      "taskId": "20220325-gauge-controller",
      "contractName": "GaugeController",
      "signature": "checkpoint()",
      "useAdaptor": true
    },
    {
      "taskId": "20220325-single-recipient-gauge-factory",
      "contractName": "SingleRecipientGauge",
      "signature": "checkpoint()",
      "useAdaptor": true
    },
    {
      "taskId": "20220413-arbitrum-root-gauge-factory",
      "contractName": "ArbitrumRootGauge",
      "signature": "checkpoint()",
      "useAdaptor": true
    },
    {
      "taskId": "20220413-polygon-root-gauge-factory",
      "contractName": "PolygonRootGauge",
      "signature": "checkpoint()",
      "useAdaptor": true
    },
    {
      "taskId": "20220420-fee-distributor",
      "contractName": "FeeDistributor",
      "signature": "checkpoint()",
      "useAdaptor": true
    },
    {
      "taskId": "20220628-optimism-root-gauge-factory",
      "contractName": "OptimismRootGauge",
      "signature": "checkpoint()",
      "useAdaptor": true
    },
    {
      "taskId": "20220714-fee-distributor-v2",
      "contractName": "FeeDistributor",
      "signature": "checkpoint()",
      "useAdaptor": true
    },
    {
      "taskId": "20220823-optimism-root-gauge-factory-v2",
      "contractName": "OptimismRootGauge",
      "signature": "checkpoint()",
      "useAdaptor": true
    },
    {
      "taskId": "20220823-arbitrum-root-gauge-factory-v2",
      "contractName": "ArbitrumRootGauge",
      "signature": "checkpoint()",
      "useAdaptor": true
    },
    {
      "taskId": "20220823-polygon-root-gauge-factory-v2",
      "contractName": "PolygonRootGauge",
      "signature": "checkpoint()",
      "useAdaptor": true
    }
  ],
  "0x3bf29175652a3f0fac5abb715d0b7fe2e7b597e2e2eff555dac6b21a20a7c83e": [
    {
      "taskId": "20220325-mainnet-gauge-factory",
      "contractName": "LiquidityGaugeV5",
      "signature": "add_reward(address,address)",
      "useAdaptor": true
    },
    {
      "taskId": "20220822-mainnet-gauge-factory-v2",
      "contractName": "LiquidityGaugeV5",
      "signature": "add_reward(address,address)",
      "useAdaptor": true
    }
  ],
  "0xa1fcfa4f107b70052cfbb2e460d99c96f9b18c1197671fe00ab59c32adcddbeb": [
    {
      "taskId": "20220325-mainnet-gauge-factory",
      "contractName": "LiquidityGaugeV5",
      "signature": "claim_rewards()",
      "useAdaptor": true
    },
    {
      "taskId": "20220822-mainnet-gauge-factory-v2",
      "contractName": "LiquidityGaugeV5",
      "signature": "claim_rewards()",
      "useAdaptor": true
    }
  ],
  "0x1c866c9ea7b119a642f593024ced6088dbde65d041e5d3e826b9ad49b949a64b": [
    {
      "taskId": "20220325-mainnet-gauge-factory",
      "contractName": "LiquidityGaugeV5",
      "signature": "claim_rewards(address)",
      "useAdaptor": true
    },
    {
      "taskId": "20220822-mainnet-gauge-factory-v2",
      "contractName": "LiquidityGaugeV5",
      "signature": "claim_rewards(address)",
      "useAdaptor": true
    }
  ],
  "0x17b18f02fd5498a6aba17d20977b1a8a08f888d821999613fee42f9f9acb0bd9": [
    {
      "taskId": "20220325-mainnet-gauge-factory",
      "contractName": "LiquidityGaugeV5",
      "signature": "claim_rewards(address,address)",
      "useAdaptor": true
    },
    {
      "taskId": "20220822-mainnet-gauge-factory-v2",
      "contractName": "LiquidityGaugeV5",
      "signature": "claim_rewards(address,address)",
      "useAdaptor": true
    }
  ],
  "0x507b520ac43f322b79e43a63eaa5b80ca89ac2c5b63970fa4b6242a23a9e8aa2": [
    {
      "taskId": "20220325-mainnet-gauge-factory",
      "contractName": "LiquidityGaugeV5",
      "signature": "claimable_tokens(address)",
      "useAdaptor": true
    },
    {
      "taskId": "20220822-mainnet-gauge-factory-v2",
      "contractName": "LiquidityGaugeV5",
      "signature": "claimable_tokens(address)",
      "useAdaptor": true
    }
  ],
  "0x514b6f05525a3f31c3bde60d063e91e88204c5cdc5b35934513f911943b97fcc": [
    {
      "taskId": "20220325-mainnet-gauge-factory",
      "contractName": "LiquidityGaugeV5",
      "signature": "deposit(uint256)",
      "useAdaptor": true
    },
    {
      "taskId": "20220822-mainnet-gauge-factory-v2",
      "contractName": "LiquidityGaugeV5",
      "signature": "deposit(uint256)",
      "useAdaptor": true
    }
  ],
  "0x360a8a15589674642b2125956d96757fc2f06ff1b968333271de16a20e01df05": [
    {
      "taskId": "20220325-mainnet-gauge-factory",
      "contractName": "LiquidityGaugeV5",
      "signature": "deposit(uint256,address)",
      "useAdaptor": true
    },
    {
      "taskId": "20220822-mainnet-gauge-factory-v2",
      "contractName": "LiquidityGaugeV5",
      "signature": "deposit(uint256,address)",
      "useAdaptor": true
    }
  ],
  "0x7572a9d124a97112d9e0f610651c79f13cf257bea3a71e38663b8a23875a2241": [
    {
      "taskId": "20220325-mainnet-gauge-factory",
      "contractName": "LiquidityGaugeV5",
      "signature": "deposit(uint256,address,bool)",
      "useAdaptor": true
    },
    {
      "taskId": "20220822-mainnet-gauge-factory-v2",
      "contractName": "LiquidityGaugeV5",
      "signature": "deposit(uint256,address,bool)",
      "useAdaptor": true
    }
  ],
  "0xb70966c80d8727484d7d85b65c022ce136cadffc1aa72bd6362cd9e160598bf9": [
    {
      "taskId": "20220325-mainnet-gauge-factory",
      "contractName": "LiquidityGaugeV5",
      "signature": "deposit_reward_token(address,uint256)",
      "useAdaptor": true
    },
    {
      "taskId": "20220822-mainnet-gauge-factory-v2",
      "contractName": "LiquidityGaugeV5",
      "signature": "deposit_reward_token(address,uint256)",
      "useAdaptor": true
    }
  ],
  "0x7cd4c1de57fa031316e3b61c1bca9160d4feb774986a819a7c4c04dc66d7d21e": [
    {
      "taskId": "20220325-mainnet-gauge-factory",
      "contractName": "LiquidityGaugeV5",
      "signature": "initialize(address)",
      "useAdaptor": true
    },
    {
      "taskId": "20220325-single-recipient-gauge-factory",
      "contractName": "SingleRecipientGauge",
      "signature": "initialize(address)",
      "useAdaptor": true
    },
    {
      "taskId": "20220413-arbitrum-root-gauge-factory",
      "contractName": "ArbitrumRootGauge",
      "signature": "initialize(address)",
      "useAdaptor": true
    },
    {
      "taskId": "20220413-polygon-root-gauge-factory",
      "contractName": "PolygonRootGauge",
      "signature": "initialize(address)",
      "useAdaptor": true
    },
    {
      "taskId": "20220628-optimism-root-gauge-factory",
      "contractName": "OptimismRootGauge",
      "signature": "initialize(address)",
      "useAdaptor": true
    }
  ],
  "0x5d4f8bc2dd6ae588be27076524fbf4fc2a833c466ab107fda2e84bf2f59bc0ca": [
    {
      "taskId": "20220325-mainnet-gauge-factory",
      "contractName": "LiquidityGaugeV5",
      "signature": "kick(address)",
      "useAdaptor": true
    },
    {
      "taskId": "20220822-mainnet-gauge-factory-v2",
      "contractName": "LiquidityGaugeV5",
      "signature": "kick(address)",
      "useAdaptor": true
    }
  ],
  "0xec1d467d9ab03a0079c22a89037209f5763aec973897ea763e2cf25d71a5f12e": [
    {
      "taskId": "20220325-mainnet-gauge-factory",
      "contractName": "LiquidityGaugeV5",
      "signature": "killGauge()",
      "useAdaptor": true
    },
    {
      "taskId": "20220325-single-recipient-gauge-factory",
      "contractName": "SingleRecipientGauge",
      "signature": "killGauge()",
      "useAdaptor": true
    },
    {
      "taskId": "20220413-arbitrum-root-gauge-factory",
      "contractName": "ArbitrumRootGauge",
      "signature": "killGauge()",
      "useAdaptor": true
    },
    {
      "taskId": "20220413-polygon-root-gauge-factory",
      "contractName": "PolygonRootGauge",
      "signature": "killGauge()",
      "useAdaptor": true
    },
    {
      "taskId": "20220628-optimism-root-gauge-factory",
      "contractName": "OptimismRootGauge",
      "signature": "killGauge()",
      "useAdaptor": true
    },
    {
      "taskId": "20220822-mainnet-gauge-factory-v2",
      "contractName": "LiquidityGaugeV5",
      "signature": "killGauge()",
      "useAdaptor": true
    },
    {
      "taskId": "20220823-optimism-root-gauge-factory-v2",
      "contractName": "OptimismRootGauge",
      "signature": "killGauge()",
      "useAdaptor": true
    },
    {
      "taskId": "20220823-arbitrum-root-gauge-factory-v2",
      "contractName": "ArbitrumRootGauge",
      "signature": "killGauge()",
      "useAdaptor": true
    },
    {
      "taskId": "20220823-polygon-root-gauge-factory-v2",
      "contractName": "PolygonRootGauge",
      "signature": "killGauge()",
      "useAdaptor": true
    }
  ],
  "0xd0090a09f425bba74e6c801fba7c6d15b44147ab0bd319e40076ce07e95168b6": [
    {
      "taskId": "20220325-mainnet-gauge-factory",
      "contractName": "LiquidityGaugeV5",
      "signature": "set_reward_distributor(address,address)",
      "useAdaptor": true
    },
    {
      "taskId": "20220822-mainnet-gauge-factory-v2",
      "contractName": "LiquidityGaugeV5",
      "signature": "set_reward_distributor(address,address)",
      "useAdaptor": true
    }
  ],
  "0x1b288a1f96e75e2fda7a0c1ac5c35a7fd2c5e2e5c425c32152ae01f82545e2da": [
    {
      "taskId": "20220325-mainnet-gauge-factory",
      "contractName": "LiquidityGaugeV5",
      "signature": "set_rewards_receiver(address)",
      "useAdaptor": true
    },
    {
      "taskId": "20220822-mainnet-gauge-factory-v2",
      "contractName": "LiquidityGaugeV5",
      "signature": "set_rewards_receiver(address)",
      "useAdaptor": true
    }
  ],
  "0x076e9815202aa39577192023cfa569d6504b003183b2bc13cd0046523dfa23ea": [
    {
      "taskId": "20220325-mainnet-gauge-factory",
      "contractName": "LiquidityGaugeV5",
      "signature": "unkillGauge()",
      "useAdaptor": true
    },
    {
      "taskId": "20220325-single-recipient-gauge-factory",
      "contractName": "SingleRecipientGauge",
      "signature": "unkillGauge()",
      "useAdaptor": true
    },
    {
      "taskId": "20220413-arbitrum-root-gauge-factory",
      "contractName": "ArbitrumRootGauge",
      "signature": "unkillGauge()",
      "useAdaptor": true
    },
    {
      "taskId": "20220413-polygon-root-gauge-factory",
      "contractName": "PolygonRootGauge",
      "signature": "unkillGauge()",
      "useAdaptor": true
    },
    {
      "taskId": "20220628-optimism-root-gauge-factory",
      "contractName": "OptimismRootGauge",
      "signature": "unkillGauge()",
      "useAdaptor": true
    },
    {
      "taskId": "20220822-mainnet-gauge-factory-v2",
      "contractName": "LiquidityGaugeV5",
      "signature": "unkillGauge()",
      "useAdaptor": true
    },
    {
      "taskId": "20220823-optimism-root-gauge-factory-v2",
      "contractName": "OptimismRootGauge",
      "signature": "unkillGauge()",
      "useAdaptor": true
    },
    {
      "taskId": "20220823-arbitrum-root-gauge-factory-v2",
      "contractName": "ArbitrumRootGauge",
      "signature": "unkillGauge()",
      "useAdaptor": true
    },
    {
      "taskId": "20220823-polygon-root-gauge-factory-v2",
      "contractName": "PolygonRootGauge",
      "signature": "unkillGauge()",
      "useAdaptor": true
    }
  ],
  "0x3aaa120451be1d03b5f871d8f553636453af4ac4fed808c66c169c212b199436": [
    {
      "taskId": "20220325-mainnet-gauge-factory",
      "contractName": "LiquidityGaugeV5",
      "signature": "user_checkpoint(address)",
      "useAdaptor": true
    },
    {
      "taskId": "20220822-mainnet-gauge-factory-v2",
      "contractName": "LiquidityGaugeV5",
      "signature": "user_checkpoint(address)",
      "useAdaptor": true
    }
  ],
  "0xec9d6185ed79aed8edc19bc6fc25ca544504ab0970d25b191e5279100224502a": [
    {
      "taskId": "20220325-mainnet-gauge-factory",
      "contractName": "LiquidityGaugeV5",
      "signature": "withdraw(uint256)",
      "useAdaptor": true
    },
    {
      "taskId": "20220822-mainnet-gauge-factory-v2",
      "contractName": "LiquidityGaugeV5",
      "signature": "withdraw(uint256)",
      "useAdaptor": true
    }
  ],
  "0xb69fa1eb7b5ac6d9f3d5b8707460dc80b1f871eb64473f46b1aaaed1002aec60": [
    {
      "taskId": "20220325-mainnet-gauge-factory",
      "contractName": "LiquidityGaugeV5",
      "signature": "withdraw(uint256,bool)",
      "useAdaptor": true
    },
    {
      "taskId": "20220822-mainnet-gauge-factory-v2",
      "contractName": "LiquidityGaugeV5",
      "signature": "withdraw(uint256,bool)",
      "useAdaptor": true
    }
  ],
  "0xaa40669e74603d8e708eac95e60f78c35d5af4f59afdb700675f38c6534809f7": [
    {
      "taskId": "20220325-mainnet-gauge-factory",
      "contractName": "LiquidityGaugeFactory",
      "signature": "create(address)",
      "useAdaptor": true
    },
    {
      "taskId": "20220325-single-recipient-gauge-factory",
      "contractName": "SingleRecipientGaugeFactory",
      "signature": "create(address)",
      "useAdaptor": true
    },
    {
      "taskId": "20220413-polygon-root-gauge-factory",
      "contractName": "PolygonRootGaugeFactory",
      "signature": "create(address)",
      "useAdaptor": true
    }
  ],
  "0x7361fe0e46cb276b41a98d4cd9737cc306ad42ab0b7acc664d99a8b0d4abc452": [
    {
      "taskId": "20220325-ve-delegation",
      "contractName": "VotingEscrowDelegation",
      "signature": "batch_cancel_boosts(uint256[256])",
      "useAdaptor": true
    },
    {
      "taskId": "20220530-preseeded-voting-escrow-delegation",
      "contractName": "PreseededVotingEscrowDelegation",
      "signature": "batch_cancel_boosts(uint256[256])",
      "useAdaptor": true
    }
  ],
  "0xcd3fec4da938be5771576fbd5ed3c07305517a176aad2a4257eda4a558c0ac27": [
    {
      "taskId": "20220325-ve-delegation",
      "contractName": "VotingEscrowDelegation",
      "signature": "batch_set_delegation_status(address,address[256],uint256[256])",
      "useAdaptor": true
    },
    {
      "taskId": "20220530-preseeded-voting-escrow-delegation",
      "contractName": "PreseededVotingEscrowDelegation",
      "signature": "batch_set_delegation_status(address,address[256],uint256[256])",
      "useAdaptor": true
    }
  ],
  "0xc82564c94b7d050939678c3432d24cc0bd077332b2831096f1a13bddf76cd4ea": [
    {
      "taskId": "20220325-ve-delegation",
      "contractName": "VotingEscrowDelegation",
      "signature": "burn(uint256)",
      "useAdaptor": true
    },
    {
      "taskId": "20220530-preseeded-voting-escrow-delegation",
      "contractName": "PreseededVotingEscrowDelegation",
      "signature": "burn(uint256)",
      "useAdaptor": true
    }
  ],
  "0x482e4412b4beb34200f82812026fbaa4f0cb609d547edabc2983bfdc89ddedcd": [
    {
      "taskId": "20220325-ve-delegation",
      "contractName": "VotingEscrowDelegation",
      "signature": "cancel_boost(uint256)",
      "useAdaptor": true
    },
    {
      "taskId": "20220530-preseeded-voting-escrow-delegation",
      "contractName": "PreseededVotingEscrowDelegation",
      "signature": "cancel_boost(uint256)",
      "useAdaptor": true
    }
  ],
  "0xce9c580a1e3377595db533643f032e9d7bf9544e31d696c48a16e797fa82d5ce": [
    {
      "taskId": "20220325-ve-delegation",
      "contractName": "VotingEscrowDelegation",
      "signature": "create_boost(address,address,int256,uint256,uint256,uint256)",
      "useAdaptor": true
    },
    {
      "taskId": "20220530-preseeded-voting-escrow-delegation",
      "contractName": "PreseededVotingEscrowDelegation",
      "signature": "create_boost(address,address,int256,uint256,uint256,uint256)",
      "useAdaptor": true
    }
  ],
  "0x2f8a062f8344cfe8574e9e6c67d0f3748802f02a2af653df71d38fb8ebd0bdde": [
    {
      "taskId": "20220325-ve-delegation",
      "contractName": "VotingEscrowDelegation",
      "signature": "extend_boost(uint256,int256,uint256,uint256)",
      "useAdaptor": true
    },
    {
      "taskId": "20220530-preseeded-voting-escrow-delegation",
      "contractName": "PreseededVotingEscrowDelegation",
      "signature": "extend_boost(uint256,int256,uint256,uint256)",
      "useAdaptor": true
    }
  ],
  "0x5082362308cf6060c96bdc9e34bcef0083316c7ea918f43666dccae67654e0d0": [
    {
      "taskId": "20220325-ve-delegation",
      "contractName": "VotingEscrowDelegation",
      "signature": "setApprovalForAll(address,bool)",
      "useAdaptor": true
    },
    {
      "taskId": "20220530-preseeded-voting-escrow-delegation",
      "contractName": "PreseededVotingEscrowDelegation",
      "signature": "setApprovalForAll(address,bool)",
      "useAdaptor": true
    }
  ],
  "0xeb64a3bdaa01387bfd7d1ce9cdddd6dbace525fca48858752f25b9bd5593a094": [
    {
      "taskId": "20220325-ve-delegation",
      "contractName": "VotingEscrowDelegation",
      "signature": "set_base_uri(string)",
      "useAdaptor": true
    },
    {
      "taskId": "20220530-preseeded-voting-escrow-delegation",
      "contractName": "PreseededVotingEscrowDelegation",
      "signature": "set_base_uri(string)",
      "useAdaptor": true
    }
  ],
  "0x6c714a4a280d2590fd368ce54a96f8d00d5e1c39e055865d883d61c3c9ebd1c5": [
    {
      "taskId": "20220325-ve-delegation",
      "contractName": "VotingEscrowDelegation",
      "signature": "set_delegation_status(address,address,bool)",
      "useAdaptor": true
    },
    {
      "taskId": "20220530-preseeded-voting-escrow-delegation",
      "contractName": "PreseededVotingEscrowDelegation",
      "signature": "set_delegation_status(address,address,bool)",
      "useAdaptor": true
    }
  ],
  "0xfae7a7297ab00ab24fb5a8c8b6dc308f1313e04bcfb997828c66cbed13627ea1": [
    {
      "taskId": "20220325-veBAL-deployment-coordinator",
      "contractName": "veBALDeploymentCoordinator",
      "signature": "performFirstStage()",
      "useAdaptor": true
    },
    {
      "taskId": "20220415-veBAL-L2-gauge-setup-coordinator",
      "contractName": "veBALL2GaugeSetupCoordinator",
      "signature": "performFirstStage()",
      "useAdaptor": true
    },
    {
      "taskId": "20220418-veBAL-gauge-fix-coordinator",
      "contractName": "veBALGaugeFixCoordinator",
      "signature": "performFirstStage()",
      "useAdaptor": true
    },
    {
      "taskId": "20220421-smart-wallet-checker-coordinator",
      "contractName": "SmartWalletCheckerCoordinator",
      "signature": "performFirstStage()",
      "useAdaptor": true
    }
  ],
  "0x8590f6c87bdb4c6e318a57ac14cfd44d71eafd37a1231eebe4d2bebe289fc705": [
    {
      "taskId": "20220325-veBAL-deployment-coordinator",
      "contractName": "veBALDeploymentCoordinator",
      "signature": "performSecondStage()",
      "useAdaptor": true
    },
    {
      "taskId": "20220415-veBAL-L2-gauge-setup-coordinator",
      "contractName": "veBALL2GaugeSetupCoordinator",
      "signature": "performSecondStage()",
      "useAdaptor": true
    }
  ],
  "0x84f74b497b7b8786ad28575751bcba78a869980750e3e59d9f753ecd753e7d50": [
    {
      "taskId": "20220420-fee-distributor",
      "contractName": "FeeDistributor",
      "signature": "checkpointToken(address)",
      "useAdaptor": true
    },
    {
      "taskId": "20220714-fee-distributor-v2",
      "contractName": "FeeDistributor",
      "signature": "checkpointToken(address)",
      "useAdaptor": true
    }
  ],
  "0x7e339947ebceb8dcc3475abfefba6050fd835e6d1eff9b9e9678e810d369682e": [
    {
      "taskId": "20220420-fee-distributor",
      "contractName": "FeeDistributor",
      "signature": "checkpointTokens(address[])",
      "useAdaptor": true
    },
    {
      "taskId": "20220714-fee-distributor-v2",
      "contractName": "FeeDistributor",
      "signature": "checkpointTokens(address[])",
      "useAdaptor": true
    }
  ],
  "0x9ccd42be79895ab5d68baf1ceb99044358d23c13dc7fd911b5af3d528ee8da8c": [
    {
      "taskId": "20220420-fee-distributor",
      "contractName": "FeeDistributor",
      "signature": "checkpointUser(address)",
      "useAdaptor": true
    },
    {
      "taskId": "20220714-fee-distributor-v2",
      "contractName": "FeeDistributor",
      "signature": "checkpointUser(address)",
      "useAdaptor": true
    }
  ],
  "0x3f0bd81e3d4307c9d877450060e9f456cdce2cd0dcc13c55435ca418fad441af": [
    {
      "taskId": "20220420-fee-distributor",
      "contractName": "FeeDistributor",
      "signature": "claimToken(address,address)",
      "useAdaptor": true
    },
    {
      "taskId": "20220714-fee-distributor-v2",
      "contractName": "FeeDistributor",
      "signature": "claimToken(address,address)",
      "useAdaptor": true
    }
  ],
  "0x2a02b42776ae382b5868eddf4a925d0eec90785dde1a5d48aaa55cd7cb9cf37a": [
    {
      "taskId": "20220420-fee-distributor",
      "contractName": "FeeDistributor",
      "signature": "claimTokens(address,address[])",
      "useAdaptor": true
    },
    {
      "taskId": "20220714-fee-distributor-v2",
      "contractName": "FeeDistributor",
      "signature": "claimTokens(address,address[])",
      "useAdaptor": true
    }
  ],
  "0xdf028848b388713ac0b5fd66beb36b7e230fb62844ad43ed9e894034570ecb71": [
    {
      "taskId": "20220420-fee-distributor",
      "contractName": "FeeDistributor",
      "signature": "depositToken(address,uint256)",
      "useAdaptor": true
    },
    {
      "taskId": "20220714-fee-distributor-v2",
      "contractName": "FeeDistributor",
      "signature": "depositToken(address,uint256)",
      "useAdaptor": true
    }
  ],
  "0x683bdec204c4a35996ebfb23eea0f4f62343598147ef9bf5a43fabbd0e9ed8d0": [
    {
      "taskId": "20220420-fee-distributor",
      "contractName": "FeeDistributor",
      "signature": "depositTokens(address[],uint256[])",
      "useAdaptor": true
    },
    {
      "taskId": "20220714-fee-distributor-v2",
      "contractName": "FeeDistributor",
      "signature": "depositTokens(address[],uint256[])",
      "useAdaptor": true
    }
  ],
  "0xa7eb8749bae4020b0007b643972b60456da2b6b92fa6b583c7277fc2dea05a39": [
    {
      "taskId": "20220822-mainnet-gauge-factory-v2",
      "contractName": "LiquidityGaugeV5",
      "signature": "initialize(address,uint256)",
      "useAdaptor": true
    },
    {
      "taskId": "20220823-optimism-root-gauge-factory-v2",
      "contractName": "OptimismRootGauge",
      "signature": "initialize(address,uint256)",
      "useAdaptor": true
    },
    {
      "taskId": "20220823-arbitrum-root-gauge-factory-v2",
      "contractName": "ArbitrumRootGauge",
      "signature": "initialize(address,uint256)",
      "useAdaptor": true
    },
    {
      "taskId": "20220823-polygon-root-gauge-factory-v2",
      "contractName": "PolygonRootGauge",
      "signature": "initialize(address,uint256)",
      "useAdaptor": true
    }
  ],
  "0xae60dce27f51ce5815357b9f6b40f200557867f8222262a1646c005d09b7dfba": [
    {
      "taskId": "20220822-mainnet-gauge-factory-v2",
      "contractName": "LiquidityGaugeV5",
      "signature": "setRelativeWeightCap(uint256)",
      "useAdaptor": true
    },
    {
      "taskId": "20220823-optimism-root-gauge-factory-v2",
      "contractName": "OptimismRootGauge",
      "signature": "setRelativeWeightCap(uint256)",
      "useAdaptor": true
    },
    {
      "taskId": "20220823-arbitrum-root-gauge-factory-v2",
      "contractName": "ArbitrumRootGauge",
      "signature": "setRelativeWeightCap(uint256)",
      "useAdaptor": true
    },
    {
      "taskId": "20220823-polygon-root-gauge-factory-v2",
      "contractName": "PolygonRootGauge",
      "signature": "setRelativeWeightCap(uint256)",
      "useAdaptor": true
    }
  ]
}
>>>>>>> c3ccf89d
<|MERGE_RESOLUTION|>--- conflicted
+++ resolved
@@ -1,5 +1,228 @@
-<<<<<<< HEAD
 {
+  "0xaa23d25f754f62a06b5bff73704ce6a07271fc7831fc3c079d96ec6980f87d6e": [
+    {
+      "taskId": "20211203-batch-relayer",
+      "contractName": "BatchRelayerLibrary",
+      "signature": "approveVault(address,uint256)",
+      "useAdaptor": true
+    },
+    {
+      "taskId": "20220720-batch-relayer-v3",
+      "contractName": "BatchRelayerLibrary",
+      "signature": "approveVault(address,uint256)",
+      "useAdaptor": true
+    }
+  ],
+  "0x2dd6bdd5b339c5fa79fc1126cd9d128162f81c7cc01a7d0b793b62bb7ca8b194": [
+    {
+      "taskId": "20211203-batch-relayer",
+      "contractName": "BatchRelayerLibrary",
+      "signature": "batchSwap(uint8,(bytes32,uint256,uint256,uint256,bytes)[],address[],(address,bool,address,bool),int256[],uint256,uint256,(uint256,uint256)[])",
+      "useAdaptor": true
+    },
+    {
+      "taskId": "20220720-batch-relayer-v3",
+      "contractName": "BatchRelayerLibrary",
+      "signature": "batchSwap(uint8,(bytes32,uint256,uint256,uint256,bytes)[],address[],(address,bool,address,bool),int256[],uint256,uint256,(uint256,uint256)[])",
+      "useAdaptor": true
+    }
+  ],
+  "0x7bef1c3ab618833712da8cb03fd03db190273f4bce26e29d463de5f716d6820c": [
+    {
+      "taskId": "20211203-batch-relayer",
+      "contractName": "BatchRelayerLibrary",
+      "signature": "exitPool(bytes32,uint8,address,address,(address[],uint256[],bytes,bool),(uint256,uint256)[])",
+      "useAdaptor": true
+    },
+    {
+      "taskId": "20220720-batch-relayer-v3",
+      "contractName": "BatchRelayerLibrary",
+      "signature": "exitPool(bytes32,uint8,address,address,(address[],uint256[],bytes,bool),(uint256,uint256)[])",
+      "useAdaptor": true
+    }
+  ],
+  "0xa317a1de8658aa1a3a8c2fcd3a2a9eaa9b7ac3dcf043af7abae8c7ffd9e3b75a": [
+    {
+      "taskId": "20211203-batch-relayer",
+      "contractName": "BatchRelayerLibrary",
+      "signature": "joinPool(bytes32,uint8,address,address,(address[],uint256[],bytes,bool),uint256,uint256)",
+      "useAdaptor": true
+    },
+    {
+      "taskId": "20220720-batch-relayer-v3",
+      "contractName": "BatchRelayerLibrary",
+      "signature": "joinPool(bytes32,uint8,address,address,(address[],uint256[],bytes,bool),uint256,uint256)",
+      "useAdaptor": true
+    }
+  ],
+  "0x377511c9189247483881941866710fd69b16cf26dac77097eda4323a62edb0e3": [
+    {
+      "taskId": "20211203-batch-relayer",
+      "contractName": "BatchRelayerLibrary",
+      "signature": "manageUserBalance((uint8,address,uint256,address,address)[],uint256)",
+      "useAdaptor": true
+    },
+    {
+      "taskId": "20220720-batch-relayer-v3",
+      "contractName": "BatchRelayerLibrary",
+      "signature": "manageUserBalance((uint8,address,uint256,address,address)[],uint256)",
+      "useAdaptor": true
+    }
+  ],
+  "0x6777e48feb8714cdc9a1d75b7d4fa2695fcc70eeb21785948dd9a27116f5c15d": [
+    {
+      "taskId": "20211203-batch-relayer",
+      "contractName": "BatchRelayerLibrary",
+      "signature": "setRelayerApproval(address,bool,bytes)",
+      "useAdaptor": true
+    },
+    {
+      "taskId": "20220720-batch-relayer-v3",
+      "contractName": "BatchRelayerLibrary",
+      "signature": "setRelayerApproval(address,bool,bytes)",
+      "useAdaptor": true
+    }
+  ],
+  "0xd18eb25ae71956955c16232a79bb7f57a7c49d035c6ac2aef3645fea48cce648": [
+    {
+      "taskId": "20211203-batch-relayer",
+      "contractName": "BatchRelayerLibrary",
+      "signature": "stakeETH(address,uint256,uint256)",
+      "useAdaptor": true
+    },
+    {
+      "taskId": "20220720-batch-relayer-v3",
+      "contractName": "BatchRelayerLibrary",
+      "signature": "stakeETH(address,uint256,uint256)",
+      "useAdaptor": true
+    }
+  ],
+  "0x499793b8f2bd7d1791fa14aa3087b8860206dc69c268a127c2d67383a66ad849": [
+    {
+      "taskId": "20211203-batch-relayer",
+      "contractName": "BatchRelayerLibrary",
+      "signature": "stakeETHAndWrap(address,uint256,uint256)",
+      "useAdaptor": true
+    },
+    {
+      "taskId": "20220720-batch-relayer-v3",
+      "contractName": "BatchRelayerLibrary",
+      "signature": "stakeETHAndWrap(address,uint256,uint256)",
+      "useAdaptor": true
+    }
+  ],
+  "0x47d345d6c83d27af5cf8b4803fc305da7a9d882d0867f51a74bff6b0d069a96d": [
+    {
+      "taskId": "20211203-batch-relayer",
+      "contractName": "BatchRelayerLibrary",
+      "signature": "swap((bytes32,uint8,address,address,uint256,bytes),(address,bool,address,bool),uint256,uint256,uint256,uint256)",
+      "useAdaptor": true
+    },
+    {
+      "taskId": "20220720-batch-relayer-v3",
+      "contractName": "BatchRelayerLibrary",
+      "signature": "swap((bytes32,uint8,address,address,uint256,bytes),(address,bool,address,bool),uint256,uint256,uint256,uint256)",
+      "useAdaptor": true
+    }
+  ],
+  "0xf12929cb8d3663dc3a2987614120015782b4612fadd9008db07f0338d050ce6f": [
+    {
+      "taskId": "20211203-batch-relayer",
+      "contractName": "BatchRelayerLibrary",
+      "signature": "unwrapAaveStaticToken(address,address,address,uint256,bool,uint256)",
+      "useAdaptor": true
+    },
+    {
+      "taskId": "20220720-batch-relayer-v3",
+      "contractName": "BatchRelayerLibrary",
+      "signature": "unwrapAaveStaticToken(address,address,address,uint256,bool,uint256)",
+      "useAdaptor": true
+    }
+  ],
+  "0x1f9ec1957c4a2a58e9ae2a7b896384e858c9abab09b2b00ed3c122798a205245": [
+    {
+      "taskId": "20211203-batch-relayer",
+      "contractName": "BatchRelayerLibrary",
+      "signature": "unwrapWstETH(address,address,uint256,uint256)",
+      "useAdaptor": true
+    },
+    {
+      "taskId": "20220720-batch-relayer-v3",
+      "contractName": "BatchRelayerLibrary",
+      "signature": "unwrapWstETH(address,address,uint256,uint256)",
+      "useAdaptor": true
+    }
+  ],
+  "0xfe259d33f0757874710753c3df40e75066d2f883a525f3522667f38130494d8c": [
+    {
+      "taskId": "20211203-batch-relayer",
+      "contractName": "BatchRelayerLibrary",
+      "signature": "vaultPermit(address,address,uint256,uint256,uint8,bytes32,bytes32)",
+      "useAdaptor": true
+    },
+    {
+      "taskId": "20220720-batch-relayer-v3",
+      "contractName": "BatchRelayerLibrary",
+      "signature": "vaultPermit(address,address,uint256,uint256,uint8,bytes32,bytes32)",
+      "useAdaptor": true
+    }
+  ],
+  "0x2ba80ff0408f58d3fef07ceb9d93e431ba9c5351e167284bcced49edad8e16e3": [
+    {
+      "taskId": "20211203-batch-relayer",
+      "contractName": "BatchRelayerLibrary",
+      "signature": "vaultPermitDAI(address,address,uint256,uint256,bool,uint8,bytes32,bytes32)",
+      "useAdaptor": true
+    },
+    {
+      "taskId": "20220720-batch-relayer-v3",
+      "contractName": "BatchRelayerLibrary",
+      "signature": "vaultPermitDAI(address,address,uint256,uint256,bool,uint8,bytes32,bytes32)",
+      "useAdaptor": true
+    }
+  ],
+  "0xd97e985113b0adf0a61a16b7bbbb50f9bc8efb16235f3bb8881db59c61127cf2": [
+    {
+      "taskId": "20211203-batch-relayer",
+      "contractName": "BatchRelayerLibrary",
+      "signature": "wrapAaveDynamicToken(address,address,address,uint256,bool,uint256)",
+      "useAdaptor": true
+    },
+    {
+      "taskId": "20220720-batch-relayer-v3",
+      "contractName": "BatchRelayerLibrary",
+      "signature": "wrapAaveDynamicToken(address,address,address,uint256,bool,uint256)",
+      "useAdaptor": true
+    }
+  ],
+  "0x7adacb41fadeda1310655dd5b02f5b15b3805c325657b6b2ccde3ee3e5971ba2": [
+    {
+      "taskId": "20211203-batch-relayer",
+      "contractName": "BatchRelayerLibrary",
+      "signature": "wrapStETH(address,address,uint256,uint256)",
+      "useAdaptor": true
+    },
+    {
+      "taskId": "20220720-batch-relayer-v3",
+      "contractName": "BatchRelayerLibrary",
+      "signature": "wrapStETH(address,address,uint256,uint256)",
+      "useAdaptor": true
+    }
+  ],
+  "0xc39cf075301d1b05cef3fc32c6b1797e285eef17806fad46628c0cfcee1396de": [
+    {
+      "taskId": "20211203-batch-relayer",
+      "contractName": "BalancerRelayer",
+      "signature": "multicall(bytes[])",
+      "useAdaptor": true
+    },
+    {
+      "taskId": "20220720-batch-relayer-v3",
+      "contractName": "BalancerRelayer",
+      "signature": "multicall(bytes[])",
+      "useAdaptor": true
+    }
+  ],
   "0x3f63974a377ba4713661ede455bceda6686a0395f8b8ed8701ad1f13bb926c4d": [
     {
       "taskId": "20220325-gauge-controller",
@@ -14,9 +237,411 @@
       "useAdaptor": true
     },
     {
+      "taskId": "20220325-single-recipient-gauge-factory",
+      "contractName": "SingleRecipientGauge",
+      "signature": "checkpoint()",
+      "useAdaptor": true
+    },
+    {
+      "taskId": "20220413-arbitrum-root-gauge-factory",
+      "contractName": "ArbitrumRootGauge",
+      "signature": "checkpoint()",
+      "useAdaptor": true
+    },
+    {
+      "taskId": "20220413-polygon-root-gauge-factory",
+      "contractName": "PolygonRootGauge",
+      "signature": "checkpoint()",
+      "useAdaptor": true
+    },
+    {
       "taskId": "20220420-fee-distributor",
       "contractName": "FeeDistributor",
       "signature": "checkpoint()",
+      "useAdaptor": true
+    },
+    {
+      "taskId": "20220628-optimism-root-gauge-factory",
+      "contractName": "OptimismRootGauge",
+      "signature": "checkpoint()",
+      "useAdaptor": true
+    },
+    {
+      "taskId": "20220714-fee-distributor-v2",
+      "contractName": "FeeDistributor",
+      "signature": "checkpoint()",
+      "useAdaptor": true
+    },
+    {
+      "taskId": "20220823-optimism-root-gauge-factory-v2",
+      "contractName": "OptimismRootGauge",
+      "signature": "checkpoint()",
+      "useAdaptor": true
+    },
+    {
+      "taskId": "20220823-arbitrum-root-gauge-factory-v2",
+      "contractName": "ArbitrumRootGauge",
+      "signature": "checkpoint()",
+      "useAdaptor": true
+    },
+    {
+      "taskId": "20220823-polygon-root-gauge-factory-v2",
+      "contractName": "PolygonRootGauge",
+      "signature": "checkpoint()",
+      "useAdaptor": true
+    }
+  ],
+  "0x3bf29175652a3f0fac5abb715d0b7fe2e7b597e2e2eff555dac6b21a20a7c83e": [
+    {
+      "taskId": "20220325-mainnet-gauge-factory",
+      "contractName": "LiquidityGaugeV5",
+      "signature": "add_reward(address,address)",
+      "useAdaptor": true
+    },
+    {
+      "taskId": "20220822-mainnet-gauge-factory-v2",
+      "contractName": "LiquidityGaugeV5",
+      "signature": "add_reward(address,address)",
+      "useAdaptor": true
+    }
+  ],
+  "0xa1fcfa4f107b70052cfbb2e460d99c96f9b18c1197671fe00ab59c32adcddbeb": [
+    {
+      "taskId": "20220325-mainnet-gauge-factory",
+      "contractName": "LiquidityGaugeV5",
+      "signature": "claim_rewards()",
+      "useAdaptor": true
+    },
+    {
+      "taskId": "20220822-mainnet-gauge-factory-v2",
+      "contractName": "LiquidityGaugeV5",
+      "signature": "claim_rewards()",
+      "useAdaptor": true
+    }
+  ],
+  "0x1c866c9ea7b119a642f593024ced6088dbde65d041e5d3e826b9ad49b949a64b": [
+    {
+      "taskId": "20220325-mainnet-gauge-factory",
+      "contractName": "LiquidityGaugeV5",
+      "signature": "claim_rewards(address)",
+      "useAdaptor": true
+    },
+    {
+      "taskId": "20220822-mainnet-gauge-factory-v2",
+      "contractName": "LiquidityGaugeV5",
+      "signature": "claim_rewards(address)",
+      "useAdaptor": true
+    }
+  ],
+  "0x17b18f02fd5498a6aba17d20977b1a8a08f888d821999613fee42f9f9acb0bd9": [
+    {
+      "taskId": "20220325-mainnet-gauge-factory",
+      "contractName": "LiquidityGaugeV5",
+      "signature": "claim_rewards(address,address)",
+      "useAdaptor": true
+    },
+    {
+      "taskId": "20220822-mainnet-gauge-factory-v2",
+      "contractName": "LiquidityGaugeV5",
+      "signature": "claim_rewards(address,address)",
+      "useAdaptor": true
+    }
+  ],
+  "0x507b520ac43f322b79e43a63eaa5b80ca89ac2c5b63970fa4b6242a23a9e8aa2": [
+    {
+      "taskId": "20220325-mainnet-gauge-factory",
+      "contractName": "LiquidityGaugeV5",
+      "signature": "claimable_tokens(address)",
+      "useAdaptor": true
+    },
+    {
+      "taskId": "20220822-mainnet-gauge-factory-v2",
+      "contractName": "LiquidityGaugeV5",
+      "signature": "claimable_tokens(address)",
+      "useAdaptor": true
+    }
+  ],
+  "0x514b6f05525a3f31c3bde60d063e91e88204c5cdc5b35934513f911943b97fcc": [
+    {
+      "taskId": "20220325-mainnet-gauge-factory",
+      "contractName": "LiquidityGaugeV5",
+      "signature": "deposit(uint256)",
+      "useAdaptor": true
+    },
+    {
+      "taskId": "20220822-mainnet-gauge-factory-v2",
+      "contractName": "LiquidityGaugeV5",
+      "signature": "deposit(uint256)",
+      "useAdaptor": true
+    }
+  ],
+  "0x360a8a15589674642b2125956d96757fc2f06ff1b968333271de16a20e01df05": [
+    {
+      "taskId": "20220325-mainnet-gauge-factory",
+      "contractName": "LiquidityGaugeV5",
+      "signature": "deposit(uint256,address)",
+      "useAdaptor": true
+    },
+    {
+      "taskId": "20220822-mainnet-gauge-factory-v2",
+      "contractName": "LiquidityGaugeV5",
+      "signature": "deposit(uint256,address)",
+      "useAdaptor": true
+    }
+  ],
+  "0x7572a9d124a97112d9e0f610651c79f13cf257bea3a71e38663b8a23875a2241": [
+    {
+      "taskId": "20220325-mainnet-gauge-factory",
+      "contractName": "LiquidityGaugeV5",
+      "signature": "deposit(uint256,address,bool)",
+      "useAdaptor": true
+    },
+    {
+      "taskId": "20220822-mainnet-gauge-factory-v2",
+      "contractName": "LiquidityGaugeV5",
+      "signature": "deposit(uint256,address,bool)",
+      "useAdaptor": true
+    }
+  ],
+  "0xb70966c80d8727484d7d85b65c022ce136cadffc1aa72bd6362cd9e160598bf9": [
+    {
+      "taskId": "20220325-mainnet-gauge-factory",
+      "contractName": "LiquidityGaugeV5",
+      "signature": "deposit_reward_token(address,uint256)",
+      "useAdaptor": true
+    },
+    {
+      "taskId": "20220822-mainnet-gauge-factory-v2",
+      "contractName": "LiquidityGaugeV5",
+      "signature": "deposit_reward_token(address,uint256)",
+      "useAdaptor": true
+    }
+  ],
+  "0x7cd4c1de57fa031316e3b61c1bca9160d4feb774986a819a7c4c04dc66d7d21e": [
+    {
+      "taskId": "20220325-mainnet-gauge-factory",
+      "contractName": "LiquidityGaugeV5",
+      "signature": "initialize(address)",
+      "useAdaptor": true
+    },
+    {
+      "taskId": "20220325-single-recipient-gauge-factory",
+      "contractName": "SingleRecipientGauge",
+      "signature": "initialize(address)",
+      "useAdaptor": true
+    },
+    {
+      "taskId": "20220413-arbitrum-root-gauge-factory",
+      "contractName": "ArbitrumRootGauge",
+      "signature": "initialize(address)",
+      "useAdaptor": true
+    },
+    {
+      "taskId": "20220413-polygon-root-gauge-factory",
+      "contractName": "PolygonRootGauge",
+      "signature": "initialize(address)",
+      "useAdaptor": true
+    },
+    {
+      "taskId": "20220628-optimism-root-gauge-factory",
+      "contractName": "OptimismRootGauge",
+      "signature": "initialize(address)",
+      "useAdaptor": true
+    }
+  ],
+  "0x5d4f8bc2dd6ae588be27076524fbf4fc2a833c466ab107fda2e84bf2f59bc0ca": [
+    {
+      "taskId": "20220325-mainnet-gauge-factory",
+      "contractName": "LiquidityGaugeV5",
+      "signature": "kick(address)",
+      "useAdaptor": true
+    },
+    {
+      "taskId": "20220822-mainnet-gauge-factory-v2",
+      "contractName": "LiquidityGaugeV5",
+      "signature": "kick(address)",
+      "useAdaptor": true
+    }
+  ],
+  "0xec1d467d9ab03a0079c22a89037209f5763aec973897ea763e2cf25d71a5f12e": [
+    {
+      "taskId": "20220325-mainnet-gauge-factory",
+      "contractName": "LiquidityGaugeV5",
+      "signature": "killGauge()",
+      "useAdaptor": true
+    },
+    {
+      "taskId": "20220325-single-recipient-gauge-factory",
+      "contractName": "SingleRecipientGauge",
+      "signature": "killGauge()",
+      "useAdaptor": true
+    },
+    {
+      "taskId": "20220413-arbitrum-root-gauge-factory",
+      "contractName": "ArbitrumRootGauge",
+      "signature": "killGauge()",
+      "useAdaptor": true
+    },
+    {
+      "taskId": "20220413-polygon-root-gauge-factory",
+      "contractName": "PolygonRootGauge",
+      "signature": "killGauge()",
+      "useAdaptor": true
+    },
+    {
+      "taskId": "20220628-optimism-root-gauge-factory",
+      "contractName": "OptimismRootGauge",
+      "signature": "killGauge()",
+      "useAdaptor": true
+    },
+    {
+      "taskId": "20220822-mainnet-gauge-factory-v2",
+      "contractName": "LiquidityGaugeV5",
+      "signature": "killGauge()",
+      "useAdaptor": true
+    },
+    {
+      "taskId": "20220823-optimism-root-gauge-factory-v2",
+      "contractName": "OptimismRootGauge",
+      "signature": "killGauge()",
+      "useAdaptor": true
+    },
+    {
+      "taskId": "20220823-arbitrum-root-gauge-factory-v2",
+      "contractName": "ArbitrumRootGauge",
+      "signature": "killGauge()",
+      "useAdaptor": true
+    },
+    {
+      "taskId": "20220823-polygon-root-gauge-factory-v2",
+      "contractName": "PolygonRootGauge",
+      "signature": "killGauge()",
+      "useAdaptor": true
+    }
+  ],
+  "0xd0090a09f425bba74e6c801fba7c6d15b44147ab0bd319e40076ce07e95168b6": [
+    {
+      "taskId": "20220325-mainnet-gauge-factory",
+      "contractName": "LiquidityGaugeV5",
+      "signature": "set_reward_distributor(address,address)",
+      "useAdaptor": true
+    },
+    {
+      "taskId": "20220822-mainnet-gauge-factory-v2",
+      "contractName": "LiquidityGaugeV5",
+      "signature": "set_reward_distributor(address,address)",
+      "useAdaptor": true
+    }
+  ],
+  "0x1b288a1f96e75e2fda7a0c1ac5c35a7fd2c5e2e5c425c32152ae01f82545e2da": [
+    {
+      "taskId": "20220325-mainnet-gauge-factory",
+      "contractName": "LiquidityGaugeV5",
+      "signature": "set_rewards_receiver(address)",
+      "useAdaptor": true
+    },
+    {
+      "taskId": "20220822-mainnet-gauge-factory-v2",
+      "contractName": "LiquidityGaugeV5",
+      "signature": "set_rewards_receiver(address)",
+      "useAdaptor": true
+    }
+  ],
+  "0x076e9815202aa39577192023cfa569d6504b003183b2bc13cd0046523dfa23ea": [
+    {
+      "taskId": "20220325-mainnet-gauge-factory",
+      "contractName": "LiquidityGaugeV5",
+      "signature": "unkillGauge()",
+      "useAdaptor": true
+    },
+    {
+      "taskId": "20220325-single-recipient-gauge-factory",
+      "contractName": "SingleRecipientGauge",
+      "signature": "unkillGauge()",
+      "useAdaptor": true
+    },
+    {
+      "taskId": "20220413-arbitrum-root-gauge-factory",
+      "contractName": "ArbitrumRootGauge",
+      "signature": "unkillGauge()",
+      "useAdaptor": true
+    },
+    {
+      "taskId": "20220413-polygon-root-gauge-factory",
+      "contractName": "PolygonRootGauge",
+      "signature": "unkillGauge()",
+      "useAdaptor": true
+    },
+    {
+      "taskId": "20220628-optimism-root-gauge-factory",
+      "contractName": "OptimismRootGauge",
+      "signature": "unkillGauge()",
+      "useAdaptor": true
+    },
+    {
+      "taskId": "20220822-mainnet-gauge-factory-v2",
+      "contractName": "LiquidityGaugeV5",
+      "signature": "unkillGauge()",
+      "useAdaptor": true
+    },
+    {
+      "taskId": "20220823-optimism-root-gauge-factory-v2",
+      "contractName": "OptimismRootGauge",
+      "signature": "unkillGauge()",
+      "useAdaptor": true
+    },
+    {
+      "taskId": "20220823-arbitrum-root-gauge-factory-v2",
+      "contractName": "ArbitrumRootGauge",
+      "signature": "unkillGauge()",
+      "useAdaptor": true
+    },
+    {
+      "taskId": "20220823-polygon-root-gauge-factory-v2",
+      "contractName": "PolygonRootGauge",
+      "signature": "unkillGauge()",
+      "useAdaptor": true
+    }
+  ],
+  "0x3aaa120451be1d03b5f871d8f553636453af4ac4fed808c66c169c212b199436": [
+    {
+      "taskId": "20220325-mainnet-gauge-factory",
+      "contractName": "LiquidityGaugeV5",
+      "signature": "user_checkpoint(address)",
+      "useAdaptor": true
+    },
+    {
+      "taskId": "20220822-mainnet-gauge-factory-v2",
+      "contractName": "LiquidityGaugeV5",
+      "signature": "user_checkpoint(address)",
+      "useAdaptor": true
+    }
+  ],
+  "0xec9d6185ed79aed8edc19bc6fc25ca544504ab0970d25b191e5279100224502a": [
+    {
+      "taskId": "20220325-mainnet-gauge-factory",
+      "contractName": "LiquidityGaugeV5",
+      "signature": "withdraw(uint256)",
+      "useAdaptor": true
+    },
+    {
+      "taskId": "20220822-mainnet-gauge-factory-v2",
+      "contractName": "LiquidityGaugeV5",
+      "signature": "withdraw(uint256)",
+      "useAdaptor": true
+    }
+  ],
+  "0xb69fa1eb7b5ac6d9f3d5b8707460dc80b1f871eb64473f46b1aaaed1002aec60": [
+    {
+      "taskId": "20220325-mainnet-gauge-factory",
+      "contractName": "LiquidityGaugeV5",
+      "signature": "withdraw(uint256,bool)",
+      "useAdaptor": true
+    },
+    {
+      "taskId": "20220822-mainnet-gauge-factory-v2",
+      "contractName": "LiquidityGaugeV5",
+      "signature": "withdraw(uint256,bool)",
       "useAdaptor": true
     }
   ],
@@ -205,841 +830,6 @@
       "signature": "performSecondStage()",
       "useAdaptor": true
     }
-  ]
-}
-=======
-{
-  "0xaa23d25f754f62a06b5bff73704ce6a07271fc7831fc3c079d96ec6980f87d6e": [
-    {
-      "taskId": "20211203-batch-relayer",
-      "contractName": "BatchRelayerLibrary",
-      "signature": "approveVault(address,uint256)",
-      "useAdaptor": true
-    },
-    {
-      "taskId": "20220720-batch-relayer-v3",
-      "contractName": "BatchRelayerLibrary",
-      "signature": "approveVault(address,uint256)",
-      "useAdaptor": true
-    }
-  ],
-  "0x2dd6bdd5b339c5fa79fc1126cd9d128162f81c7cc01a7d0b793b62bb7ca8b194": [
-    {
-      "taskId": "20211203-batch-relayer",
-      "contractName": "BatchRelayerLibrary",
-      "signature": "batchSwap(uint8,(bytes32,uint256,uint256,uint256,bytes)[],address[],(address,bool,address,bool),int256[],uint256,uint256,(uint256,uint256)[])",
-      "useAdaptor": true
-    },
-    {
-      "taskId": "20220720-batch-relayer-v3",
-      "contractName": "BatchRelayerLibrary",
-      "signature": "batchSwap(uint8,(bytes32,uint256,uint256,uint256,bytes)[],address[],(address,bool,address,bool),int256[],uint256,uint256,(uint256,uint256)[])",
-      "useAdaptor": true
-    }
-  ],
-  "0x7bef1c3ab618833712da8cb03fd03db190273f4bce26e29d463de5f716d6820c": [
-    {
-      "taskId": "20211203-batch-relayer",
-      "contractName": "BatchRelayerLibrary",
-      "signature": "exitPool(bytes32,uint8,address,address,(address[],uint256[],bytes,bool),(uint256,uint256)[])",
-      "useAdaptor": true
-    },
-    {
-      "taskId": "20220720-batch-relayer-v3",
-      "contractName": "BatchRelayerLibrary",
-      "signature": "exitPool(bytes32,uint8,address,address,(address[],uint256[],bytes,bool),(uint256,uint256)[])",
-      "useAdaptor": true
-    }
-  ],
-  "0xa317a1de8658aa1a3a8c2fcd3a2a9eaa9b7ac3dcf043af7abae8c7ffd9e3b75a": [
-    {
-      "taskId": "20211203-batch-relayer",
-      "contractName": "BatchRelayerLibrary",
-      "signature": "joinPool(bytes32,uint8,address,address,(address[],uint256[],bytes,bool),uint256,uint256)",
-      "useAdaptor": true
-    },
-    {
-      "taskId": "20220720-batch-relayer-v3",
-      "contractName": "BatchRelayerLibrary",
-      "signature": "joinPool(bytes32,uint8,address,address,(address[],uint256[],bytes,bool),uint256,uint256)",
-      "useAdaptor": true
-    }
-  ],
-  "0x377511c9189247483881941866710fd69b16cf26dac77097eda4323a62edb0e3": [
-    {
-      "taskId": "20211203-batch-relayer",
-      "contractName": "BatchRelayerLibrary",
-      "signature": "manageUserBalance((uint8,address,uint256,address,address)[],uint256)",
-      "useAdaptor": true
-    },
-    {
-      "taskId": "20220720-batch-relayer-v3",
-      "contractName": "BatchRelayerLibrary",
-      "signature": "manageUserBalance((uint8,address,uint256,address,address)[],uint256)",
-      "useAdaptor": true
-    }
-  ],
-  "0x6777e48feb8714cdc9a1d75b7d4fa2695fcc70eeb21785948dd9a27116f5c15d": [
-    {
-      "taskId": "20211203-batch-relayer",
-      "contractName": "BatchRelayerLibrary",
-      "signature": "setRelayerApproval(address,bool,bytes)",
-      "useAdaptor": true
-    },
-    {
-      "taskId": "20220720-batch-relayer-v3",
-      "contractName": "BatchRelayerLibrary",
-      "signature": "setRelayerApproval(address,bool,bytes)",
-      "useAdaptor": true
-    }
-  ],
-  "0xd18eb25ae71956955c16232a79bb7f57a7c49d035c6ac2aef3645fea48cce648": [
-    {
-      "taskId": "20211203-batch-relayer",
-      "contractName": "BatchRelayerLibrary",
-      "signature": "stakeETH(address,uint256,uint256)",
-      "useAdaptor": true
-    },
-    {
-      "taskId": "20220720-batch-relayer-v3",
-      "contractName": "BatchRelayerLibrary",
-      "signature": "stakeETH(address,uint256,uint256)",
-      "useAdaptor": true
-    }
-  ],
-  "0x499793b8f2bd7d1791fa14aa3087b8860206dc69c268a127c2d67383a66ad849": [
-    {
-      "taskId": "20211203-batch-relayer",
-      "contractName": "BatchRelayerLibrary",
-      "signature": "stakeETHAndWrap(address,uint256,uint256)",
-      "useAdaptor": true
-    },
-    {
-      "taskId": "20220720-batch-relayer-v3",
-      "contractName": "BatchRelayerLibrary",
-      "signature": "stakeETHAndWrap(address,uint256,uint256)",
-      "useAdaptor": true
-    }
-  ],
-  "0x47d345d6c83d27af5cf8b4803fc305da7a9d882d0867f51a74bff6b0d069a96d": [
-    {
-      "taskId": "20211203-batch-relayer",
-      "contractName": "BatchRelayerLibrary",
-      "signature": "swap((bytes32,uint8,address,address,uint256,bytes),(address,bool,address,bool),uint256,uint256,uint256,uint256)",
-      "useAdaptor": true
-    },
-    {
-      "taskId": "20220720-batch-relayer-v3",
-      "contractName": "BatchRelayerLibrary",
-      "signature": "swap((bytes32,uint8,address,address,uint256,bytes),(address,bool,address,bool),uint256,uint256,uint256,uint256)",
-      "useAdaptor": true
-    }
-  ],
-  "0xf12929cb8d3663dc3a2987614120015782b4612fadd9008db07f0338d050ce6f": [
-    {
-      "taskId": "20211203-batch-relayer",
-      "contractName": "BatchRelayerLibrary",
-      "signature": "unwrapAaveStaticToken(address,address,address,uint256,bool,uint256)",
-      "useAdaptor": true
-    },
-    {
-      "taskId": "20220720-batch-relayer-v3",
-      "contractName": "BatchRelayerLibrary",
-      "signature": "unwrapAaveStaticToken(address,address,address,uint256,bool,uint256)",
-      "useAdaptor": true
-    }
-  ],
-  "0x1f9ec1957c4a2a58e9ae2a7b896384e858c9abab09b2b00ed3c122798a205245": [
-    {
-      "taskId": "20211203-batch-relayer",
-      "contractName": "BatchRelayerLibrary",
-      "signature": "unwrapWstETH(address,address,uint256,uint256)",
-      "useAdaptor": true
-    },
-    {
-      "taskId": "20220720-batch-relayer-v3",
-      "contractName": "BatchRelayerLibrary",
-      "signature": "unwrapWstETH(address,address,uint256,uint256)",
-      "useAdaptor": true
-    }
-  ],
-  "0xfe259d33f0757874710753c3df40e75066d2f883a525f3522667f38130494d8c": [
-    {
-      "taskId": "20211203-batch-relayer",
-      "contractName": "BatchRelayerLibrary",
-      "signature": "vaultPermit(address,address,uint256,uint256,uint8,bytes32,bytes32)",
-      "useAdaptor": true
-    },
-    {
-      "taskId": "20220720-batch-relayer-v3",
-      "contractName": "BatchRelayerLibrary",
-      "signature": "vaultPermit(address,address,uint256,uint256,uint8,bytes32,bytes32)",
-      "useAdaptor": true
-    }
-  ],
-  "0x2ba80ff0408f58d3fef07ceb9d93e431ba9c5351e167284bcced49edad8e16e3": [
-    {
-      "taskId": "20211203-batch-relayer",
-      "contractName": "BatchRelayerLibrary",
-      "signature": "vaultPermitDAI(address,address,uint256,uint256,bool,uint8,bytes32,bytes32)",
-      "useAdaptor": true
-    },
-    {
-      "taskId": "20220720-batch-relayer-v3",
-      "contractName": "BatchRelayerLibrary",
-      "signature": "vaultPermitDAI(address,address,uint256,uint256,bool,uint8,bytes32,bytes32)",
-      "useAdaptor": true
-    }
-  ],
-  "0xd97e985113b0adf0a61a16b7bbbb50f9bc8efb16235f3bb8881db59c61127cf2": [
-    {
-      "taskId": "20211203-batch-relayer",
-      "contractName": "BatchRelayerLibrary",
-      "signature": "wrapAaveDynamicToken(address,address,address,uint256,bool,uint256)",
-      "useAdaptor": true
-    },
-    {
-      "taskId": "20220720-batch-relayer-v3",
-      "contractName": "BatchRelayerLibrary",
-      "signature": "wrapAaveDynamicToken(address,address,address,uint256,bool,uint256)",
-      "useAdaptor": true
-    }
-  ],
-  "0x7adacb41fadeda1310655dd5b02f5b15b3805c325657b6b2ccde3ee3e5971ba2": [
-    {
-      "taskId": "20211203-batch-relayer",
-      "contractName": "BatchRelayerLibrary",
-      "signature": "wrapStETH(address,address,uint256,uint256)",
-      "useAdaptor": true
-    },
-    {
-      "taskId": "20220720-batch-relayer-v3",
-      "contractName": "BatchRelayerLibrary",
-      "signature": "wrapStETH(address,address,uint256,uint256)",
-      "useAdaptor": true
-    }
-  ],
-  "0xc39cf075301d1b05cef3fc32c6b1797e285eef17806fad46628c0cfcee1396de": [
-    {
-      "taskId": "20211203-batch-relayer",
-      "contractName": "BalancerRelayer",
-      "signature": "multicall(bytes[])",
-      "useAdaptor": true
-    },
-    {
-      "taskId": "20220720-batch-relayer-v3",
-      "contractName": "BalancerRelayer",
-      "signature": "multicall(bytes[])",
-      "useAdaptor": true
-    }
-  ],
-  "0x3f63974a377ba4713661ede455bceda6686a0395f8b8ed8701ad1f13bb926c4d": [
-    {
-      "taskId": "20220325-gauge-controller",
-      "contractName": "VotingEscrow",
-      "signature": "checkpoint()",
-      "useAdaptor": true
-    },
-    {
-      "taskId": "20220325-gauge-controller",
-      "contractName": "GaugeController",
-      "signature": "checkpoint()",
-      "useAdaptor": true
-    },
-    {
-      "taskId": "20220325-single-recipient-gauge-factory",
-      "contractName": "SingleRecipientGauge",
-      "signature": "checkpoint()",
-      "useAdaptor": true
-    },
-    {
-      "taskId": "20220413-arbitrum-root-gauge-factory",
-      "contractName": "ArbitrumRootGauge",
-      "signature": "checkpoint()",
-      "useAdaptor": true
-    },
-    {
-      "taskId": "20220413-polygon-root-gauge-factory",
-      "contractName": "PolygonRootGauge",
-      "signature": "checkpoint()",
-      "useAdaptor": true
-    },
-    {
-      "taskId": "20220420-fee-distributor",
-      "contractName": "FeeDistributor",
-      "signature": "checkpoint()",
-      "useAdaptor": true
-    },
-    {
-      "taskId": "20220628-optimism-root-gauge-factory",
-      "contractName": "OptimismRootGauge",
-      "signature": "checkpoint()",
-      "useAdaptor": true
-    },
-    {
-      "taskId": "20220714-fee-distributor-v2",
-      "contractName": "FeeDistributor",
-      "signature": "checkpoint()",
-      "useAdaptor": true
-    },
-    {
-      "taskId": "20220823-optimism-root-gauge-factory-v2",
-      "contractName": "OptimismRootGauge",
-      "signature": "checkpoint()",
-      "useAdaptor": true
-    },
-    {
-      "taskId": "20220823-arbitrum-root-gauge-factory-v2",
-      "contractName": "ArbitrumRootGauge",
-      "signature": "checkpoint()",
-      "useAdaptor": true
-    },
-    {
-      "taskId": "20220823-polygon-root-gauge-factory-v2",
-      "contractName": "PolygonRootGauge",
-      "signature": "checkpoint()",
-      "useAdaptor": true
-    }
-  ],
-  "0x3bf29175652a3f0fac5abb715d0b7fe2e7b597e2e2eff555dac6b21a20a7c83e": [
-    {
-      "taskId": "20220325-mainnet-gauge-factory",
-      "contractName": "LiquidityGaugeV5",
-      "signature": "add_reward(address,address)",
-      "useAdaptor": true
-    },
-    {
-      "taskId": "20220822-mainnet-gauge-factory-v2",
-      "contractName": "LiquidityGaugeV5",
-      "signature": "add_reward(address,address)",
-      "useAdaptor": true
-    }
-  ],
-  "0xa1fcfa4f107b70052cfbb2e460d99c96f9b18c1197671fe00ab59c32adcddbeb": [
-    {
-      "taskId": "20220325-mainnet-gauge-factory",
-      "contractName": "LiquidityGaugeV5",
-      "signature": "claim_rewards()",
-      "useAdaptor": true
-    },
-    {
-      "taskId": "20220822-mainnet-gauge-factory-v2",
-      "contractName": "LiquidityGaugeV5",
-      "signature": "claim_rewards()",
-      "useAdaptor": true
-    }
-  ],
-  "0x1c866c9ea7b119a642f593024ced6088dbde65d041e5d3e826b9ad49b949a64b": [
-    {
-      "taskId": "20220325-mainnet-gauge-factory",
-      "contractName": "LiquidityGaugeV5",
-      "signature": "claim_rewards(address)",
-      "useAdaptor": true
-    },
-    {
-      "taskId": "20220822-mainnet-gauge-factory-v2",
-      "contractName": "LiquidityGaugeV5",
-      "signature": "claim_rewards(address)",
-      "useAdaptor": true
-    }
-  ],
-  "0x17b18f02fd5498a6aba17d20977b1a8a08f888d821999613fee42f9f9acb0bd9": [
-    {
-      "taskId": "20220325-mainnet-gauge-factory",
-      "contractName": "LiquidityGaugeV5",
-      "signature": "claim_rewards(address,address)",
-      "useAdaptor": true
-    },
-    {
-      "taskId": "20220822-mainnet-gauge-factory-v2",
-      "contractName": "LiquidityGaugeV5",
-      "signature": "claim_rewards(address,address)",
-      "useAdaptor": true
-    }
-  ],
-  "0x507b520ac43f322b79e43a63eaa5b80ca89ac2c5b63970fa4b6242a23a9e8aa2": [
-    {
-      "taskId": "20220325-mainnet-gauge-factory",
-      "contractName": "LiquidityGaugeV5",
-      "signature": "claimable_tokens(address)",
-      "useAdaptor": true
-    },
-    {
-      "taskId": "20220822-mainnet-gauge-factory-v2",
-      "contractName": "LiquidityGaugeV5",
-      "signature": "claimable_tokens(address)",
-      "useAdaptor": true
-    }
-  ],
-  "0x514b6f05525a3f31c3bde60d063e91e88204c5cdc5b35934513f911943b97fcc": [
-    {
-      "taskId": "20220325-mainnet-gauge-factory",
-      "contractName": "LiquidityGaugeV5",
-      "signature": "deposit(uint256)",
-      "useAdaptor": true
-    },
-    {
-      "taskId": "20220822-mainnet-gauge-factory-v2",
-      "contractName": "LiquidityGaugeV5",
-      "signature": "deposit(uint256)",
-      "useAdaptor": true
-    }
-  ],
-  "0x360a8a15589674642b2125956d96757fc2f06ff1b968333271de16a20e01df05": [
-    {
-      "taskId": "20220325-mainnet-gauge-factory",
-      "contractName": "LiquidityGaugeV5",
-      "signature": "deposit(uint256,address)",
-      "useAdaptor": true
-    },
-    {
-      "taskId": "20220822-mainnet-gauge-factory-v2",
-      "contractName": "LiquidityGaugeV5",
-      "signature": "deposit(uint256,address)",
-      "useAdaptor": true
-    }
-  ],
-  "0x7572a9d124a97112d9e0f610651c79f13cf257bea3a71e38663b8a23875a2241": [
-    {
-      "taskId": "20220325-mainnet-gauge-factory",
-      "contractName": "LiquidityGaugeV5",
-      "signature": "deposit(uint256,address,bool)",
-      "useAdaptor": true
-    },
-    {
-      "taskId": "20220822-mainnet-gauge-factory-v2",
-      "contractName": "LiquidityGaugeV5",
-      "signature": "deposit(uint256,address,bool)",
-      "useAdaptor": true
-    }
-  ],
-  "0xb70966c80d8727484d7d85b65c022ce136cadffc1aa72bd6362cd9e160598bf9": [
-    {
-      "taskId": "20220325-mainnet-gauge-factory",
-      "contractName": "LiquidityGaugeV5",
-      "signature": "deposit_reward_token(address,uint256)",
-      "useAdaptor": true
-    },
-    {
-      "taskId": "20220822-mainnet-gauge-factory-v2",
-      "contractName": "LiquidityGaugeV5",
-      "signature": "deposit_reward_token(address,uint256)",
-      "useAdaptor": true
-    }
-  ],
-  "0x7cd4c1de57fa031316e3b61c1bca9160d4feb774986a819a7c4c04dc66d7d21e": [
-    {
-      "taskId": "20220325-mainnet-gauge-factory",
-      "contractName": "LiquidityGaugeV5",
-      "signature": "initialize(address)",
-      "useAdaptor": true
-    },
-    {
-      "taskId": "20220325-single-recipient-gauge-factory",
-      "contractName": "SingleRecipientGauge",
-      "signature": "initialize(address)",
-      "useAdaptor": true
-    },
-    {
-      "taskId": "20220413-arbitrum-root-gauge-factory",
-      "contractName": "ArbitrumRootGauge",
-      "signature": "initialize(address)",
-      "useAdaptor": true
-    },
-    {
-      "taskId": "20220413-polygon-root-gauge-factory",
-      "contractName": "PolygonRootGauge",
-      "signature": "initialize(address)",
-      "useAdaptor": true
-    },
-    {
-      "taskId": "20220628-optimism-root-gauge-factory",
-      "contractName": "OptimismRootGauge",
-      "signature": "initialize(address)",
-      "useAdaptor": true
-    }
-  ],
-  "0x5d4f8bc2dd6ae588be27076524fbf4fc2a833c466ab107fda2e84bf2f59bc0ca": [
-    {
-      "taskId": "20220325-mainnet-gauge-factory",
-      "contractName": "LiquidityGaugeV5",
-      "signature": "kick(address)",
-      "useAdaptor": true
-    },
-    {
-      "taskId": "20220822-mainnet-gauge-factory-v2",
-      "contractName": "LiquidityGaugeV5",
-      "signature": "kick(address)",
-      "useAdaptor": true
-    }
-  ],
-  "0xec1d467d9ab03a0079c22a89037209f5763aec973897ea763e2cf25d71a5f12e": [
-    {
-      "taskId": "20220325-mainnet-gauge-factory",
-      "contractName": "LiquidityGaugeV5",
-      "signature": "killGauge()",
-      "useAdaptor": true
-    },
-    {
-      "taskId": "20220325-single-recipient-gauge-factory",
-      "contractName": "SingleRecipientGauge",
-      "signature": "killGauge()",
-      "useAdaptor": true
-    },
-    {
-      "taskId": "20220413-arbitrum-root-gauge-factory",
-      "contractName": "ArbitrumRootGauge",
-      "signature": "killGauge()",
-      "useAdaptor": true
-    },
-    {
-      "taskId": "20220413-polygon-root-gauge-factory",
-      "contractName": "PolygonRootGauge",
-      "signature": "killGauge()",
-      "useAdaptor": true
-    },
-    {
-      "taskId": "20220628-optimism-root-gauge-factory",
-      "contractName": "OptimismRootGauge",
-      "signature": "killGauge()",
-      "useAdaptor": true
-    },
-    {
-      "taskId": "20220822-mainnet-gauge-factory-v2",
-      "contractName": "LiquidityGaugeV5",
-      "signature": "killGauge()",
-      "useAdaptor": true
-    },
-    {
-      "taskId": "20220823-optimism-root-gauge-factory-v2",
-      "contractName": "OptimismRootGauge",
-      "signature": "killGauge()",
-      "useAdaptor": true
-    },
-    {
-      "taskId": "20220823-arbitrum-root-gauge-factory-v2",
-      "contractName": "ArbitrumRootGauge",
-      "signature": "killGauge()",
-      "useAdaptor": true
-    },
-    {
-      "taskId": "20220823-polygon-root-gauge-factory-v2",
-      "contractName": "PolygonRootGauge",
-      "signature": "killGauge()",
-      "useAdaptor": true
-    }
-  ],
-  "0xd0090a09f425bba74e6c801fba7c6d15b44147ab0bd319e40076ce07e95168b6": [
-    {
-      "taskId": "20220325-mainnet-gauge-factory",
-      "contractName": "LiquidityGaugeV5",
-      "signature": "set_reward_distributor(address,address)",
-      "useAdaptor": true
-    },
-    {
-      "taskId": "20220822-mainnet-gauge-factory-v2",
-      "contractName": "LiquidityGaugeV5",
-      "signature": "set_reward_distributor(address,address)",
-      "useAdaptor": true
-    }
-  ],
-  "0x1b288a1f96e75e2fda7a0c1ac5c35a7fd2c5e2e5c425c32152ae01f82545e2da": [
-    {
-      "taskId": "20220325-mainnet-gauge-factory",
-      "contractName": "LiquidityGaugeV5",
-      "signature": "set_rewards_receiver(address)",
-      "useAdaptor": true
-    },
-    {
-      "taskId": "20220822-mainnet-gauge-factory-v2",
-      "contractName": "LiquidityGaugeV5",
-      "signature": "set_rewards_receiver(address)",
-      "useAdaptor": true
-    }
-  ],
-  "0x076e9815202aa39577192023cfa569d6504b003183b2bc13cd0046523dfa23ea": [
-    {
-      "taskId": "20220325-mainnet-gauge-factory",
-      "contractName": "LiquidityGaugeV5",
-      "signature": "unkillGauge()",
-      "useAdaptor": true
-    },
-    {
-      "taskId": "20220325-single-recipient-gauge-factory",
-      "contractName": "SingleRecipientGauge",
-      "signature": "unkillGauge()",
-      "useAdaptor": true
-    },
-    {
-      "taskId": "20220413-arbitrum-root-gauge-factory",
-      "contractName": "ArbitrumRootGauge",
-      "signature": "unkillGauge()",
-      "useAdaptor": true
-    },
-    {
-      "taskId": "20220413-polygon-root-gauge-factory",
-      "contractName": "PolygonRootGauge",
-      "signature": "unkillGauge()",
-      "useAdaptor": true
-    },
-    {
-      "taskId": "20220628-optimism-root-gauge-factory",
-      "contractName": "OptimismRootGauge",
-      "signature": "unkillGauge()",
-      "useAdaptor": true
-    },
-    {
-      "taskId": "20220822-mainnet-gauge-factory-v2",
-      "contractName": "LiquidityGaugeV5",
-      "signature": "unkillGauge()",
-      "useAdaptor": true
-    },
-    {
-      "taskId": "20220823-optimism-root-gauge-factory-v2",
-      "contractName": "OptimismRootGauge",
-      "signature": "unkillGauge()",
-      "useAdaptor": true
-    },
-    {
-      "taskId": "20220823-arbitrum-root-gauge-factory-v2",
-      "contractName": "ArbitrumRootGauge",
-      "signature": "unkillGauge()",
-      "useAdaptor": true
-    },
-    {
-      "taskId": "20220823-polygon-root-gauge-factory-v2",
-      "contractName": "PolygonRootGauge",
-      "signature": "unkillGauge()",
-      "useAdaptor": true
-    }
-  ],
-  "0x3aaa120451be1d03b5f871d8f553636453af4ac4fed808c66c169c212b199436": [
-    {
-      "taskId": "20220325-mainnet-gauge-factory",
-      "contractName": "LiquidityGaugeV5",
-      "signature": "user_checkpoint(address)",
-      "useAdaptor": true
-    },
-    {
-      "taskId": "20220822-mainnet-gauge-factory-v2",
-      "contractName": "LiquidityGaugeV5",
-      "signature": "user_checkpoint(address)",
-      "useAdaptor": true
-    }
-  ],
-  "0xec9d6185ed79aed8edc19bc6fc25ca544504ab0970d25b191e5279100224502a": [
-    {
-      "taskId": "20220325-mainnet-gauge-factory",
-      "contractName": "LiquidityGaugeV5",
-      "signature": "withdraw(uint256)",
-      "useAdaptor": true
-    },
-    {
-      "taskId": "20220822-mainnet-gauge-factory-v2",
-      "contractName": "LiquidityGaugeV5",
-      "signature": "withdraw(uint256)",
-      "useAdaptor": true
-    }
-  ],
-  "0xb69fa1eb7b5ac6d9f3d5b8707460dc80b1f871eb64473f46b1aaaed1002aec60": [
-    {
-      "taskId": "20220325-mainnet-gauge-factory",
-      "contractName": "LiquidityGaugeV5",
-      "signature": "withdraw(uint256,bool)",
-      "useAdaptor": true
-    },
-    {
-      "taskId": "20220822-mainnet-gauge-factory-v2",
-      "contractName": "LiquidityGaugeV5",
-      "signature": "withdraw(uint256,bool)",
-      "useAdaptor": true
-    }
-  ],
-  "0xaa40669e74603d8e708eac95e60f78c35d5af4f59afdb700675f38c6534809f7": [
-    {
-      "taskId": "20220325-mainnet-gauge-factory",
-      "contractName": "LiquidityGaugeFactory",
-      "signature": "create(address)",
-      "useAdaptor": true
-    },
-    {
-      "taskId": "20220325-single-recipient-gauge-factory",
-      "contractName": "SingleRecipientGaugeFactory",
-      "signature": "create(address)",
-      "useAdaptor": true
-    },
-    {
-      "taskId": "20220413-polygon-root-gauge-factory",
-      "contractName": "PolygonRootGaugeFactory",
-      "signature": "create(address)",
-      "useAdaptor": true
-    }
-  ],
-  "0x7361fe0e46cb276b41a98d4cd9737cc306ad42ab0b7acc664d99a8b0d4abc452": [
-    {
-      "taskId": "20220325-ve-delegation",
-      "contractName": "VotingEscrowDelegation",
-      "signature": "batch_cancel_boosts(uint256[256])",
-      "useAdaptor": true
-    },
-    {
-      "taskId": "20220530-preseeded-voting-escrow-delegation",
-      "contractName": "PreseededVotingEscrowDelegation",
-      "signature": "batch_cancel_boosts(uint256[256])",
-      "useAdaptor": true
-    }
-  ],
-  "0xcd3fec4da938be5771576fbd5ed3c07305517a176aad2a4257eda4a558c0ac27": [
-    {
-      "taskId": "20220325-ve-delegation",
-      "contractName": "VotingEscrowDelegation",
-      "signature": "batch_set_delegation_status(address,address[256],uint256[256])",
-      "useAdaptor": true
-    },
-    {
-      "taskId": "20220530-preseeded-voting-escrow-delegation",
-      "contractName": "PreseededVotingEscrowDelegation",
-      "signature": "batch_set_delegation_status(address,address[256],uint256[256])",
-      "useAdaptor": true
-    }
-  ],
-  "0xc82564c94b7d050939678c3432d24cc0bd077332b2831096f1a13bddf76cd4ea": [
-    {
-      "taskId": "20220325-ve-delegation",
-      "contractName": "VotingEscrowDelegation",
-      "signature": "burn(uint256)",
-      "useAdaptor": true
-    },
-    {
-      "taskId": "20220530-preseeded-voting-escrow-delegation",
-      "contractName": "PreseededVotingEscrowDelegation",
-      "signature": "burn(uint256)",
-      "useAdaptor": true
-    }
-  ],
-  "0x482e4412b4beb34200f82812026fbaa4f0cb609d547edabc2983bfdc89ddedcd": [
-    {
-      "taskId": "20220325-ve-delegation",
-      "contractName": "VotingEscrowDelegation",
-      "signature": "cancel_boost(uint256)",
-      "useAdaptor": true
-    },
-    {
-      "taskId": "20220530-preseeded-voting-escrow-delegation",
-      "contractName": "PreseededVotingEscrowDelegation",
-      "signature": "cancel_boost(uint256)",
-      "useAdaptor": true
-    }
-  ],
-  "0xce9c580a1e3377595db533643f032e9d7bf9544e31d696c48a16e797fa82d5ce": [
-    {
-      "taskId": "20220325-ve-delegation",
-      "contractName": "VotingEscrowDelegation",
-      "signature": "create_boost(address,address,int256,uint256,uint256,uint256)",
-      "useAdaptor": true
-    },
-    {
-      "taskId": "20220530-preseeded-voting-escrow-delegation",
-      "contractName": "PreseededVotingEscrowDelegation",
-      "signature": "create_boost(address,address,int256,uint256,uint256,uint256)",
-      "useAdaptor": true
-    }
-  ],
-  "0x2f8a062f8344cfe8574e9e6c67d0f3748802f02a2af653df71d38fb8ebd0bdde": [
-    {
-      "taskId": "20220325-ve-delegation",
-      "contractName": "VotingEscrowDelegation",
-      "signature": "extend_boost(uint256,int256,uint256,uint256)",
-      "useAdaptor": true
-    },
-    {
-      "taskId": "20220530-preseeded-voting-escrow-delegation",
-      "contractName": "PreseededVotingEscrowDelegation",
-      "signature": "extend_boost(uint256,int256,uint256,uint256)",
-      "useAdaptor": true
-    }
-  ],
-  "0x5082362308cf6060c96bdc9e34bcef0083316c7ea918f43666dccae67654e0d0": [
-    {
-      "taskId": "20220325-ve-delegation",
-      "contractName": "VotingEscrowDelegation",
-      "signature": "setApprovalForAll(address,bool)",
-      "useAdaptor": true
-    },
-    {
-      "taskId": "20220530-preseeded-voting-escrow-delegation",
-      "contractName": "PreseededVotingEscrowDelegation",
-      "signature": "setApprovalForAll(address,bool)",
-      "useAdaptor": true
-    }
-  ],
-  "0xeb64a3bdaa01387bfd7d1ce9cdddd6dbace525fca48858752f25b9bd5593a094": [
-    {
-      "taskId": "20220325-ve-delegation",
-      "contractName": "VotingEscrowDelegation",
-      "signature": "set_base_uri(string)",
-      "useAdaptor": true
-    },
-    {
-      "taskId": "20220530-preseeded-voting-escrow-delegation",
-      "contractName": "PreseededVotingEscrowDelegation",
-      "signature": "set_base_uri(string)",
-      "useAdaptor": true
-    }
-  ],
-  "0x6c714a4a280d2590fd368ce54a96f8d00d5e1c39e055865d883d61c3c9ebd1c5": [
-    {
-      "taskId": "20220325-ve-delegation",
-      "contractName": "VotingEscrowDelegation",
-      "signature": "set_delegation_status(address,address,bool)",
-      "useAdaptor": true
-    },
-    {
-      "taskId": "20220530-preseeded-voting-escrow-delegation",
-      "contractName": "PreseededVotingEscrowDelegation",
-      "signature": "set_delegation_status(address,address,bool)",
-      "useAdaptor": true
-    }
-  ],
-  "0xfae7a7297ab00ab24fb5a8c8b6dc308f1313e04bcfb997828c66cbed13627ea1": [
-    {
-      "taskId": "20220325-veBAL-deployment-coordinator",
-      "contractName": "veBALDeploymentCoordinator",
-      "signature": "performFirstStage()",
-      "useAdaptor": true
-    },
-    {
-      "taskId": "20220415-veBAL-L2-gauge-setup-coordinator",
-      "contractName": "veBALL2GaugeSetupCoordinator",
-      "signature": "performFirstStage()",
-      "useAdaptor": true
-    },
-    {
-      "taskId": "20220418-veBAL-gauge-fix-coordinator",
-      "contractName": "veBALGaugeFixCoordinator",
-      "signature": "performFirstStage()",
-      "useAdaptor": true
-    },
-    {
-      "taskId": "20220421-smart-wallet-checker-coordinator",
-      "contractName": "SmartWalletCheckerCoordinator",
-      "signature": "performFirstStage()",
-      "useAdaptor": true
-    }
-  ],
-  "0x8590f6c87bdb4c6e318a57ac14cfd44d71eafd37a1231eebe4d2bebe289fc705": [
-    {
-      "taskId": "20220325-veBAL-deployment-coordinator",
-      "contractName": "veBALDeploymentCoordinator",
-      "signature": "performSecondStage()",
-      "useAdaptor": true
-    },
-    {
-      "taskId": "20220415-veBAL-L2-gauge-setup-coordinator",
-      "contractName": "veBALL2GaugeSetupCoordinator",
-      "signature": "performSecondStage()",
-      "useAdaptor": true
-    }
   ],
   "0x84f74b497b7b8786ad28575751bcba78a869980750e3e59d9f753ecd753e7d50": [
     {
@@ -1191,5 +981,4 @@
       "useAdaptor": true
     }
   ]
-}
->>>>>>> c3ccf89d
+}