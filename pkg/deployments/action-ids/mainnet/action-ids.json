{
  "20210418-authorizer": {
    "Authorizer": {
      "useAdaptor": true,
      "actionIds": {
        "grantRole(bytes32,address)": "0x3b5aa417f440ce599b5fcebc425f7ea46ff4c105a0c529a180642cb6b1740346",
        "grantRoles(bytes32[],address)": "0x27a96293b7f504e5fa28c9a799467561bbcb1bc08277f60d3d1140f315e54ec6",
        "grantRolesToMany(bytes32[],address[])": "0x0a754de8c17cd28fc6dbb29f41c51150449409f1a6ee78e889013d476b890238",
        "renounceRole(bytes32,address)": "0x46bd31898e4be3efd0e0127e710aa0427308b6220bb5b8286230d4f7a596f0cb",
        "revokeRole(bytes32,address)": "0x2b2ed92fb51ba70a0a86c61efb68d77cc578f6f7ef30933df5d5506f8bf537b2",
        "revokeRoles(bytes32[],address)": "0xc89adbc6dae79ab0bb0416f93f4416270b446ecd58147c38b5e923ddca936766",
        "revokeRolesFromMany(bytes32[],address[])": "0x9ebe3bdeeba42f0d5055085e3f83fabdd85ca79f011278cd51814b75d0f522b3"
      }
    }
  },
  "20210418-vault": {
    "Vault": {
      "useAdaptor": false,
      "actionIds": {
        "batchSwap(uint8,(bytes32,uint256,uint256,uint256,bytes)[],address[],(address,bool,address,bool),int256[],uint256)": "0x1282ab709b2b70070f829c46bc36f76b32ad4989fecb2fcb09a1b3ce00bbfc30",
        "deregisterTokens(bytes32,address[])": "0xe4f8ff74aa05a4d54a06e035d5e86947bc6474f8d7b166ebeb49fc9178d28551",
        "exitPool(bytes32,address,address,(address[],uint256[],bytes,bool))": "0xc149e88b59429ded7f601ab52ecd62331cac006ae07c16543439ed138dcb8d34",
        "flashLoan(address,address[],uint256[],bytes)": "0x96ebe854ca6ab6242ad127dcd7809576513b0c64571e515cedd7b8885612c82d",
        "joinPool(bytes32,address,address,(address[],uint256[],bytes,bool))": "0x78ad1b68d148c070372f8643c4648efbb63c6a8a338f3c24714868e791367653",
        "managePoolBalance((uint8,bytes32,address,uint256)[])": "0x7275fb98594b03dc36a7de69051058e9e2d05cabeb4fe7d9c87bc69f94d9d084",
        "manageUserBalance((uint8,address,uint256,address,address)[])": "0xeba777d811cd36c06d540d7ff2ed18ed042fd67bbf7c9afcf88c818c7ee6b498",
        "queryBatchSwap(uint8,(bytes32,uint256,uint256,uint256,bytes)[],address[],(address,bool,address,bool))": "0xf5f701b3adfba2adad8f16a8be5a989593e42a2caa84c5c6e60b22143db65a2f",
        "registerPool(uint8)": "0x956dfce4343a6be4df20714d3dc413ef59e73fa9995d3d247e7c8d12efd33ac2",
        "registerTokens(bytes32,address[],address[])": "0xad5bd4a1cc4243b4d772a8a55d24792c1f57cc45eb97ed1291b82d96125a7626",
        "setAuthorizer(address)": "0x1cbb503dcc0f4acaedf71a098211ff8b15a220fc26a6974a8d9deaab040fa6e0",
        "setPaused(bool)": "0xb5593fe09464f360ecf835d5b9319ce69900ae1b29d13844b73c250b1f5f92fb",
        "setRelayerApproval(address,address,bool)": "0x0014a06d322ff07fcc02b12f93eb77bb76e28cdee4fc0670b9dec98d24bbfec8",
        "swap((bytes32,uint8,address,address,uint256,bytes),(address,bool,address,bool),uint256,uint256)": "0x7b8a1d293670124924a0f532213753b89db10bde737249d4540e9a03657d1aff"
      }
    },
    "BalancerHelpers": {
      "useAdaptor": true,
      "actionIds": {
        "queryExit(bytes32,address,address,(address[],uint256[],bytes,bool))": "0xb0850f445323ec6662629ef0cdc2dc8c7e5d5d83978f7a784a2898758be1f2c2",
        "queryJoin(bytes32,address,address,(address[],uint256[],bytes,bool))": "0xf3d4a64f9e0923252136cba0230f182b2f699934c190943d25149f1cafce8ce2"
      }
    },
    "ProtocolFeesCollector": {
      "useAdaptor": false,
      "actionIds": {
        "setFlashLoanFeePercentage(uint256)": "0xbe2a180d5cc5d803a8eec4cea569989fc1c593d7eeadd1f262f360a68b0e842e",
        "setSwapFeePercentage(uint256)": "0xb28b769768735d011b267f781c3be90bce51d5059ba015bc7a28b3e882fb2083",
        "withdrawCollectedFees(address[],uint256[],address)": "0xb2b6e48fa160a7c887d9d7a68b6a9bb9d47d4953d33e07f3a39e175d75e97796"
      }
    }
  },
  "20210418-weighted-pool": {
    "WeightedPoolFactory": {
      "useAdaptor": true,
      "actionIds": {
        "create(string,string,address[],uint256[],uint256,address)": "0x4d5282066a5fda3f5736198513ee33edf792164c299f2e59fbb6f6c7040ce7ad"
      }
    },
    "WeightedPool2TokensFactory": {
      "useAdaptor": true,
      "actionIds": {
        "create(string,string,address[],uint256[],uint256,bool,address)": "0x52df70aac861355cfd394f6f8947bfab3c6f1738478300ecc0a35cc1632d8995"
      }
    },
    "WeightedPool": {
      "useAdaptor": false,
      "factoryOutput": "0xa69ad41BBD9303f2c165d19b5564325Da72c7224",
      "actionIds": {
        "setPaused(bool)": "0x3c7de1d8a207c7901ec612f9f0f50957da016911a50d5c22bbe5c9f4f3392d95",
        "setSwapFeePercentage(uint256)": "0x3697d13ee45583cf9c2c64a978ab5886bcd07ec2b851efbea2fced982b8f9596"
      }
    },
    "WeightedPool2Tokens": {
      "useAdaptor": false,
      "factoryOutput": "0xc29562b045D80fD77c69Bec09541F5c16fe20d9d",
      "actionIds": {
        "enableOracle()": "0xe543cb443264aa0734939fa06d9e6ade81d691ee5f27c2183c2a54a2c245c8b1",
        "setPaused(bool)": "0x43f20c0b0ba9191edc765615b4aa9f5fc68be74185b79f813946e7bc9a9e1e38",
        "setSwapFeePercentage(uint256)": "0xc065d550fa98abc242b6baf98e7b2063590675f1ddd81bdb9ea8d8f5c5d52f98"
      }
    }
  },
  "20210624-stable-pool": {
    "StablePoolFactory": {
      "useAdaptor": true,
      "actionIds": {
        "create(string,string,address[],uint256,uint256,address)": "0xef125e2073fd815c55c2f04fed98ba5218e2082ace09e017398ea7e1cdb2cb35"
      }
    },
    "StablePool": {
      "useAdaptor": false,
      "factoryOutput": "0x6641A8c1d33bd3deC8DD85E69C63CAFb5bf36388",
      "actionIds": {
        "setAssetManagerPoolConfig(address,bytes)": "0x605335b210e41aa6abf3dcc7ede4da40480fec68dc8eb118d499fa010783bddd",
        "setPaused(bool)": "0x97270598fa4177db8fa1b289b1a781d6ae7a6e1f87fe4c03f6a0c07990014bb8",
        "setSwapFeePercentage(uint256)": "0x7b09f4b61ccfe85436161b0223489b187d9f9158c542b5e6105df147afc78aca",
        "startAmplificationParameterUpdate(uint256,uint256)": "0x8c9b4c1f53b968f62f656d48126bd856c38b0d879974dff5b5d6055c0d2917d4",
        "stopAmplificationParameterUpdate()": "0xc787be37f98a254065bf8678258de57ce53a2d6814c519063f3003dd9f92dfc3"
      }
    }
  },
  "20210721-liquidity-bootstrapping-pool": {
    "LiquidityBootstrappingPoolFactory": {
      "useAdaptor": true,
      "actionIds": {
        "create(string,string,address[],uint256[],uint256,address,bool)": "0xbe1e0934823cee657ae4c9d763780b556f6dc57a287137a2ce26ef70f771c203"
      }
    },
    "LiquidityBootstrappingPool": {
      "useAdaptor": false,
      "factoryOutput": "0x6FC73B9d624b543f8B6b88FC3CE627877Ff169Ee",
      "actionIds": {
        "setAssetManagerPoolConfig(address,bytes)": "0xd3d88853c901e2581060bf590a0ed48da57ca3ccbe89f748d828c282dc40e1b6",
        "setPaused(bool)": "0x0546471589e6cc8d242057938789941d762b4cf0186a74658ae0f81866138734",
        "setSwapEnabled(bool)": "0xc86f763ebb824c76acdae97561cae60573473dd0e0addb83f0d142f12b0a5d59",
        "setSwapFeePercentage(uint256)": "0xf472b63b0e5e0ef0eedf49fb6dcb108ff97950c4394d78409c9251ea89c943da",
        "updateWeightsGradually(uint256,uint256,uint256[])": "0xf1c73f7bc5b3a33181b70ef054dd876b584d652e288fcd6fd2bf02d7b9c61cf0"
      }
    }
  },
  "20210727-meta-stable-pool": {
    "QueryProcessor": {
      "useAdaptor": true,
      "actionIds": {}
    },
    "MetaStablePoolFactory": {
      "useAdaptor": true,
      "actionIds": {
        "create(string,string,address[],uint256,address[],uint256[],uint256,bool,address)": "0x35a3db544cfbcb07e2aa5288331e259147eb73fa71abbf042d2e30f883336c9f"
      }
    },
    "MetaStablePool": {
      "useAdaptor": false,
      "factoryOutput": "0x851523A36690bF267BbFEC389C823072D82921a9",
      "actionIds": {
        "enableOracle()": "0x9bb0ceafb44194dec6a47c23126dfed1662c42d573398f0f4af21aee3757b88e",
        "setAssetManagerPoolConfig(address,bytes)": "0x287ba3992c230585d4856a43c953df4b6d09d8e3890f9291cc2633628e9d01cd",
        "setPaused(bool)": "0xa9d5a531fd849052f92ebf9cbe5ae801a82bbc0ffd854f4dcd44c663d4a11ec8",
        "setPriceRateCacheDuration(address,uint256)": "0xc8cec43a5d5eea46edca69d90b740e59c583c81a2a8fc493bb9428e720af8bba",
        "setSwapFeePercentage(uint256)": "0x15d3918ca8f9895d8906a780f5f402d32707bada7b1b5e7b21b7351257103a35",
        "startAmplificationParameterUpdate(uint256,uint256)": "0xc108e87eca9f3a0e9a9db0b708e6b15a70c3d0859b02723a7cc4b5ca1fb9fc28",
        "stopAmplificationParameterUpdate()": "0x2f17310a7a479b437515eb1917c45a5f8d1fc7035462cfc7c7c43825dec621b5",
        "updatePriceRateCache(address)": "0x2660c857c9d8d37ecd99d93ddcc0228cf852373a4a76f8eb9b958ea0a0ec6e68"
      }
    }
  },
  "20210811-ldo-merkle": {
    "MerkleRedeem": {
      "useAdaptor": true,
      "actionIds": {
        "claimWeek(address,uint256,uint256,bytes32[])": "0x190215af95d85aed123d88a5a308c3605798a93182fe9aa47e888a456c59b12b",
        "claimWeeks(address,(uint256,uint256,bytes32[])[])": "0x24248ad6b9be2522d91cae72104629b7c57ac683e9e5bedc9b63bbc54423edab",
        "claimWeeksToInternalBalance(address,(uint256,uint256,bytes32[])[])": "0x6d36262bcfd476e173efd00cd5be7495d11c6f6f2c1d01d32db5a5b1f162b4fb",
        "claimWeeksWithCallback(address,address,bytes,(uint256,uint256,bytes32[])[])": "0x88a0b63d1c455206528a698a9e793133b7049bcbb26d1e7c81f04c068eaf8e16",
        "renounceOwnership()": "0x858742bdbe585ec0acbf6ceb781210df449541e2b00806ecaa2936ad9b152193",
        "seedAllocations(uint256,bytes32,uint256)": "0x0f7d9db492e826138d1f07e98394f3b70a74c5b8959def367243224610a20b6b",
        "transferOwnership(address)": "0xa6b1c7cea3e8e35e77cd79fb2e81d17bd8655f01e5f71269cdfb8fac58ad52ea"
      }
    }
  },
  "20210812-lido-relayer": {
    "LidoRelayer": {
      "useAdaptor": true,
      "actionIds": {
        "batchSwap(uint8,(bytes32,uint256,uint256,uint256,bytes)[],address[],(address,bool,address,bool),int256[],uint256)": "0xc3ef0caf01ca4e8de0b09bd7a65cb1eedf3acfb62313e3d430f35fa496adb22d",
        "exitPool(bytes32,address,address,(address[],uint256[],bytes,bool))": "0x98dcef85670041cd02e471de781cd5158f4d4dece67f3e660db31548d63bff91",
        "joinPool(bytes32,address,address,(address[],uint256[],bytes,bool))": "0x632c55094ef8995a26074905e17db30f937ecdab014cbbdc5839cfe031199405",
        "swap((bytes32,uint8,address,address,uint256,bytes),(address,bool,address,bool),uint256,uint256)": "0xa7dcb2573b52b4dcc7de73e0917155f523c796d5012eb817bbad496849602510"
      }
    }
  },
  "20210812-wsteth-rate-provider": {
    "WstETHRateProvider": {
      "useAdaptor": true,
      "actionIds": {}
    }
  },
  "20210907-investment-pool": {
    "InvestmentPoolFactory": {
      "useAdaptor": true,
      "actionIds": {
        "create(string,string,address[],uint256[],uint256,address,bool,uint256)": "0xb4d5b96b20908201024f5175a555aff829236b7605db02daffbf2a17f4ca2b57"
      }
    },
    "InvestmentPool": {
      "useAdaptor": false,
      "factoryOutput": "0x3B40D7d5AE25dF2561944dD68b252016c4c7B280",
      "actionIds": {
        "setAssetManagerPoolConfig(address,bytes)": "0x8ede97683b1fadf663e65daaaef500256ae3643c68c6a4b77e4a84b6035d28a4",
        "setPaused(bool)": "0x39794bfb631976145dd5645f5c903aa2b443f72f15e99d1b7413294703d56380",
        "setSwapEnabled(bool)": "0x0e86e31bfd78ac23d9fbebeb5305bbfc7d666c0602cc1e74194140c651c5c904",
        "setSwapFeePercentage(uint256)": "0x72696c3624ff2400c3580f888cdfc372de1ec9ecba65f61ae7d06752d0181f3a",
        "updateWeightsGradually(uint256,uint256,uint256[])": "0x63c0eaeb06b0089842f2fe3ea983921782387e90d36d385cc683ab874153113b",
        "withdrawCollectedManagementFees(address)": "0xd9628fe78fc2a5e864832482b704caf2b03cd52c227663a96aa302ac9bd2f15c"
      }
    }
  },
  "20211012-merkle-orchard": {
    "MerkleOrchard": {
      "useAdaptor": true,
      "actionIds": {
        "claimDistributions(address,(uint256,uint256,address,uint256,bytes32[])[],address[])": "0x95ae77365b40f8e7f35e43b7f403fe8a992f08321289678fbef64d8e0cc410c7",
        "claimDistributionsToInternalBalance(address,(uint256,uint256,address,uint256,bytes32[])[],address[])": "0xb1dd2f16c338f7cecccd5ce613e1ad7cd4f7c5408b675d032cf7c411eba2debf",
        "claimDistributionsWithCallback(address,(uint256,uint256,address,uint256,bytes32[])[],address[],address,bytes)": "0x860b7842a97ec464ad09199f82fe42aa6d0680bc5797097cc1147660649a5858",
        "createDistribution(address,bytes32,uint256,uint256)": "0x8bd6f4c1c5052c1d553c85e11bb6addbb2a47edf967f3c9d4f0f9f69b94b9269"
      }
    }
  },
  "20211202-no-protocol-fee-lbp": {
    "NoProtocolFeeLiquidityBootstrappingPoolFactory": {
      "useAdaptor": false,
      "actionIds": {
        "create(string,string,address[],uint256[],uint256,address,bool)": "0x803e6b81fee024ccd085712b4bcd6741a50460eef16ac4d213ce52fa09ac31b4",
        "disable()": "0xf606602974ca80beb7071ceacbfd2e03a1d2bb9da2001eb3591a2c4bbbbc0d05"
      }
    }
  },
  "20211203-batch-relayer": {
    "BatchRelayerLibrary": {
      "useAdaptor": true,
      "actionIds": {
        "approveVault(address,uint256)": "0xaa23d25f754f62a06b5bff73704ce6a07271fc7831fc3c079d96ec6980f87d6e",
        "batchSwap(uint8,(bytes32,uint256,uint256,uint256,bytes)[],address[],(address,bool,address,bool),int256[],uint256,uint256,(uint256,uint256)[])": "0x2dd6bdd5b339c5fa79fc1126cd9d128162f81c7cc01a7d0b793b62bb7ca8b194",
        "exitPool(bytes32,uint8,address,address,(address[],uint256[],bytes,bool),(uint256,uint256)[])": "0x7bef1c3ab618833712da8cb03fd03db190273f4bce26e29d463de5f716d6820c",
        "joinPool(bytes32,uint8,address,address,(address[],uint256[],bytes,bool),uint256,uint256)": "0xa317a1de8658aa1a3a8c2fcd3a2a9eaa9b7ac3dcf043af7abae8c7ffd9e3b75a",
        "manageUserBalance((uint8,address,uint256,address,address)[],uint256)": "0x377511c9189247483881941866710fd69b16cf26dac77097eda4323a62edb0e3",
        "setRelayerApproval(address,bool,bytes)": "0x6777e48feb8714cdc9a1d75b7d4fa2695fcc70eeb21785948dd9a27116f5c15d",
        "stakeETH(address,uint256,uint256)": "0xd18eb25ae71956955c16232a79bb7f57a7c49d035c6ac2aef3645fea48cce648",
        "stakeETHAndWrap(address,uint256,uint256)": "0x499793b8f2bd7d1791fa14aa3087b8860206dc69c268a127c2d67383a66ad849",
        "swap((bytes32,uint8,address,address,uint256,bytes),(address,bool,address,bool),uint256,uint256,uint256,uint256)": "0x47d345d6c83d27af5cf8b4803fc305da7a9d882d0867f51a74bff6b0d069a96d",
        "unwrapAaveStaticToken(address,address,address,uint256,bool,uint256)": "0xf12929cb8d3663dc3a2987614120015782b4612fadd9008db07f0338d050ce6f",
        "unwrapWstETH(address,address,uint256,uint256)": "0x1f9ec1957c4a2a58e9ae2a7b896384e858c9abab09b2b00ed3c122798a205245",
        "vaultPermit(address,address,uint256,uint256,uint8,bytes32,bytes32)": "0xfe259d33f0757874710753c3df40e75066d2f883a525f3522667f38130494d8c",
        "vaultPermitDAI(address,address,uint256,uint256,bool,uint8,bytes32,bytes32)": "0x2ba80ff0408f58d3fef07ceb9d93e431ba9c5351e167284bcced49edad8e16e3",
        "wrapAaveDynamicToken(address,address,address,uint256,bool,uint256)": "0xd97e985113b0adf0a61a16b7bbbb50f9bc8efb16235f3bb8881db59c61127cf2",
        "wrapStETH(address,address,uint256,uint256)": "0x7adacb41fadeda1310655dd5b02f5b15b3805c325657b6b2ccde3ee3e5971ba2"
      }
    },
    "BalancerRelayer": {
      "useAdaptor": true,
      "actionIds": {
        "multicall(bytes[])": "0xc39cf075301d1b05cef3fc32c6b1797e285eef17806fad46628c0cfcee1396de"
      }
    }
  },
  "20211208-aave-linear-pool": {
    "AaveLinearPoolFactory": {
      "useAdaptor": true,
      "actionIds": {
        "create(string,string,address,address,uint256,uint256,address)": "0x57ae3d5ec3fd0db73a6bce9004759ef4fe0b634368367ea70a82a52f85766856"
      }
    },
    "AaveLinearPool": {
      "useAdaptor": false,
      "factoryOutput": "0x2BBf681cC4eb09218BEe85EA2a5d3D13Fa40fC0C",
      "actionIds": {
        "initialize()": "0xab6d34fdbf316df0accee9b1f95b88568c4c91d0a4c9dd6357953630cecff574",
        "setAssetManagerPoolConfig(address,bytes)": "0x31dcd6f29ec351a2381f60f2870ff242ec9b61ca3eb9193fd07c6de719efce7c",
        "setPaused(bool)": "0x5bcdcc8d471eea0c6345d3dd65ad4997a32054e1e0672b780a9b6c36df0166a3",
        "setSwapFeePercentage(uint256)": "0x2256d78edacd087428321791a930d4f9fd7acf56e8862187466f1caf179c1a08",
        "setTargets(uint256,uint256)": "0x1e3ce02b9d143fb44dc00c908d6b454553cf1c8c48e54090fa1f5fdd18a8e6b9"
      }
    }
  },
  "20211208-stable-phantom-pool": {
    "StablePhantomPoolFactory": {
      "useAdaptor": true,
      "actionIds": {
        "create(string,string,address[],uint256,address[],uint256[],uint256,address)": "0x4661be5958d49f2da7605eb2c0a30a732295eb8789629f2b4688f865ef9e54b0"
      }
    },
    "StablePhantomPool": {
      "useAdaptor": false,
      "factoryOutput": "0xd997f35c9b1281b82c8928039d14cddab5e13c20",
      "actionIds": {
        "setAssetManagerPoolConfig(address,bytes)": "0xe81fd208be056efa0b46ec592476cb6961cda6e45eb5fa7dc44d0ece445bee36",
        "setPaused(bool)": "0xbdac75576424959cffc7f91ec4674a05fd1c62bedcbcbce9dab046c58c881950",
        "setSwapFeePercentage(uint256)": "0x36e042f590f2c5d0d8959cc373c8b1681f70f84e9656be8dd0eae652e01de4eb",
        "setTokenRateCacheDuration(address,uint256)": "0xe4814396e9db5314024c424f43d6a129829efad6c545df373b226431cbcadbd3",
        "startAmplificationParameterUpdate(uint256,uint256)": "0xfe1bd34ab8503474f86b5b36c5ea3e3575d3f1ea45eb1fb759b91b5cc4eac1e1",
        "stopAmplificationParameterUpdate()": "0x4f37434f57ce76a752b6a952570d046ec875f494e05243dab1f3c92f673d0cb2",
        "updateCachedProtocolSwapFeePercentage()": "0xc48a17424b6d527a0b4f030e4df5e7eff52b4aae6f76a306b55f91c27cccc1c2",
        "updateTokenRateCache(address)": "0x1cb934b52b3cf6cb3594cc25b72e1d6861cd41e4fc12bb5f10bfa52b10fa170e"
      }
    }
  },
  "20220325-authorizer-adaptor": {
    "AuthorizerAdaptor": {
      "useAdaptor": false,
      "actionIds": {
        "performAction(address,bytes)": "0xb15b30df9532a604d270b606ff7a0ca41e2976166bfa5ce9e1f823a88d69a9d9"
      }
    }
  },
  "20220325-bal-token-holder-factory": {
    "BALTokenHolderFactory": {
      "useAdaptor": true,
      "actionIds": {
        "create(string)": "0x7e2a611da0e37d29a1311cfd160515e281fa0f10786532d2e1e9edbf6dc2cf25"
      }
    }
  },
  "20220325-balancer-token-admin": {
    "BalancerTokenAdmin": {
      "useAdaptor": false,
      "actionIds": {
        "activate()": "0x96932b9555c49f1a3a7fb90d4b1ea803f16e02e14a6b942202a84e5f6b65d5c4",
        "futureEpochTimeWrite()": "0xacec8794d76ea5ac05e70cc226ec08ab372e5c2f91d03bf812d6d477bce2fc55",
        "future_epoch_time_write()": "0x0d053a6eb924c2f3101bbfb858515595f6c7bf9744b42585e184d63e0215ca3b",
        "mint(address,uint256)": "0xdddd30813da50fda5faba482fd2937d0c6165d2faf027d3dfbd1554f3d7d47ff",
        "snapshot()": "0xd16ddeeb857bd4a971b77edc25dce4c97464c7037c6f19031efbdd5aa020a982",
        "startEpochTimeWrite()": "0x7d0e96f9537a6548c968d9cdd0ca4c587d4200eb6ca086ae6e06a2239888c8fa",
        "start_epoch_time_write()": "0x743a33bed996bd473f43b7e6e7a2664fadae00e210998d7f6d10105ba0029e92",
        "updateMiningParameters()": "0x805045d11a7322c048bac41e9109e7626cd55848c9692280004e1fd415f02b03",
        "update_mining_parameters()": "0x549e45fa6aa6cd42bb228ec77c4371112ca8fe7a82e8578ec45667e6e19f69f9"
      }
    }
  },
  "20220325-gauge-adder": {
    "GaugeAdder": {
      "useAdaptor": false,
      "actionIds": {
        "addArbitrumGauge(address)": "0x72c4c054ad03b4f5f0ba716c30d74c6f27fafb105c850cb59e2b6fec32a42f2f",
        "addEthereumGauge(address)": "0x5dce9596402d216d8b1fa2b9f8e18b0dc1b5c81f96e0827c6cc83eba6e2205d4",
        "addGaugeFactory(address,uint8)": "0xe7e04566e98397eb5971a061d01c547d4426ac0ad65a48c60b2e99c4e0b603f5",
        "addPolygonGauge(address)": "0xeb223764963bceacbb06d72a3697801c2460ddf95b2ec410d2641d69249d466f"
      }
    }
  },
  "20220325-gauge-controller": {
    "VotingEscrow": {
      "useAdaptor": true,
      "actionIds": {
        "apply_smart_wallet_checker()": "0x362c40676152e5e365b673f8e0f21d42b9b21cb4e590a31bffe9702e28daf57f",
        "checkpoint()": "0x3f63974a377ba4713661ede455bceda6686a0395f8b8ed8701ad1f13bb926c4d",
        "commit_smart_wallet_checker(address)": "0x673e197e292370881f837a2629e6b9465a718919e834c0439bf0a6b5a99208d7",
        "create_lock(uint256,uint256)": "0x7a65d2571a863338b6b67133d16a6f34d2f6f767d68b2075a17d2cb55829f4e0",
        "deposit_for(address,uint256)": "0xcc4fe236aef84d8f5b767aeec407a9b7044820a84bc36f4ad1fc5ed77242431f",
        "increase_amount(uint256)": "0x3e8c85a5e48c26d1099ad7f7b0536350ba17a692f1ad7521c38da216bc15df16",
        "increase_unlock_time(uint256)": "0x3500a199bdb45f136f1d405ca92cb75123068aee4b48b8b9619411ed54774925",
        "withdraw()": "0xfd3d28da2c60bed3a295d0fbf7ace73209538ecae675345a2cbb8cea86230961"
      }
    },
    "GaugeController": {
      "useAdaptor": true,
      "actionIds": {
        "add_gauge(address,int128)": "0xf49d7ffb5922642adc9f29cfb52b2214e81e0b0e54e9cd1e9f70439f0011f368",
        "add_gauge(address,int128,uint256)": "0x4815e18447bbe865d37590f7139c1d33834daae29c0237713c830abd39138f2a",
        "add_type(string)": "0xf2ee0d27f2db1beff84c982e994a8c6c7e084d634c0340c962ea5cd955ce4ad8",
        "add_type(string,uint256)": "0x7fe04d1c717433ce5bbdf785d6e90266f2bae99766c9d503ff47cec967167136",
        "change_gauge_weight(address,uint256)": "0x82d0eebdd5af3f70be16f2783cfd8e46f5b69b3850b32e51754850dd2803cd75",
        "change_type_weight(int128,uint256)": "0x12f9e00ab442287a40f2a49944d8ccc3ecfe7182b318de57a2045d3506e570e5",
        "checkpoint()": "0x3f63974a377ba4713661ede455bceda6686a0395f8b8ed8701ad1f13bb926c4d",
        "checkpoint_gauge(address)": "0x6ed13b7fb8b0936628e6ae340d3e5ad9c3ad27e64a7fee414b9b8cef97102da8",
        "gauge_relative_weight_write(address)": "0xaa74ccbe29682daa9559b762def411f38ca755385d4e978d7f0bc4f681bc9e7d",
        "gauge_relative_weight_write(address,uint256)": "0x96bfa427f948d89377ef175ce011d6f2797e337e3dc95f0cf674fb0f61183ac4",
        "vote_for_gauge_weights(address,uint256)": "0x4786dd5b560a739b32a5e34ac232376398604980243f61664e5d1d7e9d0896e0",
        "vote_for_many_gauge_weights(address[8],uint256[8])": "0x84b506057644d8fba8915c2061e09653f8d5a336015d912cd60c5ff9a48d9701"
      }
    },
    "BalancerMinter": {
      "useAdaptor": true,
      "actionIds": {
        "mint(address)": "0x4b99b4c639246e5f40ee15ce22303dc04dfcce701efc6ae2c4f7c32b1443917e",
        "mintFor(address,address)": "0xbf6ea21000214e3cc31ebda92637bd5200364323a5778bc72c4482a9d219ccbc",
        "mintMany(address[])": "0x18ecba24ca8f9b10e3994ebfe0a2a6424857ef579608307b847215fcb61257f7",
        "mintManyFor(address[],address)": "0xcb2f2be152fe893a409091099320600046107553c30d3e1bc40973b0c548a446",
        "mint_for(address,address)": "0x7ea169e78a61bd50b57b3abf2205a2267fe5074a2c4a7ea399d25b392a3a1b4c",
        "mint_many(address[8])": "0xdee4dd02f4eee8cea0144fc659b727664862677023a9593e82171efc526cd28d",
        "setMinterApproval(address,bool)": "0xf531d3bbe8603698363ff6180c4053280b563202830610d50354822ad0f75a21",
        "setMinterApprovalWithSignature(address,bool,address,uint256,uint8,bytes32,bytes32)": "0x489e15b1ce5814f173be8a6b43d0bfd46a22516131efc5ea7c93790b926362e3",
        "toggle_approve_mint(address)": "0xf0f283eff4307a699fbc54a666dd8b9dfe4afcb685416680b53c8518d3901dc7"
      }
    }
  },
  "20220325-mainnet-gauge-factory": {
    "LiquidityGaugeV5": {
      "useAdaptor": true,
      "actionIds": {
        "add_reward(address,address)": "0x3bf29175652a3f0fac5abb715d0b7fe2e7b597e2e2eff555dac6b21a20a7c83e",
        "claim_rewards()": "0xa1fcfa4f107b70052cfbb2e460d99c96f9b18c1197671fe00ab59c32adcddbeb",
        "claim_rewards(address)": "0x1c866c9ea7b119a642f593024ced6088dbde65d041e5d3e826b9ad49b949a64b",
        "claim_rewards(address,address)": "0x17b18f02fd5498a6aba17d20977b1a8a08f888d821999613fee42f9f9acb0bd9",
        "claimable_tokens(address)": "0x507b520ac43f322b79e43a63eaa5b80ca89ac2c5b63970fa4b6242a23a9e8aa2",
        "deposit(uint256)": "0x514b6f05525a3f31c3bde60d063e91e88204c5cdc5b35934513f911943b97fcc",
        "deposit(uint256,address)": "0x360a8a15589674642b2125956d96757fc2f06ff1b968333271de16a20e01df05",
        "deposit(uint256,address,bool)": "0x7572a9d124a97112d9e0f610651c79f13cf257bea3a71e38663b8a23875a2241",
        "deposit_reward_token(address,uint256)": "0xb70966c80d8727484d7d85b65c022ce136cadffc1aa72bd6362cd9e160598bf9",
        "initialize(address)": "0x7cd4c1de57fa031316e3b61c1bca9160d4feb774986a819a7c4c04dc66d7d21e",
        "kick(address)": "0x5d4f8bc2dd6ae588be27076524fbf4fc2a833c466ab107fda2e84bf2f59bc0ca",
        "killGauge()": "0xec1d467d9ab03a0079c22a89037209f5763aec973897ea763e2cf25d71a5f12e",
        "set_reward_distributor(address,address)": "0xd0090a09f425bba74e6c801fba7c6d15b44147ab0bd319e40076ce07e95168b6",
        "set_rewards_receiver(address)": "0x1b288a1f96e75e2fda7a0c1ac5c35a7fd2c5e2e5c425c32152ae01f82545e2da",
        "unkillGauge()": "0x076e9815202aa39577192023cfa569d6504b003183b2bc13cd0046523dfa23ea",
        "user_checkpoint(address)": "0x3aaa120451be1d03b5f871d8f553636453af4ac4fed808c66c169c212b199436",
        "withdraw(uint256)": "0xec9d6185ed79aed8edc19bc6fc25ca544504ab0970d25b191e5279100224502a",
        "withdraw(uint256,bool)": "0xb69fa1eb7b5ac6d9f3d5b8707460dc80b1f871eb64473f46b1aaaed1002aec60"
      }
    },
    "LiquidityGaugeFactory": {
      "useAdaptor": true,
      "actionIds": {
        "create(address)": "0xaa40669e74603d8e708eac95e60f78c35d5af4f59afdb700675f38c6534809f7"
      }
    }
  },
  "20220325-single-recipient-gauge-factory": {
    "SingleRecipientGaugeFactory": {
      "useAdaptor": true,
      "actionIds": {
        "create(address)": "0xaa40669e74603d8e708eac95e60f78c35d5af4f59afdb700675f38c6534809f7"
      }
    },
    "SingleRecipientGauge": {
      "useAdaptor": true,
      "actionIds": {
        "checkpoint()": "0x3f63974a377ba4713661ede455bceda6686a0395f8b8ed8701ad1f13bb926c4d",
        "initialize(address)": "0x7cd4c1de57fa031316e3b61c1bca9160d4feb774986a819a7c4c04dc66d7d21e",
        "killGauge()": "0xec1d467d9ab03a0079c22a89037209f5763aec973897ea763e2cf25d71a5f12e",
        "unkillGauge()": "0x076e9815202aa39577192023cfa569d6504b003183b2bc13cd0046523dfa23ea"
      }
    }
  },
  "20220325-ve-delegation": {
    "VotingEscrowDelegation": {
      "useAdaptor": true,
      "actionIds": {
        "batch_cancel_boosts(uint256[256])": "0x7361fe0e46cb276b41a98d4cd9737cc306ad42ab0b7acc664d99a8b0d4abc452",
        "batch_set_delegation_status(address,address[256],uint256[256])": "0xcd3fec4da938be5771576fbd5ed3c07305517a176aad2a4257eda4a558c0ac27",
        "burn(uint256)": "0xc82564c94b7d050939678c3432d24cc0bd077332b2831096f1a13bddf76cd4ea",
        "cancel_boost(uint256)": "0x482e4412b4beb34200f82812026fbaa4f0cb609d547edabc2983bfdc89ddedcd",
        "create_boost(address,address,int256,uint256,uint256,uint256)": "0xce9c580a1e3377595db533643f032e9d7bf9544e31d696c48a16e797fa82d5ce",
        "extend_boost(uint256,int256,uint256,uint256)": "0x2f8a062f8344cfe8574e9e6c67d0f3748802f02a2af653df71d38fb8ebd0bdde",
        "setApprovalForAll(address,bool)": "0x5082362308cf6060c96bdc9e34bcef0083316c7ea918f43666dccae67654e0d0",
        "set_base_uri(string)": "0xeb64a3bdaa01387bfd7d1ce9cdddd6dbace525fca48858752f25b9bd5593a094",
        "set_delegation_status(address,address,bool)": "0x6c714a4a280d2590fd368ce54a96f8d00d5e1c39e055865d883d61c3c9ebd1c5"
      }
    },
    "VotingEscrowDelegationProxy": {
      "useAdaptor": false,
      "actionIds": {
        "killDelegation()": "0xed06749120ed28db0c65713005c016309499b1e45241675b64e14f1c6fb2dc1b",
        "setDelegation(address)": "0xac0fcdc4520d7bde1c58bbefd7c8dd39aaf382a20c27991134c14fe63d2c96f3"
      }
    }
  },
  "20220325-veBAL-deployment-coordinator": {
    "veBALDeploymentCoordinator": {
      "useAdaptor": true,
      "actionIds": {
        "performFirstStage()": "0xfae7a7297ab00ab24fb5a8c8b6dc308f1313e04bcfb997828c66cbed13627ea1",
        "performSecondStage()": "0x8590f6c87bdb4c6e318a57ac14cfd44d71eafd37a1231eebe4d2bebe289fc705",
        "performThirdStage()": "0x0aad00acf36dd9648dc9f83caf2ec248cf656efa6f2c593df6b7bf3a41082fbe"
      }
    }
  },
  "20220413-arbitrum-root-gauge-factory": {
    "ArbitrumRootGaugeFactory": {
      "useAdaptor": false,
      "actionIds": {
        "create(address)": "0x91f73138418e304f7c24e6d7e831c4d7e51d2b871a14fe25d3a8e7b1365f6515",
        "setArbitrumFees(uint64,uint64,uint64)": "0x8b2c6767a8c426408240798cd82acf7ba6091320da176d0b1ab39e99fd5c409d"
      }
    },
    "ArbitrumRootGauge": {
      "useAdaptor": true,
      "actionIds": {
        "checkpoint()": "0x3f63974a377ba4713661ede455bceda6686a0395f8b8ed8701ad1f13bb926c4d",
        "initialize(address)": "0x7cd4c1de57fa031316e3b61c1bca9160d4feb774986a819a7c4c04dc66d7d21e",
        "killGauge()": "0xec1d467d9ab03a0079c22a89037209f5763aec973897ea763e2cf25d71a5f12e",
        "unkillGauge()": "0x076e9815202aa39577192023cfa569d6504b003183b2bc13cd0046523dfa23ea"
      }
    }
  },
  "20220413-polygon-root-gauge-factory": {
    "PolygonRootGaugeFactory": {
      "useAdaptor": true,
      "actionIds": {
        "create(address)": "0xaa40669e74603d8e708eac95e60f78c35d5af4f59afdb700675f38c6534809f7"
      }
    },
    "PolygonRootGauge": {
      "useAdaptor": true,
      "actionIds": {
        "checkpoint()": "0x3f63974a377ba4713661ede455bceda6686a0395f8b8ed8701ad1f13bb926c4d",
        "initialize(address)": "0x7cd4c1de57fa031316e3b61c1bca9160d4feb774986a819a7c4c04dc66d7d21e",
        "killGauge()": "0xec1d467d9ab03a0079c22a89037209f5763aec973897ea763e2cf25d71a5f12e",
        "unkillGauge()": "0x076e9815202aa39577192023cfa569d6504b003183b2bc13cd0046523dfa23ea"
      }
    }
  },
  "20220415-veBAL-L2-gauge-setup-coordinator": {
    "veBALL2GaugeSetupCoordinator": {
      "useAdaptor": true,
      "actionIds": {
        "performFirstStage()": "0xfae7a7297ab00ab24fb5a8c8b6dc308f1313e04bcfb997828c66cbed13627ea1",
        "performSecondStage()": "0x8590f6c87bdb4c6e318a57ac14cfd44d71eafd37a1231eebe4d2bebe289fc705"
      }
    }
  },
  "20220418-veBAL-gauge-fix-coordinator": {
    "veBALGaugeFixCoordinator": {
      "useAdaptor": true,
      "actionIds": {
        "performFirstStage()": "0xfae7a7297ab00ab24fb5a8c8b6dc308f1313e04bcfb997828c66cbed13627ea1"
      }
    }
  },
  "20220420-fee-distributor": {
    "FeeDistributor": {
      "useAdaptor": true,
      "actionIds": {
        "checkpoint()": "0x3f63974a377ba4713661ede455bceda6686a0395f8b8ed8701ad1f13bb926c4d",
        "checkpointToken(address)": "0x84f74b497b7b8786ad28575751bcba78a869980750e3e59d9f753ecd753e7d50",
        "checkpointTokens(address[])": "0x7e339947ebceb8dcc3475abfefba6050fd835e6d1eff9b9e9678e810d369682e",
        "checkpointUser(address)": "0x9ccd42be79895ab5d68baf1ceb99044358d23c13dc7fd911b5af3d528ee8da8c",
        "claimToken(address,address)": "0x3f0bd81e3d4307c9d877450060e9f456cdce2cd0dcc13c55435ca418fad441af",
        "claimTokens(address,address[])": "0x2a02b42776ae382b5868eddf4a925d0eec90785dde1a5d48aaa55cd7cb9cf37a",
        "depositToken(address,uint256)": "0xdf028848b388713ac0b5fd66beb36b7e230fb62844ad43ed9e894034570ecb71",
        "depositTokens(address[],uint256[])": "0x683bdec204c4a35996ebfb23eea0f4f62343598147ef9bf5a43fabbd0e9ed8d0"
      }
    }
  },
  "20220420-smart-wallet-checker": {
    "SmartWalletChecker": {
      "useAdaptor": false,
      "actionIds": {
        "allowlistAddress(address)": "0x453b670b2708db1ba5df1da1d48add0564558624efac456e43e9c9fff99d51af",
        "denylistAddress(address)": "0x43cd68bd7db0472f3fac100d3f402a603c8ab62e816feff20dbe3ec6c6e61b89"
      }
    }
  },
  "20220421-smart-wallet-checker-coordinator": {
    "SmartWalletCheckerCoordinator": {
      "useAdaptor": true,
      "actionIds": {
        "performFirstStage()": "0xfae7a7297ab00ab24fb5a8c8b6dc308f1313e04bcfb997828c66cbed13627ea1"
      }
    }
  },
  "20220513-double-entrypoint-fix-relayer": {
    "DoubleEntrypointFixRelayer": {
      "useAdaptor": true,
      "actionIds": {
        "exitBTCStablePool()": "0xc3c57d80acf8fa377fb865720f7ee10ad4aca7109b303fbb71d2908ca6844744",
        "exitSNXWeightedPool()": "0xe6817433212f634fbe74775c5a6d479ff55bb4cada528cc35724754b3e5d9bf7",
        "receiveFlashLoan(address[],uint256[],uint256[],bytes)": "0x6d9f128845c731272c63ac23b090d6ac72ef10b7eb6e4c5eb279bebf0e7b5c59",
        "sweepDoubleEntrypointToken(address[])": "0x08538fe199982f8b4355d4f2bdb1394308786ab97d5f72629add67d66fd516c5",
        "sweepSNXsBTC()": "0x1961e53f2732b026e902916369409c15c33ad87401cb826c58c3ef5ee3544dd2"
      }
    }
  },
  "20220517-protocol-fee-withdrawer": {
    "ProtocolFeesWithdrawer": {
      "useAdaptor": false,
      "actionIds": {
        "allowlistToken(address)": "0x64676378163864956da1a2c55238f9af1e66855685e9c35cc521066b55f468c4",
        "denylistToken(address)": "0xa5a62b55fdf9496f8e1b3feba479423a4349b385bd444f893b3cd4cf9387ce3f",
        "withdrawCollectedFees(address[],uint256[],address)": "0x826ac7ce861f2a54e071e6c724653757fdd1259804eb1ca7f040aa1cd09923fe"
      }
    }
  },
  "20220530-preseeded-voting-escrow-delegation": {
    "PreseededVotingEscrowDelegation": {
      "useAdaptor": true,
      "actionIds": {
        "batch_cancel_boosts(uint256[256])": "0x7361fe0e46cb276b41a98d4cd9737cc306ad42ab0b7acc664d99a8b0d4abc452",
        "batch_set_delegation_status(address,address[256],uint256[256])": "0xcd3fec4da938be5771576fbd5ed3c07305517a176aad2a4257eda4a558c0ac27",
        "burn(uint256)": "0xc82564c94b7d050939678c3432d24cc0bd077332b2831096f1a13bddf76cd4ea",
        "cancel_boost(uint256)": "0x482e4412b4beb34200f82812026fbaa4f0cb609d547edabc2983bfdc89ddedcd",
        "create_boost(address,address,int256,uint256,uint256,uint256)": "0xce9c580a1e3377595db533643f032e9d7bf9544e31d696c48a16e797fa82d5ce",
        "extend_boost(uint256,int256,uint256,uint256)": "0x2f8a062f8344cfe8574e9e6c67d0f3748802f02a2af653df71d38fb8ebd0bdde",
        "preseed()": "0x309fcfd1a0ff2f78ea637d18cad11ac7949e25a09f2d7c5b69b9d4cce2cdb745",
        "setApprovalForAll(address,bool)": "0x5082362308cf6060c96bdc9e34bcef0083316c7ea918f43666dccae67654e0d0",
        "set_base_uri(string)": "0xeb64a3bdaa01387bfd7d1ce9cdddd6dbace525fca48858752f25b9bd5593a094",
        "set_delegation_status(address,address,bool)": "0x6c714a4a280d2590fd368ce54a96f8d00d5e1c39e055865d883d61c3c9ebd1c5"
      }
    }
  },
  "20220609-stable-pool-v2": {
    "StablePool": {
      "useAdaptor": false,
      "factoryOutput": "0x2d011aDf89f0576C9B722c28269FcB5D50C2d179",
      "actionIds": {
        "disableRecoveryMode()": "0x79819a7971b1e9f195beb8386adb931d405f6f037b2c0c6ac955e68569c01128",
        "enableRecoveryMode()": "0xe677a5af244fbd50b51cf114dd0bdbf7b73c262382c7704c359c6c2148820d33",
        "pause()": "0xcd7e0ee0107ef7cac4d00d3821101a9ba6f02158f7f4dd52693e82ad3c91e918",
        "setAssetManagerPoolConfig(address,bytes)": "0xb4f5d67533236074d36881d864a2800bfe93f13921d54c1fd373894c4832a0df",
        "setSwapFeePercentage(uint256)": "0xcf5e03a737e4f5ba6d13e23f893a1e0255b362d8ce22e9568e1565fcf92789c7",
        "startAmplificationParameterUpdate(uint256,uint256)": "0xcad4ec1d64970817394bee6f75af4645fb72ba5b88902c4c155ce82aab0a3a5a",
        "stopAmplificationParameterUpdate()": "0xe5a9dede86018292d3cd547db825db489579eedbf2eebd3694ab93e912c1fae5",
        "unpause()": "0x07b4fb5e12466b66136a430edadfe74892e0cbfc410f6268a2d1d24cc09a6e05"
      }
    }
  },
  "20220404-erc4626-linear-pool-v2": {
    "ERC4626LinearPool": {
      "useAdaptor": false,
      "factoryOutput": "0xb0F75E97A114A4EB4a425eDc48990e6760726709",
      "actionIds": {
        "initialize()": "0x9b2fa0d42c19f1dc95f6e44002978e37339777d7e71fd3d42a4066d93e4deb5e",
        "setAssetManagerPoolConfig(address,bytes)": "0x3baef9657cec1bbb4fd4445b46071a8428aaaef07e20c5527f19835a3951a1d7",
        "setPaused(bool)": "0x454e3e323a395178b43f22b136dc1c2c25f3f193c11a944ce3de9a1b1f9f3389",
        "setSwapFeePercentage(uint256)": "0x26d5c069f3666699e0fe94626b94bf5bc2a311d3265e773c4a81c9a12c9731ca",
        "setTargets(uint256,uint256)": "0x742dd28e4a604e9a5a791e1708221230de313f7fdf28172ebd4f8e8d3407b1e8"
      }
    }
  },
  "20220628-gauge-adder-v2": {
    "GaugeAdder": {
      "useAdaptor": false,
      "actionIds": {
        "addArbitrumGauge(address)": "0x82c7bc265be8c8190319e29a314f8c32e62b98bbc9c39defff06a42b34557191",
        "addEthereumGauge(address)": "0x77238124388523487417c8ad8cec25726833e50ca5cab74a4924470fee49ae5d",
        "addGaugeFactory(address,uint8)": "0xaf9696666cd7f5e2ffb6abcf1a60f195cf8c7a99e7c63db98d14948fd4855f06",
        "addGnosisGauge(address)": "0x54fb09230d22d562ca08f02012ba6c83735ceca23da387a85969e1d8602e6209",
        "addOptimismGauge(address)": "0xc63b7b73283233470a85ad7ec28f772b7571c0f6ba90d506999809c2e25a7da6",
        "addPolygonGauge(address)": "0x5c62111a5fb2cd09521d2805fb5080f8db7f341691a1e38c34a5ededb8f8bfd3",
        "addZKSyncGauge(address)": "0xa4316d4b75fe3bdf53b4f8d8251adb2dc5e213f09a2ece3c11e0726fb1799063"
      }
    }
  },
  "20220628-optimism-root-gauge-factory": {
    "OptimismRootGaugeFactory": {
      "useAdaptor": false,
      "actionIds": {
        "create(address)": "0xa2882493d12953b0ba758d53f8f10e58edabb8ce768788c41b8754d9d7b3e9d8",
        "setOptimismGasLimit(uint32)": "0xc89b780137460c1010bc938658c3b615990dd348e27ff1d095be12e6fe617f64"
      }
    },
    "OptimismRootGauge": {
      "useAdaptor": true,
      "actionIds": {
        "checkpoint()": "0x3f63974a377ba4713661ede455bceda6686a0395f8b8ed8701ad1f13bb926c4d",
        "initialize(address)": "0x7cd4c1de57fa031316e3b61c1bca9160d4feb774986a819a7c4c04dc66d7d21e",
        "killGauge()": "0xec1d467d9ab03a0079c22a89037209f5763aec973897ea763e2cf25d71a5f12e",
        "unkillGauge()": "0x076e9815202aa39577192023cfa569d6504b003183b2bc13cd0046523dfa23ea"
      }
    }
  },
  "20220707-distribution-scheduler": {
    "DistributionScheduler": {
      "useAdaptor": true,
      "actionIds": {
        "scheduleDistribution(address,address,uint256,uint256)": "0x78b9d18aecaef104543c2c0a83f669b307a2caf6916e3f67db526200ff23dadc",
        "startDistributionForToken(address,address)": "0x0beb101788410c70b157a708569fb30c6f34e8fe821fa8b574dd0cef1900045b",
        "startDistributions(address)": "0x37818fdb4cb8ffb00dd0ad7286a89f1d12a83269d7af8eb6f915140403fc8f04"
      }
    }
  },
  "20220714-fee-distributor-v2": {
    "FeeDistributor": {
      "useAdaptor": true,
      "actionIds": {
        "checkpoint()": "0x3f63974a377ba4713661ede455bceda6686a0395f8b8ed8701ad1f13bb926c4d",
        "checkpointToken(address)": "0x84f74b497b7b8786ad28575751bcba78a869980750e3e59d9f753ecd753e7d50",
        "checkpointTokens(address[])": "0x7e339947ebceb8dcc3475abfefba6050fd835e6d1eff9b9e9678e810d369682e",
        "checkpointUser(address)": "0x9ccd42be79895ab5d68baf1ceb99044358d23c13dc7fd911b5af3d528ee8da8c",
        "claimToken(address,address)": "0x3f0bd81e3d4307c9d877450060e9f456cdce2cd0dcc13c55435ca418fad441af",
        "claimTokens(address,address[])": "0x2a02b42776ae382b5868eddf4a925d0eec90785dde1a5d48aaa55cd7cb9cf37a",
        "depositToken(address,uint256)": "0xdf028848b388713ac0b5fd66beb36b7e230fb62844ad43ed9e894034570ecb71",
        "depositTokens(address[],uint256[])": "0x683bdec204c4a35996ebfb23eea0f4f62343598147ef9bf5a43fabbd0e9ed8d0",
        "setOnlyCallerCheck(bool)": "0x8d64b78bf73ff6f57b6c2db19905917825de771752190fd9d99d852acfa360eb",
        "setOnlyCallerCheckWithSignature(address,bool,bytes)": "0x54b5a7c13c04005e425e936705297503e6c8d31f1413b2763d27845ef03eb0d1"
      }
    }
  },
  "20220721-gauge-adder-migration-coordinator": {
    "GaugeAdderMigrationCoordinator": {
      "useAdaptor": false,
      "actionIds": {
        "performNextStage()": "0x945b1637627fa36f3bb618b74050045ffa67875ffd8acd04f5135f3463ab9880",
        "registerStages()": "0x08900d9a13d156ace75a5694772406e876e8f8f25d35af7a7639c1a95a2c2689"
      }
    }
  },
  "20220720-batch-relayer-v3": {
    "BatchRelayerLibrary": {
      "useAdaptor": true,
      "actionIds": {
        "approveVault(address,uint256)": "0xaa23d25f754f62a06b5bff73704ce6a07271fc7831fc3c079d96ec6980f87d6e",
        "batchSwap(uint8,(bytes32,uint256,uint256,uint256,bytes)[],address[],(address,bool,address,bool),int256[],uint256,uint256,(uint256,uint256)[])": "0x2dd6bdd5b339c5fa79fc1126cd9d128162f81c7cc01a7d0b793b62bb7ca8b194",
        "exitPool(bytes32,uint8,address,address,(address[],uint256[],bytes,bool),(uint256,uint256)[])": "0x7bef1c3ab618833712da8cb03fd03db190273f4bce26e29d463de5f716d6820c",
        "gaugeClaimRewards(address[])": "0x13a78c79f14385a0bf7d0267b1075009ef1159c4939cf3ef5e6e036d6751010c",
        "gaugeDeposit(address,address,address,uint256)": "0xe9937f9ca332478f32fe70fa9e456ff6a87e3cf202054518814520a76557458e",
        "gaugeMint(address[],uint256)": "0x20ecba421a258882f52ce6f0fcaf0889beaa61799ef96ff79f59517aace7bc56",
        "gaugeSetMinterApproval(bool,address,uint256,uint8,bytes32,bytes32)": "0x3bdf13012aad2a4c7a24d9c8edc399d0d1bac77c0a2b59d89be0f3cfffc30d0e",
        "gaugeWithdraw(address,address,address,uint256)": "0x12a95fff94dec1053351e945426e3d5db7571b104dbc7e64ad1e3a111d7fb56e",
        "joinPool(bytes32,uint8,address,address,(address[],uint256[],bytes,bool),uint256,uint256)": "0xa317a1de8658aa1a3a8c2fcd3a2a9eaa9b7ac3dcf043af7abae8c7ffd9e3b75a",
        "manageUserBalance((uint8,address,uint256,address,address)[],uint256)": "0x377511c9189247483881941866710fd69b16cf26dac77097eda4323a62edb0e3",
        "setRelayerApproval(address,bool,bytes)": "0x6777e48feb8714cdc9a1d75b7d4fa2695fcc70eeb21785948dd9a27116f5c15d",
        "stakeETH(address,uint256,uint256)": "0xd18eb25ae71956955c16232a79bb7f57a7c49d035c6ac2aef3645fea48cce648",
        "stakeETHAndWrap(address,uint256,uint256)": "0x499793b8f2bd7d1791fa14aa3087b8860206dc69c268a127c2d67383a66ad849",
        "swap((bytes32,uint8,address,address,uint256,bytes),(address,bool,address,bool),uint256,uint256,uint256,uint256)": "0x47d345d6c83d27af5cf8b4803fc305da7a9d882d0867f51a74bff6b0d069a96d",
        "unwrapAaveStaticToken(address,address,address,uint256,bool,uint256)": "0xf12929cb8d3663dc3a2987614120015782b4612fadd9008db07f0338d050ce6f",
        "unwrapERC4626(address,address,address,uint256,uint256)": "0x895e27ff23239e42ebfb8e095411255d6e60021fab511f7d8c4ded17fa931fdf",
        "unwrapUnbuttonToken(address,address,address,uint256,uint256)": "0xfd2f9345d2b2a7d58309bfe3f77da005aa4b86ab24d361753ea954d5fdee7be8",
        "unwrapWstETH(address,address,uint256,uint256)": "0x1f9ec1957c4a2a58e9ae2a7b896384e858c9abab09b2b00ed3c122798a205245",
        "vaultPermit(address,address,uint256,uint256,uint8,bytes32,bytes32)": "0xfe259d33f0757874710753c3df40e75066d2f883a525f3522667f38130494d8c",
        "vaultPermitDAI(address,address,uint256,uint256,bool,uint8,bytes32,bytes32)": "0x2ba80ff0408f58d3fef07ceb9d93e431ba9c5351e167284bcced49edad8e16e3",
        "wrapAaveDynamicToken(address,address,address,uint256,bool,uint256)": "0xd97e985113b0adf0a61a16b7bbbb50f9bc8efb16235f3bb8881db59c61127cf2",
        "wrapERC4626(address,address,address,uint256,uint256)": "0xb282fde5b2b10069424552227f94a0e55670418ced313d886e4f3ed18f9664c1",
        "wrapStETH(address,address,uint256,uint256)": "0x7adacb41fadeda1310655dd5b02f5b15b3805c325657b6b2ccde3ee3e5971ba2",
        "wrapUnbuttonToken(address,address,address,uint256,uint256)": "0x3e5d1134e52635f3935c7a91e97354b0c6fc62049775883d345f055420d97280"
      }
    },
    "BalancerRelayer": {
      "useAdaptor": true,
      "actionIds": {
        "multicall(bytes[])": "0xc39cf075301d1b05cef3fc32c6b1797e285eef17806fad46628c0cfcee1396de"
      }
    }
  },
  "20220725-protocol-fee-percentages-provider": {
    "ProtocolFeePercentagesProvider": {
      "useAdaptor": false,
      "actionIds": {
        "registerFeeType(uint256,string,uint256,uint256)": "0xea4fb97482a3b85cb09eec586a19d8312e0b7694206008dd04f50c0f4b3d10eb",
        "setFeeTypePercentage(uint256,uint256)": "0x4907aec017cb19a28528e722251b40fd7c5eadd4f4a0f0c6a9bca9888f8a0b7f"
      }
    }
  },
  "20220817-aave-rebalanced-linear-pool": {
    "AaveLinearPoolFactory": {
      "useAdaptor": false,
      "actionIds": {
        "create(string,string,address,address,uint256,uint256,address)": "0x51edc015a97c77d2c943f6978e18733b906a87e178cc693613bd3171069d69d6",
        "disable()": "0x3e267929c3c1127f9bceabc2030c138022fba40f8c0a47c9407fe74e2d026aaa"
      }
    },
    "AaveLinearPool": {
      "useAdaptor": false,
      "factoryOutput": "0x82698aeCc9E28e9Bb27608Bd52cF57f704BD1B83",
      "actionIds": {
        "disableRecoveryMode()": "0x09ba2d4d28952dd802d9ac8a44ec23d3f4d96756f0cf8dd889bdffa83c63963e",
        "enableRecoveryMode()": "0xd6a9f64d81e7c22127c3fb002e0a42508528898232c353fc3d33cd259ea1de7b",
        "initialize()": "0x0d60b3f7a47a5582726287b6c2c3358ca12edbd21c3a3e369faf41370887302f",
        "pause()": "0x8d329099a8220fbd27ff3cf304a4cb1dae32335654ec5115c3a643ac0e623418",
        "setAssetManagerPoolConfig(address,bytes)": "0x3b15b07b96fc9ab0d0063b41c23ad482cf211b4a5e62d36af4fa9cb6c02af23d",
        "setSwapFeePercentage(uint256)": "0x7fad14fae895c80a37148957909942740cfbc0ddc5676b975d9893577ba7cd17",
        "setTargets(uint256,uint256)": "0xef008574ca41f2b6033a54a73ad6adc382165acd85b6f76f8456d9946b299a16",
        "unpause()": "0xa738fa584fff6afe4e319db36f7f5270924047e5e2c04a1712cbfc082e3fd078"
      }
    }
  },
  "20220817-composable-stable-pool": {
    "ComposableStablePoolFactory": {
      "useAdaptor": false,
      "actionIds": {
        "create(string,string,address[],uint256,address[],uint256[],bool[],uint256,address)": "0xd5fcf8943a4033f6893b2911d83bcf865758b9ec4ebb7966116456d5c2179b42",
        "disable()": "0x24d396cb6e7a6f86b5b5b995895e806b1cbe69b00a7bf060870f217b39a20524"
      }
    },
    "ComposableStablePool": {
      "useAdaptor": false,
      "factoryOutput": "0x9B532AB955417AFD0D012EB9F7389457CD0EA712",
      "actionIds": {
        "disableRecoveryMode()": "0x22db40831a350d79229bedefb2b4003ece8df4a15aa847680614107d5cbfe238",
        "enableRecoveryMode()": "0x79b34f2c6a2141c901c36cb267c6f365187212ae08918d3276e9463ed4b6bd6b",
        "pause()": "0x367e95c6cc9f3041f3c6ee21b06ef8992a82318a6b2adbbfb6af3ee601769a30",
        "setAssetManagerPoolConfig(address,bytes)": "0xfef603bcb84a3216b1093e3dfdb575d7a84a2384aa36100acbe53882e9d46d78",
        "setSwapFeePercentage(uint256)": "0x94611f33019f04ed070e076bbacb9ff5c5fe03d7184bef4026e1ee669d3b623e",
        "setTokenRateCacheDuration(address,uint256)": "0xd4f0c40da2129d4b1aba541e693e03b92a323a66f649257a258fe6e4ea331b52",
        "startAmplificationParameterUpdate(uint256,uint256)": "0x11562115fbcf4955e097732f59969867f1cb458a8cbd648231b0ffae14c800de",
        "stopAmplificationParameterUpdate()": "0xf8ab8bdb4497d157053d2f796e50c33e6fff3d586b6db6880ab12eff1d907b2b",
        "unpause()": "0xfef90c64be79cb170a20e526196e7c8f2f37f441ae85c945c18a91a64777d309",
        "updateProtocolFeePercentageCache()": "0xbe04e2e601e34c2e620a6a66c4085485d7e3efa679d4e7cc50882810efac5563",
        "updateTokenRateCache(address)": "0x39ed9ac3902bfe3f689cc0cba788cc7c981610d317d875f877411f97763956f5"
      }
    }
  },
<<<<<<< HEAD
  "20220822-mainnet-gauge-factory-v2": {
    "LiquidityGaugeV5": {
      "useAdaptor": true,
      "actionIds": {
        "add_reward(address,address)": "0x3bf29175652a3f0fac5abb715d0b7fe2e7b597e2e2eff555dac6b21a20a7c83e",
        "claim_rewards()": "0xa1fcfa4f107b70052cfbb2e460d99c96f9b18c1197671fe00ab59c32adcddbeb",
        "claim_rewards(address)": "0x1c866c9ea7b119a642f593024ced6088dbde65d041e5d3e826b9ad49b949a64b",
        "claim_rewards(address,address)": "0x17b18f02fd5498a6aba17d20977b1a8a08f888d821999613fee42f9f9acb0bd9",
        "claimable_tokens(address)": "0x507b520ac43f322b79e43a63eaa5b80ca89ac2c5b63970fa4b6242a23a9e8aa2",
        "deposit(uint256)": "0x514b6f05525a3f31c3bde60d063e91e88204c5cdc5b35934513f911943b97fcc",
        "deposit(uint256,address)": "0x360a8a15589674642b2125956d96757fc2f06ff1b968333271de16a20e01df05",
        "deposit(uint256,address,bool)": "0x7572a9d124a97112d9e0f610651c79f13cf257bea3a71e38663b8a23875a2241",
        "deposit_reward_token(address,uint256)": "0xb70966c80d8727484d7d85b65c022ce136cadffc1aa72bd6362cd9e160598bf9",
        "initialize(address,uint256)": "0xa7eb8749bae4020b0007b643972b60456da2b6b92fa6b583c7277fc2dea05a39",
        "kick(address)": "0x5d4f8bc2dd6ae588be27076524fbf4fc2a833c466ab107fda2e84bf2f59bc0ca",
        "killGauge()": "0xec1d467d9ab03a0079c22a89037209f5763aec973897ea763e2cf25d71a5f12e",
        "setRelativeWeightCap(uint256)": "0xae60dce27f51ce5815357b9f6b40f200557867f8222262a1646c005d09b7dfba",
        "set_reward_distributor(address,address)": "0xd0090a09f425bba74e6c801fba7c6d15b44147ab0bd319e40076ce07e95168b6",
        "set_rewards_receiver(address)": "0x1b288a1f96e75e2fda7a0c1ac5c35a7fd2c5e2e5c425c32152ae01f82545e2da",
        "unkillGauge()": "0x076e9815202aa39577192023cfa569d6504b003183b2bc13cd0046523dfa23ea",
        "user_checkpoint(address)": "0x3aaa120451be1d03b5f871d8f553636453af4ac4fed808c66c169c212b199436",
        "withdraw(uint256)": "0xec9d6185ed79aed8edc19bc6fc25ca544504ab0970d25b191e5279100224502a",
        "withdraw(uint256,bool)": "0xb69fa1eb7b5ac6d9f3d5b8707460dc80b1f871eb64473f46b1aaaed1002aec60"
=======
  "20220823-optimism-root-gauge-factory-v2": {
    "OptimismRootGauge": {
      "useAdaptor": true,
      "actionIds": {
        "checkpoint()": "0x3f63974a377ba4713661ede455bceda6686a0395f8b8ed8701ad1f13bb926c4d",
        "initialize(address,uint256)": "0xa7eb8749bae4020b0007b643972b60456da2b6b92fa6b583c7277fc2dea05a39",
        "killGauge()": "0xec1d467d9ab03a0079c22a89037209f5763aec973897ea763e2cf25d71a5f12e",
        "setRelativeWeightCap(uint256)": "0xae60dce27f51ce5815357b9f6b40f200557867f8222262a1646c005d09b7dfba",
        "unkillGauge()": "0x076e9815202aa39577192023cfa569d6504b003183b2bc13cd0046523dfa23ea"
      }
    }
  },
  "20220823-arbitrum-root-gauge-factory-v2": {
    "ArbitrumRootGaugeFactory": {
      "useAdaptor": false,
      "actionIds": {
        "create(address,uint256)": "0x913025a8b073b3bbce553fdc0021545af9dfa573aa8dd3274a1d2dc91a4911b8",
        "setArbitrumFees(uint64,uint64,uint64)": "0xd5799f5a62cdbcebada0c4ff21f7a0d82cfc1ad293c79f597c27bd1c03ad100b"
      }
    },
    "ArbitrumRootGauge": {
      "useAdaptor": true,
      "factoryOutput": "0x6337949cbC4825Bbd09242c811770F6F6fee9FfC",
      "actionIds": {
        "checkpoint()": "0x3f63974a377ba4713661ede455bceda6686a0395f8b8ed8701ad1f13bb926c4d",
        "initialize(address,uint256)": "0xa7eb8749bae4020b0007b643972b60456da2b6b92fa6b583c7277fc2dea05a39",
        "killGauge()": "0xec1d467d9ab03a0079c22a89037209f5763aec973897ea763e2cf25d71a5f12e",
        "setRelativeWeightCap(uint256)": "0xae60dce27f51ce5815357b9f6b40f200557867f8222262a1646c005d09b7dfba",
        "unkillGauge()": "0x076e9815202aa39577192023cfa569d6504b003183b2bc13cd0046523dfa23ea"
>>>>>>> 5b60710e
      }
    }
  }
}<|MERGE_RESOLUTION|>--- conflicted
+++ resolved
@@ -769,7 +769,7 @@
       }
     }
   },
-<<<<<<< HEAD
+
   "20220822-mainnet-gauge-factory-v2": {
     "LiquidityGaugeV5": {
       "useAdaptor": true,
@@ -793,7 +793,7 @@
         "user_checkpoint(address)": "0x3aaa120451be1d03b5f871d8f553636453af4ac4fed808c66c169c212b199436",
         "withdraw(uint256)": "0xec9d6185ed79aed8edc19bc6fc25ca544504ab0970d25b191e5279100224502a",
         "withdraw(uint256,bool)": "0xb69fa1eb7b5ac6d9f3d5b8707460dc80b1f871eb64473f46b1aaaed1002aec60"
-=======
+  },
   "20220823-optimism-root-gauge-factory-v2": {
     "OptimismRootGauge": {
       "useAdaptor": true,
@@ -823,7 +823,6 @@
         "killGauge()": "0xec1d467d9ab03a0079c22a89037209f5763aec973897ea763e2cf25d71a5f12e",
         "setRelativeWeightCap(uint256)": "0xae60dce27f51ce5815357b9f6b40f200557867f8222262a1646c005d09b7dfba",
         "unkillGauge()": "0x076e9815202aa39577192023cfa569d6504b003183b2bc13cd0046523dfa23ea"
->>>>>>> 5b60710e
       }
     }
   }
