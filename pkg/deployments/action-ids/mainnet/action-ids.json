--- conflicted
+++ resolved
@@ -1154,26 +1154,6 @@
       }
     }
   },
-<<<<<<< HEAD
-  "20230409-yearn-linear-pool-v2": {
-    "YearnLinearPoolFactory": {
-      "useAdaptor": false,
-      "actionIds": {
-        "create(string,string,address,address,uint256,uint256,address,uint256,bytes32)": "0xa212609bae97a167c5c465a792af9267f9af11f48bac5b1f3622302da35cdee6",
-        "disable()": "0x811fd661839b93538ac3d909ccceb9891e6b47ee6e71d0871fb62da2d3b484cc"
-      }
-    },
-    "YearnLinearPool": {
-      "useAdaptor": false,
-      "actionIds": {
-        "disableRecoveryMode()": "0x591a17eb2cfcfb9c46bc914beabe5e72b148a01206bc779c16d87fb1ed84ba82",
-        "enableRecoveryMode()": "0x256eccbca05f769e9349017e92e50ee5d1801d9afbbaf9f6986f61d8ccfb6cb0",
-        "initialize()": "0x1581ece04c8a9c8c2b3cf76b96f529160258f5bc0e2d85867ae4bfa5c8acb64d",
-        "pause()": "0x8b150ea30fbe0118f4af39209fe69ed20bcfde20eefb28ff25899e34c5f9f0f5",
-        "setSwapFeePercentage(uint256)": "0x479aa48247a9811620c0d80d6cb740bbc8d9424523952ff24ff7e07f3d10f955",
-        "setTargets(uint256,uint256)": "0x4673448eaa2b93f1384adf0af721394d754d2bd69f9d18a3f01ba7f4ea6f500c",
-        "unpause()": "0xdfdfc106571f842403f0df559a47f4a783ed29695fd1e4bca9b51e067e50d7ce"
-=======
   "20230411-managed-pool-v2": {
     "ManagedPoolFactory": {
       "useAdaptor": false,
@@ -1203,7 +1183,27 @@
         "updateProtocolFeePercentageCache()": "0xa0510b3d23de2aa856fa89cff55f243c570b3a4419ecc532853c32e4175d6ba6",
         "updateSwapFeeGradually(uint256,uint256,uint256,uint256)": "0x4b21d3fce50bb4b768d6f878a6498fd7839cd231c0abdd2272a5484dd0eb905f",
         "updateWeightsGradually(uint256,uint256,address[],uint256[])": "0xc190da9e735fd438c73158ff1808c577b8b08fde4fbb8ad17ab4ce2f91f67215"
->>>>>>> 8f5458b6
+      }
+    }
+  },
+  "20230409-yearn-linear-pool-v2": {
+    "YearnLinearPoolFactory": {
+      "useAdaptor": false,
+      "actionIds": {
+        "create(string,string,address,address,uint256,uint256,address,uint256,bytes32)": "0xa212609bae97a167c5c465a792af9267f9af11f48bac5b1f3622302da35cdee6",
+        "disable()": "0x811fd661839b93538ac3d909ccceb9891e6b47ee6e71d0871fb62da2d3b484cc"
+      }
+    },
+    "YearnLinearPool": {
+      "useAdaptor": false,
+      "actionIds": {
+        "disableRecoveryMode()": "0x591a17eb2cfcfb9c46bc914beabe5e72b148a01206bc779c16d87fb1ed84ba82",
+        "enableRecoveryMode()": "0x256eccbca05f769e9349017e92e50ee5d1801d9afbbaf9f6986f61d8ccfb6cb0",
+        "initialize()": "0x1581ece04c8a9c8c2b3cf76b96f529160258f5bc0e2d85867ae4bfa5c8acb64d",
+        "pause()": "0x8b150ea30fbe0118f4af39209fe69ed20bcfde20eefb28ff25899e34c5f9f0f5",
+        "setSwapFeePercentage(uint256)": "0x479aa48247a9811620c0d80d6cb740bbc8d9424523952ff24ff7e07f3d10f955",
+        "setTargets(uint256,uint256)": "0x4673448eaa2b93f1384adf0af721394d754d2bd69f9d18a3f01ba7f4ea6f500c",
+        "unpause()": "0xdfdfc106571f842403f0df559a47f4a783ed29695fd1e4bca9b51e067e50d7ce"
       }
     }
   }
