--- conflicted
+++ resolved
@@ -1098,7 +1098,6 @@
       }
     }
   },
-<<<<<<< HEAD
   "20230213-yearn-linear-pool": {
     "YearnLinearPoolFactory": {
       "useAdaptor": false,
@@ -1118,7 +1117,9 @@
         "setSwapFeePercentage(uint256)": "0xafb360e583a4ccc8e9935d214a3031628a34797c2f2a1d2f52505137a54c5796",
         "setTargets(uint256,uint256)": "0x44c2c324db39782f28032ff6aa4234a8ed6d95a11e194006e5b63213abdd209f",
         "unpause()": "0x1392aa43340535c0fd7a443967a0f1ea139820c50b1d288f12408f09f6aa99ac"
-=======
+      }
+    }
+  },
   "20230213-gearbox-linear-pool": {
     "GearboxLinearPoolFactory": {
       "useAdaptor": false,
@@ -1138,7 +1139,6 @@
         "setSwapFeePercentage(uint256)": "0x69f726d607e0cfd6af767f629799bd33e396b1bad79f46a94a8d88a1ab08abbe",
         "setTargets(uint256,uint256)": "0x48860201a4ce2338c9b0cd0a11ef9bffea1ee89bf1f610a71e12a2817be310ec",
         "unpause()": "0x439afd39c403a6dd6a49bf720adf1b2e9759270143ce87854a59794a104fe596"
->>>>>>> e7fb92ba
       }
     }
   }
