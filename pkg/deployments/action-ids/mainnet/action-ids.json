{
  "20210418-authorizer": {
    "Authorizer": {
      "useAdaptor": true,
      "actionIds": {
        "grantRole(bytes32,address)": "0x3b5aa417f440ce599b5fcebc425f7ea46ff4c105a0c529a180642cb6b1740346",
        "grantRoles(bytes32[],address)": "0x27a96293b7f504e5fa28c9a799467561bbcb1bc08277f60d3d1140f315e54ec6",
        "grantRolesToMany(bytes32[],address[])": "0x0a754de8c17cd28fc6dbb29f41c51150449409f1a6ee78e889013d476b890238",
        "renounceRole(bytes32,address)": "0x46bd31898e4be3efd0e0127e710aa0427308b6220bb5b8286230d4f7a596f0cb",
        "revokeRole(bytes32,address)": "0x2b2ed92fb51ba70a0a86c61efb68d77cc578f6f7ef30933df5d5506f8bf537b2",
        "revokeRoles(bytes32[],address)": "0xc89adbc6dae79ab0bb0416f93f4416270b446ecd58147c38b5e923ddca936766",
        "revokeRolesFromMany(bytes32[],address[])": "0x9ebe3bdeeba42f0d5055085e3f83fabdd85ca79f011278cd51814b75d0f522b3"
      }
    }
  },
  "20210418-vault": {
    "Vault": {
      "useAdaptor": false,
      "actionIds": {
        "batchSwap(uint8,(bytes32,uint256,uint256,uint256,bytes)[],address[],(address,bool,address,bool),int256[],uint256)": "0x1282ab709b2b70070f829c46bc36f76b32ad4989fecb2fcb09a1b3ce00bbfc30",
        "deregisterTokens(bytes32,address[])": "0xe4f8ff74aa05a4d54a06e035d5e86947bc6474f8d7b166ebeb49fc9178d28551",
        "exitPool(bytes32,address,address,(address[],uint256[],bytes,bool))": "0xc149e88b59429ded7f601ab52ecd62331cac006ae07c16543439ed138dcb8d34",
        "flashLoan(address,address[],uint256[],bytes)": "0x96ebe854ca6ab6242ad127dcd7809576513b0c64571e515cedd7b8885612c82d",
        "joinPool(bytes32,address,address,(address[],uint256[],bytes,bool))": "0x78ad1b68d148c070372f8643c4648efbb63c6a8a338f3c24714868e791367653",
        "managePoolBalance((uint8,bytes32,address,uint256)[])": "0x7275fb98594b03dc36a7de69051058e9e2d05cabeb4fe7d9c87bc69f94d9d084",
        "manageUserBalance((uint8,address,uint256,address,address)[])": "0xeba777d811cd36c06d540d7ff2ed18ed042fd67bbf7c9afcf88c818c7ee6b498",
        "queryBatchSwap(uint8,(bytes32,uint256,uint256,uint256,bytes)[],address[],(address,bool,address,bool))": "0xf5f701b3adfba2adad8f16a8be5a989593e42a2caa84c5c6e60b22143db65a2f",
        "registerPool(uint8)": "0x956dfce4343a6be4df20714d3dc413ef59e73fa9995d3d247e7c8d12efd33ac2",
        "registerTokens(bytes32,address[],address[])": "0xad5bd4a1cc4243b4d772a8a55d24792c1f57cc45eb97ed1291b82d96125a7626",
        "setAuthorizer(address)": "0x1cbb503dcc0f4acaedf71a098211ff8b15a220fc26a6974a8d9deaab040fa6e0",
        "setPaused(bool)": "0xb5593fe09464f360ecf835d5b9319ce69900ae1b29d13844b73c250b1f5f92fb",
        "setRelayerApproval(address,address,bool)": "0x0014a06d322ff07fcc02b12f93eb77bb76e28cdee4fc0670b9dec98d24bbfec8",
        "swap((bytes32,uint8,address,address,uint256,bytes),(address,bool,address,bool),uint256,uint256)": "0x7b8a1d293670124924a0f532213753b89db10bde737249d4540e9a03657d1aff"
      }
    },
    "BalancerHelpers": {
      "useAdaptor": true,
      "actionIds": {
        "queryExit(bytes32,address,address,(address[],uint256[],bytes,bool))": "0xb0850f445323ec6662629ef0cdc2dc8c7e5d5d83978f7a784a2898758be1f2c2",
        "queryJoin(bytes32,address,address,(address[],uint256[],bytes,bool))": "0xf3d4a64f9e0923252136cba0230f182b2f699934c190943d25149f1cafce8ce2"
      }
    },
    "ProtocolFeesCollector": {
      "useAdaptor": false,
      "actionIds": {
        "setFlashLoanFeePercentage(uint256)": "0xbe2a180d5cc5d803a8eec4cea569989fc1c593d7eeadd1f262f360a68b0e842e",
        "setSwapFeePercentage(uint256)": "0xb28b769768735d011b267f781c3be90bce51d5059ba015bc7a28b3e882fb2083",
        "withdrawCollectedFees(address[],uint256[],address)": "0xb2b6e48fa160a7c887d9d7a68b6a9bb9d47d4953d33e07f3a39e175d75e97796"
      }
    }
  },
  "20210418-weighted-pool": {
    "WeightedPoolFactory": {
      "useAdaptor": true,
      "actionIds": {
        "create(string,string,address[],uint256[],uint256,address)": "0x4d5282066a5fda3f5736198513ee33edf792164c299f2e59fbb6f6c7040ce7ad"
      }
    },
    "WeightedPool2TokensFactory": {
      "useAdaptor": true,
      "actionIds": {
        "create(string,string,address[],uint256[],uint256,bool,address)": "0x52df70aac861355cfd394f6f8947bfab3c6f1738478300ecc0a35cc1632d8995"
      }
    },
    "WeightedPool": {
      "useAdaptor": false,
      "factoryOutput": "0xa69ad41BBD9303f2c165d19b5564325Da72c7224",
      "actionIds": {
        "setPaused(bool)": "0x3c7de1d8a207c7901ec612f9f0f50957da016911a50d5c22bbe5c9f4f3392d95",
        "setSwapFeePercentage(uint256)": "0x3697d13ee45583cf9c2c64a978ab5886bcd07ec2b851efbea2fced982b8f9596"
      }
    },
    "WeightedPool2Tokens": {
      "useAdaptor": false,
      "factoryOutput": "0xc29562b045D80fD77c69Bec09541F5c16fe20d9d",
      "actionIds": {
        "enableOracle()": "0xe543cb443264aa0734939fa06d9e6ade81d691ee5f27c2183c2a54a2c245c8b1",
        "setPaused(bool)": "0x43f20c0b0ba9191edc765615b4aa9f5fc68be74185b79f813946e7bc9a9e1e38",
        "setSwapFeePercentage(uint256)": "0xc065d550fa98abc242b6baf98e7b2063590675f1ddd81bdb9ea8d8f5c5d52f98"
      }
    }
  },
  "20210624-stable-pool": {
    "StablePoolFactory": {
      "useAdaptor": true,
      "actionIds": {
        "create(string,string,address[],uint256,uint256,address)": "0xef125e2073fd815c55c2f04fed98ba5218e2082ace09e017398ea7e1cdb2cb35"
      }
    },
    "StablePool": {
      "useAdaptor": false,
      "factoryOutput": "0x6641A8c1d33bd3deC8DD85E69C63CAFb5bf36388",
      "actionIds": {
        "setAssetManagerPoolConfig(address,bytes)": "0x605335b210e41aa6abf3dcc7ede4da40480fec68dc8eb118d499fa010783bddd",
        "setPaused(bool)": "0x97270598fa4177db8fa1b289b1a781d6ae7a6e1f87fe4c03f6a0c07990014bb8",
        "setSwapFeePercentage(uint256)": "0x7b09f4b61ccfe85436161b0223489b187d9f9158c542b5e6105df147afc78aca",
        "startAmplificationParameterUpdate(uint256,uint256)": "0x8c9b4c1f53b968f62f656d48126bd856c38b0d879974dff5b5d6055c0d2917d4",
        "stopAmplificationParameterUpdate()": "0xc787be37f98a254065bf8678258de57ce53a2d6814c519063f3003dd9f92dfc3"
      }
    }
  },
  "20210721-liquidity-bootstrapping-pool": {
    "LiquidityBootstrappingPoolFactory": {
      "useAdaptor": true,
      "actionIds": {
        "create(string,string,address[],uint256[],uint256,address,bool)": "0xbe1e0934823cee657ae4c9d763780b556f6dc57a287137a2ce26ef70f771c203"
      }
    },
    "LiquidityBootstrappingPool": {
      "useAdaptor": false,
      "factoryOutput": "0x6FC73B9d624b543f8B6b88FC3CE627877Ff169Ee",
      "actionIds": {
        "setAssetManagerPoolConfig(address,bytes)": "0xd3d88853c901e2581060bf590a0ed48da57ca3ccbe89f748d828c282dc40e1b6",
        "setPaused(bool)": "0x0546471589e6cc8d242057938789941d762b4cf0186a74658ae0f81866138734",
        "setSwapEnabled(bool)": "0xc86f763ebb824c76acdae97561cae60573473dd0e0addb83f0d142f12b0a5d59",
        "setSwapFeePercentage(uint256)": "0xf472b63b0e5e0ef0eedf49fb6dcb108ff97950c4394d78409c9251ea89c943da",
        "updateWeightsGradually(uint256,uint256,uint256[])": "0xf1c73f7bc5b3a33181b70ef054dd876b584d652e288fcd6fd2bf02d7b9c61cf0"
      }
    }
  },
  "20210727-meta-stable-pool": {
    "QueryProcessor": {
      "useAdaptor": true,
      "actionIds": {}
    },
    "MetaStablePoolFactory": {
      "useAdaptor": true,
      "actionIds": {
        "create(string,string,address[],uint256,address[],uint256[],uint256,bool,address)": "0x35a3db544cfbcb07e2aa5288331e259147eb73fa71abbf042d2e30f883336c9f"
      }
    },
    "MetaStablePool": {
      "useAdaptor": false,
      "factoryOutput": "0x851523A36690bF267BbFEC389C823072D82921a9",
      "actionIds": {
        "enableOracle()": "0x9bb0ceafb44194dec6a47c23126dfed1662c42d573398f0f4af21aee3757b88e",
        "setAssetManagerPoolConfig(address,bytes)": "0x287ba3992c230585d4856a43c953df4b6d09d8e3890f9291cc2633628e9d01cd",
        "setPaused(bool)": "0xa9d5a531fd849052f92ebf9cbe5ae801a82bbc0ffd854f4dcd44c663d4a11ec8",
        "setPriceRateCacheDuration(address,uint256)": "0xc8cec43a5d5eea46edca69d90b740e59c583c81a2a8fc493bb9428e720af8bba",
        "setSwapFeePercentage(uint256)": "0x15d3918ca8f9895d8906a780f5f402d32707bada7b1b5e7b21b7351257103a35",
        "startAmplificationParameterUpdate(uint256,uint256)": "0xc108e87eca9f3a0e9a9db0b708e6b15a70c3d0859b02723a7cc4b5ca1fb9fc28",
        "stopAmplificationParameterUpdate()": "0x2f17310a7a479b437515eb1917c45a5f8d1fc7035462cfc7c7c43825dec621b5",
        "updatePriceRateCache(address)": "0x2660c857c9d8d37ecd99d93ddcc0228cf852373a4a76f8eb9b958ea0a0ec6e68"
      }
    }
  },
  "20210811-ldo-merkle": {
    "MerkleRedeem": {
      "useAdaptor": true,
      "actionIds": {
        "claimWeek(address,uint256,uint256,bytes32[])": "0x190215af95d85aed123d88a5a308c3605798a93182fe9aa47e888a456c59b12b",
        "claimWeeks(address,(uint256,uint256,bytes32[])[])": "0x24248ad6b9be2522d91cae72104629b7c57ac683e9e5bedc9b63bbc54423edab",
        "claimWeeksToInternalBalance(address,(uint256,uint256,bytes32[])[])": "0x6d36262bcfd476e173efd00cd5be7495d11c6f6f2c1d01d32db5a5b1f162b4fb",
        "claimWeeksWithCallback(address,address,bytes,(uint256,uint256,bytes32[])[])": "0x88a0b63d1c455206528a698a9e793133b7049bcbb26d1e7c81f04c068eaf8e16",
        "renounceOwnership()": "0x858742bdbe585ec0acbf6ceb781210df449541e2b00806ecaa2936ad9b152193",
        "seedAllocations(uint256,bytes32,uint256)": "0x0f7d9db492e826138d1f07e98394f3b70a74c5b8959def367243224610a20b6b",
        "transferOwnership(address)": "0xa6b1c7cea3e8e35e77cd79fb2e81d17bd8655f01e5f71269cdfb8fac58ad52ea"
      }
    }
  },
  "20210812-lido-relayer": {
    "LidoRelayer": {
      "useAdaptor": true,
      "actionIds": {
        "batchSwap(uint8,(bytes32,uint256,uint256,uint256,bytes)[],address[],(address,bool,address,bool),int256[],uint256)": "0xc3ef0caf01ca4e8de0b09bd7a65cb1eedf3acfb62313e3d430f35fa496adb22d",
        "exitPool(bytes32,address,address,(address[],uint256[],bytes,bool))": "0x98dcef85670041cd02e471de781cd5158f4d4dece67f3e660db31548d63bff91",
        "joinPool(bytes32,address,address,(address[],uint256[],bytes,bool))": "0x632c55094ef8995a26074905e17db30f937ecdab014cbbdc5839cfe031199405",
        "swap((bytes32,uint8,address,address,uint256,bytes),(address,bool,address,bool),uint256,uint256)": "0xa7dcb2573b52b4dcc7de73e0917155f523c796d5012eb817bbad496849602510"
      }
    }
  },
  "20210812-wsteth-rate-provider": {
    "WstETHRateProvider": {
      "useAdaptor": true,
      "actionIds": {}
    }
  },
  "20210907-investment-pool": {
    "InvestmentPoolFactory": {
      "useAdaptor": true,
      "actionIds": {
        "create(string,string,address[],uint256[],uint256,address,bool,uint256)": "0xb4d5b96b20908201024f5175a555aff829236b7605db02daffbf2a17f4ca2b57"
      }
    },
    "InvestmentPool": {
      "useAdaptor": false,
      "factoryOutput": "0x3B40D7d5AE25dF2561944dD68b252016c4c7B280",
      "actionIds": {
        "setAssetManagerPoolConfig(address,bytes)": "0x8ede97683b1fadf663e65daaaef500256ae3643c68c6a4b77e4a84b6035d28a4",
        "setPaused(bool)": "0x39794bfb631976145dd5645f5c903aa2b443f72f15e99d1b7413294703d56380",
        "setSwapEnabled(bool)": "0x0e86e31bfd78ac23d9fbebeb5305bbfc7d666c0602cc1e74194140c651c5c904",
        "setSwapFeePercentage(uint256)": "0x72696c3624ff2400c3580f888cdfc372de1ec9ecba65f61ae7d06752d0181f3a",
        "updateWeightsGradually(uint256,uint256,uint256[])": "0x63c0eaeb06b0089842f2fe3ea983921782387e90d36d385cc683ab874153113b",
        "withdrawCollectedManagementFees(address)": "0xd9628fe78fc2a5e864832482b704caf2b03cd52c227663a96aa302ac9bd2f15c"
      }
    }
  },
  "20211012-merkle-orchard": {
    "MerkleOrchard": {
      "useAdaptor": true,
      "actionIds": {
        "claimDistributions(address,(uint256,uint256,address,uint256,bytes32[])[],address[])": "0x95ae77365b40f8e7f35e43b7f403fe8a992f08321289678fbef64d8e0cc410c7",
        "claimDistributionsToInternalBalance(address,(uint256,uint256,address,uint256,bytes32[])[],address[])": "0xb1dd2f16c338f7cecccd5ce613e1ad7cd4f7c5408b675d032cf7c411eba2debf",
        "claimDistributionsWithCallback(address,(uint256,uint256,address,uint256,bytes32[])[],address[],address,bytes)": "0x860b7842a97ec464ad09199f82fe42aa6d0680bc5797097cc1147660649a5858",
        "createDistribution(address,bytes32,uint256,uint256)": "0x8bd6f4c1c5052c1d553c85e11bb6addbb2a47edf967f3c9d4f0f9f69b94b9269"
      }
    }
  },
  "20211202-no-protocol-fee-lbp": {
    "NoProtocolFeeLiquidityBootstrappingPoolFactory": {
      "useAdaptor": false,
      "actionIds": {
        "create(string,string,address[],uint256[],uint256,address,bool)": "0x803e6b81fee024ccd085712b4bcd6741a50460eef16ac4d213ce52fa09ac31b4",
        "disable()": "0xf606602974ca80beb7071ceacbfd2e03a1d2bb9da2001eb3591a2c4bbbbc0d05"
      }
    }
  },
  "20211203-batch-relayer": {
    "BatchRelayerLibrary": {
      "useAdaptor": true,
      "actionIds": {
        "approveVault(address,uint256)": "0xaa23d25f754f62a06b5bff73704ce6a07271fc7831fc3c079d96ec6980f87d6e",
        "batchSwap(uint8,(bytes32,uint256,uint256,uint256,bytes)[],address[],(address,bool,address,bool),int256[],uint256,uint256,(uint256,uint256)[])": "0x2dd6bdd5b339c5fa79fc1126cd9d128162f81c7cc01a7d0b793b62bb7ca8b194",
        "exitPool(bytes32,uint8,address,address,(address[],uint256[],bytes,bool),(uint256,uint256)[])": "0x7bef1c3ab618833712da8cb03fd03db190273f4bce26e29d463de5f716d6820c",
        "joinPool(bytes32,uint8,address,address,(address[],uint256[],bytes,bool),uint256,uint256)": "0xa317a1de8658aa1a3a8c2fcd3a2a9eaa9b7ac3dcf043af7abae8c7ffd9e3b75a",
        "manageUserBalance((uint8,address,uint256,address,address)[],uint256)": "0x377511c9189247483881941866710fd69b16cf26dac77097eda4323a62edb0e3",
        "setRelayerApproval(address,bool,bytes)": "0x6777e48feb8714cdc9a1d75b7d4fa2695fcc70eeb21785948dd9a27116f5c15d",
        "stakeETH(address,uint256,uint256)": "0xd18eb25ae71956955c16232a79bb7f57a7c49d035c6ac2aef3645fea48cce648",
        "stakeETHAndWrap(address,uint256,uint256)": "0x499793b8f2bd7d1791fa14aa3087b8860206dc69c268a127c2d67383a66ad849",
        "swap((bytes32,uint8,address,address,uint256,bytes),(address,bool,address,bool),uint256,uint256,uint256,uint256)": "0x47d345d6c83d27af5cf8b4803fc305da7a9d882d0867f51a74bff6b0d069a96d",
        "unwrapAaveStaticToken(address,address,address,uint256,bool,uint256)": "0xf12929cb8d3663dc3a2987614120015782b4612fadd9008db07f0338d050ce6f",
        "unwrapWstETH(address,address,uint256,uint256)": "0x1f9ec1957c4a2a58e9ae2a7b896384e858c9abab09b2b00ed3c122798a205245",
        "vaultPermit(address,address,uint256,uint256,uint8,bytes32,bytes32)": "0xfe259d33f0757874710753c3df40e75066d2f883a525f3522667f38130494d8c",
        "vaultPermitDAI(address,address,uint256,uint256,bool,uint8,bytes32,bytes32)": "0x2ba80ff0408f58d3fef07ceb9d93e431ba9c5351e167284bcced49edad8e16e3",
        "wrapAaveDynamicToken(address,address,address,uint256,bool,uint256)": "0xd97e985113b0adf0a61a16b7bbbb50f9bc8efb16235f3bb8881db59c61127cf2",
        "wrapStETH(address,address,uint256,uint256)": "0x7adacb41fadeda1310655dd5b02f5b15b3805c325657b6b2ccde3ee3e5971ba2"
      }
    },
    "BalancerRelayer": {
      "useAdaptor": true,
      "actionIds": {
        "multicall(bytes[])": "0xc39cf075301d1b05cef3fc32c6b1797e285eef17806fad46628c0cfcee1396de"
      }
    }
  },
  "20211208-aave-linear-pool": {
    "AaveLinearPoolFactory": {
      "useAdaptor": true,
      "actionIds": {
        "create(string,string,address,address,uint256,uint256,address)": "0x57ae3d5ec3fd0db73a6bce9004759ef4fe0b634368367ea70a82a52f85766856"
      }
    },
    "AaveLinearPool": {
      "useAdaptor": false,
      "factoryOutput": "0x2BBf681cC4eb09218BEe85EA2a5d3D13Fa40fC0C",
      "actionIds": {
        "initialize()": "0xab6d34fdbf316df0accee9b1f95b88568c4c91d0a4c9dd6357953630cecff574",
        "setAssetManagerPoolConfig(address,bytes)": "0x31dcd6f29ec351a2381f60f2870ff242ec9b61ca3eb9193fd07c6de719efce7c",
        "setPaused(bool)": "0x5bcdcc8d471eea0c6345d3dd65ad4997a32054e1e0672b780a9b6c36df0166a3",
        "setSwapFeePercentage(uint256)": "0x2256d78edacd087428321791a930d4f9fd7acf56e8862187466f1caf179c1a08",
        "setTargets(uint256,uint256)": "0x1e3ce02b9d143fb44dc00c908d6b454553cf1c8c48e54090fa1f5fdd18a8e6b9"
      }
    }
  },
  "20211208-stable-phantom-pool": {
    "StablePhantomPoolFactory": {
      "useAdaptor": true,
      "actionIds": {
        "create(string,string,address[],uint256,address[],uint256[],uint256,address)": "0x4661be5958d49f2da7605eb2c0a30a732295eb8789629f2b4688f865ef9e54b0"
      }
    },
    "StablePhantomPool": {
      "useAdaptor": false,
      "factoryOutput": "0xd997f35c9b1281b82c8928039d14cddab5e13c20",
      "actionIds": {
        "setAssetManagerPoolConfig(address,bytes)": "0xe81fd208be056efa0b46ec592476cb6961cda6e45eb5fa7dc44d0ece445bee36",
        "setPaused(bool)": "0xbdac75576424959cffc7f91ec4674a05fd1c62bedcbcbce9dab046c58c881950",
        "setSwapFeePercentage(uint256)": "0x36e042f590f2c5d0d8959cc373c8b1681f70f84e9656be8dd0eae652e01de4eb",
        "setTokenRateCacheDuration(address,uint256)": "0xe4814396e9db5314024c424f43d6a129829efad6c545df373b226431cbcadbd3",
        "startAmplificationParameterUpdate(uint256,uint256)": "0xfe1bd34ab8503474f86b5b36c5ea3e3575d3f1ea45eb1fb759b91b5cc4eac1e1",
        "stopAmplificationParameterUpdate()": "0x4f37434f57ce76a752b6a952570d046ec875f494e05243dab1f3c92f673d0cb2",
        "updateCachedProtocolSwapFeePercentage()": "0xc48a17424b6d527a0b4f030e4df5e7eff52b4aae6f76a306b55f91c27cccc1c2",
        "updateTokenRateCache(address)": "0x1cb934b52b3cf6cb3594cc25b72e1d6861cd41e4fc12bb5f10bfa52b10fa170e"
      }
    }
  },
  "20220325-authorizer-adaptor": {
    "AuthorizerAdaptor": {
      "useAdaptor": false,
      "actionIds": {
        "performAction(address,bytes)": "0xb15b30df9532a604d270b606ff7a0ca41e2976166bfa5ce9e1f823a88d69a9d9"
      }
    }
  },
  "20220325-bal-token-holder-factory": {
    "BALTokenHolderFactory": {
      "useAdaptor": true,
      "actionIds": {
        "create(string)": "0x7e2a611da0e37d29a1311cfd160515e281fa0f10786532d2e1e9edbf6dc2cf25"
      }
    }
  },
  "20220325-balancer-token-admin": {
    "BalancerTokenAdmin": {
      "useAdaptor": false,
      "actionIds": {
        "activate()": "0x96932b9555c49f1a3a7fb90d4b1ea803f16e02e14a6b942202a84e5f6b65d5c4",
        "futureEpochTimeWrite()": "0xacec8794d76ea5ac05e70cc226ec08ab372e5c2f91d03bf812d6d477bce2fc55",
        "future_epoch_time_write()": "0x0d053a6eb924c2f3101bbfb858515595f6c7bf9744b42585e184d63e0215ca3b",
        "mint(address,uint256)": "0xdddd30813da50fda5faba482fd2937d0c6165d2faf027d3dfbd1554f3d7d47ff",
        "snapshot()": "0xd16ddeeb857bd4a971b77edc25dce4c97464c7037c6f19031efbdd5aa020a982",
        "startEpochTimeWrite()": "0x7d0e96f9537a6548c968d9cdd0ca4c587d4200eb6ca086ae6e06a2239888c8fa",
        "start_epoch_time_write()": "0x743a33bed996bd473f43b7e6e7a2664fadae00e210998d7f6d10105ba0029e92",
        "updateMiningParameters()": "0x805045d11a7322c048bac41e9109e7626cd55848c9692280004e1fd415f02b03",
        "update_mining_parameters()": "0x549e45fa6aa6cd42bb228ec77c4371112ca8fe7a82e8578ec45667e6e19f69f9"
      }
    }
  },
  "20220325-gauge-adder": {
    "GaugeAdder": {
      "useAdaptor": false,
      "actionIds": {
        "addArbitrumGauge(address)": "0x72c4c054ad03b4f5f0ba716c30d74c6f27fafb105c850cb59e2b6fec32a42f2f",
        "addEthereumGauge(address)": "0x5dce9596402d216d8b1fa2b9f8e18b0dc1b5c81f96e0827c6cc83eba6e2205d4",
        "addGaugeFactory(address,uint8)": "0xe7e04566e98397eb5971a061d01c547d4426ac0ad65a48c60b2e99c4e0b603f5",
        "addPolygonGauge(address)": "0xeb223764963bceacbb06d72a3697801c2460ddf95b2ec410d2641d69249d466f"
      }
    }
  },
  "20220325-gauge-controller": {
    "VotingEscrow": {
      "useAdaptor": true,
      "actionIds": {
        "apply_smart_wallet_checker()": "0x362c40676152e5e365b673f8e0f21d42b9b21cb4e590a31bffe9702e28daf57f",
        "checkpoint()": "0x3f63974a377ba4713661ede455bceda6686a0395f8b8ed8701ad1f13bb926c4d",
        "commit_smart_wallet_checker(address)": "0x673e197e292370881f837a2629e6b9465a718919e834c0439bf0a6b5a99208d7",
        "create_lock(uint256,uint256)": "0x7a65d2571a863338b6b67133d16a6f34d2f6f767d68b2075a17d2cb55829f4e0",
        "deposit_for(address,uint256)": "0xcc4fe236aef84d8f5b767aeec407a9b7044820a84bc36f4ad1fc5ed77242431f",
        "increase_amount(uint256)": "0x3e8c85a5e48c26d1099ad7f7b0536350ba17a692f1ad7521c38da216bc15df16",
        "increase_unlock_time(uint256)": "0x3500a199bdb45f136f1d405ca92cb75123068aee4b48b8b9619411ed54774925",
        "withdraw()": "0xfd3d28da2c60bed3a295d0fbf7ace73209538ecae675345a2cbb8cea86230961"
      }
    },
    "GaugeController": {
      "useAdaptor": true,
      "actionIds": {
        "add_gauge(address,int128)": "0xf49d7ffb5922642adc9f29cfb52b2214e81e0b0e54e9cd1e9f70439f0011f368",
        "add_gauge(address,int128,uint256)": "0x4815e18447bbe865d37590f7139c1d33834daae29c0237713c830abd39138f2a",
        "add_type(string)": "0xf2ee0d27f2db1beff84c982e994a8c6c7e084d634c0340c962ea5cd955ce4ad8",
        "add_type(string,uint256)": "0x7fe04d1c717433ce5bbdf785d6e90266f2bae99766c9d503ff47cec967167136",
        "change_gauge_weight(address,uint256)": "0x82d0eebdd5af3f70be16f2783cfd8e46f5b69b3850b32e51754850dd2803cd75",
        "change_type_weight(int128,uint256)": "0x12f9e00ab442287a40f2a49944d8ccc3ecfe7182b318de57a2045d3506e570e5",
        "checkpoint()": "0x3f63974a377ba4713661ede455bceda6686a0395f8b8ed8701ad1f13bb926c4d",
        "checkpoint_gauge(address)": "0x6ed13b7fb8b0936628e6ae340d3e5ad9c3ad27e64a7fee414b9b8cef97102da8",
        "gauge_relative_weight_write(address)": "0xaa74ccbe29682daa9559b762def411f38ca755385d4e978d7f0bc4f681bc9e7d",
        "gauge_relative_weight_write(address,uint256)": "0x96bfa427f948d89377ef175ce011d6f2797e337e3dc95f0cf674fb0f61183ac4",
        "vote_for_gauge_weights(address,uint256)": "0x4786dd5b560a739b32a5e34ac232376398604980243f61664e5d1d7e9d0896e0",
        "vote_for_many_gauge_weights(address[8],uint256[8])": "0x84b506057644d8fba8915c2061e09653f8d5a336015d912cd60c5ff9a48d9701"
      }
    },
    "BalancerMinter": {
      "useAdaptor": true,
      "actionIds": {
        "mint(address)": "0x4b99b4c639246e5f40ee15ce22303dc04dfcce701efc6ae2c4f7c32b1443917e",
        "mintFor(address,address)": "0xbf6ea21000214e3cc31ebda92637bd5200364323a5778bc72c4482a9d219ccbc",
        "mintMany(address[])": "0x18ecba24ca8f9b10e3994ebfe0a2a6424857ef579608307b847215fcb61257f7",
        "mintManyFor(address[],address)": "0xcb2f2be152fe893a409091099320600046107553c30d3e1bc40973b0c548a446",
        "mint_for(address,address)": "0x7ea169e78a61bd50b57b3abf2205a2267fe5074a2c4a7ea399d25b392a3a1b4c",
        "mint_many(address[8])": "0xdee4dd02f4eee8cea0144fc659b727664862677023a9593e82171efc526cd28d",
        "setMinterApproval(address,bool)": "0xf531d3bbe8603698363ff6180c4053280b563202830610d50354822ad0f75a21",
        "setMinterApprovalWithSignature(address,bool,address,uint256,uint8,bytes32,bytes32)": "0x489e15b1ce5814f173be8a6b43d0bfd46a22516131efc5ea7c93790b926362e3",
        "toggle_approve_mint(address)": "0xf0f283eff4307a699fbc54a666dd8b9dfe4afcb685416680b53c8518d3901dc7"
      }
    }
  },
  "20220325-mainnet-gauge-factory": {
    "LiquidityGaugeV5": {
      "useAdaptor": true,
      "actionIds": {
        "add_reward(address,address)": "0x3bf29175652a3f0fac5abb715d0b7fe2e7b597e2e2eff555dac6b21a20a7c83e",
        "claim_rewards()": "0xa1fcfa4f107b70052cfbb2e460d99c96f9b18c1197671fe00ab59c32adcddbeb",
        "claim_rewards(address)": "0x1c866c9ea7b119a642f593024ced6088dbde65d041e5d3e826b9ad49b949a64b",
        "claim_rewards(address,address)": "0x17b18f02fd5498a6aba17d20977b1a8a08f888d821999613fee42f9f9acb0bd9",
        "claimable_tokens(address)": "0x507b520ac43f322b79e43a63eaa5b80ca89ac2c5b63970fa4b6242a23a9e8aa2",
        "deposit(uint256)": "0x514b6f05525a3f31c3bde60d063e91e88204c5cdc5b35934513f911943b97fcc",
        "deposit(uint256,address)": "0x360a8a15589674642b2125956d96757fc2f06ff1b968333271de16a20e01df05",
        "deposit(uint256,address,bool)": "0x7572a9d124a97112d9e0f610651c79f13cf257bea3a71e38663b8a23875a2241",
        "deposit_reward_token(address,uint256)": "0xb70966c80d8727484d7d85b65c022ce136cadffc1aa72bd6362cd9e160598bf9",
        "initialize(address)": "0x7cd4c1de57fa031316e3b61c1bca9160d4feb774986a819a7c4c04dc66d7d21e",
        "kick(address)": "0x5d4f8bc2dd6ae588be27076524fbf4fc2a833c466ab107fda2e84bf2f59bc0ca",
        "killGauge()": "0xec1d467d9ab03a0079c22a89037209f5763aec973897ea763e2cf25d71a5f12e",
        "set_reward_distributor(address,address)": "0xd0090a09f425bba74e6c801fba7c6d15b44147ab0bd319e40076ce07e95168b6",
        "set_rewards_receiver(address)": "0x1b288a1f96e75e2fda7a0c1ac5c35a7fd2c5e2e5c425c32152ae01f82545e2da",
        "unkillGauge()": "0x076e9815202aa39577192023cfa569d6504b003183b2bc13cd0046523dfa23ea",
        "user_checkpoint(address)": "0x3aaa120451be1d03b5f871d8f553636453af4ac4fed808c66c169c212b199436",
        "withdraw(uint256)": "0xec9d6185ed79aed8edc19bc6fc25ca544504ab0970d25b191e5279100224502a",
        "withdraw(uint256,bool)": "0xb69fa1eb7b5ac6d9f3d5b8707460dc80b1f871eb64473f46b1aaaed1002aec60"
      }
    },
    "LiquidityGaugeFactory": {
      "useAdaptor": true,
      "actionIds": {
        "create(address)": "0xaa40669e74603d8e708eac95e60f78c35d5af4f59afdb700675f38c6534809f7"
      }
    }
  },
  "20220325-single-recipient-gauge-factory": {
    "SingleRecipientGaugeFactory": {
      "useAdaptor": true,
      "actionIds": {
        "create(address)": "0xaa40669e74603d8e708eac95e60f78c35d5af4f59afdb700675f38c6534809f7"
      }
    },
    "SingleRecipientGauge": {
      "useAdaptor": true,
      "actionIds": {
        "checkpoint()": "0x3f63974a377ba4713661ede455bceda6686a0395f8b8ed8701ad1f13bb926c4d",
        "initialize(address)": "0x7cd4c1de57fa031316e3b61c1bca9160d4feb774986a819a7c4c04dc66d7d21e",
        "killGauge()": "0xec1d467d9ab03a0079c22a89037209f5763aec973897ea763e2cf25d71a5f12e",
        "unkillGauge()": "0x076e9815202aa39577192023cfa569d6504b003183b2bc13cd0046523dfa23ea"
      }
    }
  },
  "20220325-ve-delegation": {
    "VotingEscrowDelegation": {
      "useAdaptor": true,
      "actionIds": {
        "batch_cancel_boosts(uint256[256])": "0x7361fe0e46cb276b41a98d4cd9737cc306ad42ab0b7acc664d99a8b0d4abc452",
        "batch_set_delegation_status(address,address[256],uint256[256])": "0xcd3fec4da938be5771576fbd5ed3c07305517a176aad2a4257eda4a558c0ac27",
        "burn(uint256)": "0xc82564c94b7d050939678c3432d24cc0bd077332b2831096f1a13bddf76cd4ea",
        "cancel_boost(uint256)": "0x482e4412b4beb34200f82812026fbaa4f0cb609d547edabc2983bfdc89ddedcd",
        "create_boost(address,address,int256,uint256,uint256,uint256)": "0xce9c580a1e3377595db533643f032e9d7bf9544e31d696c48a16e797fa82d5ce",
        "extend_boost(uint256,int256,uint256,uint256)": "0x2f8a062f8344cfe8574e9e6c67d0f3748802f02a2af653df71d38fb8ebd0bdde",
        "setApprovalForAll(address,bool)": "0x5082362308cf6060c96bdc9e34bcef0083316c7ea918f43666dccae67654e0d0",
        "set_base_uri(string)": "0xeb64a3bdaa01387bfd7d1ce9cdddd6dbace525fca48858752f25b9bd5593a094",
        "set_delegation_status(address,address,bool)": "0x6c714a4a280d2590fd368ce54a96f8d00d5e1c39e055865d883d61c3c9ebd1c5"
      }
    },
    "VotingEscrowDelegationProxy": {
      "useAdaptor": false,
      "actionIds": {
        "killDelegation()": "0xed06749120ed28db0c65713005c016309499b1e45241675b64e14f1c6fb2dc1b",
        "setDelegation(address)": "0xac0fcdc4520d7bde1c58bbefd7c8dd39aaf382a20c27991134c14fe63d2c96f3"
      }
    }
  },
  "20220325-veBAL-deployment-coordinator": {
    "veBALDeploymentCoordinator": {
      "useAdaptor": true,
      "actionIds": {
        "performFirstStage()": "0xfae7a7297ab00ab24fb5a8c8b6dc308f1313e04bcfb997828c66cbed13627ea1",
        "performSecondStage()": "0x8590f6c87bdb4c6e318a57ac14cfd44d71eafd37a1231eebe4d2bebe289fc705",
        "performThirdStage()": "0x0aad00acf36dd9648dc9f83caf2ec248cf656efa6f2c593df6b7bf3a41082fbe"
      }
    }
  },
  "20220413-arbitrum-root-gauge-factory": {
    "ArbitrumRootGaugeFactory": {
      "useAdaptor": false,
      "actionIds": {
        "create(address)": "0x91f73138418e304f7c24e6d7e831c4d7e51d2b871a14fe25d3a8e7b1365f6515",
        "setArbitrumFees(uint64,uint64,uint64)": "0x8b2c6767a8c426408240798cd82acf7ba6091320da176d0b1ab39e99fd5c409d"
      }
    },
    "ArbitrumRootGauge": {
      "useAdaptor": true,
      "actionIds": {
        "checkpoint()": "0x3f63974a377ba4713661ede455bceda6686a0395f8b8ed8701ad1f13bb926c4d",
        "initialize(address)": "0x7cd4c1de57fa031316e3b61c1bca9160d4feb774986a819a7c4c04dc66d7d21e",
        "killGauge()": "0xec1d467d9ab03a0079c22a89037209f5763aec973897ea763e2cf25d71a5f12e",
        "unkillGauge()": "0x076e9815202aa39577192023cfa569d6504b003183b2bc13cd0046523dfa23ea"
      }
    }
  },
  "20220413-polygon-root-gauge-factory": {
    "PolygonRootGaugeFactory": {
      "useAdaptor": true,
      "actionIds": {
        "create(address)": "0xaa40669e74603d8e708eac95e60f78c35d5af4f59afdb700675f38c6534809f7"
      }
    },
    "PolygonRootGauge": {
      "useAdaptor": true,
      "actionIds": {
        "checkpoint()": "0x3f63974a377ba4713661ede455bceda6686a0395f8b8ed8701ad1f13bb926c4d",
        "initialize(address)": "0x7cd4c1de57fa031316e3b61c1bca9160d4feb774986a819a7c4c04dc66d7d21e",
        "killGauge()": "0xec1d467d9ab03a0079c22a89037209f5763aec973897ea763e2cf25d71a5f12e",
        "unkillGauge()": "0x076e9815202aa39577192023cfa569d6504b003183b2bc13cd0046523dfa23ea"
      }
    }
  },
  "20220415-veBAL-L2-gauge-setup-coordinator": {
    "veBALL2GaugeSetupCoordinator": {
      "useAdaptor": true,
      "actionIds": {
        "performFirstStage()": "0xfae7a7297ab00ab24fb5a8c8b6dc308f1313e04bcfb997828c66cbed13627ea1",
        "performSecondStage()": "0x8590f6c87bdb4c6e318a57ac14cfd44d71eafd37a1231eebe4d2bebe289fc705"
      }
    }
  },
  "20220418-veBAL-gauge-fix-coordinator": {
    "veBALGaugeFixCoordinator": {
      "useAdaptor": true,
      "actionIds": {
        "performFirstStage()": "0xfae7a7297ab00ab24fb5a8c8b6dc308f1313e04bcfb997828c66cbed13627ea1"
      }
    }
  },
  "20220420-fee-distributor": {
    "FeeDistributor": {
      "useAdaptor": true,
      "actionIds": {
        "checkpoint()": "0x3f63974a377ba4713661ede455bceda6686a0395f8b8ed8701ad1f13bb926c4d",
        "checkpointToken(address)": "0x84f74b497b7b8786ad28575751bcba78a869980750e3e59d9f753ecd753e7d50",
        "checkpointTokens(address[])": "0x7e339947ebceb8dcc3475abfefba6050fd835e6d1eff9b9e9678e810d369682e",
        "checkpointUser(address)": "0x9ccd42be79895ab5d68baf1ceb99044358d23c13dc7fd911b5af3d528ee8da8c",
        "claimToken(address,address)": "0x3f0bd81e3d4307c9d877450060e9f456cdce2cd0dcc13c55435ca418fad441af",
        "claimTokens(address,address[])": "0x2a02b42776ae382b5868eddf4a925d0eec90785dde1a5d48aaa55cd7cb9cf37a",
        "depositToken(address,uint256)": "0xdf028848b388713ac0b5fd66beb36b7e230fb62844ad43ed9e894034570ecb71",
        "depositTokens(address[],uint256[])": "0x683bdec204c4a35996ebfb23eea0f4f62343598147ef9bf5a43fabbd0e9ed8d0"
      }
    }
  },
  "20220420-smart-wallet-checker": {
    "SmartWalletChecker": {
      "useAdaptor": false,
      "actionIds": {
        "allowlistAddress(address)": "0x453b670b2708db1ba5df1da1d48add0564558624efac456e43e9c9fff99d51af",
        "denylistAddress(address)": "0x43cd68bd7db0472f3fac100d3f402a603c8ab62e816feff20dbe3ec6c6e61b89"
      }
    }
  },
  "20220421-smart-wallet-checker-coordinator": {
    "SmartWalletCheckerCoordinator": {
      "useAdaptor": true,
      "actionIds": {
        "performFirstStage()": "0xfae7a7297ab00ab24fb5a8c8b6dc308f1313e04bcfb997828c66cbed13627ea1"
      }
    }
  },
  "20220513-double-entrypoint-fix-relayer": {
    "DoubleEntrypointFixRelayer": {
      "useAdaptor": true,
      "actionIds": {
        "exitBTCStablePool()": "0xc3c57d80acf8fa377fb865720f7ee10ad4aca7109b303fbb71d2908ca6844744",
        "exitSNXWeightedPool()": "0xe6817433212f634fbe74775c5a6d479ff55bb4cada528cc35724754b3e5d9bf7",
        "receiveFlashLoan(address[],uint256[],uint256[],bytes)": "0x6d9f128845c731272c63ac23b090d6ac72ef10b7eb6e4c5eb279bebf0e7b5c59",
        "sweepDoubleEntrypointToken(address[])": "0x08538fe199982f8b4355d4f2bdb1394308786ab97d5f72629add67d66fd516c5",
        "sweepSNXsBTC()": "0x1961e53f2732b026e902916369409c15c33ad87401cb826c58c3ef5ee3544dd2"
      }
    }
  },
  "20220517-protocol-fee-withdrawer": {
    "ProtocolFeesWithdrawer": {
      "useAdaptor": false,
      "actionIds": {
        "allowlistToken(address)": "0x64676378163864956da1a2c55238f9af1e66855685e9c35cc521066b55f468c4",
        "denylistToken(address)": "0xa5a62b55fdf9496f8e1b3feba479423a4349b385bd444f893b3cd4cf9387ce3f",
        "withdrawCollectedFees(address[],uint256[],address)": "0x826ac7ce861f2a54e071e6c724653757fdd1259804eb1ca7f040aa1cd09923fe"
      }
    }
  },
  "20220530-preseeded-voting-escrow-delegation": {
    "PreseededVotingEscrowDelegation": {
      "useAdaptor": true,
      "actionIds": {
        "batch_cancel_boosts(uint256[256])": "0x7361fe0e46cb276b41a98d4cd9737cc306ad42ab0b7acc664d99a8b0d4abc452",
        "batch_set_delegation_status(address,address[256],uint256[256])": "0xcd3fec4da938be5771576fbd5ed3c07305517a176aad2a4257eda4a558c0ac27",
        "burn(uint256)": "0xc82564c94b7d050939678c3432d24cc0bd077332b2831096f1a13bddf76cd4ea",
        "cancel_boost(uint256)": "0x482e4412b4beb34200f82812026fbaa4f0cb609d547edabc2983bfdc89ddedcd",
        "create_boost(address,address,int256,uint256,uint256,uint256)": "0xce9c580a1e3377595db533643f032e9d7bf9544e31d696c48a16e797fa82d5ce",
        "extend_boost(uint256,int256,uint256,uint256)": "0x2f8a062f8344cfe8574e9e6c67d0f3748802f02a2af653df71d38fb8ebd0bdde",
        "preseed()": "0x309fcfd1a0ff2f78ea637d18cad11ac7949e25a09f2d7c5b69b9d4cce2cdb745",
        "setApprovalForAll(address,bool)": "0x5082362308cf6060c96bdc9e34bcef0083316c7ea918f43666dccae67654e0d0",
        "set_base_uri(string)": "0xeb64a3bdaa01387bfd7d1ce9cdddd6dbace525fca48858752f25b9bd5593a094",
        "set_delegation_status(address,address,bool)": "0x6c714a4a280d2590fd368ce54a96f8d00d5e1c39e055865d883d61c3c9ebd1c5"
      }
    }
  },
  "20220609-stable-pool-v2": {
    "StablePool": {
      "useAdaptor": false,
      "factoryOutput": "0x2d011aDf89f0576C9B722c28269FcB5D50C2d179",
      "actionIds": {
        "disableRecoveryMode()": "0x79819a7971b1e9f195beb8386adb931d405f6f037b2c0c6ac955e68569c01128",
        "enableRecoveryMode()": "0xe677a5af244fbd50b51cf114dd0bdbf7b73c262382c7704c359c6c2148820d33",
        "pause()": "0xcd7e0ee0107ef7cac4d00d3821101a9ba6f02158f7f4dd52693e82ad3c91e918",
        "setAssetManagerPoolConfig(address,bytes)": "0xb4f5d67533236074d36881d864a2800bfe93f13921d54c1fd373894c4832a0df",
        "setSwapFeePercentage(uint256)": "0xcf5e03a737e4f5ba6d13e23f893a1e0255b362d8ce22e9568e1565fcf92789c7",
        "startAmplificationParameterUpdate(uint256,uint256)": "0xcad4ec1d64970817394bee6f75af4645fb72ba5b88902c4c155ce82aab0a3a5a",
        "stopAmplificationParameterUpdate()": "0xe5a9dede86018292d3cd547db825db489579eedbf2eebd3694ab93e912c1fae5",
        "unpause()": "0x07b4fb5e12466b66136a430edadfe74892e0cbfc410f6268a2d1d24cc09a6e05"
      }
    }
  },
  "20220404-erc4626-linear-pool-v2": {
    "ERC4626LinearPool": {
      "useAdaptor": false,
      "factoryOutput": "0xb0F75E97A114A4EB4a425eDc48990e6760726709",
      "actionIds": {
        "initialize()": "0x9b2fa0d42c19f1dc95f6e44002978e37339777d7e71fd3d42a4066d93e4deb5e",
        "setAssetManagerPoolConfig(address,bytes)": "0x3baef9657cec1bbb4fd4445b46071a8428aaaef07e20c5527f19835a3951a1d7",
        "setPaused(bool)": "0x454e3e323a395178b43f22b136dc1c2c25f3f193c11a944ce3de9a1b1f9f3389",
        "setSwapFeePercentage(uint256)": "0x26d5c069f3666699e0fe94626b94bf5bc2a311d3265e773c4a81c9a12c9731ca",
        "setTargets(uint256,uint256)": "0x742dd28e4a604e9a5a791e1708221230de313f7fdf28172ebd4f8e8d3407b1e8"
      }
    }
  },
  "20220628-gauge-adder-v2": {
    "GaugeAdder": {
      "useAdaptor": false,
      "actionIds": {
        "addArbitrumGauge(address)": "0x82c7bc265be8c8190319e29a314f8c32e62b98bbc9c39defff06a42b34557191",
        "addEthereumGauge(address)": "0x77238124388523487417c8ad8cec25726833e50ca5cab74a4924470fee49ae5d",
        "addGaugeFactory(address,uint8)": "0xaf9696666cd7f5e2ffb6abcf1a60f195cf8c7a99e7c63db98d14948fd4855f06",
        "addGnosisGauge(address)": "0x54fb09230d22d562ca08f02012ba6c83735ceca23da387a85969e1d8602e6209",
        "addOptimismGauge(address)": "0xc63b7b73283233470a85ad7ec28f772b7571c0f6ba90d506999809c2e25a7da6",
        "addPolygonGauge(address)": "0x5c62111a5fb2cd09521d2805fb5080f8db7f341691a1e38c34a5ededb8f8bfd3",
        "addZKSyncGauge(address)": "0xa4316d4b75fe3bdf53b4f8d8251adb2dc5e213f09a2ece3c11e0726fb1799063"
      }
    }
  },
  "20220628-optimism-root-gauge-factory": {
    "OptimismRootGaugeFactory": {
      "useAdaptor": false,
      "actionIds": {
        "create(address)": "0xa2882493d12953b0ba758d53f8f10e58edabb8ce768788c41b8754d9d7b3e9d8",
        "setOptimismGasLimit(uint32)": "0xc89b780137460c1010bc938658c3b615990dd348e27ff1d095be12e6fe617f64"
      }
    },
    "OptimismRootGauge": {
      "useAdaptor": true,
      "actionIds": {
        "checkpoint()": "0x3f63974a377ba4713661ede455bceda6686a0395f8b8ed8701ad1f13bb926c4d",
        "initialize(address)": "0x7cd4c1de57fa031316e3b61c1bca9160d4feb774986a819a7c4c04dc66d7d21e",
        "killGauge()": "0xec1d467d9ab03a0079c22a89037209f5763aec973897ea763e2cf25d71a5f12e",
        "unkillGauge()": "0x076e9815202aa39577192023cfa569d6504b003183b2bc13cd0046523dfa23ea"
      }
    }
  },
  "20220707-distribution-scheduler": {
    "DistributionScheduler": {
      "useAdaptor": true,
      "actionIds": {
        "scheduleDistribution(address,address,uint256,uint256)": "0x78b9d18aecaef104543c2c0a83f669b307a2caf6916e3f67db526200ff23dadc",
        "startDistributionForToken(address,address)": "0x0beb101788410c70b157a708569fb30c6f34e8fe821fa8b574dd0cef1900045b",
        "startDistributions(address)": "0x37818fdb4cb8ffb00dd0ad7286a89f1d12a83269d7af8eb6f915140403fc8f04"
      }
    }
  },
  "20220714-fee-distributor-v2": {
    "FeeDistributor": {
      "useAdaptor": true,
      "actionIds": {
        "checkpoint()": "0x3f63974a377ba4713661ede455bceda6686a0395f8b8ed8701ad1f13bb926c4d",
        "checkpointToken(address)": "0x84f74b497b7b8786ad28575751bcba78a869980750e3e59d9f753ecd753e7d50",
        "checkpointTokens(address[])": "0x7e339947ebceb8dcc3475abfefba6050fd835e6d1eff9b9e9678e810d369682e",
        "checkpointUser(address)": "0x9ccd42be79895ab5d68baf1ceb99044358d23c13dc7fd911b5af3d528ee8da8c",
        "claimToken(address,address)": "0x3f0bd81e3d4307c9d877450060e9f456cdce2cd0dcc13c55435ca418fad441af",
        "claimTokens(address,address[])": "0x2a02b42776ae382b5868eddf4a925d0eec90785dde1a5d48aaa55cd7cb9cf37a",
        "depositToken(address,uint256)": "0xdf028848b388713ac0b5fd66beb36b7e230fb62844ad43ed9e894034570ecb71",
        "depositTokens(address[],uint256[])": "0x683bdec204c4a35996ebfb23eea0f4f62343598147ef9bf5a43fabbd0e9ed8d0",
        "setOnlyCallerCheck(bool)": "0x8d64b78bf73ff6f57b6c2db19905917825de771752190fd9d99d852acfa360eb",
        "setOnlyCallerCheckWithSignature(address,bool,bytes)": "0x54b5a7c13c04005e425e936705297503e6c8d31f1413b2763d27845ef03eb0d1"
      }
    }
  },
<<<<<<< HEAD
  "20220721-gauge-adder-migration-coordinator": {
    "GaugeAdderMigrationCoordinator": {
      "useAdaptor": false,
      "actionIds": {
        "performNextStage()": "0x945b1637627fa36f3bb618b74050045ffa67875ffd8acd04f5135f3463ab9880",
        "registerStages()": "0x08900d9a13d156ace75a5694772406e876e8f8f25d35af7a7639c1a95a2c2689"
=======
  "20220720-batch-relayer-v3": {
    "BatchRelayerLibrary": {
      "useAdaptor": true,
      "actionIds": {
        "approveVault(address,uint256)": "0xaa23d25f754f62a06b5bff73704ce6a07271fc7831fc3c079d96ec6980f87d6e",
        "batchSwap(uint8,(bytes32,uint256,uint256,uint256,bytes)[],address[],(address,bool,address,bool),int256[],uint256,uint256,(uint256,uint256)[])": "0x2dd6bdd5b339c5fa79fc1126cd9d128162f81c7cc01a7d0b793b62bb7ca8b194",
        "exitPool(bytes32,uint8,address,address,(address[],uint256[],bytes,bool),(uint256,uint256)[])": "0x7bef1c3ab618833712da8cb03fd03db190273f4bce26e29d463de5f716d6820c",
        "gaugeClaimRewards(address[])": "0x13a78c79f14385a0bf7d0267b1075009ef1159c4939cf3ef5e6e036d6751010c",
        "gaugeDeposit(address,address,address,uint256)": "0xe9937f9ca332478f32fe70fa9e456ff6a87e3cf202054518814520a76557458e",
        "gaugeMint(address[],uint256)": "0x20ecba421a258882f52ce6f0fcaf0889beaa61799ef96ff79f59517aace7bc56",
        "gaugeSetMinterApproval(bool,address,uint256,uint8,bytes32,bytes32)": "0x3bdf13012aad2a4c7a24d9c8edc399d0d1bac77c0a2b59d89be0f3cfffc30d0e",
        "gaugeWithdraw(address,address,address,uint256)": "0x12a95fff94dec1053351e945426e3d5db7571b104dbc7e64ad1e3a111d7fb56e",
        "joinPool(bytes32,uint8,address,address,(address[],uint256[],bytes,bool),uint256,uint256)": "0xa317a1de8658aa1a3a8c2fcd3a2a9eaa9b7ac3dcf043af7abae8c7ffd9e3b75a",
        "manageUserBalance((uint8,address,uint256,address,address)[],uint256)": "0x377511c9189247483881941866710fd69b16cf26dac77097eda4323a62edb0e3",
        "setRelayerApproval(address,bool,bytes)": "0x6777e48feb8714cdc9a1d75b7d4fa2695fcc70eeb21785948dd9a27116f5c15d",
        "stakeETH(address,uint256,uint256)": "0xd18eb25ae71956955c16232a79bb7f57a7c49d035c6ac2aef3645fea48cce648",
        "stakeETHAndWrap(address,uint256,uint256)": "0x499793b8f2bd7d1791fa14aa3087b8860206dc69c268a127c2d67383a66ad849",
        "swap((bytes32,uint8,address,address,uint256,bytes),(address,bool,address,bool),uint256,uint256,uint256,uint256)": "0x47d345d6c83d27af5cf8b4803fc305da7a9d882d0867f51a74bff6b0d069a96d",
        "unwrapAaveStaticToken(address,address,address,uint256,bool,uint256)": "0xf12929cb8d3663dc3a2987614120015782b4612fadd9008db07f0338d050ce6f",
        "unwrapERC4626(address,address,address,uint256,uint256)": "0x895e27ff23239e42ebfb8e095411255d6e60021fab511f7d8c4ded17fa931fdf",
        "unwrapUnbuttonToken(address,address,address,uint256,uint256)": "0xfd2f9345d2b2a7d58309bfe3f77da005aa4b86ab24d361753ea954d5fdee7be8",
        "unwrapWstETH(address,address,uint256,uint256)": "0x1f9ec1957c4a2a58e9ae2a7b896384e858c9abab09b2b00ed3c122798a205245",
        "vaultPermit(address,address,uint256,uint256,uint8,bytes32,bytes32)": "0xfe259d33f0757874710753c3df40e75066d2f883a525f3522667f38130494d8c",
        "vaultPermitDAI(address,address,uint256,uint256,bool,uint8,bytes32,bytes32)": "0x2ba80ff0408f58d3fef07ceb9d93e431ba9c5351e167284bcced49edad8e16e3",
        "wrapAaveDynamicToken(address,address,address,uint256,bool,uint256)": "0xd97e985113b0adf0a61a16b7bbbb50f9bc8efb16235f3bb8881db59c61127cf2",
        "wrapERC4626(address,address,address,uint256,uint256)": "0xb282fde5b2b10069424552227f94a0e55670418ced313d886e4f3ed18f9664c1",
        "wrapStETH(address,address,uint256,uint256)": "0x7adacb41fadeda1310655dd5b02f5b15b3805c325657b6b2ccde3ee3e5971ba2",
        "wrapUnbuttonToken(address,address,address,uint256,uint256)": "0x3e5d1134e52635f3935c7a91e97354b0c6fc62049775883d345f055420d97280"
      }
    },
    "BalancerRelayer": {
      "useAdaptor": true,
      "actionIds": {
        "multicall(bytes[])": "0xc39cf075301d1b05cef3fc32c6b1797e285eef17806fad46628c0cfcee1396de"
>>>>>>> 77783aee
      }
    }
  }
}<|MERGE_RESOLUTION|>--- conflicted
+++ resolved
@@ -665,14 +665,15 @@
       }
     }
   },
-<<<<<<< HEAD
   "20220721-gauge-adder-migration-coordinator": {
     "GaugeAdderMigrationCoordinator": {
       "useAdaptor": false,
       "actionIds": {
         "performNextStage()": "0x945b1637627fa36f3bb618b74050045ffa67875ffd8acd04f5135f3463ab9880",
         "registerStages()": "0x08900d9a13d156ace75a5694772406e876e8f8f25d35af7a7639c1a95a2c2689"
-=======
+      }
+    }
+  },
   "20220720-batch-relayer-v3": {
     "BatchRelayerLibrary": {
       "useAdaptor": true,
@@ -707,7 +708,6 @@
       "useAdaptor": true,
       "actionIds": {
         "multicall(bytes[])": "0xc39cf075301d1b05cef3fc32c6b1797e285eef17806fad46628c0cfcee1396de"
->>>>>>> 77783aee
       }
     }
   }
