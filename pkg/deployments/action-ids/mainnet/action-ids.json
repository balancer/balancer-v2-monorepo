{
  "20210418-authorizer": {
    "Authorizer": {
      "useAdaptor": true,
      "actionIds": {
        "grantRole(bytes32,address)": "0x3b5aa417f440ce599b5fcebc425f7ea46ff4c105a0c529a180642cb6b1740346",
        "grantRoles(bytes32[],address)": "0x27a96293b7f504e5fa28c9a799467561bbcb1bc08277f60d3d1140f315e54ec6",
        "grantRolesToMany(bytes32[],address[])": "0x0a754de8c17cd28fc6dbb29f41c51150449409f1a6ee78e889013d476b890238",
        "renounceRole(bytes32,address)": "0x46bd31898e4be3efd0e0127e710aa0427308b6220bb5b8286230d4f7a596f0cb",
        "revokeRole(bytes32,address)": "0x2b2ed92fb51ba70a0a86c61efb68d77cc578f6f7ef30933df5d5506f8bf537b2",
        "revokeRoles(bytes32[],address)": "0xc89adbc6dae79ab0bb0416f93f4416270b446ecd58147c38b5e923ddca936766",
        "revokeRolesFromMany(bytes32[],address[])": "0x9ebe3bdeeba42f0d5055085e3f83fabdd85ca79f011278cd51814b75d0f522b3"
      }
    }
  },
  "20210418-vault": {
    "Vault": {
      "useAdaptor": false,
      "actionIds": {
        "batchSwap(uint8,(bytes32,uint256,uint256,uint256,bytes)[],address[],(address,bool,address,bool),int256[],uint256)": "0x1282ab709b2b70070f829c46bc36f76b32ad4989fecb2fcb09a1b3ce00bbfc30",
        "deregisterTokens(bytes32,address[])": "0xe4f8ff74aa05a4d54a06e035d5e86947bc6474f8d7b166ebeb49fc9178d28551",
        "exitPool(bytes32,address,address,(address[],uint256[],bytes,bool))": "0xc149e88b59429ded7f601ab52ecd62331cac006ae07c16543439ed138dcb8d34",
        "flashLoan(address,address[],uint256[],bytes)": "0x96ebe854ca6ab6242ad127dcd7809576513b0c64571e515cedd7b8885612c82d",
        "joinPool(bytes32,address,address,(address[],uint256[],bytes,bool))": "0x78ad1b68d148c070372f8643c4648efbb63c6a8a338f3c24714868e791367653",
        "managePoolBalance((uint8,bytes32,address,uint256)[])": "0x7275fb98594b03dc36a7de69051058e9e2d05cabeb4fe7d9c87bc69f94d9d084",
        "manageUserBalance((uint8,address,uint256,address,address)[])": "0xeba777d811cd36c06d540d7ff2ed18ed042fd67bbf7c9afcf88c818c7ee6b498",
        "queryBatchSwap(uint8,(bytes32,uint256,uint256,uint256,bytes)[],address[],(address,bool,address,bool))": "0xf5f701b3adfba2adad8f16a8be5a989593e42a2caa84c5c6e60b22143db65a2f",
        "registerPool(uint8)": "0x956dfce4343a6be4df20714d3dc413ef59e73fa9995d3d247e7c8d12efd33ac2",
        "registerTokens(bytes32,address[],address[])": "0xad5bd4a1cc4243b4d772a8a55d24792c1f57cc45eb97ed1291b82d96125a7626",
        "setAuthorizer(address)": "0x1cbb503dcc0f4acaedf71a098211ff8b15a220fc26a6974a8d9deaab040fa6e0",
        "setPaused(bool)": "0xb5593fe09464f360ecf835d5b9319ce69900ae1b29d13844b73c250b1f5f92fb",
        "setRelayerApproval(address,address,bool)": "0x0014a06d322ff07fcc02b12f93eb77bb76e28cdee4fc0670b9dec98d24bbfec8",
        "swap((bytes32,uint8,address,address,uint256,bytes),(address,bool,address,bool),uint256,uint256)": "0x7b8a1d293670124924a0f532213753b89db10bde737249d4540e9a03657d1aff"
      }
    },
    "BalancerHelpers": {
      "useAdaptor": true,
      "actionIds": {
        "queryExit(bytes32,address,address,(address[],uint256[],bytes,bool))": "0xb0850f445323ec6662629ef0cdc2dc8c7e5d5d83978f7a784a2898758be1f2c2",
        "queryJoin(bytes32,address,address,(address[],uint256[],bytes,bool))": "0xf3d4a64f9e0923252136cba0230f182b2f699934c190943d25149f1cafce8ce2"
      }
    },
    "ProtocolFeesCollector": {
      "useAdaptor": false,
      "actionIds": {
        "setFlashLoanFeePercentage(uint256)": "0xbe2a180d5cc5d803a8eec4cea569989fc1c593d7eeadd1f262f360a68b0e842e",
        "setSwapFeePercentage(uint256)": "0xb28b769768735d011b267f781c3be90bce51d5059ba015bc7a28b3e882fb2083",
        "withdrawCollectedFees(address[],uint256[],address)": "0xb2b6e48fa160a7c887d9d7a68b6a9bb9d47d4953d33e07f3a39e175d75e97796"
      }
    }
  },
  "20210418-weighted-pool": {
    "WeightedPoolFactory": {
      "useAdaptor": true,
      "actionIds": {
        "create(string,string,address[],uint256[],uint256,address)": "0x4d5282066a5fda3f5736198513ee33edf792164c299f2e59fbb6f6c7040ce7ad"
      }
    },
    "WeightedPool2TokensFactory": {
      "useAdaptor": true,
      "actionIds": {
        "create(string,string,address[],uint256[],uint256,bool,address)": "0x52df70aac861355cfd394f6f8947bfab3c6f1738478300ecc0a35cc1632d8995"
      }
    },
    "WeightedPool": {
      "useAdaptor": false,
      "factoryOutput": "0xa69ad41BBD9303f2c165d19b5564325Da72c7224",
      "actionIds": {
        "setPaused(bool)": "0x3c7de1d8a207c7901ec612f9f0f50957da016911a50d5c22bbe5c9f4f3392d95",
        "setSwapFeePercentage(uint256)": "0x3697d13ee45583cf9c2c64a978ab5886bcd07ec2b851efbea2fced982b8f9596"
      }
    },
    "WeightedPool2Tokens": {
      "useAdaptor": false,
      "factoryOutput": "0xc29562b045D80fD77c69Bec09541F5c16fe20d9d",
      "actionIds": {
        "enableOracle()": "0xe543cb443264aa0734939fa06d9e6ade81d691ee5f27c2183c2a54a2c245c8b1",
        "setPaused(bool)": "0x43f20c0b0ba9191edc765615b4aa9f5fc68be74185b79f813946e7bc9a9e1e38",
        "setSwapFeePercentage(uint256)": "0xc065d550fa98abc242b6baf98e7b2063590675f1ddd81bdb9ea8d8f5c5d52f98"
      }
    }
  },
  "20210624-stable-pool": {
    "StablePoolFactory": {
      "useAdaptor": true,
      "actionIds": {
        "create(string,string,address[],uint256,uint256,address)": "0xef125e2073fd815c55c2f04fed98ba5218e2082ace09e017398ea7e1cdb2cb35"
      }
    },
    "StablePool": {
      "useAdaptor": false,
      "factoryOutput": "0x6641A8c1d33bd3deC8DD85E69C63CAFb5bf36388",
      "actionIds": {
        "setAssetManagerPoolConfig(address,bytes)": "0x605335b210e41aa6abf3dcc7ede4da40480fec68dc8eb118d499fa010783bddd",
        "setPaused(bool)": "0x97270598fa4177db8fa1b289b1a781d6ae7a6e1f87fe4c03f6a0c07990014bb8",
        "setSwapFeePercentage(uint256)": "0x7b09f4b61ccfe85436161b0223489b187d9f9158c542b5e6105df147afc78aca",
        "startAmplificationParameterUpdate(uint256,uint256)": "0x8c9b4c1f53b968f62f656d48126bd856c38b0d879974dff5b5d6055c0d2917d4",
        "stopAmplificationParameterUpdate()": "0xc787be37f98a254065bf8678258de57ce53a2d6814c519063f3003dd9f92dfc3"
      }
    }
  },
  "20210721-liquidity-bootstrapping-pool": {
    "LiquidityBootstrappingPoolFactory": {
      "useAdaptor": true,
      "actionIds": {
        "create(string,string,address[],uint256[],uint256,address,bool)": "0xbe1e0934823cee657ae4c9d763780b556f6dc57a287137a2ce26ef70f771c203"
      }
    },
    "LiquidityBootstrappingPool": {
      "useAdaptor": false,
      "factoryOutput": "0x6FC73B9d624b543f8B6b88FC3CE627877Ff169Ee",
      "actionIds": {
        "setAssetManagerPoolConfig(address,bytes)": "0xd3d88853c901e2581060bf590a0ed48da57ca3ccbe89f748d828c282dc40e1b6",
        "setPaused(bool)": "0x0546471589e6cc8d242057938789941d762b4cf0186a74658ae0f81866138734",
        "setSwapEnabled(bool)": "0xc86f763ebb824c76acdae97561cae60573473dd0e0addb83f0d142f12b0a5d59",
        "setSwapFeePercentage(uint256)": "0xf472b63b0e5e0ef0eedf49fb6dcb108ff97950c4394d78409c9251ea89c943da",
        "updateWeightsGradually(uint256,uint256,uint256[])": "0xf1c73f7bc5b3a33181b70ef054dd876b584d652e288fcd6fd2bf02d7b9c61cf0"
      }
    }
  },
  "20210727-meta-stable-pool": {
    "QueryProcessor": {
      "useAdaptor": true,
      "actionIds": {}
    },
    "MetaStablePoolFactory": {
      "useAdaptor": true,
      "actionIds": {
        "create(string,string,address[],uint256,address[],uint256[],uint256,bool,address)": "0x35a3db544cfbcb07e2aa5288331e259147eb73fa71abbf042d2e30f883336c9f"
      }
    },
    "MetaStablePool": {
      "useAdaptor": false,
      "factoryOutput": "0x851523A36690bF267BbFEC389C823072D82921a9",
      "actionIds": {
        "enableOracle()": "0x9bb0ceafb44194dec6a47c23126dfed1662c42d573398f0f4af21aee3757b88e",
        "setAssetManagerPoolConfig(address,bytes)": "0x287ba3992c230585d4856a43c953df4b6d09d8e3890f9291cc2633628e9d01cd",
        "setPaused(bool)": "0xa9d5a531fd849052f92ebf9cbe5ae801a82bbc0ffd854f4dcd44c663d4a11ec8",
        "setPriceRateCacheDuration(address,uint256)": "0xc8cec43a5d5eea46edca69d90b740e59c583c81a2a8fc493bb9428e720af8bba",
        "setSwapFeePercentage(uint256)": "0x15d3918ca8f9895d8906a780f5f402d32707bada7b1b5e7b21b7351257103a35",
        "startAmplificationParameterUpdate(uint256,uint256)": "0xc108e87eca9f3a0e9a9db0b708e6b15a70c3d0859b02723a7cc4b5ca1fb9fc28",
        "stopAmplificationParameterUpdate()": "0x2f17310a7a479b437515eb1917c45a5f8d1fc7035462cfc7c7c43825dec621b5",
        "updatePriceRateCache(address)": "0x2660c857c9d8d37ecd99d93ddcc0228cf852373a4a76f8eb9b958ea0a0ec6e68"
      }
    }
  },
  "20210811-ldo-merkle": {
    "MerkleRedeem": {
      "useAdaptor": true,
      "actionIds": {
        "claimWeek(address,uint256,uint256,bytes32[])": "0x190215af95d85aed123d88a5a308c3605798a93182fe9aa47e888a456c59b12b",
        "claimWeeks(address,(uint256,uint256,bytes32[])[])": "0x24248ad6b9be2522d91cae72104629b7c57ac683e9e5bedc9b63bbc54423edab",
        "claimWeeksToInternalBalance(address,(uint256,uint256,bytes32[])[])": "0x6d36262bcfd476e173efd00cd5be7495d11c6f6f2c1d01d32db5a5b1f162b4fb",
        "claimWeeksWithCallback(address,address,bytes,(uint256,uint256,bytes32[])[])": "0x88a0b63d1c455206528a698a9e793133b7049bcbb26d1e7c81f04c068eaf8e16",
        "renounceOwnership()": "0x858742bdbe585ec0acbf6ceb781210df449541e2b00806ecaa2936ad9b152193",
        "seedAllocations(uint256,bytes32,uint256)": "0x0f7d9db492e826138d1f07e98394f3b70a74c5b8959def367243224610a20b6b",
        "transferOwnership(address)": "0xa6b1c7cea3e8e35e77cd79fb2e81d17bd8655f01e5f71269cdfb8fac58ad52ea"
      }
    }
  },
  "20210812-lido-relayer": {
    "LidoRelayer": {
      "useAdaptor": true,
      "actionIds": {
        "batchSwap(uint8,(bytes32,uint256,uint256,uint256,bytes)[],address[],(address,bool,address,bool),int256[],uint256)": "0xc3ef0caf01ca4e8de0b09bd7a65cb1eedf3acfb62313e3d430f35fa496adb22d",
        "exitPool(bytes32,address,address,(address[],uint256[],bytes,bool))": "0x98dcef85670041cd02e471de781cd5158f4d4dece67f3e660db31548d63bff91",
        "joinPool(bytes32,address,address,(address[],uint256[],bytes,bool))": "0x632c55094ef8995a26074905e17db30f937ecdab014cbbdc5839cfe031199405",
        "swap((bytes32,uint8,address,address,uint256,bytes),(address,bool,address,bool),uint256,uint256)": "0xa7dcb2573b52b4dcc7de73e0917155f523c796d5012eb817bbad496849602510"
      }
    }
  },
  "20210812-wsteth-rate-provider": {
    "WstETHRateProvider": {
      "useAdaptor": true,
      "actionIds": {}
    }
  },
  "20210907-investment-pool": {
    "InvestmentPoolFactory": {
      "useAdaptor": true,
      "actionIds": {
        "create(string,string,address[],uint256[],uint256,address,bool,uint256)": "0xb4d5b96b20908201024f5175a555aff829236b7605db02daffbf2a17f4ca2b57"
      }
    },
    "InvestmentPool": {
      "useAdaptor": false,
      "factoryOutput": "0x3B40D7d5AE25dF2561944dD68b252016c4c7B280",
      "actionIds": {
        "setAssetManagerPoolConfig(address,bytes)": "0x8ede97683b1fadf663e65daaaef500256ae3643c68c6a4b77e4a84b6035d28a4",
        "setPaused(bool)": "0x39794bfb631976145dd5645f5c903aa2b443f72f15e99d1b7413294703d56380",
        "setSwapEnabled(bool)": "0x0e86e31bfd78ac23d9fbebeb5305bbfc7d666c0602cc1e74194140c651c5c904",
        "setSwapFeePercentage(uint256)": "0x72696c3624ff2400c3580f888cdfc372de1ec9ecba65f61ae7d06752d0181f3a",
        "updateWeightsGradually(uint256,uint256,uint256[])": "0x63c0eaeb06b0089842f2fe3ea983921782387e90d36d385cc683ab874153113b",
        "withdrawCollectedManagementFees(address)": "0xd9628fe78fc2a5e864832482b704caf2b03cd52c227663a96aa302ac9bd2f15c"
      }
    }
  },
  "20211012-merkle-orchard": {
    "MerkleOrchard": {
      "useAdaptor": true,
      "actionIds": {
        "claimDistributions(address,(uint256,uint256,address,uint256,bytes32[])[],address[])": "0x95ae77365b40f8e7f35e43b7f403fe8a992f08321289678fbef64d8e0cc410c7",
        "claimDistributionsToInternalBalance(address,(uint256,uint256,address,uint256,bytes32[])[],address[])": "0xb1dd2f16c338f7cecccd5ce613e1ad7cd4f7c5408b675d032cf7c411eba2debf",
        "claimDistributionsWithCallback(address,(uint256,uint256,address,uint256,bytes32[])[],address[],address,bytes)": "0x860b7842a97ec464ad09199f82fe42aa6d0680bc5797097cc1147660649a5858",
        "createDistribution(address,bytes32,uint256,uint256)": "0x8bd6f4c1c5052c1d553c85e11bb6addbb2a47edf967f3c9d4f0f9f69b94b9269"
      }
    }
  },
  "20211202-no-protocol-fee-lbp": {
    "NoProtocolFeeLiquidityBootstrappingPoolFactory": {
      "useAdaptor": false,
      "actionIds": {
        "create(string,string,address[],uint256[],uint256,address,bool)": "0x803e6b81fee024ccd085712b4bcd6741a50460eef16ac4d213ce52fa09ac31b4",
        "disable()": "0xf606602974ca80beb7071ceacbfd2e03a1d2bb9da2001eb3591a2c4bbbbc0d05"
      }
    },
    "NoProtocolFeeLiquidityBootstrappingPool": {
      "useAdaptor": false,
      "factoryOutput": "0x8485b36623632fFA5E486008DF4d0B6d363DEFdB",
      "actionIds": {
        "setAssetManagerPoolConfig(address,bytes)": "0xc4ca135a8ee3a202cf58d5dc78331892fb4ddeb709bdf799280ee671b8649a9a",
        "setPaused(bool)": "0x33651f97c60f5c9bae32e34d4affa67d26b9b3bb7fe727a08b22d54e60dc9e0a",
        "setSwapEnabled(bool)": "0xd7d5ce1b6761a937c49998a490a4c72f5914155c09b54c3ae59633610d5a8638",
        "setSwapFeePercentage(uint256)": "0xb6202de0535d339310cb6bbbe84445fab2c4f3560adc56dfa561ec6867d2d5c0",
        "updateWeightsGradually(uint256,uint256,uint256[])": "0x93387e6b11da4ff55581ebe54e26f0ebd5f03aaa4240346b7422c7d1fd4a785f"
      }
    }
  },
  "20211208-aave-linear-pool": {
    "AaveLinearPoolFactory": {
      "useAdaptor": true,
      "actionIds": {
        "create(string,string,address,address,uint256,uint256,address)": "0x57ae3d5ec3fd0db73a6bce9004759ef4fe0b634368367ea70a82a52f85766856"
      }
    },
    "AaveLinearPool": {
      "useAdaptor": false,
      "factoryOutput": "0x2BBf681cC4eb09218BEe85EA2a5d3D13Fa40fC0C",
      "actionIds": {
        "initialize()": "0xab6d34fdbf316df0accee9b1f95b88568c4c91d0a4c9dd6357953630cecff574",
        "setAssetManagerPoolConfig(address,bytes)": "0x31dcd6f29ec351a2381f60f2870ff242ec9b61ca3eb9193fd07c6de719efce7c",
        "setPaused(bool)": "0x5bcdcc8d471eea0c6345d3dd65ad4997a32054e1e0672b780a9b6c36df0166a3",
        "setSwapFeePercentage(uint256)": "0x2256d78edacd087428321791a930d4f9fd7acf56e8862187466f1caf179c1a08",
        "setTargets(uint256,uint256)": "0x1e3ce02b9d143fb44dc00c908d6b454553cf1c8c48e54090fa1f5fdd18a8e6b9"
      }
    }
  },
  "20211208-stable-phantom-pool": {
    "StablePhantomPoolFactory": {
      "useAdaptor": true,
      "actionIds": {
        "create(string,string,address[],uint256,address[],uint256[],uint256,address)": "0x4661be5958d49f2da7605eb2c0a30a732295eb8789629f2b4688f865ef9e54b0"
      }
    },
    "StablePhantomPool": {
      "useAdaptor": false,
      "factoryOutput": "0xd997f35c9b1281b82c8928039d14cddab5e13c20",
      "actionIds": {
        "setAssetManagerPoolConfig(address,bytes)": "0xe81fd208be056efa0b46ec592476cb6961cda6e45eb5fa7dc44d0ece445bee36",
        "setPaused(bool)": "0xbdac75576424959cffc7f91ec4674a05fd1c62bedcbcbce9dab046c58c881950",
        "setSwapFeePercentage(uint256)": "0x36e042f590f2c5d0d8959cc373c8b1681f70f84e9656be8dd0eae652e01de4eb",
        "setTokenRateCacheDuration(address,uint256)": "0xe4814396e9db5314024c424f43d6a129829efad6c545df373b226431cbcadbd3",
        "startAmplificationParameterUpdate(uint256,uint256)": "0xfe1bd34ab8503474f86b5b36c5ea3e3575d3f1ea45eb1fb759b91b5cc4eac1e1",
        "stopAmplificationParameterUpdate()": "0x4f37434f57ce76a752b6a952570d046ec875f494e05243dab1f3c92f673d0cb2",
        "updateCachedProtocolSwapFeePercentage()": "0xc48a17424b6d527a0b4f030e4df5e7eff52b4aae6f76a306b55f91c27cccc1c2",
        "updateTokenRateCache(address)": "0x1cb934b52b3cf6cb3594cc25b72e1d6861cd41e4fc12bb5f10bfa52b10fa170e"
      }
    }
  },
  "20220325-bal-token-holder-factory": {
    "BALTokenHolderFactory": {
      "useAdaptor": true,
      "actionIds": {
        "create(string)": "0x7e2a611da0e37d29a1311cfd160515e281fa0f10786532d2e1e9edbf6dc2cf25"
      }
    }
  },
  "20220325-balancer-token-admin": {
    "BalancerTokenAdmin": {
      "useAdaptor": false,
      "actionIds": {
        "activate()": "0x96932b9555c49f1a3a7fb90d4b1ea803f16e02e14a6b942202a84e5f6b65d5c4",
        "futureEpochTimeWrite()": "0xacec8794d76ea5ac05e70cc226ec08ab372e5c2f91d03bf812d6d477bce2fc55",
        "future_epoch_time_write()": "0x0d053a6eb924c2f3101bbfb858515595f6c7bf9744b42585e184d63e0215ca3b",
        "mint(address,uint256)": "0xdddd30813da50fda5faba482fd2937d0c6165d2faf027d3dfbd1554f3d7d47ff",
        "snapshot()": "0xd16ddeeb857bd4a971b77edc25dce4c97464c7037c6f19031efbdd5aa020a982",
        "startEpochTimeWrite()": "0x7d0e96f9537a6548c968d9cdd0ca4c587d4200eb6ca086ae6e06a2239888c8fa",
        "start_epoch_time_write()": "0x743a33bed996bd473f43b7e6e7a2664fadae00e210998d7f6d10105ba0029e92",
        "updateMiningParameters()": "0x805045d11a7322c048bac41e9109e7626cd55848c9692280004e1fd415f02b03",
        "update_mining_parameters()": "0x549e45fa6aa6cd42bb228ec77c4371112ca8fe7a82e8578ec45667e6e19f69f9"
      }
    }
  },
  "20220325-gauge-adder": {
    "GaugeAdder": {
      "useAdaptor": false,
      "actionIds": {
        "addArbitrumGauge(address)": "0x72c4c054ad03b4f5f0ba716c30d74c6f27fafb105c850cb59e2b6fec32a42f2f",
        "addEthereumGauge(address)": "0x5dce9596402d216d8b1fa2b9f8e18b0dc1b5c81f96e0827c6cc83eba6e2205d4",
        "addGaugeFactory(address,uint8)": "0xe7e04566e98397eb5971a061d01c547d4426ac0ad65a48c60b2e99c4e0b603f5",
        "addPolygonGauge(address)": "0xeb223764963bceacbb06d72a3697801c2460ddf95b2ec410d2641d69249d466f"
      }
    }
  },
  "20220325-gauge-controller": {
    "VotingEscrow": {
      "useAdaptor": true,
      "actionIds": {
        "apply_smart_wallet_checker()": "0x362c40676152e5e365b673f8e0f21d42b9b21cb4e590a31bffe9702e28daf57f",
        "checkpoint()": "0x3f63974a377ba4713661ede455bceda6686a0395f8b8ed8701ad1f13bb926c4d",
        "commit_smart_wallet_checker(address)": "0x673e197e292370881f837a2629e6b9465a718919e834c0439bf0a6b5a99208d7",
        "create_lock(uint256,uint256)": "0x7a65d2571a863338b6b67133d16a6f34d2f6f767d68b2075a17d2cb55829f4e0",
        "deposit_for(address,uint256)": "0xcc4fe236aef84d8f5b767aeec407a9b7044820a84bc36f4ad1fc5ed77242431f",
        "increase_amount(uint256)": "0x3e8c85a5e48c26d1099ad7f7b0536350ba17a692f1ad7521c38da216bc15df16",
        "increase_unlock_time(uint256)": "0x3500a199bdb45f136f1d405ca92cb75123068aee4b48b8b9619411ed54774925",
        "withdraw()": "0xfd3d28da2c60bed3a295d0fbf7ace73209538ecae675345a2cbb8cea86230961"
      }
    },
    "GaugeController": {
      "useAdaptor": true,
      "actionIds": {
        "add_gauge(address,int128)": "0xf49d7ffb5922642adc9f29cfb52b2214e81e0b0e54e9cd1e9f70439f0011f368",
        "add_gauge(address,int128,uint256)": "0x4815e18447bbe865d37590f7139c1d33834daae29c0237713c830abd39138f2a",
        "add_type(string)": "0xf2ee0d27f2db1beff84c982e994a8c6c7e084d634c0340c962ea5cd955ce4ad8",
        "add_type(string,uint256)": "0x7fe04d1c717433ce5bbdf785d6e90266f2bae99766c9d503ff47cec967167136",
        "change_gauge_weight(address,uint256)": "0x82d0eebdd5af3f70be16f2783cfd8e46f5b69b3850b32e51754850dd2803cd75",
        "change_type_weight(int128,uint256)": "0x12f9e00ab442287a40f2a49944d8ccc3ecfe7182b318de57a2045d3506e570e5",
        "checkpoint()": "0x3f63974a377ba4713661ede455bceda6686a0395f8b8ed8701ad1f13bb926c4d",
        "checkpoint_gauge(address)": "0x6ed13b7fb8b0936628e6ae340d3e5ad9c3ad27e64a7fee414b9b8cef97102da8",
        "gauge_relative_weight_write(address)": "0xaa74ccbe29682daa9559b762def411f38ca755385d4e978d7f0bc4f681bc9e7d",
        "gauge_relative_weight_write(address,uint256)": "0x96bfa427f948d89377ef175ce011d6f2797e337e3dc95f0cf674fb0f61183ac4",
        "vote_for_gauge_weights(address,uint256)": "0x4786dd5b560a739b32a5e34ac232376398604980243f61664e5d1d7e9d0896e0",
        "vote_for_many_gauge_weights(address[8],uint256[8])": "0x84b506057644d8fba8915c2061e09653f8d5a336015d912cd60c5ff9a48d9701"
      }
    },
    "BalancerMinter": {
      "useAdaptor": true,
      "actionIds": {
        "mint(address)": "0x4b99b4c639246e5f40ee15ce22303dc04dfcce701efc6ae2c4f7c32b1443917e",
        "mintFor(address,address)": "0xbf6ea21000214e3cc31ebda92637bd5200364323a5778bc72c4482a9d219ccbc",
        "mintMany(address[])": "0x18ecba24ca8f9b10e3994ebfe0a2a6424857ef579608307b847215fcb61257f7",
        "mintManyFor(address[],address)": "0xcb2f2be152fe893a409091099320600046107553c30d3e1bc40973b0c548a446",
        "mint_for(address,address)": "0x7ea169e78a61bd50b57b3abf2205a2267fe5074a2c4a7ea399d25b392a3a1b4c",
        "mint_many(address[8])": "0xdee4dd02f4eee8cea0144fc659b727664862677023a9593e82171efc526cd28d",
        "setMinterApproval(address,bool)": "0xf531d3bbe8603698363ff6180c4053280b563202830610d50354822ad0f75a21",
        "setMinterApprovalWithSignature(address,bool,address,uint256,uint8,bytes32,bytes32)": "0x489e15b1ce5814f173be8a6b43d0bfd46a22516131efc5ea7c93790b926362e3",
        "toggle_approve_mint(address)": "0xf0f283eff4307a699fbc54a666dd8b9dfe4afcb685416680b53c8518d3901dc7"
      }
    }
  },
  "20220325-mainnet-gauge-factory": {
    "LiquidityGaugeV5": {
      "useAdaptor": true,
      "actionIds": {
        "add_reward(address,address)": "0x3bf29175652a3f0fac5abb715d0b7fe2e7b597e2e2eff555dac6b21a20a7c83e",
        "claim_rewards()": "0xa1fcfa4f107b70052cfbb2e460d99c96f9b18c1197671fe00ab59c32adcddbeb",
        "claim_rewards(address)": "0x1c866c9ea7b119a642f593024ced6088dbde65d041e5d3e826b9ad49b949a64b",
        "claim_rewards(address,address)": "0x17b18f02fd5498a6aba17d20977b1a8a08f888d821999613fee42f9f9acb0bd9",
        "claimable_tokens(address)": "0x507b520ac43f322b79e43a63eaa5b80ca89ac2c5b63970fa4b6242a23a9e8aa2",
        "deposit(uint256)": "0x514b6f05525a3f31c3bde60d063e91e88204c5cdc5b35934513f911943b97fcc",
        "deposit(uint256,address)": "0x360a8a15589674642b2125956d96757fc2f06ff1b968333271de16a20e01df05",
        "deposit(uint256,address,bool)": "0x7572a9d124a97112d9e0f610651c79f13cf257bea3a71e38663b8a23875a2241",
        "deposit_reward_token(address,uint256)": "0xb70966c80d8727484d7d85b65c022ce136cadffc1aa72bd6362cd9e160598bf9",
        "initialize(address)": "0x7cd4c1de57fa031316e3b61c1bca9160d4feb774986a819a7c4c04dc66d7d21e",
        "kick(address)": "0x5d4f8bc2dd6ae588be27076524fbf4fc2a833c466ab107fda2e84bf2f59bc0ca",
        "killGauge()": "0xec1d467d9ab03a0079c22a89037209f5763aec973897ea763e2cf25d71a5f12e",
        "set_reward_distributor(address,address)": "0xd0090a09f425bba74e6c801fba7c6d15b44147ab0bd319e40076ce07e95168b6",
        "set_rewards_receiver(address)": "0x1b288a1f96e75e2fda7a0c1ac5c35a7fd2c5e2e5c425c32152ae01f82545e2da",
        "unkillGauge()": "0x076e9815202aa39577192023cfa569d6504b003183b2bc13cd0046523dfa23ea",
        "user_checkpoint(address)": "0x3aaa120451be1d03b5f871d8f553636453af4ac4fed808c66c169c212b199436",
        "withdraw(uint256)": "0xec9d6185ed79aed8edc19bc6fc25ca544504ab0970d25b191e5279100224502a",
        "withdraw(uint256,bool)": "0xb69fa1eb7b5ac6d9f3d5b8707460dc80b1f871eb64473f46b1aaaed1002aec60"
      }
    },
    "LiquidityGaugeFactory": {
      "useAdaptor": true,
      "actionIds": {
        "create(address)": "0xaa40669e74603d8e708eac95e60f78c35d5af4f59afdb700675f38c6534809f7"
      }
    }
  },
  "20220325-single-recipient-gauge-factory": {
    "SingleRecipientGaugeFactory": {
      "useAdaptor": true,
      "actionIds": {
        "create(address)": "0xaa40669e74603d8e708eac95e60f78c35d5af4f59afdb700675f38c6534809f7"
      }
    },
    "SingleRecipientGauge": {
      "useAdaptor": true,
      "actionIds": {
        "checkpoint()": "0x3f63974a377ba4713661ede455bceda6686a0395f8b8ed8701ad1f13bb926c4d",
        "initialize(address)": "0x7cd4c1de57fa031316e3b61c1bca9160d4feb774986a819a7c4c04dc66d7d21e",
        "killGauge()": "0xec1d467d9ab03a0079c22a89037209f5763aec973897ea763e2cf25d71a5f12e",
        "unkillGauge()": "0x076e9815202aa39577192023cfa569d6504b003183b2bc13cd0046523dfa23ea"
      }
    }
  },
  "20220325-ve-delegation": {
    "VotingEscrowDelegation": {
      "useAdaptor": true,
      "actionIds": {
        "batch_cancel_boosts(uint256[256])": "0x7361fe0e46cb276b41a98d4cd9737cc306ad42ab0b7acc664d99a8b0d4abc452",
        "batch_set_delegation_status(address,address[256],uint256[256])": "0xcd3fec4da938be5771576fbd5ed3c07305517a176aad2a4257eda4a558c0ac27",
        "burn(uint256)": "0xc82564c94b7d050939678c3432d24cc0bd077332b2831096f1a13bddf76cd4ea",
        "cancel_boost(uint256)": "0x482e4412b4beb34200f82812026fbaa4f0cb609d547edabc2983bfdc89ddedcd",
        "create_boost(address,address,int256,uint256,uint256,uint256)": "0xce9c580a1e3377595db533643f032e9d7bf9544e31d696c48a16e797fa82d5ce",
        "extend_boost(uint256,int256,uint256,uint256)": "0x2f8a062f8344cfe8574e9e6c67d0f3748802f02a2af653df71d38fb8ebd0bdde",
        "setApprovalForAll(address,bool)": "0x5082362308cf6060c96bdc9e34bcef0083316c7ea918f43666dccae67654e0d0",
        "set_base_uri(string)": "0xeb64a3bdaa01387bfd7d1ce9cdddd6dbace525fca48858752f25b9bd5593a094",
        "set_delegation_status(address,address,bool)": "0x6c714a4a280d2590fd368ce54a96f8d00d5e1c39e055865d883d61c3c9ebd1c5"
      }
    },
    "VotingEscrowDelegationProxy": {
      "useAdaptor": false,
      "actionIds": {
        "killDelegation()": "0xed06749120ed28db0c65713005c016309499b1e45241675b64e14f1c6fb2dc1b",
        "setDelegation(address)": "0xac0fcdc4520d7bde1c58bbefd7c8dd39aaf382a20c27991134c14fe63d2c96f3"
      }
    }
  },
  "20220325-veBAL-deployment-coordinator": {
    "veBALDeploymentCoordinator": {
      "useAdaptor": true,
      "actionIds": {
        "performFirstStage()": "0xfae7a7297ab00ab24fb5a8c8b6dc308f1313e04bcfb997828c66cbed13627ea1",
        "performSecondStage()": "0x8590f6c87bdb4c6e318a57ac14cfd44d71eafd37a1231eebe4d2bebe289fc705",
        "performThirdStage()": "0x0aad00acf36dd9648dc9f83caf2ec248cf656efa6f2c593df6b7bf3a41082fbe"
      }
    }
  },
  "20220413-arbitrum-root-gauge-factory": {
    "ArbitrumRootGaugeFactory": {
      "useAdaptor": false,
      "actionIds": {
        "create(address)": "0x91f73138418e304f7c24e6d7e831c4d7e51d2b871a14fe25d3a8e7b1365f6515",
        "setArbitrumFees(uint64,uint64,uint64)": "0x8b2c6767a8c426408240798cd82acf7ba6091320da176d0b1ab39e99fd5c409d"
      }
    },
    "ArbitrumRootGauge": {
      "useAdaptor": true,
      "actionIds": {
        "checkpoint()": "0x3f63974a377ba4713661ede455bceda6686a0395f8b8ed8701ad1f13bb926c4d",
        "initialize(address)": "0x7cd4c1de57fa031316e3b61c1bca9160d4feb774986a819a7c4c04dc66d7d21e",
        "killGauge()": "0xec1d467d9ab03a0079c22a89037209f5763aec973897ea763e2cf25d71a5f12e",
        "unkillGauge()": "0x076e9815202aa39577192023cfa569d6504b003183b2bc13cd0046523dfa23ea"
      }
    }
  },
  "20220413-polygon-root-gauge-factory": {
    "PolygonRootGaugeFactory": {
      "useAdaptor": true,
      "actionIds": {
        "create(address)": "0xaa40669e74603d8e708eac95e60f78c35d5af4f59afdb700675f38c6534809f7"
      }
    },
    "PolygonRootGauge": {
      "useAdaptor": true,
      "actionIds": {
        "checkpoint()": "0x3f63974a377ba4713661ede455bceda6686a0395f8b8ed8701ad1f13bb926c4d",
        "initialize(address)": "0x7cd4c1de57fa031316e3b61c1bca9160d4feb774986a819a7c4c04dc66d7d21e",
        "killGauge()": "0xec1d467d9ab03a0079c22a89037209f5763aec973897ea763e2cf25d71a5f12e",
        "unkillGauge()": "0x076e9815202aa39577192023cfa569d6504b003183b2bc13cd0046523dfa23ea"
      }
    }
  },
  "20220415-veBAL-L2-gauge-setup-coordinator": {
    "veBALL2GaugeSetupCoordinator": {
      "useAdaptor": true,
      "actionIds": {
        "performFirstStage()": "0xfae7a7297ab00ab24fb5a8c8b6dc308f1313e04bcfb997828c66cbed13627ea1",
        "performSecondStage()": "0x8590f6c87bdb4c6e318a57ac14cfd44d71eafd37a1231eebe4d2bebe289fc705"
      }
    }
  },
  "20220418-veBAL-gauge-fix-coordinator": {
    "veBALGaugeFixCoordinator": {
      "useAdaptor": true,
      "actionIds": {
        "performFirstStage()": "0xfae7a7297ab00ab24fb5a8c8b6dc308f1313e04bcfb997828c66cbed13627ea1"
      }
    }
  },
  "20220420-fee-distributor": {
    "FeeDistributor": {
      "useAdaptor": true,
      "actionIds": {
        "checkpoint()": "0x3f63974a377ba4713661ede455bceda6686a0395f8b8ed8701ad1f13bb926c4d",
        "checkpointToken(address)": "0x84f74b497b7b8786ad28575751bcba78a869980750e3e59d9f753ecd753e7d50",
        "checkpointTokens(address[])": "0x7e339947ebceb8dcc3475abfefba6050fd835e6d1eff9b9e9678e810d369682e",
        "checkpointUser(address)": "0x9ccd42be79895ab5d68baf1ceb99044358d23c13dc7fd911b5af3d528ee8da8c",
        "claimToken(address,address)": "0x3f0bd81e3d4307c9d877450060e9f456cdce2cd0dcc13c55435ca418fad441af",
        "claimTokens(address,address[])": "0x2a02b42776ae382b5868eddf4a925d0eec90785dde1a5d48aaa55cd7cb9cf37a",
        "depositToken(address,uint256)": "0xdf028848b388713ac0b5fd66beb36b7e230fb62844ad43ed9e894034570ecb71",
        "depositTokens(address[],uint256[])": "0x683bdec204c4a35996ebfb23eea0f4f62343598147ef9bf5a43fabbd0e9ed8d0"
      }
    }
  },
  "20220420-smart-wallet-checker": {
    "SmartWalletChecker": {
      "useAdaptor": false,
      "actionIds": {
        "allowlistAddress(address)": "0x453b670b2708db1ba5df1da1d48add0564558624efac456e43e9c9fff99d51af",
        "denylistAddress(address)": "0x43cd68bd7db0472f3fac100d3f402a603c8ab62e816feff20dbe3ec6c6e61b89"
      }
    }
  },
  "20220421-smart-wallet-checker-coordinator": {
    "SmartWalletCheckerCoordinator": {
      "useAdaptor": true,
      "actionIds": {
        "performFirstStage()": "0xfae7a7297ab00ab24fb5a8c8b6dc308f1313e04bcfb997828c66cbed13627ea1"
      }
    }
  },
  "20220513-double-entrypoint-fix-relayer": {
    "DoubleEntrypointFixRelayer": {
      "useAdaptor": true,
      "actionIds": {
        "exitBTCStablePool()": "0xc3c57d80acf8fa377fb865720f7ee10ad4aca7109b303fbb71d2908ca6844744",
        "exitSNXWeightedPool()": "0xe6817433212f634fbe74775c5a6d479ff55bb4cada528cc35724754b3e5d9bf7",
        "receiveFlashLoan(address[],uint256[],uint256[],bytes)": "0x6d9f128845c731272c63ac23b090d6ac72ef10b7eb6e4c5eb279bebf0e7b5c59",
        "sweepDoubleEntrypointToken(address[])": "0x08538fe199982f8b4355d4f2bdb1394308786ab97d5f72629add67d66fd516c5",
        "sweepSNXsBTC()": "0x1961e53f2732b026e902916369409c15c33ad87401cb826c58c3ef5ee3544dd2"
      }
    }
  },
  "20220517-protocol-fee-withdrawer": {
    "ProtocolFeesWithdrawer": {
      "useAdaptor": false,
      "actionIds": {
        "allowlistToken(address)": "0x64676378163864956da1a2c55238f9af1e66855685e9c35cc521066b55f468c4",
        "denylistToken(address)": "0xa5a62b55fdf9496f8e1b3feba479423a4349b385bd444f893b3cd4cf9387ce3f",
        "withdrawCollectedFees(address[],uint256[],address)": "0x826ac7ce861f2a54e071e6c724653757fdd1259804eb1ca7f040aa1cd09923fe"
      }
    }
  },
  "20220530-preseeded-voting-escrow-delegation": {
    "PreseededVotingEscrowDelegation": {
      "useAdaptor": true,
      "actionIds": {
        "batch_cancel_boosts(uint256[256])": "0x7361fe0e46cb276b41a98d4cd9737cc306ad42ab0b7acc664d99a8b0d4abc452",
        "batch_set_delegation_status(address,address[256],uint256[256])": "0xcd3fec4da938be5771576fbd5ed3c07305517a176aad2a4257eda4a558c0ac27",
        "burn(uint256)": "0xc82564c94b7d050939678c3432d24cc0bd077332b2831096f1a13bddf76cd4ea",
        "cancel_boost(uint256)": "0x482e4412b4beb34200f82812026fbaa4f0cb609d547edabc2983bfdc89ddedcd",
        "create_boost(address,address,int256,uint256,uint256,uint256)": "0xce9c580a1e3377595db533643f032e9d7bf9544e31d696c48a16e797fa82d5ce",
        "extend_boost(uint256,int256,uint256,uint256)": "0x2f8a062f8344cfe8574e9e6c67d0f3748802f02a2af653df71d38fb8ebd0bdde",
        "preseed()": "0x309fcfd1a0ff2f78ea637d18cad11ac7949e25a09f2d7c5b69b9d4cce2cdb745",
        "setApprovalForAll(address,bool)": "0x5082362308cf6060c96bdc9e34bcef0083316c7ea918f43666dccae67654e0d0",
        "set_base_uri(string)": "0xeb64a3bdaa01387bfd7d1ce9cdddd6dbace525fca48858752f25b9bd5593a094",
        "set_delegation_status(address,address,bool)": "0x6c714a4a280d2590fd368ce54a96f8d00d5e1c39e055865d883d61c3c9ebd1c5"
      }
    }
  },
  "20220609-stable-pool-v2": {
    "StablePool": {
      "useAdaptor": false,
      "factoryOutput": "0x2d011aDf89f0576C9B722c28269FcB5D50C2d179",
      "actionIds": {
        "disableRecoveryMode()": "0x79819a7971b1e9f195beb8386adb931d405f6f037b2c0c6ac955e68569c01128",
        "enableRecoveryMode()": "0xe677a5af244fbd50b51cf114dd0bdbf7b73c262382c7704c359c6c2148820d33",
        "pause()": "0xcd7e0ee0107ef7cac4d00d3821101a9ba6f02158f7f4dd52693e82ad3c91e918",
        "setAssetManagerPoolConfig(address,bytes)": "0xb4f5d67533236074d36881d864a2800bfe93f13921d54c1fd373894c4832a0df",
        "setSwapFeePercentage(uint256)": "0xcf5e03a737e4f5ba6d13e23f893a1e0255b362d8ce22e9568e1565fcf92789c7",
        "startAmplificationParameterUpdate(uint256,uint256)": "0xcad4ec1d64970817394bee6f75af4645fb72ba5b88902c4c155ce82aab0a3a5a",
        "stopAmplificationParameterUpdate()": "0xe5a9dede86018292d3cd547db825db489579eedbf2eebd3694ab93e912c1fae5",
        "unpause()": "0x07b4fb5e12466b66136a430edadfe74892e0cbfc410f6268a2d1d24cc09a6e05"
      }
    }
  },
  "20220404-erc4626-linear-pool-v2": {
    "ERC4626LinearPool": {
      "useAdaptor": false,
      "factoryOutput": "0xb0F75E97A114A4EB4a425eDc48990e6760726709",
      "actionIds": {
        "initialize()": "0x9b2fa0d42c19f1dc95f6e44002978e37339777d7e71fd3d42a4066d93e4deb5e",
        "setAssetManagerPoolConfig(address,bytes)": "0x3baef9657cec1bbb4fd4445b46071a8428aaaef07e20c5527f19835a3951a1d7",
        "setPaused(bool)": "0x454e3e323a395178b43f22b136dc1c2c25f3f193c11a944ce3de9a1b1f9f3389",
        "setSwapFeePercentage(uint256)": "0x26d5c069f3666699e0fe94626b94bf5bc2a311d3265e773c4a81c9a12c9731ca",
        "setTargets(uint256,uint256)": "0x742dd28e4a604e9a5a791e1708221230de313f7fdf28172ebd4f8e8d3407b1e8"
      }
    }
  },
  "20220628-gauge-adder-v2": {
    "GaugeAdder": {
      "useAdaptor": false,
      "actionIds": {
        "addArbitrumGauge(address)": "0x82c7bc265be8c8190319e29a314f8c32e62b98bbc9c39defff06a42b34557191",
        "addEthereumGauge(address)": "0x77238124388523487417c8ad8cec25726833e50ca5cab74a4924470fee49ae5d",
        "addGaugeFactory(address,uint8)": "0xaf9696666cd7f5e2ffb6abcf1a60f195cf8c7a99e7c63db98d14948fd4855f06",
        "addGnosisGauge(address)": "0x54fb09230d22d562ca08f02012ba6c83735ceca23da387a85969e1d8602e6209",
        "addOptimismGauge(address)": "0xc63b7b73283233470a85ad7ec28f772b7571c0f6ba90d506999809c2e25a7da6",
        "addPolygonGauge(address)": "0x5c62111a5fb2cd09521d2805fb5080f8db7f341691a1e38c34a5ededb8f8bfd3",
        "addZKSyncGauge(address)": "0xa4316d4b75fe3bdf53b4f8d8251adb2dc5e213f09a2ece3c11e0726fb1799063"
      }
    }
  },
  "20220628-optimism-root-gauge-factory": {
    "OptimismRootGaugeFactory": {
      "useAdaptor": false,
      "actionIds": {
        "create(address)": "0xa2882493d12953b0ba758d53f8f10e58edabb8ce768788c41b8754d9d7b3e9d8",
        "setOptimismGasLimit(uint32)": "0xc89b780137460c1010bc938658c3b615990dd348e27ff1d095be12e6fe617f64"
      }
    },
    "OptimismRootGauge": {
      "useAdaptor": true,
      "actionIds": {
        "checkpoint()": "0x3f63974a377ba4713661ede455bceda6686a0395f8b8ed8701ad1f13bb926c4d",
        "initialize(address)": "0x7cd4c1de57fa031316e3b61c1bca9160d4feb774986a819a7c4c04dc66d7d21e",
        "killGauge()": "0xec1d467d9ab03a0079c22a89037209f5763aec973897ea763e2cf25d71a5f12e",
        "unkillGauge()": "0x076e9815202aa39577192023cfa569d6504b003183b2bc13cd0046523dfa23ea"
      }
    }
  },
  "20220707-distribution-scheduler": {
    "DistributionScheduler": {
      "useAdaptor": true,
      "actionIds": {
        "scheduleDistribution(address,address,uint256,uint256)": "0x78b9d18aecaef104543c2c0a83f669b307a2caf6916e3f67db526200ff23dadc",
        "startDistributionForToken(address,address)": "0x0beb101788410c70b157a708569fb30c6f34e8fe821fa8b574dd0cef1900045b",
        "startDistributions(address)": "0x37818fdb4cb8ffb00dd0ad7286a89f1d12a83269d7af8eb6f915140403fc8f04"
      }
    }
  },
  "20220714-fee-distributor-v2": {
    "FeeDistributor": {
      "useAdaptor": true,
      "actionIds": {
        "checkpoint()": "0x3f63974a377ba4713661ede455bceda6686a0395f8b8ed8701ad1f13bb926c4d",
        "checkpointToken(address)": "0x84f74b497b7b8786ad28575751bcba78a869980750e3e59d9f753ecd753e7d50",
        "checkpointTokens(address[])": "0x7e339947ebceb8dcc3475abfefba6050fd835e6d1eff9b9e9678e810d369682e",
        "checkpointUser(address)": "0x9ccd42be79895ab5d68baf1ceb99044358d23c13dc7fd911b5af3d528ee8da8c",
        "claimToken(address,address)": "0x3f0bd81e3d4307c9d877450060e9f456cdce2cd0dcc13c55435ca418fad441af",
        "claimTokens(address,address[])": "0x2a02b42776ae382b5868eddf4a925d0eec90785dde1a5d48aaa55cd7cb9cf37a",
        "depositToken(address,uint256)": "0xdf028848b388713ac0b5fd66beb36b7e230fb62844ad43ed9e894034570ecb71",
        "depositTokens(address[],uint256[])": "0x683bdec204c4a35996ebfb23eea0f4f62343598147ef9bf5a43fabbd0e9ed8d0",
        "setOnlyCallerCheck(bool)": "0x8d64b78bf73ff6f57b6c2db19905917825de771752190fd9d99d852acfa360eb",
        "setOnlyCallerCheckWithSignature(address,bool,bytes)": "0x54b5a7c13c04005e425e936705297503e6c8d31f1413b2763d27845ef03eb0d1"
      }
    }
  },
  "20220721-gauge-adder-migration-coordinator": {
    "GaugeAdderMigrationCoordinator": {
      "useAdaptor": false,
      "actionIds": {
        "performNextStage()": "0x945b1637627fa36f3bb618b74050045ffa67875ffd8acd04f5135f3463ab9880",
        "registerStages()": "0x08900d9a13d156ace75a5694772406e876e8f8f25d35af7a7639c1a95a2c2689"
      }
    }
  },
  "20220725-protocol-fee-percentages-provider": {
    "ProtocolFeePercentagesProvider": {
      "useAdaptor": false,
      "actionIds": {
        "registerFeeType(uint256,string,uint256,uint256)": "0xea4fb97482a3b85cb09eec586a19d8312e0b7694206008dd04f50c0f4b3d10eb",
        "setFeeTypePercentage(uint256,uint256)": "0x4907aec017cb19a28528e722251b40fd7c5eadd4f4a0f0c6a9bca9888f8a0b7f"
      }
    }
  },
  "20220817-aave-rebalanced-linear-pool": {
    "AaveLinearPoolFactory": {
      "useAdaptor": false,
      "actionIds": {
        "create(string,string,address,address,uint256,uint256,address)": "0x51edc015a97c77d2c943f6978e18733b906a87e178cc693613bd3171069d69d6",
        "disable()": "0x3e267929c3c1127f9bceabc2030c138022fba40f8c0a47c9407fe74e2d026aaa"
      }
    },
    "AaveLinearPool": {
      "useAdaptor": false,
      "factoryOutput": "0x82698aeCc9E28e9Bb27608Bd52cF57f704BD1B83",
      "actionIds": {
        "disableRecoveryMode()": "0x09ba2d4d28952dd802d9ac8a44ec23d3f4d96756f0cf8dd889bdffa83c63963e",
        "enableRecoveryMode()": "0xd6a9f64d81e7c22127c3fb002e0a42508528898232c353fc3d33cd259ea1de7b",
        "initialize()": "0x0d60b3f7a47a5582726287b6c2c3358ca12edbd21c3a3e369faf41370887302f",
        "pause()": "0x8d329099a8220fbd27ff3cf304a4cb1dae32335654ec5115c3a643ac0e623418",
        "setAssetManagerPoolConfig(address,bytes)": "0x3b15b07b96fc9ab0d0063b41c23ad482cf211b4a5e62d36af4fa9cb6c02af23d",
        "setSwapFeePercentage(uint256)": "0x7fad14fae895c80a37148957909942740cfbc0ddc5676b975d9893577ba7cd17",
        "setTargets(uint256,uint256)": "0xef008574ca41f2b6033a54a73ad6adc382165acd85b6f76f8456d9946b299a16",
        "unpause()": "0xa738fa584fff6afe4e319db36f7f5270924047e5e2c04a1712cbfc082e3fd078"
      }
    }
  },
  "20220906-composable-stable-pool": {
    "ComposableStablePoolFactory": {
      "useAdaptor": false,
      "actionIds": {
        "create(string,string,address[],uint256,address[],uint256[],bool[],uint256,address)": "0x323e14d201c95908670514e1b31e5c4a1fbe96478900e001291ed51dcb188be8",
        "disable()": "0x01ee3a6016d5465e99b86344d2748c65cf0a9ac3f45aab103f59f5d3864d5f74"
      }
    },
    "ComposableStablePool": {
      "useAdaptor": false,
      "factoryOutput": "0xa13a9247ea42d743238089903570127dda72fe44",
      "actionIds": {
        "disableRecoveryMode()": "0xdcae01a1d3143e115458cda9b816ea278dd5daf08d9b6d3ec668632aa7b82dad",
        "enableRecoveryMode()": "0xf6ef25118c39f2bdb1d07df32f8b885c2bb50bddc0ab9594195de1e669da06c1",
        "pause()": "0xc0d91e75884e4ce70f827133990e1c6ee501b41ad3096d25bce3c04d2976c3e7",
        "setAssetManagerPoolConfig(address,bytes)": "0x79a7ec1a52f9874cd67b3ba064ae7675db5c7a905968a068e6fedb1e53382a71",
        "setSwapFeePercentage(uint256)": "0x6c3a14f10cbcc5a3f4d0e4e8ad279e7a842735ab188e2b13fb84c6542cc3320c",
        "setTokenRateCacheDuration(address,uint256)": "0x950f47d4c7cbd9a3b68b5ab354673981827bd5e9a7b8e5cf4057f8bd547b675f",
        "startAmplificationParameterUpdate(uint256,uint256)": "0xf27148d3f1da6319bd754a52acd00b2fc3fa6474241d2398c6d58e8ac0cd9539",
        "stopAmplificationParameterUpdate()": "0xc30e3272c4933a085c95b84fca44f1a9b3d43e3e560b7b1fac0a6b2c9bbda16f",
        "unpause()": "0x84163b5cca492497c5fa264018819677910a8022689972cc54566d8667dbce68",
        "updateProtocolFeePercentageCache()": "0x577eed395ca31adf7bd415fe3e820cf74f6220b3eaad0d25c56780303f1c9b7b",
        "updateTokenRateCache(address)": "0xc60ed6691a5c9c103fca904c28e9e77fe4e1c4ec5ea2f8839e367d47ab7b6c3f"
      }
    }
  },
  "20220822-mainnet-gauge-factory-v2": {
    "LiquidityGaugeV5": {
      "useAdaptor": true,
      "actionIds": {
        "add_reward(address,address)": "0x3bf29175652a3f0fac5abb715d0b7fe2e7b597e2e2eff555dac6b21a20a7c83e",
        "claim_rewards()": "0xa1fcfa4f107b70052cfbb2e460d99c96f9b18c1197671fe00ab59c32adcddbeb",
        "claim_rewards(address)": "0x1c866c9ea7b119a642f593024ced6088dbde65d041e5d3e826b9ad49b949a64b",
        "claim_rewards(address,address)": "0x17b18f02fd5498a6aba17d20977b1a8a08f888d821999613fee42f9f9acb0bd9",
        "claimable_tokens(address)": "0x507b520ac43f322b79e43a63eaa5b80ca89ac2c5b63970fa4b6242a23a9e8aa2",
        "deposit(uint256)": "0x514b6f05525a3f31c3bde60d063e91e88204c5cdc5b35934513f911943b97fcc",
        "deposit(uint256,address)": "0x360a8a15589674642b2125956d96757fc2f06ff1b968333271de16a20e01df05",
        "deposit(uint256,address,bool)": "0x7572a9d124a97112d9e0f610651c79f13cf257bea3a71e38663b8a23875a2241",
        "deposit_reward_token(address,uint256)": "0xb70966c80d8727484d7d85b65c022ce136cadffc1aa72bd6362cd9e160598bf9",
        "initialize(address,uint256)": "0xa7eb8749bae4020b0007b643972b60456da2b6b92fa6b583c7277fc2dea05a39",
        "kick(address)": "0x5d4f8bc2dd6ae588be27076524fbf4fc2a833c466ab107fda2e84bf2f59bc0ca",
        "killGauge()": "0xec1d467d9ab03a0079c22a89037209f5763aec973897ea763e2cf25d71a5f12e",
        "setRelativeWeightCap(uint256)": "0xae60dce27f51ce5815357b9f6b40f200557867f8222262a1646c005d09b7dfba",
        "set_reward_distributor(address,address)": "0xd0090a09f425bba74e6c801fba7c6d15b44147ab0bd319e40076ce07e95168b6",
        "set_rewards_receiver(address)": "0x1b288a1f96e75e2fda7a0c1ac5c35a7fd2c5e2e5c425c32152ae01f82545e2da",
        "unkillGauge()": "0x076e9815202aa39577192023cfa569d6504b003183b2bc13cd0046523dfa23ea",
        "user_checkpoint(address)": "0x3aaa120451be1d03b5f871d8f553636453af4ac4fed808c66c169c212b199436",
        "withdraw(uint256)": "0xec9d6185ed79aed8edc19bc6fc25ca544504ab0970d25b191e5279100224502a",
        "withdraw(uint256,bool)": "0xb69fa1eb7b5ac6d9f3d5b8707460dc80b1f871eb64473f46b1aaaed1002aec60"
      }
    }
  },
  "20220823-optimism-root-gauge-factory-v2": {
    "OptimismRootGauge": {
      "useAdaptor": true,
      "actionIds": {
        "checkpoint()": "0x3f63974a377ba4713661ede455bceda6686a0395f8b8ed8701ad1f13bb926c4d",
        "initialize(address,uint256)": "0xa7eb8749bae4020b0007b643972b60456da2b6b92fa6b583c7277fc2dea05a39",
        "killGauge()": "0xec1d467d9ab03a0079c22a89037209f5763aec973897ea763e2cf25d71a5f12e",
        "setRelativeWeightCap(uint256)": "0xae60dce27f51ce5815357b9f6b40f200557867f8222262a1646c005d09b7dfba",
        "unkillGauge()": "0x076e9815202aa39577192023cfa569d6504b003183b2bc13cd0046523dfa23ea"
      }
    }
  },
  "20220823-arbitrum-root-gauge-factory-v2": {
    "ArbitrumRootGaugeFactory": {
      "useAdaptor": false,
      "actionIds": {
        "create(address,uint256)": "0x913025a8b073b3bbce553fdc0021545af9dfa573aa8dd3274a1d2dc91a4911b8",
        "setArbitrumFees(uint64,uint64,uint64)": "0xd5799f5a62cdbcebada0c4ff21f7a0d82cfc1ad293c79f597c27bd1c03ad100b"
      }
    },
    "ArbitrumRootGauge": {
      "useAdaptor": true,
      "factoryOutput": "0x6337949cbC4825Bbd09242c811770F6F6fee9FfC",
      "actionIds": {
        "checkpoint()": "0x3f63974a377ba4713661ede455bceda6686a0395f8b8ed8701ad1f13bb926c4d",
        "initialize(address,uint256)": "0xa7eb8749bae4020b0007b643972b60456da2b6b92fa6b583c7277fc2dea05a39",
        "killGauge()": "0xec1d467d9ab03a0079c22a89037209f5763aec973897ea763e2cf25d71a5f12e",
        "setRelativeWeightCap(uint256)": "0xae60dce27f51ce5815357b9f6b40f200557867f8222262a1646c005d09b7dfba",
        "unkillGauge()": "0x076e9815202aa39577192023cfa569d6504b003183b2bc13cd0046523dfa23ea"
      }
    }
  },
  "20220823-polygon-root-gauge-factory-v2": {
    "PolygonRootGauge": {
      "useAdaptor": true,
      "actionIds": {
        "checkpoint()": "0x3f63974a377ba4713661ede455bceda6686a0395f8b8ed8701ad1f13bb926c4d",
        "initialize(address,uint256)": "0xa7eb8749bae4020b0007b643972b60456da2b6b92fa6b583c7277fc2dea05a39",
        "killGauge()": "0xec1d467d9ab03a0079c22a89037209f5763aec973897ea763e2cf25d71a5f12e",
        "setRelativeWeightCap(uint256)": "0xae60dce27f51ce5815357b9f6b40f200557867f8222262a1646c005d09b7dfba",
        "unkillGauge()": "0x076e9815202aa39577192023cfa569d6504b003183b2bc13cd0046523dfa23ea"
      }
    }
  },
  "20220908-weighted-pool-v2": {
    "WeightedPoolFactory": {
      "useAdaptor": false,
      "actionIds": {
        "create(string,string,address[],uint256[],address[],uint256,address)": "0xee8ef5aaf155416a3121a48124ddd4f8bf3d48a8e1ba915527b1c80b2fe83077",
        "disable()": "0xeae3596b8b5bae060064acf8a71056c6213df46004277a4b87eef8ab5675cbb8"
      }
    },
    "WeightedPool": {
      "useAdaptor": false,
      "factoryOutput": "0x6a5ead5433a50472642cd268e584dafa5a394490",
      "actionIds": {
        "disableRecoveryMode()": "0xaaad3675a606937790c1c181bde95a1617960fae150a82e7636e44a77df1d842",
        "enableRecoveryMode()": "0x55abd0742bbd2833fbad5758d69eacae7376eacf1d04bcdfe8f77321d0673677",
        "pause()": "0x8186826062c35b40965262f49014e5ca45b7064fba48b12107613bce22571a99",
        "setAssetManagerPoolConfig(address,bytes)": "0x990e6775e1d840c6da5e9cb8073bba1cdcb69edc9311b80b0e4bde8441ebc2bb",
        "setSwapFeePercentage(uint256)": "0x78e9adfe5f05d7114a59d0870d78971192f871f57bb36e2aff2edbe75d425844",
        "unpause()": "0x0d9dbee65c669ef9d726a603957e4a610b40b2662eba759efbedfe87216ec751",
        "updateProtocolFeePercentageCache()": "0x0cf9564bf75d93e4dbfdebc0b29f8ef8bed3f63a500cee9801d9961a8e9a71a5"
      }
    }
  },
  "20221021-managed-pool": {
    "ManagedPool": {
      "useAdaptor": false,
      "factoryOutput": "0x1201FAa7258A48b820619dD57Cd8FdEb25D49b2c",
      "actionIds": {
        "addAllowedAddress(address)": "0xf785443fce86bf27ac344256af4e7a870b17dd9b85a1ba634118a81960129358",
        "addToken(address,address,uint256,uint256,address)": "0x9754fde95162280a890c1ebc7a9ebcbf6af007b58db6ceb49d47c2f5eb9cf6f6",
        "collectAumManagementFees()": "0x5a78d18d7b902b65adc6ec3f3d58a3b0549c66e69632adf5f0a0085519422f55",
        "disableRecoveryMode()": "0x8b53d43ab61c14ae66239259b7a674da533c4447b6a14aff9ce25edbd5374944",
        "enableRecoveryMode()": "0xf86e8300ce0886736fe2c84ad15f478ef766be40dd0b2558c51e21854946395d",
        "pause()": "0x12a6d81ce43511e2c59c814fd98e086a91a567ab538799e040230fb960713fc3",
        "removeAllowedAddress(address)": "0x862dd6a39314eac3d86ba28a2091ade65f09de9587b52025f9fff7edc78ebd7b",
        "removeToken(address,uint256,address)": "0xfad6c172de4d60503b15c54c305cd128a614721cc79886f30d55e73efa8a6602",
        "setCircuitBreakers(address[],uint256[],uint256[],uint256[])": "0xce3253c6e7ca8bd5331b5ebf3d6853e9b37d98831343d8edeb128e372f71e3ff",
        "setManagementAumFeePercentage(uint256)": "0x68ae8c260ac3cd5a2367369b9938c6875380c20bdc245d6fd60b9d7eb7cdea2d",
        "setMustAllowlistLPs(bool)": "0x7631ccb8743edc2b680dc3c96e4114a450030ea774b69aa7042b9edb7d2c6e6b",
        "setSwapEnabled(bool)": "0x7da30f23e058a2411b91ae20bed2ce4800f0ff06087c535a053247446092b5d6",
        "unpause()": "0xa6f1ef4081cd051cd6294dbc5ac629362d45e5daa4c2fbb03f119556c0712b0e",
        "updateProtocolFeePercentageCache()": "0x0bd681d626d8c03f2d98bc37a4f61ce7a31176d46d1f990ab59eee9ad7a2aa77",
        "updateSwapFeeGradually(uint256,uint256,uint256,uint256)": "0x9336863d6f3367786d95c0101e4dd59aa92bad26a8918641832ac1a81af52862",
        "updateWeightsGradually(uint256,uint256,address[],uint256[])": "0x2fd23b6836b83328c91987f3e547981395f3ee36b5038a2134e448a76b5d97cf"
      }
    },
    "ManagedPoolFactory": {
      "useAdaptor": false,
      "actionIds": {
        "create((string,string,address[],uint256[],address[],uint256,bool,bool,uint256,uint256),address)": "0x01ed6b1d1a76460295cf1325534f6c4bd3fc1f8717cd0cf9733f493a0821da71",
        "disable()": "0xa010f28803768154a04542ff29718c73ff40e307b10e5f39fbdff6c90db7b4ec"
      }
    }
  },
  "20221123-pool-recovery-helper": {
    "PoolRecoveryHelper": {
      "useAdaptor": false,
      "actionIds": {
        "addPoolFactory(address)": "0xbc33dd383590d6f85727901da00e6971ba3af5561e93a485f41a82a94137cf47",
        "enableRecoveryMode(address)": "0x7004ffafae71ebf8ca75d0161b7818dd31e726c2d57bfa02b045adf08e9f8a06",
        "removePoolFactory(address)": "0x2ee7ebfa3c3d2e030256ae85768e5434350a58e9284ac5bec2d6b7efa01819e3"
      }
    }
  },
  "20221122-composable-stable-pool-v2": {
    "ComposableStablePoolFactory": {
      "useAdaptor": false,
      "actionIds": {
        "create(string,string,address[],uint256,address[],uint256[],bool[],uint256,address)": "0xb885d98b83d2e0ddc9cc87adabc0f64acbdac302d2545aebafdac0c52a43b892",
        "disable()": "0x0a35dcf04fdcf4e2119802287b94a1cf758427e74e9bb450cb31af7c660d7735"
      }
    },
    "ComposableStablePool": {
      "useAdaptor": false,
      "factoryOutput": "0x373b347bc87998b151A5E9B6bB6ca692b766648a",
      "actionIds": {
        "disableRecoveryMode()": "0x85896342da44e8444ef54be6c4643b51c1e23270bb9ec1f0257cd03d72a80cb6",
        "enableRecoveryMode()": "0x7d89412e7c8893c1c85589d68187b2ee925cd2d27c10393980897d1fa4346b0a",
        "pause()": "0x6e25be22eb210da3359f4afb977d53109dad5ed4801e736bf6c5239e0028bd48",
        "setAssetManagerPoolConfig(address,bytes)": "0x9036802291378e3a6933704d0ccba6f3c6729307d244cb77b7f84060cba99269",
        "setSwapFeePercentage(uint256)": "0xdee20d81c6075dcc437dbaaf02d316ab255cfcae4a154e04b17abdebc70a5b48",
        "setTokenRateCacheDuration(address,uint256)": "0x160a4f83bcc2f584446953fd8adf0bf96e625212ccf66900051418e8d19e7157",
        "startAmplificationParameterUpdate(uint256,uint256)": "0xf766fa63021f6e696e70c339ab7246118c3da74fcbf80dbe6d603189209afed7",
        "stopAmplificationParameterUpdate()": "0x1c36fdcc08f18f6fb33519d9491400a58c2c03b6f1222f8385cc36e6fb837110",
        "unpause()": "0x09f210f1a6e3730856cd101645ba1c0594f63ca6ed48e7768b5421ae698858db",
        "updateProtocolFeePercentageCache()": "0x69d8f3e0969c91e7a94fb45518733240410f56ff60cd304fbc5d13a5432ed71f",
        "updateTokenRateCache(address)": "0x43e924739082162d0dfbe4b85270de4e7fe29526d812caeaa4797cf243c0bdfa"
      }
    }
  },
  "20221207-aave-rebalanced-linear-pool-v3": {
    "AaveLinearPoolFactory": {
      "useAdaptor": false,
      "actionIds": {
        "create(string,string,address,address,uint256,uint256,address,uint256)": "0x40992ae2d77c13a65040d0daeb0d5e687bc43b24edae567157416b200572a84a",
        "disable()": "0xe718df4ad5522c83ea7c41eb474c22b1633a63b63398fc1dd156aadd736f240b",
        "registerProtocolId(uint256,string)": "0x1fbaa49bd55771ae77b7a4eb7b33359b86e1c7e31b5feb68b3424f0fe16a33fe"
      }
    },
    "AaveLinearPool": {
      "useAdaptor": false,
      "factoryOutput": "0x813E3fE1761f714c502d1d2d3a7CCEB33f37F59D",
      "actionIds": {
        "disableRecoveryMode()": "0x2b10ec0dbbd35659497c7098afad3cce5283f8f88a7f61b315d8f89cdbb01e94",
        "enableRecoveryMode()": "0x2b6d1e52ace885330e9fb8ae5dbc0452c2d858503324de1e21f5a562e577c1bb",
        "initialize()": "0x75254669a72089bc0de777829938515525263b804d8e8e84601b0b032b399d5a",
        "pause()": "0xf5f9da0b2c7bdd36d75f7aed12f5bf3c762b456216eec5b59d90e3d39b1b2a54",
        "setSwapFeePercentage(uint256)": "0xde877a83ca1028d5d97cb32831a9a47c7cd89191ed186056b5d46fd2e1b8da13",
        "setTargets(uint256,uint256)": "0x5ad8825215c80ebf073af69356f8884ed25e93885c40281490201de2cc9b17ab",
        "unpause()": "0x171c4403310dcf2f5a19d0457d93bf7da5a29be80ee45a3679ac3c87044fe67a"
      }
    }
  },
  "20230109-gauge-adder-v3": {
    "GaugeAdder": {
      "useAdaptor": false,
      "actionIds": {
        "addArbitrumGauge(address)": "0xdca97fd0f6129deaed487ba2e3adf2d101e747ebf894b46fdb04bd68d60422d3",
        "addEthereumGauge(address)": "0xfaa3c2be9a62d3c8de73be6c928a01c6a72184079459d23038b9e8cfb595c53a",
        "addGaugeFactory(address,uint8)": "0x7a5157ce41a8a6bce3e7ae5491c0093d8e6d4b300ead2d30448565adce898f35",
        "addGnosisGauge(address)": "0xe818738e338905496f604a2a26c7ca754558870a3810786cfbb89ae28d262dc5",
        "addOptimismGauge(address)": "0x5c33d959f965f7cc61c2a953580cba4a6dee2f215ea40204e1e341f78148cc72",
        "addPolygonGauge(address)": "0x9f58ae98f000a216e5a453fc8c3d3a3f72618e31af052cefea0990095359181c",
        "addZKSyncGauge(address)": "0x010cab59e1860b78f8f67210e267d2c06d77c17b4529f007c7c8acee11ea2fe0"
      }
    }
  },
  "20230206-weighted-pool-v3": {
    "WeightedPoolFactory": {
      "useAdaptor": false,
      "actionIds": {
        "create(string,string,address[],uint256[],address[],uint256,address)": "0xf7f34ca4320c2bad22724cf902cb738bb541e23fb06f1c2810e30bf9084560bb",
        "disable()": "0x0df3339673f8356288d97461676bb443e5def15e6d6e8321add702ef77075160"
      }
    },
    "WeightedPool": {
      "useAdaptor": false,
      "factoryOutput": "0x1576d472d82A72a1Ec7C57FcA770BD752D124A62",
      "actionIds": {
        "disableRecoveryMode()": "0xd1cab845861601849b43df194d75e16c676ee31cf20296f392e9d44dd3793ef3",
        "enableRecoveryMode()": "0xa53ffba9aa2195cd7646f9cbaca0985f432bded3dd5319916afc5ec395f280d7",
        "pause()": "0x33b06cb79113c1c80d5db0ad41675a5368e7ec0ba8a2fd4d6328524a984d465b",
        "setAssetManagerPoolConfig(address,bytes)": "0x0a8f338f2af6dc52cb887f98ac7bbc19ac7a810e444be3bac58ecf5caa7bb61d",
        "setSwapFeePercentage(uint256)": "0xd8638fc873fb8c5c0e67c437099a19eb0546fb439dab8babff44196f11d44831",
        "unpause()": "0xc91fc6da8a1f3f2f374e4d09d6275e1b0e99c32523edd916c3db8aeebe0c6d05",
        "updateProtocolFeePercentageCache()": "0x6a41c5a91e72af66df2f75c388bb150b57556d305ba2ac5b791478870b4b94fb"
      }
    }
  },
  "20230206-composable-stable-pool-v3": {
    "ComposableStablePoolFactory": {
      "useAdaptor": false,
      "actionIds": {
        "create(string,string,address[],uint256,address[],uint256[],bool[],uint256,address)": "0xadfda06d5388bdc4b663b995fd3cb0d9a90fb73240c9966b80dbe2254472d67e",
        "disable()": "0x3fad985e82b2b68120f2bbe4c05b3bcbb41b29519eaa63fb25cb25833043f1e8"
      }
    },
    "ComposableStablePool": {
      "useAdaptor": false,
      "factoryOutput": "0x222bc81C6F3C17e9e9Aba47a12f55a1Dea42f163",
      "actionIds": {
        "disableRecoveryMode()": "0xa35b682012cf580f34e9cd41e4bf1c0210b6ebfc1a952fb582842c0e23b8c069",
        "enableRecoveryMode()": "0x8c91ddec262ae544d56464e260d0b840239949d86149c139510d5e399a30099f",
        "pause()": "0xa4d7ff702c3f830a7ce937a195bfb05c081c0c36a462ed72bfbf721bc5a3f462",
        "setAssetManagerPoolConfig(address,bytes)": "0xfc40229f83883177008c2f162e907e89fba038d6f1cb5b64c08d2135a5bb5509",
        "setSwapFeePercentage(uint256)": "0x1a88f724f61d4985675e65a2ba85b2a985d250dac00d27e06303f4cdabc906ae",
        "setTokenRateCacheDuration(address,uint256)": "0x2d8a0dc8170e2251ed6ab59cc43a981d1e05511d06a8c65226eb06278e3ae231",
        "startAmplificationParameterUpdate(uint256,uint256)": "0xe560c24a44460de963ea8e6716dd635144e8c4991c131b63dd9e956b1f1415b8",
        "stopAmplificationParameterUpdate()": "0x36e63b457adcc8834537417d275eec404708707f4fbe63097f15e865dc3e2847",
        "unpause()": "0xe33a2391eb71810245486b6aaaa199626c6dedcad3511f1708816cf395514713",
        "updateProtocolFeePercentageCache()": "0x931f16f28b2fbaf6326d0a498fdb514458b12bc954e28b2f4fd45369e84b9354",
        "updateTokenRateCache(address)": "0xa45b3817be69283e48b590151aa33c454f162e520261a3dd248ffee7c58f1020"
      }
    }
  },
  "20230206-aave-rebalanced-linear-pool-v4": {
    "AaveLinearPoolFactory": {
      "useAdaptor": false,
      "actionIds": {
        "create(string,string,address,address,uint256,uint256,address,uint256)": "0x3d9db88a550500a75f3d2494ce59e0848720d2362d6e6fe7fac304714d54e1e0",
        "disable()": "0x50f3f826f5b6f34e6b9291e41967ce5c8f5cbd998ab8b3f740cf2bb02e2e6ea0"
      }
    },
    "AaveLinearPool": {
      "useAdaptor": false,
      "factoryOutput": "0x331d50e0b00fc1C32742F151E56B9B616227E23E",
      "actionIds": {
        "disableRecoveryMode()": "0x0462c9b84b87fb6c25d52862b1a17b86e48ee92d7d5a7136304e1195efca03d6",
        "enableRecoveryMode()": "0x2bc44d8579fe2d1f63f141dac41a22e6058aafb6bdc0e141d647d08ad50e2b0a",
        "initialize()": "0x469e6bee9e3f90ca90d656654a75e13200e3a78ca51a589923cfb451acbde585",
        "pause()": "0x4c0e8aa6e2b05a19aefb892998330bff4b68f678770e82ef361d646c908463aa",
        "setSwapFeePercentage(uint256)": "0xdc4d63c40d0a7a13b082c0bfcc25b1ad5b79ab783d81da5dca1cdc51c2a64ac6",
        "setTargets(uint256,uint256)": "0xc5fa0b5a00f4912a6fcf5435bcb7507106a6a5b7923a95a167496a6de8a7b658",
        "unpause()": "0x2e5245cba48d81cf8bf5758329449410e07df5abc19e1f7a8c770ddc39d3e8a8"
      }
    }
  },
  "20230206-erc4626-linear-pool-v3": {
    "ERC4626LinearPoolFactory": {
      "useAdaptor": false,
      "actionIds": {
        "create(string,string,address,address,uint256,uint256,address,uint256)": "0x2ade4ba0e9b92ee5b27f97f7cb9b8412bf5d4bad0f7b83b34efd964c3bcf409d",
        "disable()": "0xb1bb0315049487d8b225a40fc17d5a02647e84002cfa5b11eda57b967629f72c"
      }
    },
    "ERC4626LinearPool": {
      "useAdaptor": false,
      "factoryOutput": "0xfeF969638C52899f91781f1Be594aF6f40B99BAd",
      "actionIds": {
        "disableRecoveryMode()": "0xab16f8806195c2717e850506d6c858cb12c882c668564f3c1b6731068783272f",
        "enableRecoveryMode()": "0x650376aebfe02b35334f3ae96d46b9e5659baa84220d58312d9d2e2920ec9f1d",
        "initialize()": "0xe9b329af10e94b6894103233c888c0a8c3cbefd21401d16e19bcfce0ea8bed6f",
        "pause()": "0x4b30a773b13a4e650bf9220bd12ad34272192036659373a62363dbb94e08f523",
        "setSwapFeePercentage(uint256)": "0xf0498ccb15b689c1257a638831837f9a1a6e21c1530e7b0c4f9e0fa6af0651c9",
        "setTargets(uint256,uint256)": "0x98ac729537b2c4aea25f652542bb7769f700500018ca6a9f9879466f75194838",
        "unpause()": "0xb8a2ce31e605b78815daec498fcc52002a37a783fb454b9fe0e4925444699e6a"
      }
    }
  },
  "20230208-euler-linear-pool": {
    "EulerLinearPool": {
      "useAdaptor": false,
      "factoryOutput": "0xDEC02e6642e2c999aF429F5cE944653CAd15e093",
      "actionIds": {
        "disableRecoveryMode()": "0x96f03c8a74f7dd50da19854ff59638ec83927c186dc3ea7a87253f1bdfa76c20",
        "enableRecoveryMode()": "0xd269952fc957849d80da7d2dee21410055532f5209b87829c7e70e53c0cbdb70",
        "initialize()": "0x83095be82a6ab22c54db03ed53185781ddc76c9b12d9a011d5ee0f3e16958017",
        "pause()": "0xb4cb52710958874af2680e9d5d4a9cb17e6923502cb7e86f3ae557c6349b3f3f",
        "setSwapFeePercentage(uint256)": "0xb6bd869a6825ba2f1c9eba4c1d907dd5791b335cebd7f401b5f5efb9340a4450",
        "setTargets(uint256,uint256)": "0x3c41e27d020ed56c209b202d47efeb4484e52537c3e6ec646e8ba1c123ea16cf",
        "unpause()": "0xba620d90bf43ed4e28d08953a56a063710cfccbbc468b90ec556433bb1b0b27f"
      }
    },
    "EulerLinearPoolFactory": {
      "useAdaptor": false,
      "actionIds": {
        "create(string,string,address,address,uint256,uint256,address,uint256)": "0xe4593f0a47b99a973e0da350bc3a7789d82418aa5eeda2d454dbe4fd08cad0c4",
        "disable()": "0xdf42af2dd96057a6f29e617c9d6c389e3ac79347b2e4d0b06b8d33cd7e15c40b"
      }
    }
  },
  "20230213-yearn-linear-pool": {
    "YearnLinearPoolFactory": {
      "useAdaptor": false,
      "actionIds": {
        "create(string,string,address,address,uint256,uint256,address,uint256)": "0x1dbbb55d4b8809b485b085e9f2e8cf8e40d2ff5ae1454ebd8f1f102833e51cfb",
        "disable()": "0xc6d41c26426784c7fab7298da04eab2259046b3c7c8351286ee364e4e0a3bd1e"
      }
    },
    "YearnLinearPool": {
      "useAdaptor": false,
      "factoryOutput": "0x0a0fb4ff697de5ac5b6770cd8ee1b72af80b57cf",
      "actionIds": {
        "disableRecoveryMode()": "0x5873adbb834097e9d186636f9dac7001961b977239253df7a48eaa03aa925a0f",
        "enableRecoveryMode()": "0xd3f06ece971762157e9c58797051a03bb62d731bdf05ea4de799b7223f9463c2",
        "initialize()": "0xa58018579f76743a9c0731db36cb724d25ab2cc84afee8c9709c7192e62dcc76",
        "pause()": "0x28da776fe35421e73cb82c5704ae38109542d5c0aaf15ca67d64c86a488b35bb",
        "setSwapFeePercentage(uint256)": "0xafb360e583a4ccc8e9935d214a3031628a34797c2f2a1d2f52505137a54c5796",
        "setTargets(uint256,uint256)": "0x44c2c324db39782f28032ff6aa4234a8ed6d95a11e194006e5b63213abdd209f",
        "unpause()": "0x1392aa43340535c0fd7a443967a0f1ea139820c50b1d288f12408f09f6aa99ac"
      }
    }
  },
  "20230213-gearbox-linear-pool": {
    "GearboxLinearPoolFactory": {
      "useAdaptor": false,
      "actionIds": {
        "create(string,string,address,address,uint256,uint256,address,uint256)": "0x6242ae61daf46c9c72658da98e2add98111aa5ab5109a959a8ece6b67151c4a2",
        "disable()": "0xa29d20c33a203d4663b49d6135fd5876558c9bf107a898f7a0e95357ec2e42b1"
      }
    },
    "GearboxLinearPool": {
      "useAdaptor": false,
      "factoryOutput": "0xa8b103a10a94f4f2d7ed2fdcd5545e8075573307",
      "actionIds": {
        "disableRecoveryMode()": "0xd5b1778103a97109e43688a0ce75e4a077ccc4283072773e2c518b553818a3ef",
        "enableRecoveryMode()": "0xa32a74d0340eda2bd1a7c5ec04d47e7a95f472e66d159ecf6e21d957a5a003a9",
        "initialize()": "0x92a60060d9e3ed67fadd7bfc4b5aaff703e1137145452b316fc0f7504a7bd33e",
        "pause()": "0x9cda239a3e7706826ca862a1ce0eea1cd5b9ee8a6bb2b9fb219b949f4d33e333",
        "setSwapFeePercentage(uint256)": "0x69f726d607e0cfd6af767f629799bd33e396b1bad79f46a94a8d88a1ab08abbe",
        "setTargets(uint256,uint256)": "0x48860201a4ce2338c9b0cd0a11ef9bffea1ee89bf1f610a71e12a2817be310ec",
        "unpause()": "0x439afd39c403a6dd6a49bf720adf1b2e9759270143ce87854a59794a104fe596"
      }
    }
  },
  "20230217-gnosis-root-gauge-factory": {
    "GnosisRootGaugeFactory": {
      "useAdaptor": true,
      "actionIds": {
        "create(address,uint256)": "0x817de1d55149f9976836222b163cd53ade05fea9f5ade499b4572e14d3561d6e"
      }
    },
    "GnosisRootGauge": {
      "useAdaptor": true,
      "actionIds": {
        "checkpoint()": "0x3f63974a377ba4713661ede455bceda6686a0395f8b8ed8701ad1f13bb926c4d",
        "initialize(address,uint256)": "0xa7eb8749bae4020b0007b643972b60456da2b6b92fa6b583c7277fc2dea05a39",
        "killGauge()": "0xec1d467d9ab03a0079c22a89037209f5763aec973897ea763e2cf25d71a5f12e",
        "setRelativeWeightCap(uint256)": "0xae60dce27f51ce5815357b9f6b40f200557867f8222262a1646c005d09b7dfba",
        "unkillGauge()": "0x076e9815202aa39577192023cfa569d6504b003183b2bc13cd0046523dfa23ea"
      }
    }
  },
  "20230215-single-recipient-gauge-factory-v2": {
    "SingleRecipientGaugeFactory": {
      "useAdaptor": true,
      "actionIds": {
        "create(address,uint256,bool)": "0x3e237ec96a5f978764d578c4f87c027ba38e169b9a934bd6a8ea5eda7a8db483"
      }
    },
    "SingleRecipientGauge": {
      "useAdaptor": true,
      "actionIds": {
        "checkpoint()": "0x3f63974a377ba4713661ede455bceda6686a0395f8b8ed8701ad1f13bb926c4d",
        "initialize(address,uint256,bool,string)": "0x0b6a82f31eef5601eb17b673333b6abd4afcb2798fe1469615dd09ece28dbc2a",
        "killGauge()": "0xec1d467d9ab03a0079c22a89037209f5763aec973897ea763e2cf25d71a5f12e",
        "setRelativeWeightCap(uint256)": "0xae60dce27f51ce5815357b9f6b40f200557867f8222262a1646c005d09b7dfba",
        "unkillGauge()": "0x076e9815202aa39577192023cfa569d6504b003183b2bc13cd0046523dfa23ea"
      }
    }
  },
  "20230223-protocol-id-registry": {
    "ProtocolIdRegistry": {
      "useAdaptor": false,
      "actionIds": {
        "registerProtocolId(uint256,string)": "0x09a880cf3d54a213316bf4d92d60e72ba0ab61a639fce84378eefb9a63d6abd5",
        "renameProtocolId(uint256,string)": "0x4f3dee5b767f91b4faa9979f01808dd2490fde931a9eb355d5f8e0187826dade"
      }
    }
  },
<<<<<<< HEAD
  "20230320-weighted-pool-v4": {
    "WeightedPoolFactory": {
      "useAdaptor": false,
      "actionIds": {
        "create(string,string,address[],uint256[],address[],uint256,address,bytes32)": "0x4417e6f94c8c2fadc1189a5acbf7fc2e33aa168757242f85c6be1656ff55c346",
        "disable()": "0x493661c8d8cc29f86981a64d4fbc5cec0d83e973a00ccf48867d9d565577cc43"
      }
    },
    "WeightedPool": {
      "useAdaptor": false,
      "factoryOutput": "0x8055b8C947De30130BC1Ec750C8F345a50006B23",
      "actionIds": {
        "disableRecoveryMode()": "0x883ac0fb54f0b07161f4c1d1132c7179cf4fd457dec4d2cf15af62bfe93d6402",
        "enableRecoveryMode()": "0xa311a2d0d64a462699773489c804dc8760412f0ab9958da8d266a409200a8947",
        "pause()": "0xf027a6de0f5fcff0e202ce375789440fe96671a3d602f11b72666eb3b3e0835f",
        "setAssetManagerPoolConfig(address,bytes)": "0xa99bcb81a68912327342dd424823d66b781d92c14f40e0bffcfc451ea31a7640",
        "setSwapFeePercentage(uint256)": "0xa5547190e3d59f2bfeb4174ca3454b2f2acaeed644bc7ad7018014516f73f2bd",
        "unpause()": "0x29ed4a0b00e6139b4f19870234b9da712aa8aeb2c7d7bca307501aef6dc5f9bc",
        "updateProtocolFeePercentageCache()": "0xae03ea22200ab4167b86f57a6d7e7e0a0f21d198003a6a85e16785c495177695"
=======
  "20230320-composable-stable-pool-v4": {
    "ComposableStablePoolFactory": {
      "useAdaptor": false,
      "actionIds": {
        "create(string,string,address[],uint256,address[],uint256[],bool[],uint256,address,bytes32)": "0x51151b7209841cb00aa747a9303d6add8208743a4fd1fe521a40f219ff16b8cd",
        "disable()": "0xe31225bb7818ffa444c35f1c3b7dd416438415dcdd675d609ea6343c1a1111ad"
      }
    },
    "ComposableStablePool": {
      "useAdaptor": false,
      "factoryOutput": "0x5537f945D8c3FCFDc1b8DECEEBD220FAD26aFdA8",
      "actionIds": {
        "disableRecoveryMode()": "0xb6f4ab951143da625c0c25d6eca1ce9e007e3139abfd9cfec3a301bad7238e15",
        "enableRecoveryMode()": "0x97b984f4d02757894d110e636f8e8fcdb03099f5c473e4f494496f3eff253cde",
        "pause()": "0x409c04f28f6c508db18cec1f9381aa1dced3dc1f8fa8113485974bcb9664c57b",
        "setAssetManagerPoolConfig(address,bytes)": "0x779f8571538a29f97e59bef95bb3bd7f23febe87aefa74ef0ca85e588fac8c64",
        "setSwapFeePercentage(uint256)": "0x0acc45f3ac7c04369514ee383aad82d5c1eef484fbf9ca5f6d87ad5c5859da40",
        "setTokenRateCacheDuration(address,uint256)": "0x580d9dec69d61b7108da40ab904d4be7a5e16f2df68d238b0eb800b5feadf552",
        "startAmplificationParameterUpdate(uint256,uint256)": "0xa67ca78c7311cd47624917626fa335f80b4bd4290a39d66dbe5fa4e9c75e09c4",
        "stopAmplificationParameterUpdate()": "0x682fca1bedeeef7829d348be1ad1b4374173ca952cf181baff30e5249425ce8b",
        "unpause()": "0x1cb06d97ee314d3b8fdf493000365a4fff3f9f7c6df8cd0d35b2c37448743b44",
        "updateProtocolFeePercentageCache()": "0x32dc9e5bf0bd3790d398b79fa1d1e43b333822cd21435a991aa36f40ad724f3f",
        "updateTokenRateCache(address)": "0x18ec3f2cac6eb42b69df82ae92de2578ccff66bcbf6efc9c12398ea3ca6411a4"
>>>>>>> 7e6c2117
      }
    }
  }
}<|MERGE_RESOLUTION|>--- conflicted
+++ resolved
@@ -1106,7 +1106,6 @@
       }
     }
   },
-<<<<<<< HEAD
   "20230320-weighted-pool-v4": {
     "WeightedPoolFactory": {
       "useAdaptor": false,
@@ -1126,7 +1125,9 @@
         "setSwapFeePercentage(uint256)": "0xa5547190e3d59f2bfeb4174ca3454b2f2acaeed644bc7ad7018014516f73f2bd",
         "unpause()": "0x29ed4a0b00e6139b4f19870234b9da712aa8aeb2c7d7bca307501aef6dc5f9bc",
         "updateProtocolFeePercentageCache()": "0xae03ea22200ab4167b86f57a6d7e7e0a0f21d198003a6a85e16785c495177695"
-=======
+      }
+    }
+  },
   "20230320-composable-stable-pool-v4": {
     "ComposableStablePoolFactory": {
       "useAdaptor": false,
@@ -1150,7 +1151,6 @@
         "unpause()": "0x1cb06d97ee314d3b8fdf493000365a4fff3f9f7c6df8cd0d35b2c37448743b44",
         "updateProtocolFeePercentageCache()": "0x32dc9e5bf0bd3790d398b79fa1d1e43b333822cd21435a991aa36f40ad724f3f",
         "updateTokenRateCache(address)": "0x18ec3f2cac6eb42b69df82ae92de2578ccff66bcbf6efc9c12398ea3ca6411a4"
->>>>>>> 7e6c2117
       }
     }
   }
