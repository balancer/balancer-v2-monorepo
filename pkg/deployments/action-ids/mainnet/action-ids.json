{
  "20210418-authorizer": {
    "Authorizer": {
      "useAdaptor": true,
      "actionIds": {
        "grantRole(bytes32,address)": "0x3b5aa417f440ce599b5fcebc425f7ea46ff4c105a0c529a180642cb6b1740346",
        "grantRoles(bytes32[],address)": "0x27a96293b7f504e5fa28c9a799467561bbcb1bc08277f60d3d1140f315e54ec6",
        "grantRolesToMany(bytes32[],address[])": "0x0a754de8c17cd28fc6dbb29f41c51150449409f1a6ee78e889013d476b890238",
        "renounceRole(bytes32,address)": "0x46bd31898e4be3efd0e0127e710aa0427308b6220bb5b8286230d4f7a596f0cb",
        "revokeRole(bytes32,address)": "0x2b2ed92fb51ba70a0a86c61efb68d77cc578f6f7ef30933df5d5506f8bf537b2",
        "revokeRoles(bytes32[],address)": "0xc89adbc6dae79ab0bb0416f93f4416270b446ecd58147c38b5e923ddca936766",
        "revokeRolesFromMany(bytes32[],address[])": "0x9ebe3bdeeba42f0d5055085e3f83fabdd85ca79f011278cd51814b75d0f522b3"
      }
    }
  },
  "20210418-vault": {
    "Vault": {
      "useAdaptor": false,
      "actionIds": {
        "batchSwap(uint8,(bytes32,uint256,uint256,uint256,bytes)[],address[],(address,bool,address,bool),int256[],uint256)": "0x1282ab709b2b70070f829c46bc36f76b32ad4989fecb2fcb09a1b3ce00bbfc30",
        "deregisterTokens(bytes32,address[])": "0xe4f8ff74aa05a4d54a06e035d5e86947bc6474f8d7b166ebeb49fc9178d28551",
        "exitPool(bytes32,address,address,(address[],uint256[],bytes,bool))": "0xc149e88b59429ded7f601ab52ecd62331cac006ae07c16543439ed138dcb8d34",
        "flashLoan(address,address[],uint256[],bytes)": "0x96ebe854ca6ab6242ad127dcd7809576513b0c64571e515cedd7b8885612c82d",
        "joinPool(bytes32,address,address,(address[],uint256[],bytes,bool))": "0x78ad1b68d148c070372f8643c4648efbb63c6a8a338f3c24714868e791367653",
        "managePoolBalance((uint8,bytes32,address,uint256)[])": "0x7275fb98594b03dc36a7de69051058e9e2d05cabeb4fe7d9c87bc69f94d9d084",
        "manageUserBalance((uint8,address,uint256,address,address)[])": "0xeba777d811cd36c06d540d7ff2ed18ed042fd67bbf7c9afcf88c818c7ee6b498",
        "queryBatchSwap(uint8,(bytes32,uint256,uint256,uint256,bytes)[],address[],(address,bool,address,bool))": "0xf5f701b3adfba2adad8f16a8be5a989593e42a2caa84c5c6e60b22143db65a2f",
        "registerPool(uint8)": "0x956dfce4343a6be4df20714d3dc413ef59e73fa9995d3d247e7c8d12efd33ac2",
        "registerTokens(bytes32,address[],address[])": "0xad5bd4a1cc4243b4d772a8a55d24792c1f57cc45eb97ed1291b82d96125a7626",
        "setAuthorizer(address)": "0x1cbb503dcc0f4acaedf71a098211ff8b15a220fc26a6974a8d9deaab040fa6e0",
        "setPaused(bool)": "0xb5593fe09464f360ecf835d5b9319ce69900ae1b29d13844b73c250b1f5f92fb",
        "setRelayerApproval(address,address,bool)": "0x0014a06d322ff07fcc02b12f93eb77bb76e28cdee4fc0670b9dec98d24bbfec8",
        "swap((bytes32,uint8,address,address,uint256,bytes),(address,bool,address,bool),uint256,uint256)": "0x7b8a1d293670124924a0f532213753b89db10bde737249d4540e9a03657d1aff"
      }
    },
    "BalancerHelpers": {
      "useAdaptor": true,
      "actionIds": {
        "queryExit(bytes32,address,address,(address[],uint256[],bytes,bool))": "0xb0850f445323ec6662629ef0cdc2dc8c7e5d5d83978f7a784a2898758be1f2c2",
        "queryJoin(bytes32,address,address,(address[],uint256[],bytes,bool))": "0xf3d4a64f9e0923252136cba0230f182b2f699934c190943d25149f1cafce8ce2"
      }
    },
    "ProtocolFeesCollector": {
      "useAdaptor": false,
      "actionIds": {
        "setFlashLoanFeePercentage(uint256)": "0xbe2a180d5cc5d803a8eec4cea569989fc1c593d7eeadd1f262f360a68b0e842e",
        "setSwapFeePercentage(uint256)": "0xb28b769768735d011b267f781c3be90bce51d5059ba015bc7a28b3e882fb2083",
        "withdrawCollectedFees(address[],uint256[],address)": "0xb2b6e48fa160a7c887d9d7a68b6a9bb9d47d4953d33e07f3a39e175d75e97796"
      }
    }
  },
  "20210418-weighted-pool": {
    "WeightedPoolFactory": {
      "useAdaptor": true,
      "actionIds": {
        "create(string,string,address[],uint256[],uint256,address)": "0x4d5282066a5fda3f5736198513ee33edf792164c299f2e59fbb6f6c7040ce7ad"
      }
    },
    "WeightedPool2TokensFactory": {
      "useAdaptor": true,
      "actionIds": {
        "create(string,string,address[],uint256[],uint256,bool,address)": "0x52df70aac861355cfd394f6f8947bfab3c6f1738478300ecc0a35cc1632d8995"
      }
    },
    "WeightedPool": {
      "useAdaptor": false,
      "factoryOutput": "0xa69ad41BBD9303f2c165d19b5564325Da72c7224",
      "actionIds": {
        "setPaused(bool)": "0x3c7de1d8a207c7901ec612f9f0f50957da016911a50d5c22bbe5c9f4f3392d95",
        "setSwapFeePercentage(uint256)": "0x3697d13ee45583cf9c2c64a978ab5886bcd07ec2b851efbea2fced982b8f9596"
      }
    },
    "WeightedPool2Tokens": {
      "useAdaptor": false,
      "factoryOutput": "0xc29562b045D80fD77c69Bec09541F5c16fe20d9d",
      "actionIds": {
        "enableOracle()": "0xe543cb443264aa0734939fa06d9e6ade81d691ee5f27c2183c2a54a2c245c8b1",
        "setPaused(bool)": "0x43f20c0b0ba9191edc765615b4aa9f5fc68be74185b79f813946e7bc9a9e1e38",
        "setSwapFeePercentage(uint256)": "0xc065d550fa98abc242b6baf98e7b2063590675f1ddd81bdb9ea8d8f5c5d52f98"
      }
    }
  },
  "20210624-stable-pool": {
    "StablePoolFactory": {
      "useAdaptor": true,
      "actionIds": {
        "create(string,string,address[],uint256,uint256,address)": "0xef125e2073fd815c55c2f04fed98ba5218e2082ace09e017398ea7e1cdb2cb35"
      }
    },
    "StablePool": {
      "useAdaptor": false,
      "factoryOutput": "0x6641A8c1d33bd3deC8DD85E69C63CAFb5bf36388",
      "actionIds": {
        "setAssetManagerPoolConfig(address,bytes)": "0x605335b210e41aa6abf3dcc7ede4da40480fec68dc8eb118d499fa010783bddd",
        "setPaused(bool)": "0x97270598fa4177db8fa1b289b1a781d6ae7a6e1f87fe4c03f6a0c07990014bb8",
        "setSwapFeePercentage(uint256)": "0x7b09f4b61ccfe85436161b0223489b187d9f9158c542b5e6105df147afc78aca",
        "startAmplificationParameterUpdate(uint256,uint256)": "0x8c9b4c1f53b968f62f656d48126bd856c38b0d879974dff5b5d6055c0d2917d4",
        "stopAmplificationParameterUpdate()": "0xc787be37f98a254065bf8678258de57ce53a2d6814c519063f3003dd9f92dfc3"
      }
    }
  },
  "20210721-liquidity-bootstrapping-pool": {
    "LiquidityBootstrappingPoolFactory": {
      "useAdaptor": true,
      "actionIds": {
        "create(string,string,address[],uint256[],uint256,address,bool)": "0xbe1e0934823cee657ae4c9d763780b556f6dc57a287137a2ce26ef70f771c203"
      }
    },
    "LiquidityBootstrappingPool": {
      "useAdaptor": false,
      "factoryOutput": "0x6FC73B9d624b543f8B6b88FC3CE627877Ff169Ee",
      "actionIds": {
        "setAssetManagerPoolConfig(address,bytes)": "0xd3d88853c901e2581060bf590a0ed48da57ca3ccbe89f748d828c282dc40e1b6",
        "setPaused(bool)": "0x0546471589e6cc8d242057938789941d762b4cf0186a74658ae0f81866138734",
        "setSwapEnabled(bool)": "0xc86f763ebb824c76acdae97561cae60573473dd0e0addb83f0d142f12b0a5d59",
        "setSwapFeePercentage(uint256)": "0xf472b63b0e5e0ef0eedf49fb6dcb108ff97950c4394d78409c9251ea89c943da",
        "updateWeightsGradually(uint256,uint256,uint256[])": "0xf1c73f7bc5b3a33181b70ef054dd876b584d652e288fcd6fd2bf02d7b9c61cf0"
      }
    }
  },
  "20210727-meta-stable-pool": {
    "QueryProcessor": {
      "useAdaptor": true,
      "actionIds": {}
    },
    "MetaStablePoolFactory": {
      "useAdaptor": true,
      "actionIds": {
        "create(string,string,address[],uint256,address[],uint256[],uint256,bool,address)": "0x35a3db544cfbcb07e2aa5288331e259147eb73fa71abbf042d2e30f883336c9f"
      }
    },
    "MetaStablePool": {
      "useAdaptor": false,
      "factoryOutput": "0x851523A36690bF267BbFEC389C823072D82921a9",
      "actionIds": {
        "enableOracle()": "0x9bb0ceafb44194dec6a47c23126dfed1662c42d573398f0f4af21aee3757b88e",
        "setAssetManagerPoolConfig(address,bytes)": "0x287ba3992c230585d4856a43c953df4b6d09d8e3890f9291cc2633628e9d01cd",
        "setPaused(bool)": "0xa9d5a531fd849052f92ebf9cbe5ae801a82bbc0ffd854f4dcd44c663d4a11ec8",
        "setPriceRateCacheDuration(address,uint256)": "0xc8cec43a5d5eea46edca69d90b740e59c583c81a2a8fc493bb9428e720af8bba",
        "setSwapFeePercentage(uint256)": "0x15d3918ca8f9895d8906a780f5f402d32707bada7b1b5e7b21b7351257103a35",
        "startAmplificationParameterUpdate(uint256,uint256)": "0xc108e87eca9f3a0e9a9db0b708e6b15a70c3d0859b02723a7cc4b5ca1fb9fc28",
        "stopAmplificationParameterUpdate()": "0x2f17310a7a479b437515eb1917c45a5f8d1fc7035462cfc7c7c43825dec621b5",
        "updatePriceRateCache(address)": "0x2660c857c9d8d37ecd99d93ddcc0228cf852373a4a76f8eb9b958ea0a0ec6e68"
      }
    }
  },
  "20210811-ldo-merkle": {
    "MerkleRedeem": {
      "useAdaptor": true,
      "actionIds": {
        "claimWeek(address,uint256,uint256,bytes32[])": "0x190215af95d85aed123d88a5a308c3605798a93182fe9aa47e888a456c59b12b",
        "claimWeeks(address,(uint256,uint256,bytes32[])[])": "0x24248ad6b9be2522d91cae72104629b7c57ac683e9e5bedc9b63bbc54423edab",
        "claimWeeksToInternalBalance(address,(uint256,uint256,bytes32[])[])": "0x6d36262bcfd476e173efd00cd5be7495d11c6f6f2c1d01d32db5a5b1f162b4fb",
        "claimWeeksWithCallback(address,address,bytes,(uint256,uint256,bytes32[])[])": "0x88a0b63d1c455206528a698a9e793133b7049bcbb26d1e7c81f04c068eaf8e16",
        "renounceOwnership()": "0x858742bdbe585ec0acbf6ceb781210df449541e2b00806ecaa2936ad9b152193",
        "seedAllocations(uint256,bytes32,uint256)": "0x0f7d9db492e826138d1f07e98394f3b70a74c5b8959def367243224610a20b6b",
        "transferOwnership(address)": "0xa6b1c7cea3e8e35e77cd79fb2e81d17bd8655f01e5f71269cdfb8fac58ad52ea"
      }
    }
  },
  "20210812-lido-relayer": {
    "LidoRelayer": {
      "useAdaptor": true,
      "actionIds": {
        "batchSwap(uint8,(bytes32,uint256,uint256,uint256,bytes)[],address[],(address,bool,address,bool),int256[],uint256)": "0xc3ef0caf01ca4e8de0b09bd7a65cb1eedf3acfb62313e3d430f35fa496adb22d",
        "exitPool(bytes32,address,address,(address[],uint256[],bytes,bool))": "0x98dcef85670041cd02e471de781cd5158f4d4dece67f3e660db31548d63bff91",
        "joinPool(bytes32,address,address,(address[],uint256[],bytes,bool))": "0x632c55094ef8995a26074905e17db30f937ecdab014cbbdc5839cfe031199405",
        "swap((bytes32,uint8,address,address,uint256,bytes),(address,bool,address,bool),uint256,uint256)": "0xa7dcb2573b52b4dcc7de73e0917155f523c796d5012eb817bbad496849602510"
      }
    }
  },
  "20210812-wsteth-rate-provider": {
    "WstETHRateProvider": {
      "useAdaptor": true,
      "actionIds": {}
    }
  },
  "20210907-investment-pool": {
    "InvestmentPoolFactory": {
      "useAdaptor": true,
      "actionIds": {
        "create(string,string,address[],uint256[],uint256,address,bool,uint256)": "0xb4d5b96b20908201024f5175a555aff829236b7605db02daffbf2a17f4ca2b57"
      }
    },
    "InvestmentPool": {
      "useAdaptor": false,
      "factoryOutput": "0x3B40D7d5AE25dF2561944dD68b252016c4c7B280",
      "actionIds": {
        "setAssetManagerPoolConfig(address,bytes)": "0x8ede97683b1fadf663e65daaaef500256ae3643c68c6a4b77e4a84b6035d28a4",
        "setPaused(bool)": "0x39794bfb631976145dd5645f5c903aa2b443f72f15e99d1b7413294703d56380",
        "setSwapEnabled(bool)": "0x0e86e31bfd78ac23d9fbebeb5305bbfc7d666c0602cc1e74194140c651c5c904",
        "setSwapFeePercentage(uint256)": "0x72696c3624ff2400c3580f888cdfc372de1ec9ecba65f61ae7d06752d0181f3a",
        "updateWeightsGradually(uint256,uint256,uint256[])": "0x63c0eaeb06b0089842f2fe3ea983921782387e90d36d385cc683ab874153113b",
        "withdrawCollectedManagementFees(address)": "0xd9628fe78fc2a5e864832482b704caf2b03cd52c227663a96aa302ac9bd2f15c"
      }
    }
  },
  "20211012-merkle-orchard": {
    "MerkleOrchard": {
      "useAdaptor": true,
      "actionIds": {
        "claimDistributions(address,(uint256,uint256,address,uint256,bytes32[])[],address[])": "0x95ae77365b40f8e7f35e43b7f403fe8a992f08321289678fbef64d8e0cc410c7",
        "claimDistributionsToInternalBalance(address,(uint256,uint256,address,uint256,bytes32[])[],address[])": "0xb1dd2f16c338f7cecccd5ce613e1ad7cd4f7c5408b675d032cf7c411eba2debf",
        "claimDistributionsWithCallback(address,(uint256,uint256,address,uint256,bytes32[])[],address[],address,bytes)": "0x860b7842a97ec464ad09199f82fe42aa6d0680bc5797097cc1147660649a5858",
        "createDistribution(address,bytes32,uint256,uint256)": "0x8bd6f4c1c5052c1d553c85e11bb6addbb2a47edf967f3c9d4f0f9f69b94b9269"
      }
    }
  },
  "20211202-no-protocol-fee-lbp": {
    "NoProtocolFeeLiquidityBootstrappingPoolFactory": {
      "useAdaptor": false,
      "actionIds": {
        "create(string,string,address[],uint256[],uint256,address,bool)": "0x803e6b81fee024ccd085712b4bcd6741a50460eef16ac4d213ce52fa09ac31b4",
        "disable()": "0xf606602974ca80beb7071ceacbfd2e03a1d2bb9da2001eb3591a2c4bbbbc0d05"
      }
    },
    "NoProtocolFeeLiquidityBootstrappingPool": {
      "useAdaptor": false,
      "factoryOutput": "0x8485b36623632fFA5E486008DF4d0B6d363DEFdB",
      "actionIds": {
        "setAssetManagerPoolConfig(address,bytes)": "0xc4ca135a8ee3a202cf58d5dc78331892fb4ddeb709bdf799280ee671b8649a9a",
        "setPaused(bool)": "0x33651f97c60f5c9bae32e34d4affa67d26b9b3bb7fe727a08b22d54e60dc9e0a",
        "setSwapEnabled(bool)": "0xd7d5ce1b6761a937c49998a490a4c72f5914155c09b54c3ae59633610d5a8638",
        "setSwapFeePercentage(uint256)": "0xb6202de0535d339310cb6bbbe84445fab2c4f3560adc56dfa561ec6867d2d5c0",
        "updateWeightsGradually(uint256,uint256,uint256[])": "0x93387e6b11da4ff55581ebe54e26f0ebd5f03aaa4240346b7422c7d1fd4a785f"
      }
    }
  },
  "20211203-batch-relayer": {
    "BatchRelayerLibrary": {
      "useAdaptor": true,
      "actionIds": {
        "approveVault(address,uint256)": "0xaa23d25f754f62a06b5bff73704ce6a07271fc7831fc3c079d96ec6980f87d6e",
        "batchSwap(uint8,(bytes32,uint256,uint256,uint256,bytes)[],address[],(address,bool,address,bool),int256[],uint256,uint256,(uint256,uint256)[])": "0x2dd6bdd5b339c5fa79fc1126cd9d128162f81c7cc01a7d0b793b62bb7ca8b194",
        "exitPool(bytes32,uint8,address,address,(address[],uint256[],bytes,bool),(uint256,uint256)[])": "0x7bef1c3ab618833712da8cb03fd03db190273f4bce26e29d463de5f716d6820c",
        "joinPool(bytes32,uint8,address,address,(address[],uint256[],bytes,bool),uint256,uint256)": "0xa317a1de8658aa1a3a8c2fcd3a2a9eaa9b7ac3dcf043af7abae8c7ffd9e3b75a",
        "manageUserBalance((uint8,address,uint256,address,address)[],uint256)": "0x377511c9189247483881941866710fd69b16cf26dac77097eda4323a62edb0e3",
        "setRelayerApproval(address,bool,bytes)": "0x6777e48feb8714cdc9a1d75b7d4fa2695fcc70eeb21785948dd9a27116f5c15d",
        "stakeETH(address,uint256,uint256)": "0xd18eb25ae71956955c16232a79bb7f57a7c49d035c6ac2aef3645fea48cce648",
        "stakeETHAndWrap(address,uint256,uint256)": "0x499793b8f2bd7d1791fa14aa3087b8860206dc69c268a127c2d67383a66ad849",
        "swap((bytes32,uint8,address,address,uint256,bytes),(address,bool,address,bool),uint256,uint256,uint256,uint256)": "0x47d345d6c83d27af5cf8b4803fc305da7a9d882d0867f51a74bff6b0d069a96d",
        "unwrapAaveStaticToken(address,address,address,uint256,bool,uint256)": "0xf12929cb8d3663dc3a2987614120015782b4612fadd9008db07f0338d050ce6f",
        "unwrapWstETH(address,address,uint256,uint256)": "0x1f9ec1957c4a2a58e9ae2a7b896384e858c9abab09b2b00ed3c122798a205245",
        "vaultPermit(address,address,uint256,uint256,uint8,bytes32,bytes32)": "0xfe259d33f0757874710753c3df40e75066d2f883a525f3522667f38130494d8c",
        "vaultPermitDAI(address,address,uint256,uint256,bool,uint8,bytes32,bytes32)": "0x2ba80ff0408f58d3fef07ceb9d93e431ba9c5351e167284bcced49edad8e16e3",
        "wrapAaveDynamicToken(address,address,address,uint256,bool,uint256)": "0xd97e985113b0adf0a61a16b7bbbb50f9bc8efb16235f3bb8881db59c61127cf2",
        "wrapStETH(address,address,uint256,uint256)": "0x7adacb41fadeda1310655dd5b02f5b15b3805c325657b6b2ccde3ee3e5971ba2"
      }
    },
    "BalancerRelayer": {
      "useAdaptor": true,
      "actionIds": {
        "multicall(bytes[])": "0xc39cf075301d1b05cef3fc32c6b1797e285eef17806fad46628c0cfcee1396de"
      }
    }
  },
  "20211208-aave-linear-pool": {
    "AaveLinearPoolFactory": {
      "useAdaptor": true,
      "actionIds": {
        "create(string,string,address,address,uint256,uint256,address)": "0x57ae3d5ec3fd0db73a6bce9004759ef4fe0b634368367ea70a82a52f85766856"
      }
    },
    "AaveLinearPool": {
      "useAdaptor": false,
      "factoryOutput": "0x2BBf681cC4eb09218BEe85EA2a5d3D13Fa40fC0C",
      "actionIds": {
        "initialize()": "0xab6d34fdbf316df0accee9b1f95b88568c4c91d0a4c9dd6357953630cecff574",
        "setAssetManagerPoolConfig(address,bytes)": "0x31dcd6f29ec351a2381f60f2870ff242ec9b61ca3eb9193fd07c6de719efce7c",
        "setPaused(bool)": "0x5bcdcc8d471eea0c6345d3dd65ad4997a32054e1e0672b780a9b6c36df0166a3",
        "setSwapFeePercentage(uint256)": "0x2256d78edacd087428321791a930d4f9fd7acf56e8862187466f1caf179c1a08",
        "setTargets(uint256,uint256)": "0x1e3ce02b9d143fb44dc00c908d6b454553cf1c8c48e54090fa1f5fdd18a8e6b9"
      }
    }
  },
  "20211208-stable-phantom-pool": {
    "StablePhantomPoolFactory": {
      "useAdaptor": true,
      "actionIds": {
        "create(string,string,address[],uint256,address[],uint256[],uint256,address)": "0x4661be5958d49f2da7605eb2c0a30a732295eb8789629f2b4688f865ef9e54b0"
      }
    },
    "StablePhantomPool": {
      "useAdaptor": false,
      "factoryOutput": "0xd997f35c9b1281b82c8928039d14cddab5e13c20",
      "actionIds": {
        "setAssetManagerPoolConfig(address,bytes)": "0xe81fd208be056efa0b46ec592476cb6961cda6e45eb5fa7dc44d0ece445bee36",
        "setPaused(bool)": "0xbdac75576424959cffc7f91ec4674a05fd1c62bedcbcbce9dab046c58c881950",
        "setSwapFeePercentage(uint256)": "0x36e042f590f2c5d0d8959cc373c8b1681f70f84e9656be8dd0eae652e01de4eb",
        "setTokenRateCacheDuration(address,uint256)": "0xe4814396e9db5314024c424f43d6a129829efad6c545df373b226431cbcadbd3",
        "startAmplificationParameterUpdate(uint256,uint256)": "0xfe1bd34ab8503474f86b5b36c5ea3e3575d3f1ea45eb1fb759b91b5cc4eac1e1",
        "stopAmplificationParameterUpdate()": "0x4f37434f57ce76a752b6a952570d046ec875f494e05243dab1f3c92f673d0cb2",
        "updateCachedProtocolSwapFeePercentage()": "0xc48a17424b6d527a0b4f030e4df5e7eff52b4aae6f76a306b55f91c27cccc1c2",
        "updateTokenRateCache(address)": "0x1cb934b52b3cf6cb3594cc25b72e1d6861cd41e4fc12bb5f10bfa52b10fa170e"
      }
    }
  },
  "20220325-authorizer-adaptor": {
    "AuthorizerAdaptor": {
      "useAdaptor": false,
      "actionIds": {
        "performAction(address,bytes)": "0xb15b30df9532a604d270b606ff7a0ca41e2976166bfa5ce9e1f823a88d69a9d9"
      }
    }
  },
  "20220325-bal-token-holder-factory": {
    "BALTokenHolderFactory": {
      "useAdaptor": true,
      "actionIds": {
        "create(string)": "0x7e2a611da0e37d29a1311cfd160515e281fa0f10786532d2e1e9edbf6dc2cf25"
      }
    }
  },
  "20220325-balancer-token-admin": {
    "BalancerTokenAdmin": {
      "useAdaptor": false,
      "actionIds": {
        "activate()": "0x96932b9555c49f1a3a7fb90d4b1ea803f16e02e14a6b942202a84e5f6b65d5c4",
        "futureEpochTimeWrite()": "0xacec8794d76ea5ac05e70cc226ec08ab372e5c2f91d03bf812d6d477bce2fc55",
        "future_epoch_time_write()": "0x0d053a6eb924c2f3101bbfb858515595f6c7bf9744b42585e184d63e0215ca3b",
        "mint(address,uint256)": "0xdddd30813da50fda5faba482fd2937d0c6165d2faf027d3dfbd1554f3d7d47ff",
        "snapshot()": "0xd16ddeeb857bd4a971b77edc25dce4c97464c7037c6f19031efbdd5aa020a982",
        "startEpochTimeWrite()": "0x7d0e96f9537a6548c968d9cdd0ca4c587d4200eb6ca086ae6e06a2239888c8fa",
        "start_epoch_time_write()": "0x743a33bed996bd473f43b7e6e7a2664fadae00e210998d7f6d10105ba0029e92",
        "updateMiningParameters()": "0x805045d11a7322c048bac41e9109e7626cd55848c9692280004e1fd415f02b03",
        "update_mining_parameters()": "0x549e45fa6aa6cd42bb228ec77c4371112ca8fe7a82e8578ec45667e6e19f69f9"
      }
    }
  },
  "20220325-gauge-adder": {
    "GaugeAdder": {
      "useAdaptor": false,
      "actionIds": {
        "addArbitrumGauge(address)": "0x72c4c054ad03b4f5f0ba716c30d74c6f27fafb105c850cb59e2b6fec32a42f2f",
        "addEthereumGauge(address)": "0x5dce9596402d216d8b1fa2b9f8e18b0dc1b5c81f96e0827c6cc83eba6e2205d4",
        "addGaugeFactory(address,uint8)": "0xe7e04566e98397eb5971a061d01c547d4426ac0ad65a48c60b2e99c4e0b603f5",
        "addPolygonGauge(address)": "0xeb223764963bceacbb06d72a3697801c2460ddf95b2ec410d2641d69249d466f"
      }
    }
  },
  "20220325-gauge-controller": {
    "VotingEscrow": {
      "useAdaptor": true,
      "actionIds": {
        "apply_smart_wallet_checker()": "0x362c40676152e5e365b673f8e0f21d42b9b21cb4e590a31bffe9702e28daf57f",
        "checkpoint()": "0x3f63974a377ba4713661ede455bceda6686a0395f8b8ed8701ad1f13bb926c4d",
        "commit_smart_wallet_checker(address)": "0x673e197e292370881f837a2629e6b9465a718919e834c0439bf0a6b5a99208d7",
        "create_lock(uint256,uint256)": "0x7a65d2571a863338b6b67133d16a6f34d2f6f767d68b2075a17d2cb55829f4e0",
        "deposit_for(address,uint256)": "0xcc4fe236aef84d8f5b767aeec407a9b7044820a84bc36f4ad1fc5ed77242431f",
        "increase_amount(uint256)": "0x3e8c85a5e48c26d1099ad7f7b0536350ba17a692f1ad7521c38da216bc15df16",
        "increase_unlock_time(uint256)": "0x3500a199bdb45f136f1d405ca92cb75123068aee4b48b8b9619411ed54774925",
        "withdraw()": "0xfd3d28da2c60bed3a295d0fbf7ace73209538ecae675345a2cbb8cea86230961"
      }
    },
    "GaugeController": {
      "useAdaptor": true,
      "actionIds": {
        "add_gauge(address,int128)": "0xf49d7ffb5922642adc9f29cfb52b2214e81e0b0e54e9cd1e9f70439f0011f368",
        "add_gauge(address,int128,uint256)": "0x4815e18447bbe865d37590f7139c1d33834daae29c0237713c830abd39138f2a",
        "add_type(string)": "0xf2ee0d27f2db1beff84c982e994a8c6c7e084d634c0340c962ea5cd955ce4ad8",
        "add_type(string,uint256)": "0x7fe04d1c717433ce5bbdf785d6e90266f2bae99766c9d503ff47cec967167136",
        "change_gauge_weight(address,uint256)": "0x82d0eebdd5af3f70be16f2783cfd8e46f5b69b3850b32e51754850dd2803cd75",
        "change_type_weight(int128,uint256)": "0x12f9e00ab442287a40f2a49944d8ccc3ecfe7182b318de57a2045d3506e570e5",
        "checkpoint()": "0x3f63974a377ba4713661ede455bceda6686a0395f8b8ed8701ad1f13bb926c4d",
        "checkpoint_gauge(address)": "0x6ed13b7fb8b0936628e6ae340d3e5ad9c3ad27e64a7fee414b9b8cef97102da8",
        "gauge_relative_weight_write(address)": "0xaa74ccbe29682daa9559b762def411f38ca755385d4e978d7f0bc4f681bc9e7d",
        "gauge_relative_weight_write(address,uint256)": "0x96bfa427f948d89377ef175ce011d6f2797e337e3dc95f0cf674fb0f61183ac4",
        "vote_for_gauge_weights(address,uint256)": "0x4786dd5b560a739b32a5e34ac232376398604980243f61664e5d1d7e9d0896e0",
        "vote_for_many_gauge_weights(address[8],uint256[8])": "0x84b506057644d8fba8915c2061e09653f8d5a336015d912cd60c5ff9a48d9701"
      }
    },
    "BalancerMinter": {
      "useAdaptor": true,
      "actionIds": {
        "mint(address)": "0x4b99b4c639246e5f40ee15ce22303dc04dfcce701efc6ae2c4f7c32b1443917e",
        "mintFor(address,address)": "0xbf6ea21000214e3cc31ebda92637bd5200364323a5778bc72c4482a9d219ccbc",
        "mintMany(address[])": "0x18ecba24ca8f9b10e3994ebfe0a2a6424857ef579608307b847215fcb61257f7",
        "mintManyFor(address[],address)": "0xcb2f2be152fe893a409091099320600046107553c30d3e1bc40973b0c548a446",
        "mint_for(address,address)": "0x7ea169e78a61bd50b57b3abf2205a2267fe5074a2c4a7ea399d25b392a3a1b4c",
        "mint_many(address[8])": "0xdee4dd02f4eee8cea0144fc659b727664862677023a9593e82171efc526cd28d",
        "setMinterApproval(address,bool)": "0xf531d3bbe8603698363ff6180c4053280b563202830610d50354822ad0f75a21",
        "setMinterApprovalWithSignature(address,bool,address,uint256,uint8,bytes32,bytes32)": "0x489e15b1ce5814f173be8a6b43d0bfd46a22516131efc5ea7c93790b926362e3",
        "toggle_approve_mint(address)": "0xf0f283eff4307a699fbc54a666dd8b9dfe4afcb685416680b53c8518d3901dc7"
      }
    }
  },
  "20220325-mainnet-gauge-factory": {
    "LiquidityGaugeV5": {
      "useAdaptor": true,
      "actionIds": {
        "add_reward(address,address)": "0x3bf29175652a3f0fac5abb715d0b7fe2e7b597e2e2eff555dac6b21a20a7c83e",
        "claim_rewards()": "0xa1fcfa4f107b70052cfbb2e460d99c96f9b18c1197671fe00ab59c32adcddbeb",
        "claim_rewards(address)": "0x1c866c9ea7b119a642f593024ced6088dbde65d041e5d3e826b9ad49b949a64b",
        "claim_rewards(address,address)": "0x17b18f02fd5498a6aba17d20977b1a8a08f888d821999613fee42f9f9acb0bd9",
        "claimable_tokens(address)": "0x507b520ac43f322b79e43a63eaa5b80ca89ac2c5b63970fa4b6242a23a9e8aa2",
        "deposit(uint256)": "0x514b6f05525a3f31c3bde60d063e91e88204c5cdc5b35934513f911943b97fcc",
        "deposit(uint256,address)": "0x360a8a15589674642b2125956d96757fc2f06ff1b968333271de16a20e01df05",
        "deposit(uint256,address,bool)": "0x7572a9d124a97112d9e0f610651c79f13cf257bea3a71e38663b8a23875a2241",
        "deposit_reward_token(address,uint256)": "0xb70966c80d8727484d7d85b65c022ce136cadffc1aa72bd6362cd9e160598bf9",
        "initialize(address)": "0x7cd4c1de57fa031316e3b61c1bca9160d4feb774986a819a7c4c04dc66d7d21e",
        "kick(address)": "0x5d4f8bc2dd6ae588be27076524fbf4fc2a833c466ab107fda2e84bf2f59bc0ca",
        "killGauge()": "0xec1d467d9ab03a0079c22a89037209f5763aec973897ea763e2cf25d71a5f12e",
        "set_reward_distributor(address,address)": "0xd0090a09f425bba74e6c801fba7c6d15b44147ab0bd319e40076ce07e95168b6",
        "set_rewards_receiver(address)": "0x1b288a1f96e75e2fda7a0c1ac5c35a7fd2c5e2e5c425c32152ae01f82545e2da",
        "unkillGauge()": "0x076e9815202aa39577192023cfa569d6504b003183b2bc13cd0046523dfa23ea",
        "user_checkpoint(address)": "0x3aaa120451be1d03b5f871d8f553636453af4ac4fed808c66c169c212b199436",
        "withdraw(uint256)": "0xec9d6185ed79aed8edc19bc6fc25ca544504ab0970d25b191e5279100224502a",
        "withdraw(uint256,bool)": "0xb69fa1eb7b5ac6d9f3d5b8707460dc80b1f871eb64473f46b1aaaed1002aec60"
      }
    },
    "LiquidityGaugeFactory": {
      "useAdaptor": true,
      "actionIds": {
        "create(address)": "0xaa40669e74603d8e708eac95e60f78c35d5af4f59afdb700675f38c6534809f7"
      }
    }
  },
  "20220325-single-recipient-gauge-factory": {
    "SingleRecipientGaugeFactory": {
      "useAdaptor": true,
      "actionIds": {
        "create(address)": "0xaa40669e74603d8e708eac95e60f78c35d5af4f59afdb700675f38c6534809f7"
      }
    },
    "SingleRecipientGauge": {
      "useAdaptor": true,
      "actionIds": {
        "checkpoint()": "0x3f63974a377ba4713661ede455bceda6686a0395f8b8ed8701ad1f13bb926c4d",
        "initialize(address)": "0x7cd4c1de57fa031316e3b61c1bca9160d4feb774986a819a7c4c04dc66d7d21e",
        "killGauge()": "0xec1d467d9ab03a0079c22a89037209f5763aec973897ea763e2cf25d71a5f12e",
        "unkillGauge()": "0x076e9815202aa39577192023cfa569d6504b003183b2bc13cd0046523dfa23ea"
      }
    }
  },
  "20220325-ve-delegation": {
    "VotingEscrowDelegation": {
      "useAdaptor": true,
      "actionIds": {
        "batch_cancel_boosts(uint256[256])": "0x7361fe0e46cb276b41a98d4cd9737cc306ad42ab0b7acc664d99a8b0d4abc452",
        "batch_set_delegation_status(address,address[256],uint256[256])": "0xcd3fec4da938be5771576fbd5ed3c07305517a176aad2a4257eda4a558c0ac27",
        "burn(uint256)": "0xc82564c94b7d050939678c3432d24cc0bd077332b2831096f1a13bddf76cd4ea",
        "cancel_boost(uint256)": "0x482e4412b4beb34200f82812026fbaa4f0cb609d547edabc2983bfdc89ddedcd",
        "create_boost(address,address,int256,uint256,uint256,uint256)": "0xce9c580a1e3377595db533643f032e9d7bf9544e31d696c48a16e797fa82d5ce",
        "extend_boost(uint256,int256,uint256,uint256)": "0x2f8a062f8344cfe8574e9e6c67d0f3748802f02a2af653df71d38fb8ebd0bdde",
        "setApprovalForAll(address,bool)": "0x5082362308cf6060c96bdc9e34bcef0083316c7ea918f43666dccae67654e0d0",
        "set_base_uri(string)": "0xeb64a3bdaa01387bfd7d1ce9cdddd6dbace525fca48858752f25b9bd5593a094",
        "set_delegation_status(address,address,bool)": "0x6c714a4a280d2590fd368ce54a96f8d00d5e1c39e055865d883d61c3c9ebd1c5"
      }
    },
    "VotingEscrowDelegationProxy": {
      "useAdaptor": false,
      "actionIds": {
        "killDelegation()": "0xed06749120ed28db0c65713005c016309499b1e45241675b64e14f1c6fb2dc1b",
        "setDelegation(address)": "0xac0fcdc4520d7bde1c58bbefd7c8dd39aaf382a20c27991134c14fe63d2c96f3"
      }
    }
  },
  "20220325-veBAL-deployment-coordinator": {
    "veBALDeploymentCoordinator": {
      "useAdaptor": true,
      "actionIds": {
        "performFirstStage()": "0xfae7a7297ab00ab24fb5a8c8b6dc308f1313e04bcfb997828c66cbed13627ea1",
        "performSecondStage()": "0x8590f6c87bdb4c6e318a57ac14cfd44d71eafd37a1231eebe4d2bebe289fc705",
        "performThirdStage()": "0x0aad00acf36dd9648dc9f83caf2ec248cf656efa6f2c593df6b7bf3a41082fbe"
      }
    }
  },
  "20220413-arbitrum-root-gauge-factory": {
    "ArbitrumRootGaugeFactory": {
      "useAdaptor": false,
      "actionIds": {
        "create(address)": "0x91f73138418e304f7c24e6d7e831c4d7e51d2b871a14fe25d3a8e7b1365f6515",
        "setArbitrumFees(uint64,uint64,uint64)": "0x8b2c6767a8c426408240798cd82acf7ba6091320da176d0b1ab39e99fd5c409d"
      }
    },
    "ArbitrumRootGauge": {
      "useAdaptor": true,
      "actionIds": {
        "checkpoint()": "0x3f63974a377ba4713661ede455bceda6686a0395f8b8ed8701ad1f13bb926c4d",
        "initialize(address)": "0x7cd4c1de57fa031316e3b61c1bca9160d4feb774986a819a7c4c04dc66d7d21e",
        "killGauge()": "0xec1d467d9ab03a0079c22a89037209f5763aec973897ea763e2cf25d71a5f12e",
        "unkillGauge()": "0x076e9815202aa39577192023cfa569d6504b003183b2bc13cd0046523dfa23ea"
      }
    }
  },
  "20220413-polygon-root-gauge-factory": {
    "PolygonRootGaugeFactory": {
      "useAdaptor": true,
      "actionIds": {
        "create(address)": "0xaa40669e74603d8e708eac95e60f78c35d5af4f59afdb700675f38c6534809f7"
      }
    },
    "PolygonRootGauge": {
      "useAdaptor": true,
      "actionIds": {
        "checkpoint()": "0x3f63974a377ba4713661ede455bceda6686a0395f8b8ed8701ad1f13bb926c4d",
        "initialize(address)": "0x7cd4c1de57fa031316e3b61c1bca9160d4feb774986a819a7c4c04dc66d7d21e",
        "killGauge()": "0xec1d467d9ab03a0079c22a89037209f5763aec973897ea763e2cf25d71a5f12e",
        "unkillGauge()": "0x076e9815202aa39577192023cfa569d6504b003183b2bc13cd0046523dfa23ea"
      }
    }
  },
  "20220415-veBAL-L2-gauge-setup-coordinator": {
    "veBALL2GaugeSetupCoordinator": {
      "useAdaptor": true,
      "actionIds": {
        "performFirstStage()": "0xfae7a7297ab00ab24fb5a8c8b6dc308f1313e04bcfb997828c66cbed13627ea1",
        "performSecondStage()": "0x8590f6c87bdb4c6e318a57ac14cfd44d71eafd37a1231eebe4d2bebe289fc705"
      }
    }
  },
  "20220418-veBAL-gauge-fix-coordinator": {
    "veBALGaugeFixCoordinator": {
      "useAdaptor": true,
      "actionIds": {
        "performFirstStage()": "0xfae7a7297ab00ab24fb5a8c8b6dc308f1313e04bcfb997828c66cbed13627ea1"
      }
    }
  },
  "20220420-fee-distributor": {
    "FeeDistributor": {
      "useAdaptor": true,
      "actionIds": {
        "checkpoint()": "0x3f63974a377ba4713661ede455bceda6686a0395f8b8ed8701ad1f13bb926c4d",
        "checkpointToken(address)": "0x84f74b497b7b8786ad28575751bcba78a869980750e3e59d9f753ecd753e7d50",
        "checkpointTokens(address[])": "0x7e339947ebceb8dcc3475abfefba6050fd835e6d1eff9b9e9678e810d369682e",
        "checkpointUser(address)": "0x9ccd42be79895ab5d68baf1ceb99044358d23c13dc7fd911b5af3d528ee8da8c",
        "claimToken(address,address)": "0x3f0bd81e3d4307c9d877450060e9f456cdce2cd0dcc13c55435ca418fad441af",
        "claimTokens(address,address[])": "0x2a02b42776ae382b5868eddf4a925d0eec90785dde1a5d48aaa55cd7cb9cf37a",
        "depositToken(address,uint256)": "0xdf028848b388713ac0b5fd66beb36b7e230fb62844ad43ed9e894034570ecb71",
        "depositTokens(address[],uint256[])": "0x683bdec204c4a35996ebfb23eea0f4f62343598147ef9bf5a43fabbd0e9ed8d0"
      }
    }
  },
  "20220420-smart-wallet-checker": {
    "SmartWalletChecker": {
      "useAdaptor": false,
      "actionIds": {
        "allowlistAddress(address)": "0x453b670b2708db1ba5df1da1d48add0564558624efac456e43e9c9fff99d51af",
        "denylistAddress(address)": "0x43cd68bd7db0472f3fac100d3f402a603c8ab62e816feff20dbe3ec6c6e61b89"
      }
    }
  },
  "20220421-smart-wallet-checker-coordinator": {
    "SmartWalletCheckerCoordinator": {
      "useAdaptor": true,
      "actionIds": {
        "performFirstStage()": "0xfae7a7297ab00ab24fb5a8c8b6dc308f1313e04bcfb997828c66cbed13627ea1"
      }
    }
  },
  "20220513-double-entrypoint-fix-relayer": {
    "DoubleEntrypointFixRelayer": {
      "useAdaptor": true,
      "actionIds": {
        "exitBTCStablePool()": "0xc3c57d80acf8fa377fb865720f7ee10ad4aca7109b303fbb71d2908ca6844744",
        "exitSNXWeightedPool()": "0xe6817433212f634fbe74775c5a6d479ff55bb4cada528cc35724754b3e5d9bf7",
        "receiveFlashLoan(address[],uint256[],uint256[],bytes)": "0x6d9f128845c731272c63ac23b090d6ac72ef10b7eb6e4c5eb279bebf0e7b5c59",
        "sweepDoubleEntrypointToken(address[])": "0x08538fe199982f8b4355d4f2bdb1394308786ab97d5f72629add67d66fd516c5",
        "sweepSNXsBTC()": "0x1961e53f2732b026e902916369409c15c33ad87401cb826c58c3ef5ee3544dd2"
      }
    }
  },
  "20220517-protocol-fee-withdrawer": {
    "ProtocolFeesWithdrawer": {
      "useAdaptor": false,
      "actionIds": {
        "allowlistToken(address)": "0x64676378163864956da1a2c55238f9af1e66855685e9c35cc521066b55f468c4",
        "denylistToken(address)": "0xa5a62b55fdf9496f8e1b3feba479423a4349b385bd444f893b3cd4cf9387ce3f",
        "withdrawCollectedFees(address[],uint256[],address)": "0x826ac7ce861f2a54e071e6c724653757fdd1259804eb1ca7f040aa1cd09923fe"
      }
    }
  },
  "20220530-preseeded-voting-escrow-delegation": {
    "PreseededVotingEscrowDelegation": {
      "useAdaptor": true,
      "actionIds": {
        "batch_cancel_boosts(uint256[256])": "0x7361fe0e46cb276b41a98d4cd9737cc306ad42ab0b7acc664d99a8b0d4abc452",
        "batch_set_delegation_status(address,address[256],uint256[256])": "0xcd3fec4da938be5771576fbd5ed3c07305517a176aad2a4257eda4a558c0ac27",
        "burn(uint256)": "0xc82564c94b7d050939678c3432d24cc0bd077332b2831096f1a13bddf76cd4ea",
        "cancel_boost(uint256)": "0x482e4412b4beb34200f82812026fbaa4f0cb609d547edabc2983bfdc89ddedcd",
        "create_boost(address,address,int256,uint256,uint256,uint256)": "0xce9c580a1e3377595db533643f032e9d7bf9544e31d696c48a16e797fa82d5ce",
        "extend_boost(uint256,int256,uint256,uint256)": "0x2f8a062f8344cfe8574e9e6c67d0f3748802f02a2af653df71d38fb8ebd0bdde",
        "preseed()": "0x309fcfd1a0ff2f78ea637d18cad11ac7949e25a09f2d7c5b69b9d4cce2cdb745",
        "setApprovalForAll(address,bool)": "0x5082362308cf6060c96bdc9e34bcef0083316c7ea918f43666dccae67654e0d0",
        "set_base_uri(string)": "0xeb64a3bdaa01387bfd7d1ce9cdddd6dbace525fca48858752f25b9bd5593a094",
        "set_delegation_status(address,address,bool)": "0x6c714a4a280d2590fd368ce54a96f8d00d5e1c39e055865d883d61c3c9ebd1c5"
      }
    }
  },
  "20220609-stable-pool-v2": {
    "StablePool": {
      "useAdaptor": false,
      "factoryOutput": "0x2d011aDf89f0576C9B722c28269FcB5D50C2d179",
      "actionIds": {
        "disableRecoveryMode()": "0x79819a7971b1e9f195beb8386adb931d405f6f037b2c0c6ac955e68569c01128",
        "enableRecoveryMode()": "0xe677a5af244fbd50b51cf114dd0bdbf7b73c262382c7704c359c6c2148820d33",
        "pause()": "0xcd7e0ee0107ef7cac4d00d3821101a9ba6f02158f7f4dd52693e82ad3c91e918",
        "setAssetManagerPoolConfig(address,bytes)": "0xb4f5d67533236074d36881d864a2800bfe93f13921d54c1fd373894c4832a0df",
        "setSwapFeePercentage(uint256)": "0xcf5e03a737e4f5ba6d13e23f893a1e0255b362d8ce22e9568e1565fcf92789c7",
        "startAmplificationParameterUpdate(uint256,uint256)": "0xcad4ec1d64970817394bee6f75af4645fb72ba5b88902c4c155ce82aab0a3a5a",
        "stopAmplificationParameterUpdate()": "0xe5a9dede86018292d3cd547db825db489579eedbf2eebd3694ab93e912c1fae5",
        "unpause()": "0x07b4fb5e12466b66136a430edadfe74892e0cbfc410f6268a2d1d24cc09a6e05"
      }
    }
  },
  "20220404-erc4626-linear-pool-v2": {
    "ERC4626LinearPool": {
      "useAdaptor": false,
      "factoryOutput": "0xb0F75E97A114A4EB4a425eDc48990e6760726709",
      "actionIds": {
        "initialize()": "0x9b2fa0d42c19f1dc95f6e44002978e37339777d7e71fd3d42a4066d93e4deb5e",
        "setAssetManagerPoolConfig(address,bytes)": "0x3baef9657cec1bbb4fd4445b46071a8428aaaef07e20c5527f19835a3951a1d7",
        "setPaused(bool)": "0x454e3e323a395178b43f22b136dc1c2c25f3f193c11a944ce3de9a1b1f9f3389",
        "setSwapFeePercentage(uint256)": "0x26d5c069f3666699e0fe94626b94bf5bc2a311d3265e773c4a81c9a12c9731ca",
        "setTargets(uint256,uint256)": "0x742dd28e4a604e9a5a791e1708221230de313f7fdf28172ebd4f8e8d3407b1e8"
      }
    }
  },
  "20220628-gauge-adder-v2": {
    "GaugeAdder": {
      "useAdaptor": false,
      "actionIds": {
        "addArbitrumGauge(address)": "0x82c7bc265be8c8190319e29a314f8c32e62b98bbc9c39defff06a42b34557191",
        "addEthereumGauge(address)": "0x77238124388523487417c8ad8cec25726833e50ca5cab74a4924470fee49ae5d",
        "addGaugeFactory(address,uint8)": "0xaf9696666cd7f5e2ffb6abcf1a60f195cf8c7a99e7c63db98d14948fd4855f06",
        "addGnosisGauge(address)": "0x54fb09230d22d562ca08f02012ba6c83735ceca23da387a85969e1d8602e6209",
        "addOptimismGauge(address)": "0xc63b7b73283233470a85ad7ec28f772b7571c0f6ba90d506999809c2e25a7da6",
        "addPolygonGauge(address)": "0x5c62111a5fb2cd09521d2805fb5080f8db7f341691a1e38c34a5ededb8f8bfd3",
        "addZKSyncGauge(address)": "0xa4316d4b75fe3bdf53b4f8d8251adb2dc5e213f09a2ece3c11e0726fb1799063"
      }
    }
  },
  "20220628-optimism-root-gauge-factory": {
    "OptimismRootGaugeFactory": {
      "useAdaptor": false,
      "actionIds": {
        "create(address)": "0xa2882493d12953b0ba758d53f8f10e58edabb8ce768788c41b8754d9d7b3e9d8",
        "setOptimismGasLimit(uint32)": "0xc89b780137460c1010bc938658c3b615990dd348e27ff1d095be12e6fe617f64"
      }
    },
    "OptimismRootGauge": {
      "useAdaptor": true,
      "actionIds": {
        "checkpoint()": "0x3f63974a377ba4713661ede455bceda6686a0395f8b8ed8701ad1f13bb926c4d",
        "initialize(address)": "0x7cd4c1de57fa031316e3b61c1bca9160d4feb774986a819a7c4c04dc66d7d21e",
        "killGauge()": "0xec1d467d9ab03a0079c22a89037209f5763aec973897ea763e2cf25d71a5f12e",
        "unkillGauge()": "0x076e9815202aa39577192023cfa569d6504b003183b2bc13cd0046523dfa23ea"
      }
    }
  },
  "20220707-distribution-scheduler": {
    "DistributionScheduler": {
      "useAdaptor": true,
      "actionIds": {
        "scheduleDistribution(address,address,uint256,uint256)": "0x78b9d18aecaef104543c2c0a83f669b307a2caf6916e3f67db526200ff23dadc",
        "startDistributionForToken(address,address)": "0x0beb101788410c70b157a708569fb30c6f34e8fe821fa8b574dd0cef1900045b",
        "startDistributions(address)": "0x37818fdb4cb8ffb00dd0ad7286a89f1d12a83269d7af8eb6f915140403fc8f04"
      }
    }
  },
  "20220714-fee-distributor-v2": {
    "FeeDistributor": {
      "useAdaptor": true,
      "actionIds": {
        "checkpoint()": "0x3f63974a377ba4713661ede455bceda6686a0395f8b8ed8701ad1f13bb926c4d",
        "checkpointToken(address)": "0x84f74b497b7b8786ad28575751bcba78a869980750e3e59d9f753ecd753e7d50",
        "checkpointTokens(address[])": "0x7e339947ebceb8dcc3475abfefba6050fd835e6d1eff9b9e9678e810d369682e",
        "checkpointUser(address)": "0x9ccd42be79895ab5d68baf1ceb99044358d23c13dc7fd911b5af3d528ee8da8c",
        "claimToken(address,address)": "0x3f0bd81e3d4307c9d877450060e9f456cdce2cd0dcc13c55435ca418fad441af",
        "claimTokens(address,address[])": "0x2a02b42776ae382b5868eddf4a925d0eec90785dde1a5d48aaa55cd7cb9cf37a",
        "depositToken(address,uint256)": "0xdf028848b388713ac0b5fd66beb36b7e230fb62844ad43ed9e894034570ecb71",
        "depositTokens(address[],uint256[])": "0x683bdec204c4a35996ebfb23eea0f4f62343598147ef9bf5a43fabbd0e9ed8d0",
        "setOnlyCallerCheck(bool)": "0x8d64b78bf73ff6f57b6c2db19905917825de771752190fd9d99d852acfa360eb",
        "setOnlyCallerCheckWithSignature(address,bool,bytes)": "0x54b5a7c13c04005e425e936705297503e6c8d31f1413b2763d27845ef03eb0d1"
      }
    }
  },
  "20220721-gauge-adder-migration-coordinator": {
    "GaugeAdderMigrationCoordinator": {
      "useAdaptor": false,
      "actionIds": {
        "performNextStage()": "0x945b1637627fa36f3bb618b74050045ffa67875ffd8acd04f5135f3463ab9880",
        "registerStages()": "0x08900d9a13d156ace75a5694772406e876e8f8f25d35af7a7639c1a95a2c2689"
      }
    }
  },
  "20220720-batch-relayer-v3": {
    "BatchRelayerLibrary": {
      "useAdaptor": true,
      "actionIds": {
        "approveVault(address,uint256)": "0xaa23d25f754f62a06b5bff73704ce6a07271fc7831fc3c079d96ec6980f87d6e",
        "batchSwap(uint8,(bytes32,uint256,uint256,uint256,bytes)[],address[],(address,bool,address,bool),int256[],uint256,uint256,(uint256,uint256)[])": "0x2dd6bdd5b339c5fa79fc1126cd9d128162f81c7cc01a7d0b793b62bb7ca8b194",
        "exitPool(bytes32,uint8,address,address,(address[],uint256[],bytes,bool),(uint256,uint256)[])": "0x7bef1c3ab618833712da8cb03fd03db190273f4bce26e29d463de5f716d6820c",
        "gaugeClaimRewards(address[])": "0x13a78c79f14385a0bf7d0267b1075009ef1159c4939cf3ef5e6e036d6751010c",
        "gaugeDeposit(address,address,address,uint256)": "0xe9937f9ca332478f32fe70fa9e456ff6a87e3cf202054518814520a76557458e",
        "gaugeMint(address[],uint256)": "0x20ecba421a258882f52ce6f0fcaf0889beaa61799ef96ff79f59517aace7bc56",
        "gaugeSetMinterApproval(bool,address,uint256,uint8,bytes32,bytes32)": "0x3bdf13012aad2a4c7a24d9c8edc399d0d1bac77c0a2b59d89be0f3cfffc30d0e",
        "gaugeWithdraw(address,address,address,uint256)": "0x12a95fff94dec1053351e945426e3d5db7571b104dbc7e64ad1e3a111d7fb56e",
        "joinPool(bytes32,uint8,address,address,(address[],uint256[],bytes,bool),uint256,uint256)": "0xa317a1de8658aa1a3a8c2fcd3a2a9eaa9b7ac3dcf043af7abae8c7ffd9e3b75a",
        "manageUserBalance((uint8,address,uint256,address,address)[],uint256)": "0x377511c9189247483881941866710fd69b16cf26dac77097eda4323a62edb0e3",
        "setRelayerApproval(address,bool,bytes)": "0x6777e48feb8714cdc9a1d75b7d4fa2695fcc70eeb21785948dd9a27116f5c15d",
        "stakeETH(address,uint256,uint256)": "0xd18eb25ae71956955c16232a79bb7f57a7c49d035c6ac2aef3645fea48cce648",
        "stakeETHAndWrap(address,uint256,uint256)": "0x499793b8f2bd7d1791fa14aa3087b8860206dc69c268a127c2d67383a66ad849",
        "swap((bytes32,uint8,address,address,uint256,bytes),(address,bool,address,bool),uint256,uint256,uint256,uint256)": "0x47d345d6c83d27af5cf8b4803fc305da7a9d882d0867f51a74bff6b0d069a96d",
        "unwrapAaveStaticToken(address,address,address,uint256,bool,uint256)": "0xf12929cb8d3663dc3a2987614120015782b4612fadd9008db07f0338d050ce6f",
        "unwrapERC4626(address,address,address,uint256,uint256)": "0x895e27ff23239e42ebfb8e095411255d6e60021fab511f7d8c4ded17fa931fdf",
        "unwrapUnbuttonToken(address,address,address,uint256,uint256)": "0xfd2f9345d2b2a7d58309bfe3f77da005aa4b86ab24d361753ea954d5fdee7be8",
        "unwrapWstETH(address,address,uint256,uint256)": "0x1f9ec1957c4a2a58e9ae2a7b896384e858c9abab09b2b00ed3c122798a205245",
        "vaultPermit(address,address,uint256,uint256,uint8,bytes32,bytes32)": "0xfe259d33f0757874710753c3df40e75066d2f883a525f3522667f38130494d8c",
        "vaultPermitDAI(address,address,uint256,uint256,bool,uint8,bytes32,bytes32)": "0x2ba80ff0408f58d3fef07ceb9d93e431ba9c5351e167284bcced49edad8e16e3",
        "wrapAaveDynamicToken(address,address,address,uint256,bool,uint256)": "0xd97e985113b0adf0a61a16b7bbbb50f9bc8efb16235f3bb8881db59c61127cf2",
        "wrapERC4626(address,address,address,uint256,uint256)": "0xb282fde5b2b10069424552227f94a0e55670418ced313d886e4f3ed18f9664c1",
        "wrapStETH(address,address,uint256,uint256)": "0x7adacb41fadeda1310655dd5b02f5b15b3805c325657b6b2ccde3ee3e5971ba2",
        "wrapUnbuttonToken(address,address,address,uint256,uint256)": "0x3e5d1134e52635f3935c7a91e97354b0c6fc62049775883d345f055420d97280"
      }
    },
    "BalancerRelayer": {
      "useAdaptor": true,
      "actionIds": {
        "multicall(bytes[])": "0xc39cf075301d1b05cef3fc32c6b1797e285eef17806fad46628c0cfcee1396de"
      }
    }
  },
  "20220725-protocol-fee-percentages-provider": {
    "ProtocolFeePercentagesProvider": {
      "useAdaptor": false,
      "actionIds": {
        "registerFeeType(uint256,string,uint256,uint256)": "0xea4fb97482a3b85cb09eec586a19d8312e0b7694206008dd04f50c0f4b3d10eb",
        "setFeeTypePercentage(uint256,uint256)": "0x4907aec017cb19a28528e722251b40fd7c5eadd4f4a0f0c6a9bca9888f8a0b7f"
      }
    }
  },
  "20220817-aave-rebalanced-linear-pool": {
    "AaveLinearPoolFactory": {
      "useAdaptor": false,
      "actionIds": {
        "create(string,string,address,address,uint256,uint256,address)": "0x51edc015a97c77d2c943f6978e18733b906a87e178cc693613bd3171069d69d6",
        "disable()": "0x3e267929c3c1127f9bceabc2030c138022fba40f8c0a47c9407fe74e2d026aaa"
      }
    },
    "AaveLinearPool": {
      "useAdaptor": false,
      "factoryOutput": "0x82698aeCc9E28e9Bb27608Bd52cF57f704BD1B83",
      "actionIds": {
        "disableRecoveryMode()": "0x09ba2d4d28952dd802d9ac8a44ec23d3f4d96756f0cf8dd889bdffa83c63963e",
        "enableRecoveryMode()": "0xd6a9f64d81e7c22127c3fb002e0a42508528898232c353fc3d33cd259ea1de7b",
        "initialize()": "0x0d60b3f7a47a5582726287b6c2c3358ca12edbd21c3a3e369faf41370887302f",
        "pause()": "0x8d329099a8220fbd27ff3cf304a4cb1dae32335654ec5115c3a643ac0e623418",
        "setAssetManagerPoolConfig(address,bytes)": "0x3b15b07b96fc9ab0d0063b41c23ad482cf211b4a5e62d36af4fa9cb6c02af23d",
        "setSwapFeePercentage(uint256)": "0x7fad14fae895c80a37148957909942740cfbc0ddc5676b975d9893577ba7cd17",
        "setTargets(uint256,uint256)": "0xef008574ca41f2b6033a54a73ad6adc382165acd85b6f76f8456d9946b299a16",
        "unpause()": "0xa738fa584fff6afe4e319db36f7f5270924047e5e2c04a1712cbfc082e3fd078"
      }
    }
  },
  "20220906-composable-stable-pool": {
    "ComposableStablePoolFactory": {
      "useAdaptor": false,
      "actionIds": {
        "create(string,string,address[],uint256,address[],uint256[],bool[],uint256,address)": "0x323e14d201c95908670514e1b31e5c4a1fbe96478900e001291ed51dcb188be8",
        "disable()": "0x01ee3a6016d5465e99b86344d2748c65cf0a9ac3f45aab103f59f5d3864d5f74"
      }
    },
    "ComposableStablePool": {
      "useAdaptor": false,
      "factoryOutput": "0xa13a9247ea42d743238089903570127dda72fe44",
      "actionIds": {
        "disableRecoveryMode()": "0xdcae01a1d3143e115458cda9b816ea278dd5daf08d9b6d3ec668632aa7b82dad",
        "enableRecoveryMode()": "0xf6ef25118c39f2bdb1d07df32f8b885c2bb50bddc0ab9594195de1e669da06c1",
        "pause()": "0xc0d91e75884e4ce70f827133990e1c6ee501b41ad3096d25bce3c04d2976c3e7",
        "setAssetManagerPoolConfig(address,bytes)": "0x79a7ec1a52f9874cd67b3ba064ae7675db5c7a905968a068e6fedb1e53382a71",
        "setSwapFeePercentage(uint256)": "0x6c3a14f10cbcc5a3f4d0e4e8ad279e7a842735ab188e2b13fb84c6542cc3320c",
        "setTokenRateCacheDuration(address,uint256)": "0x950f47d4c7cbd9a3b68b5ab354673981827bd5e9a7b8e5cf4057f8bd547b675f",
        "startAmplificationParameterUpdate(uint256,uint256)": "0xf27148d3f1da6319bd754a52acd00b2fc3fa6474241d2398c6d58e8ac0cd9539",
        "stopAmplificationParameterUpdate()": "0xc30e3272c4933a085c95b84fca44f1a9b3d43e3e560b7b1fac0a6b2c9bbda16f",
        "unpause()": "0x84163b5cca492497c5fa264018819677910a8022689972cc54566d8667dbce68",
        "updateProtocolFeePercentageCache()": "0x577eed395ca31adf7bd415fe3e820cf74f6220b3eaad0d25c56780303f1c9b7b",
        "updateTokenRateCache(address)": "0xc60ed6691a5c9c103fca904c28e9e77fe4e1c4ec5ea2f8839e367d47ab7b6c3f"
      }
    }
  },
  "20220822-mainnet-gauge-factory-v2": {
    "LiquidityGaugeV5": {
      "useAdaptor": true,
      "actionIds": {
        "add_reward(address,address)": "0x3bf29175652a3f0fac5abb715d0b7fe2e7b597e2e2eff555dac6b21a20a7c83e",
        "claim_rewards()": "0xa1fcfa4f107b70052cfbb2e460d99c96f9b18c1197671fe00ab59c32adcddbeb",
        "claim_rewards(address)": "0x1c866c9ea7b119a642f593024ced6088dbde65d041e5d3e826b9ad49b949a64b",
        "claim_rewards(address,address)": "0x17b18f02fd5498a6aba17d20977b1a8a08f888d821999613fee42f9f9acb0bd9",
        "claimable_tokens(address)": "0x507b520ac43f322b79e43a63eaa5b80ca89ac2c5b63970fa4b6242a23a9e8aa2",
        "deposit(uint256)": "0x514b6f05525a3f31c3bde60d063e91e88204c5cdc5b35934513f911943b97fcc",
        "deposit(uint256,address)": "0x360a8a15589674642b2125956d96757fc2f06ff1b968333271de16a20e01df05",
        "deposit(uint256,address,bool)": "0x7572a9d124a97112d9e0f610651c79f13cf257bea3a71e38663b8a23875a2241",
        "deposit_reward_token(address,uint256)": "0xb70966c80d8727484d7d85b65c022ce136cadffc1aa72bd6362cd9e160598bf9",
        "initialize(address,uint256)": "0xa7eb8749bae4020b0007b643972b60456da2b6b92fa6b583c7277fc2dea05a39",
        "kick(address)": "0x5d4f8bc2dd6ae588be27076524fbf4fc2a833c466ab107fda2e84bf2f59bc0ca",
        "killGauge()": "0xec1d467d9ab03a0079c22a89037209f5763aec973897ea763e2cf25d71a5f12e",
        "setRelativeWeightCap(uint256)": "0xae60dce27f51ce5815357b9f6b40f200557867f8222262a1646c005d09b7dfba",
        "set_reward_distributor(address,address)": "0xd0090a09f425bba74e6c801fba7c6d15b44147ab0bd319e40076ce07e95168b6",
        "set_rewards_receiver(address)": "0x1b288a1f96e75e2fda7a0c1ac5c35a7fd2c5e2e5c425c32152ae01f82545e2da",
        "unkillGauge()": "0x076e9815202aa39577192023cfa569d6504b003183b2bc13cd0046523dfa23ea",
        "user_checkpoint(address)": "0x3aaa120451be1d03b5f871d8f553636453af4ac4fed808c66c169c212b199436",
        "withdraw(uint256)": "0xec9d6185ed79aed8edc19bc6fc25ca544504ab0970d25b191e5279100224502a",
        "withdraw(uint256,bool)": "0xb69fa1eb7b5ac6d9f3d5b8707460dc80b1f871eb64473f46b1aaaed1002aec60"
      }
    }
  },
  "20220823-optimism-root-gauge-factory-v2": {
    "OptimismRootGauge": {
      "useAdaptor": true,
      "actionIds": {
        "checkpoint()": "0x3f63974a377ba4713661ede455bceda6686a0395f8b8ed8701ad1f13bb926c4d",
        "initialize(address,uint256)": "0xa7eb8749bae4020b0007b643972b60456da2b6b92fa6b583c7277fc2dea05a39",
        "killGauge()": "0xec1d467d9ab03a0079c22a89037209f5763aec973897ea763e2cf25d71a5f12e",
        "setRelativeWeightCap(uint256)": "0xae60dce27f51ce5815357b9f6b40f200557867f8222262a1646c005d09b7dfba",
        "unkillGauge()": "0x076e9815202aa39577192023cfa569d6504b003183b2bc13cd0046523dfa23ea"
      }
    }
  },
  "20220823-arbitrum-root-gauge-factory-v2": {
    "ArbitrumRootGaugeFactory": {
      "useAdaptor": false,
      "actionIds": {
        "create(address,uint256)": "0x913025a8b073b3bbce553fdc0021545af9dfa573aa8dd3274a1d2dc91a4911b8",
        "setArbitrumFees(uint64,uint64,uint64)": "0xd5799f5a62cdbcebada0c4ff21f7a0d82cfc1ad293c79f597c27bd1c03ad100b"
      }
    },
    "ArbitrumRootGauge": {
      "useAdaptor": true,
      "factoryOutput": "0x6337949cbC4825Bbd09242c811770F6F6fee9FfC",
      "actionIds": {
        "checkpoint()": "0x3f63974a377ba4713661ede455bceda6686a0395f8b8ed8701ad1f13bb926c4d",
        "initialize(address,uint256)": "0xa7eb8749bae4020b0007b643972b60456da2b6b92fa6b583c7277fc2dea05a39",
        "killGauge()": "0xec1d467d9ab03a0079c22a89037209f5763aec973897ea763e2cf25d71a5f12e",
        "setRelativeWeightCap(uint256)": "0xae60dce27f51ce5815357b9f6b40f200557867f8222262a1646c005d09b7dfba",
        "unkillGauge()": "0x076e9815202aa39577192023cfa569d6504b003183b2bc13cd0046523dfa23ea"
      }
    }
  },
  "20220823-polygon-root-gauge-factory-v2": {
    "PolygonRootGauge": {
      "useAdaptor": true,
      "actionIds": {
        "checkpoint()": "0x3f63974a377ba4713661ede455bceda6686a0395f8b8ed8701ad1f13bb926c4d",
        "initialize(address,uint256)": "0xa7eb8749bae4020b0007b643972b60456da2b6b92fa6b583c7277fc2dea05a39",
        "killGauge()": "0xec1d467d9ab03a0079c22a89037209f5763aec973897ea763e2cf25d71a5f12e",
        "setRelativeWeightCap(uint256)": "0xae60dce27f51ce5815357b9f6b40f200557867f8222262a1646c005d09b7dfba",
        "unkillGauge()": "0x076e9815202aa39577192023cfa569d6504b003183b2bc13cd0046523dfa23ea"
      }
    }
  },
  "20220908-weighted-pool-v2": {
    "WeightedPoolFactory": {
      "useAdaptor": false,
      "actionIds": {
        "create(string,string,address[],uint256[],address[],uint256,address)": "0xee8ef5aaf155416a3121a48124ddd4f8bf3d48a8e1ba915527b1c80b2fe83077",
        "disable()": "0xeae3596b8b5bae060064acf8a71056c6213df46004277a4b87eef8ab5675cbb8"
      }
    },
    "WeightedPool": {
      "useAdaptor": false,
      "factoryOutput": "0x6a5ead5433a50472642cd268e584dafa5a394490",
      "actionIds": {
        "disableRecoveryMode()": "0xaaad3675a606937790c1c181bde95a1617960fae150a82e7636e44a77df1d842",
        "enableRecoveryMode()": "0x55abd0742bbd2833fbad5758d69eacae7376eacf1d04bcdfe8f77321d0673677",
        "pause()": "0x8186826062c35b40965262f49014e5ca45b7064fba48b12107613bce22571a99",
        "setAssetManagerPoolConfig(address,bytes)": "0x990e6775e1d840c6da5e9cb8073bba1cdcb69edc9311b80b0e4bde8441ebc2bb",
        "setSwapFeePercentage(uint256)": "0x78e9adfe5f05d7114a59d0870d78971192f871f57bb36e2aff2edbe75d425844",
        "unpause()": "0x0d9dbee65c669ef9d726a603957e4a610b40b2662eba759efbedfe87216ec751",
        "updateProtocolFeePercentageCache()": "0x0cf9564bf75d93e4dbfdebc0b29f8ef8bed3f63a500cee9801d9961a8e9a71a5"
      }
    }
  },
  "20221021-managed-pool": {
    "ManagedPool": {
      "useAdaptor": false,
      "factoryOutput": "0x1201FAa7258A48b820619dD57Cd8FdEb25D49b2c",
      "actionIds": {
        "addAllowedAddress(address)": "0xf785443fce86bf27ac344256af4e7a870b17dd9b85a1ba634118a81960129358",
        "addToken(address,address,uint256,uint256,address)": "0x9754fde95162280a890c1ebc7a9ebcbf6af007b58db6ceb49d47c2f5eb9cf6f6",
        "collectAumManagementFees()": "0x5a78d18d7b902b65adc6ec3f3d58a3b0549c66e69632adf5f0a0085519422f55",
        "disableRecoveryMode()": "0x8b53d43ab61c14ae66239259b7a674da533c4447b6a14aff9ce25edbd5374944",
        "enableRecoveryMode()": "0xf86e8300ce0886736fe2c84ad15f478ef766be40dd0b2558c51e21854946395d",
        "pause()": "0x12a6d81ce43511e2c59c814fd98e086a91a567ab538799e040230fb960713fc3",
        "removeAllowedAddress(address)": "0x862dd6a39314eac3d86ba28a2091ade65f09de9587b52025f9fff7edc78ebd7b",
        "removeToken(address,uint256,address)": "0xfad6c172de4d60503b15c54c305cd128a614721cc79886f30d55e73efa8a6602",
        "setCircuitBreakers(address[],uint256[],uint256[],uint256[])": "0xce3253c6e7ca8bd5331b5ebf3d6853e9b37d98831343d8edeb128e372f71e3ff",
        "setManagementAumFeePercentage(uint256)": "0x68ae8c260ac3cd5a2367369b9938c6875380c20bdc245d6fd60b9d7eb7cdea2d",
        "setMustAllowlistLPs(bool)": "0x7631ccb8743edc2b680dc3c96e4114a450030ea774b69aa7042b9edb7d2c6e6b",
        "setSwapEnabled(bool)": "0x7da30f23e058a2411b91ae20bed2ce4800f0ff06087c535a053247446092b5d6",
        "unpause()": "0xa6f1ef4081cd051cd6294dbc5ac629362d45e5daa4c2fbb03f119556c0712b0e",
        "updateProtocolFeePercentageCache()": "0x0bd681d626d8c03f2d98bc37a4f61ce7a31176d46d1f990ab59eee9ad7a2aa77",
        "updateSwapFeeGradually(uint256,uint256,uint256,uint256)": "0x9336863d6f3367786d95c0101e4dd59aa92bad26a8918641832ac1a81af52862",
        "updateWeightsGradually(uint256,uint256,address[],uint256[])": "0x2fd23b6836b83328c91987f3e547981395f3ee36b5038a2134e448a76b5d97cf"
      }
    },
    "ManagedPoolFactory": {
      "useAdaptor": false,
      "actionIds": {
        "create((string,string,address[],uint256[],address[],uint256,bool,bool,uint256,uint256),address)": "0x01ed6b1d1a76460295cf1325534f6c4bd3fc1f8717cd0cf9733f493a0821da71",
        "disable()": "0xa010f28803768154a04542ff29718c73ff40e307b10e5f39fbdff6c90db7b4ec"
      }
    }
  },
  "20221123-pool-recovery-helper": {
    "PoolRecoveryHelper": {
      "useAdaptor": false,
      "actionIds": {
        "addPoolFactory(address)": "0xbc33dd383590d6f85727901da00e6971ba3af5561e93a485f41a82a94137cf47",
        "enableRecoveryMode(address)": "0x7004ffafae71ebf8ca75d0161b7818dd31e726c2d57bfa02b045adf08e9f8a06",
        "removePoolFactory(address)": "0x2ee7ebfa3c3d2e030256ae85768e5434350a58e9284ac5bec2d6b7efa01819e3"
      }
    }
  },
  "20221124-authorizer-adaptor-entrypoint": {
    "AuthorizerAdaptorEntrypoint": {
      "useAdaptor": false,
      "actionIds": {
        "performAction(address,bytes)": "0xb15b30df9532a604d270b606ff7a0ca41e2976166bfa5ce9e1f823a88d69a9d9"
      }
    }
  },
  "20221122-composable-stable-pool-v2": {
    "ComposableStablePoolFactory": {
      "useAdaptor": false,
      "actionIds": {
        "create(string,string,address[],uint256,address[],uint256[],bool[],uint256,address)": "0xb885d98b83d2e0ddc9cc87adabc0f64acbdac302d2545aebafdac0c52a43b892",
        "disable()": "0x0a35dcf04fdcf4e2119802287b94a1cf758427e74e9bb450cb31af7c660d7735"
      }
    },
    "ComposableStablePool": {
      "useAdaptor": false,
      "factoryOutput": "0x373b347bc87998b151A5E9B6bB6ca692b766648a",
      "actionIds": {
        "disableRecoveryMode()": "0x85896342da44e8444ef54be6c4643b51c1e23270bb9ec1f0257cd03d72a80cb6",
        "enableRecoveryMode()": "0x7d89412e7c8893c1c85589d68187b2ee925cd2d27c10393980897d1fa4346b0a",
        "pause()": "0x6e25be22eb210da3359f4afb977d53109dad5ed4801e736bf6c5239e0028bd48",
        "setAssetManagerPoolConfig(address,bytes)": "0x9036802291378e3a6933704d0ccba6f3c6729307d244cb77b7f84060cba99269",
        "setSwapFeePercentage(uint256)": "0xdee20d81c6075dcc437dbaaf02d316ab255cfcae4a154e04b17abdebc70a5b48",
        "setTokenRateCacheDuration(address,uint256)": "0x160a4f83bcc2f584446953fd8adf0bf96e625212ccf66900051418e8d19e7157",
        "startAmplificationParameterUpdate(uint256,uint256)": "0xf766fa63021f6e696e70c339ab7246118c3da74fcbf80dbe6d603189209afed7",
        "stopAmplificationParameterUpdate()": "0x1c36fdcc08f18f6fb33519d9491400a58c2c03b6f1222f8385cc36e6fb837110",
        "unpause()": "0x09f210f1a6e3730856cd101645ba1c0594f63ca6ed48e7768b5421ae698858db",
        "updateProtocolFeePercentageCache()": "0x69d8f3e0969c91e7a94fb45518733240410f56ff60cd304fbc5d13a5432ed71f",
        "updateTokenRateCache(address)": "0x43e924739082162d0dfbe4b85270de4e7fe29526d812caeaa4797cf243c0bdfa"
      }
    }
  },
  "20221207-aave-rebalanced-linear-pool-v3": {
    "AaveLinearPoolFactory": {
      "useAdaptor": false,
      "actionIds": {
        "create(string,string,address,address,uint256,uint256,address,uint256)": "0x40992ae2d77c13a65040d0daeb0d5e687bc43b24edae567157416b200572a84a",
        "disable()": "0xe718df4ad5522c83ea7c41eb474c22b1633a63b63398fc1dd156aadd736f240b",
        "registerProtocolId(uint256,string)": "0x1fbaa49bd55771ae77b7a4eb7b33359b86e1c7e31b5feb68b3424f0fe16a33fe"
      }
    },
    "AaveLinearPool": {
      "useAdaptor": false,
      "factoryOutput": "0x813E3fE1761f714c502d1d2d3a7CCEB33f37F59D",
      "actionIds": {
        "disableRecoveryMode()": "0x2b10ec0dbbd35659497c7098afad3cce5283f8f88a7f61b315d8f89cdbb01e94",
        "enableRecoveryMode()": "0x2b6d1e52ace885330e9fb8ae5dbc0452c2d858503324de1e21f5a562e577c1bb",
        "initialize()": "0x75254669a72089bc0de777829938515525263b804d8e8e84601b0b032b399d5a",
        "pause()": "0xf5f9da0b2c7bdd36d75f7aed12f5bf3c762b456216eec5b59d90e3d39b1b2a54",
        "setSwapFeePercentage(uint256)": "0xde877a83ca1028d5d97cb32831a9a47c7cd89191ed186056b5d46fd2e1b8da13",
        "setTargets(uint256,uint256)": "0x5ad8825215c80ebf073af69356f8884ed25e93885c40281490201de2cc9b17ab",
        "unpause()": "0x171c4403310dcf2f5a19d0457d93bf7da5a29be80ee45a3679ac3c87044fe67a"
      }
    }
  },
  "20230109-gauge-adder-v3": {
    "GaugeAdder": {
      "useAdaptor": false,
      "actionIds": {
        "addArbitrumGauge(address)": "0xdca97fd0f6129deaed487ba2e3adf2d101e747ebf894b46fdb04bd68d60422d3",
        "addEthereumGauge(address)": "0xfaa3c2be9a62d3c8de73be6c928a01c6a72184079459d23038b9e8cfb595c53a",
        "addGaugeFactory(address,uint8)": "0x7a5157ce41a8a6bce3e7ae5491c0093d8e6d4b300ead2d30448565adce898f35",
        "addGnosisGauge(address)": "0xe818738e338905496f604a2a26c7ca754558870a3810786cfbb89ae28d262dc5",
        "addOptimismGauge(address)": "0x5c33d959f965f7cc61c2a953580cba4a6dee2f215ea40204e1e341f78148cc72",
        "addPolygonGauge(address)": "0x9f58ae98f000a216e5a453fc8c3d3a3f72618e31af052cefea0990095359181c",
        "addZKSyncGauge(address)": "0x010cab59e1860b78f8f67210e267d2c06d77c17b4529f007c7c8acee11ea2fe0"
      }
    }
  },
  "20230206-weighted-pool-v3": {
    "WeightedPoolFactory": {
      "useAdaptor": false,
      "actionIds": {
        "create(string,string,address[],uint256[],address[],uint256,address)": "0xf7f34ca4320c2bad22724cf902cb738bb541e23fb06f1c2810e30bf9084560bb",
        "disable()": "0x0df3339673f8356288d97461676bb443e5def15e6d6e8321add702ef77075160"
      }
    },
    "WeightedPool": {
      "useAdaptor": false,
      "factoryOutput": "0x1576d472d82A72a1Ec7C57FcA770BD752D124A62",
      "actionIds": {
        "disableRecoveryMode()": "0xd1cab845861601849b43df194d75e16c676ee31cf20296f392e9d44dd3793ef3",
        "enableRecoveryMode()": "0xa53ffba9aa2195cd7646f9cbaca0985f432bded3dd5319916afc5ec395f280d7",
        "pause()": "0x33b06cb79113c1c80d5db0ad41675a5368e7ec0ba8a2fd4d6328524a984d465b",
        "setAssetManagerPoolConfig(address,bytes)": "0x0a8f338f2af6dc52cb887f98ac7bbc19ac7a810e444be3bac58ecf5caa7bb61d",
        "setSwapFeePercentage(uint256)": "0xd8638fc873fb8c5c0e67c437099a19eb0546fb439dab8babff44196f11d44831",
        "unpause()": "0xc91fc6da8a1f3f2f374e4d09d6275e1b0e99c32523edd916c3db8aeebe0c6d05",
        "updateProtocolFeePercentageCache()": "0x6a41c5a91e72af66df2f75c388bb150b57556d305ba2ac5b791478870b4b94fb"
      }
    }
  },
  "20230206-composable-stable-pool-v3": {
    "ComposableStablePoolFactory": {
      "useAdaptor": false,
      "actionIds": {
        "create(string,string,address[],uint256,address[],uint256[],bool[],uint256,address)": "0xadfda06d5388bdc4b663b995fd3cb0d9a90fb73240c9966b80dbe2254472d67e",
        "disable()": "0x3fad985e82b2b68120f2bbe4c05b3bcbb41b29519eaa63fb25cb25833043f1e8"
      }
    },
    "ComposableStablePool": {
      "useAdaptor": false,
      "factoryOutput": "0x222bc81C6F3C17e9e9Aba47a12f55a1Dea42f163",
      "actionIds": {
        "disableRecoveryMode()": "0xa35b682012cf580f34e9cd41e4bf1c0210b6ebfc1a952fb582842c0e23b8c069",
        "enableRecoveryMode()": "0x8c91ddec262ae544d56464e260d0b840239949d86149c139510d5e399a30099f",
        "pause()": "0xa4d7ff702c3f830a7ce937a195bfb05c081c0c36a462ed72bfbf721bc5a3f462",
        "setAssetManagerPoolConfig(address,bytes)": "0xfc40229f83883177008c2f162e907e89fba038d6f1cb5b64c08d2135a5bb5509",
        "setSwapFeePercentage(uint256)": "0x1a88f724f61d4985675e65a2ba85b2a985d250dac00d27e06303f4cdabc906ae",
        "setTokenRateCacheDuration(address,uint256)": "0x2d8a0dc8170e2251ed6ab59cc43a981d1e05511d06a8c65226eb06278e3ae231",
        "startAmplificationParameterUpdate(uint256,uint256)": "0xe560c24a44460de963ea8e6716dd635144e8c4991c131b63dd9e956b1f1415b8",
        "stopAmplificationParameterUpdate()": "0x36e63b457adcc8834537417d275eec404708707f4fbe63097f15e865dc3e2847",
        "unpause()": "0xe33a2391eb71810245486b6aaaa199626c6dedcad3511f1708816cf395514713",
        "updateProtocolFeePercentageCache()": "0x931f16f28b2fbaf6326d0a498fdb514458b12bc954e28b2f4fd45369e84b9354",
        "updateTokenRateCache(address)": "0xa45b3817be69283e48b590151aa33c454f162e520261a3dd248ffee7c58f1020"
      }
    }
  },
<<<<<<< HEAD
  "20230206-aave-rebalanced-linear-pool-v4": {
    "AaveLinearPoolFactory": {
      "useAdaptor": false,
      "actionIds": {
        "create(string,string,address,address,uint256,uint256,address,uint256)": "0x3d9db88a550500a75f3d2494ce59e0848720d2362d6e6fe7fac304714d54e1e0",
        "disable()": "0x50f3f826f5b6f34e6b9291e41967ce5c8f5cbd998ab8b3f740cf2bb02e2e6ea0"
      }
    },
    "AaveLinearPool": {
      "useAdaptor": false,
      "factoryOutput": "0x331d50e0b00fc1C32742F151E56B9B616227E23E",
      "actionIds": {
        "disableRecoveryMode()": "0x0462c9b84b87fb6c25d52862b1a17b86e48ee92d7d5a7136304e1195efca03d6",
        "enableRecoveryMode()": "0x2bc44d8579fe2d1f63f141dac41a22e6058aafb6bdc0e141d647d08ad50e2b0a",
        "initialize()": "0x469e6bee9e3f90ca90d656654a75e13200e3a78ca51a589923cfb451acbde585",
        "pause()": "0x4c0e8aa6e2b05a19aefb892998330bff4b68f678770e82ef361d646c908463aa",
        "setSwapFeePercentage(uint256)": "0xdc4d63c40d0a7a13b082c0bfcc25b1ad5b79ab783d81da5dca1cdc51c2a64ac6",
        "setTargets(uint256,uint256)": "0xc5fa0b5a00f4912a6fcf5435bcb7507106a6a5b7923a95a167496a6de8a7b658",
        "unpause()": "0x2e5245cba48d81cf8bf5758329449410e07df5abc19e1f7a8c770ddc39d3e8a8"
=======
  "20230206-erc4626-linear-pool-v3": {
    "ERC4626LinearPoolFactory": {
      "useAdaptor": false,
      "actionIds": {
        "create(string,string,address,address,uint256,uint256,address,uint256)": "0x2ade4ba0e9b92ee5b27f97f7cb9b8412bf5d4bad0f7b83b34efd964c3bcf409d",
        "disable()": "0xb1bb0315049487d8b225a40fc17d5a02647e84002cfa5b11eda57b967629f72c"
      }
    },
    "ERC4626LinearPool": {
      "useAdaptor": false,
      "factoryOutput": "0xfeF969638C52899f91781f1Be594aF6f40B99BAd",
      "actionIds": {
        "disableRecoveryMode()": "0xab16f8806195c2717e850506d6c858cb12c882c668564f3c1b6731068783272f",
        "enableRecoveryMode()": "0x650376aebfe02b35334f3ae96d46b9e5659baa84220d58312d9d2e2920ec9f1d",
        "initialize()": "0xe9b329af10e94b6894103233c888c0a8c3cbefd21401d16e19bcfce0ea8bed6f",
        "pause()": "0x4b30a773b13a4e650bf9220bd12ad34272192036659373a62363dbb94e08f523",
        "setSwapFeePercentage(uint256)": "0xf0498ccb15b689c1257a638831837f9a1a6e21c1530e7b0c4f9e0fa6af0651c9",
        "setTargets(uint256,uint256)": "0x98ac729537b2c4aea25f652542bb7769f700500018ca6a9f9879466f75194838",
        "unpause()": "0xb8a2ce31e605b78815daec498fcc52002a37a783fb454b9fe0e4925444699e6a"
      }
    }
  },
  "20230208-euler-linear-pool": {
    "EulerLinearPool": {
      "useAdaptor": false,
      "factoryOutput": "0xDEC02e6642e2c999aF429F5cE944653CAd15e093",
      "actionIds": {
        "disableRecoveryMode()": "0x96f03c8a74f7dd50da19854ff59638ec83927c186dc3ea7a87253f1bdfa76c20",
        "enableRecoveryMode()": "0xd269952fc957849d80da7d2dee21410055532f5209b87829c7e70e53c0cbdb70",
        "initialize()": "0x83095be82a6ab22c54db03ed53185781ddc76c9b12d9a011d5ee0f3e16958017",
        "pause()": "0xb4cb52710958874af2680e9d5d4a9cb17e6923502cb7e86f3ae557c6349b3f3f",
        "setSwapFeePercentage(uint256)": "0xb6bd869a6825ba2f1c9eba4c1d907dd5791b335cebd7f401b5f5efb9340a4450",
        "setTargets(uint256,uint256)": "0x3c41e27d020ed56c209b202d47efeb4484e52537c3e6ec646e8ba1c123ea16cf",
        "unpause()": "0xba620d90bf43ed4e28d08953a56a063710cfccbbc468b90ec556433bb1b0b27f"
      }
    },
    "EulerLinearPoolFactory": {
      "useAdaptor": false,
      "actionIds": {
        "create(string,string,address,address,uint256,uint256,address,uint256)": "0xe4593f0a47b99a973e0da350bc3a7789d82418aa5eeda2d454dbe4fd08cad0c4",
        "disable()": "0xdf42af2dd96057a6f29e617c9d6c389e3ac79347b2e4d0b06b8d33cd7e15c40b"
>>>>>>> 7dc71a05
      }
    }
  }
}<|MERGE_RESOLUTION|>--- conflicted
+++ resolved
@@ -1032,7 +1032,6 @@
       }
     }
   },
-<<<<<<< HEAD
   "20230206-aave-rebalanced-linear-pool-v4": {
     "AaveLinearPoolFactory": {
       "useAdaptor": false,
@@ -1052,7 +1051,9 @@
         "setSwapFeePercentage(uint256)": "0xdc4d63c40d0a7a13b082c0bfcc25b1ad5b79ab783d81da5dca1cdc51c2a64ac6",
         "setTargets(uint256,uint256)": "0xc5fa0b5a00f4912a6fcf5435bcb7507106a6a5b7923a95a167496a6de8a7b658",
         "unpause()": "0x2e5245cba48d81cf8bf5758329449410e07df5abc19e1f7a8c770ddc39d3e8a8"
-=======
+      }
+    }
+  },
   "20230206-erc4626-linear-pool-v3": {
     "ERC4626LinearPoolFactory": {
       "useAdaptor": false,
@@ -1094,7 +1095,6 @@
       "actionIds": {
         "create(string,string,address,address,uint256,uint256,address,uint256)": "0xe4593f0a47b99a973e0da350bc3a7789d82418aa5eeda2d454dbe4fd08cad0c4",
         "disable()": "0xdf42af2dd96057a6f29e617c9d6c389e3ac79347b2e4d0b06b8d33cd7e15c40b"
->>>>>>> 7dc71a05
       }
     }
   }
