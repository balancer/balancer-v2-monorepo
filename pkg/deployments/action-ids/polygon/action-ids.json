{
  "20210418-authorizer": {
    "Authorizer": {
      "useAdaptor": true,
      "actionIds": {
        "grantRole(bytes32,address)": "0xe59a9cc9b57a582dbcf5c684afa7c09a0dc15e945ef27825b40038bafc5c4e94",
        "grantRoles(bytes32[],address)": "0x2726554b1a5c815e580a0564456be7b5671b4d8fcc81f449ddce6ecddeb3b41c",
        "grantRolesToMany(bytes32[],address[])": "0xd94beed4fbfb74c162e59e847c45429b4cd6f097036736781bee42d8b4e6fd6d",
        "renounceRole(bytes32,address)": "0x67ae50adbadca1acc740f8b39241850aaba00fdb784cf7f2e47f9d58913aad4d",
        "revokeRole(bytes32,address)": "0xb9e816cbf1fd38fc4113f0876fc22c3c707bccc5ddf86c96283b5486228cc635",
        "revokeRoles(bytes32[],address)": "0x444fcc4e52481c6af1640e62661e519afe48ba5eb4fceabe456202d873d70614",
        "revokeRolesFromMany(bytes32[],address[])": "0xe2184d31f18690b48ef940925244f7bc335c43b53631b64a768a12ea2f4bbafe"
      }
    }
  },
  "20210418-vault": {
    "Vault": {
      "useAdaptor": false,
      "actionIds": {
        "batchSwap(uint8,(bytes32,uint256,uint256,uint256,bytes)[],address[],(address,bool,address,bool),int256[],uint256)": "0x1282ab709b2b70070f829c46bc36f76b32ad4989fecb2fcb09a1b3ce00bbfc30",
        "deregisterTokens(bytes32,address[])": "0xe4f8ff74aa05a4d54a06e035d5e86947bc6474f8d7b166ebeb49fc9178d28551",
        "exitPool(bytes32,address,address,(address[],uint256[],bytes,bool))": "0xc149e88b59429ded7f601ab52ecd62331cac006ae07c16543439ed138dcb8d34",
        "flashLoan(address,address[],uint256[],bytes)": "0x96ebe854ca6ab6242ad127dcd7809576513b0c64571e515cedd7b8885612c82d",
        "joinPool(bytes32,address,address,(address[],uint256[],bytes,bool))": "0x78ad1b68d148c070372f8643c4648efbb63c6a8a338f3c24714868e791367653",
        "managePoolBalance((uint8,bytes32,address,uint256)[])": "0x7275fb98594b03dc36a7de69051058e9e2d05cabeb4fe7d9c87bc69f94d9d084",
        "manageUserBalance((uint8,address,uint256,address,address)[])": "0xeba777d811cd36c06d540d7ff2ed18ed042fd67bbf7c9afcf88c818c7ee6b498",
        "queryBatchSwap(uint8,(bytes32,uint256,uint256,uint256,bytes)[],address[],(address,bool,address,bool))": "0xf5f701b3adfba2adad8f16a8be5a989593e42a2caa84c5c6e60b22143db65a2f",
        "registerPool(uint8)": "0x956dfce4343a6be4df20714d3dc413ef59e73fa9995d3d247e7c8d12efd33ac2",
        "registerTokens(bytes32,address[],address[])": "0xad5bd4a1cc4243b4d772a8a55d24792c1f57cc45eb97ed1291b82d96125a7626",
        "setAuthorizer(address)": "0x1cbb503dcc0f4acaedf71a098211ff8b15a220fc26a6974a8d9deaab040fa6e0",
        "setPaused(bool)": "0xb5593fe09464f360ecf835d5b9319ce69900ae1b29d13844b73c250b1f5f92fb",
        "setRelayerApproval(address,address,bool)": "0x0014a06d322ff07fcc02b12f93eb77bb76e28cdee4fc0670b9dec98d24bbfec8",
        "swap((bytes32,uint8,address,address,uint256,bytes),(address,bool,address,bool),uint256,uint256)": "0x7b8a1d293670124924a0f532213753b89db10bde737249d4540e9a03657d1aff"
      }
    },
    "ProtocolFeesCollector": {
      "useAdaptor": false,
      "actionIds": {
        "setFlashLoanFeePercentage(uint256)": "0xbe2a180d5cc5d803a8eec4cea569989fc1c593d7eeadd1f262f360a68b0e842e",
        "setSwapFeePercentage(uint256)": "0xb28b769768735d011b267f781c3be90bce51d5059ba015bc7a28b3e882fb2083",
        "withdrawCollectedFees(address[],uint256[],address)": "0xb2b6e48fa160a7c887d9d7a68b6a9bb9d47d4953d33e07f3a39e175d75e97796"
      }
    }
  },
  "20210418-weighted-pool": {
    "WeightedPoolFactory": {
      "useAdaptor": true,
      "actionIds": {
        "create(string,string,address[],uint256[],uint256,address)": "0xe500747fd1d2b0b5ea8afd32f9802792c43baec4d8d01b322e74ee663075e23c"
      }
    },
    "WeightedPool2TokensFactory": {
      "useAdaptor": true,
      "actionIds": {
        "create(string,string,address[],uint256[],uint256,bool,address)": "0xacf2d4c06c0f6f28bf37910233fd69d0822e405ecb07685d994afccb4a753c21"
      }
    },
    "WeightedPool": {
      "useAdaptor": false,
      "factoryOutput": "0xCCb2C152BD853379b7F8d12b5b1Ee1682a9EED34",
      "actionIds": {
        "setPaused(bool)": "0x3c7de1d8a207c7901ec612f9f0f50957da016911a50d5c22bbe5c9f4f3392d95",
        "setSwapFeePercentage(uint256)": "0x3697d13ee45583cf9c2c64a978ab5886bcd07ec2b851efbea2fced982b8f9596"
      }
    },
    "WeightedPool2Tokens": {
      "useAdaptor": false,
      "factoryOutput": "0x9F1F16B025F703eE985B58cEd48dAf93daD2f7EF",
      "actionIds": {
        "enableOracle()": "0xe543cb443264aa0734939fa06d9e6ade81d691ee5f27c2183c2a54a2c245c8b1",
        "setPaused(bool)": "0x43f20c0b0ba9191edc765615b4aa9f5fc68be74185b79f813946e7bc9a9e1e38",
        "setSwapFeePercentage(uint256)": "0xc065d550fa98abc242b6baf98e7b2063590675f1ddd81bdb9ea8d8f5c5d52f98"
      }
    }
  },
  "20210624-stable-pool": {
    "StablePoolFactory": {
      "useAdaptor": true,
      "actionIds": {
        "create(string,string,address[],uint256,uint256,address)": "0x24c1ce6a38931ed2e9a7db6296d348efbb2777b33ec38fb14b57f29701dda2ca"
      }
    },
    "StablePool": {
      "useAdaptor": false,
      "factoryOutput": "0x32C471dD7ED2df5D62C6fc498fe6293fbfd66597",
      "actionIds": {
        "setAssetManagerPoolConfig(address,bytes)": "0x605335b210e41aa6abf3dcc7ede4da40480fec68dc8eb118d499fa010783bddd",
        "setPaused(bool)": "0x97270598fa4177db8fa1b289b1a781d6ae7a6e1f87fe4c03f6a0c07990014bb8",
        "setSwapFeePercentage(uint256)": "0x7b09f4b61ccfe85436161b0223489b187d9f9158c542b5e6105df147afc78aca",
        "startAmplificationParameterUpdate(uint256,uint256)": "0x8c9b4c1f53b968f62f656d48126bd856c38b0d879974dff5b5d6055c0d2917d4",
        "stopAmplificationParameterUpdate()": "0xc787be37f98a254065bf8678258de57ce53a2d6814c519063f3003dd9f92dfc3"
      }
    }
  },
  "20210721-liquidity-bootstrapping-pool": {
    "LiquidityBootstrappingPoolFactory": {
      "useAdaptor": true,
      "actionIds": {
        "create(string,string,address[],uint256[],uint256,address,bool)": "0xa8f890be66c62f07bf198717dc127aef6c9cc9fbafc2b3db6eb2c03b2a180aba"
      }
    },
    "LiquidityBootstrappingPool": {
      "useAdaptor": false,
      "factoryOutput": "0xf45a6e93DE4d3DCd6cE05d7ABC3B3665e397BB5D",
      "actionIds": {
        "setAssetManagerPoolConfig(address,bytes)": "0xd3d88853c901e2581060bf590a0ed48da57ca3ccbe89f748d828c282dc40e1b6",
        "setPaused(bool)": "0x0546471589e6cc8d242057938789941d762b4cf0186a74658ae0f81866138734",
        "setSwapEnabled(bool)": "0xc86f763ebb824c76acdae97561cae60573473dd0e0addb83f0d142f12b0a5d59",
        "setSwapFeePercentage(uint256)": "0xf472b63b0e5e0ef0eedf49fb6dcb108ff97950c4394d78409c9251ea89c943da",
        "updateWeightsGradually(uint256,uint256,uint256[])": "0xf1c73f7bc5b3a33181b70ef054dd876b584d652e288fcd6fd2bf02d7b9c61cf0"
      }
    }
  },
  "20210727-meta-stable-pool": {
    "QueryProcessor": {
      "useAdaptor": true,
      "actionIds": {}
    },
    "MetaStablePoolFactory": {
      "useAdaptor": true,
      "actionIds": {
        "create(string,string,address[],uint256,address[],uint256[],uint256,bool,address)": "0x53b275af72c08826755a37670feb2498799e93accbe09ab78b3ffd2ca5af30a2"
      }
    },
    "MetaStablePool": {
      "useAdaptor": false,
      "factoryOutput": "0xC17636e36398602dd37Bb5d1B3a9008c7629005f",
      "actionIds": {
        "enableOracle()": "0xe9ce7912cef35356af9e6fe2f74e7db29ae4048f06230c7abf973669cfd81b0a",
        "setAssetManagerPoolConfig(address,bytes)": "0x346bbd103487616e43ad4426647c4ea8c1679ae34b804472e8381851b68df68b",
        "setPaused(bool)": "0xb175321bb12100f9cd00c1e223f12597e71012d08487d09c03745d7e8b6bfa6e",
        "setPriceRateCacheDuration(address,uint256)": "0x126e98a631e7fef0d7726b6184cdc93213837514cf93f422b71e3548eb3a5f7f",
        "setSwapFeePercentage(uint256)": "0xce2ff98f438259b5f78b8cf5818e70fcc2ff35b13dc38356616b1431cea9726e",
        "startAmplificationParameterUpdate(uint256,uint256)": "0x4a5335097f75ce0343ed07c66342c9a6d5b34cd71451545e40430882c5136cfe",
        "stopAmplificationParameterUpdate()": "0xe3e737cbdba086ac765746aadfd83769e92e0415cdde864c27803829d15a97d0",
        "updatePriceRateCache(address)": "0xaa509da7385e33b5a660313d5306edd65de9d8cfef0b8f497302aea07eff3938"
      }
    }
  },
  "20210907-investment-pool": {
    "InvestmentPoolFactory": {
      "useAdaptor": true,
      "actionIds": {
        "create(string,string,address[],uint256[],uint256,address,bool,uint256)": "0x0db6d61a48fade7d0796ef73bf36390a527f54e13950af4c28a8236037471834"
      }
    },
    "InvestmentPool": {
      "useAdaptor": false,
      "factoryOutput": "0x95A28a3be5ed7b5bfc01C804fA33877853527756",
      "actionIds": {
        "setAssetManagerPoolConfig(address,bytes)": "0x3198180bf4b949c0230328311ed9c44e45edf3f301ab72ec4d72db4aad6b6418",
        "setPaused(bool)": "0x6e84d531e4d5c13375c0f1c4b4e872111aeccf9d85b22f47c0e78dea085514f9",
        "setSwapEnabled(bool)": "0x877fd7bfde32dd7caec22b5336a4aac23f5254420df0c8c27137cb83a283a45d",
        "setSwapFeePercentage(uint256)": "0x594c8893e09351e14d4db7d5f587381915923bdbe69921847a3fe00329607c89",
        "updateWeightsGradually(uint256,uint256,uint256[])": "0x55e906387632340265f352a836e4fd7a8af37473f6d20a9b7a9854d4c09afac0",
        "withdrawCollectedManagementFees(address)": "0xe1bfc0ba5180b36c24fe745b19eaa1a48cf79d2a780d27ee486d965d6bff3b28"
      }
    }
  },
  "20211012-merkle-orchard": {
    "MerkleOrchard": {
      "useAdaptor": true,
      "actionIds": {
        "claimDistributions(address,(uint256,uint256,address,uint256,bytes32[])[],address[])": "0xe381cda4d2ca927e25608ad24ec883cc75d08d9374742ba3dd35e6c835395c05",
        "claimDistributionsToInternalBalance(address,(uint256,uint256,address,uint256,bytes32[])[],address[])": "0xbaa9dcaf47345217a79c2c8a8f140f8b2badfdf7367b98e8c24fe0c7f378a53a",
        "claimDistributionsWithCallback(address,(uint256,uint256,address,uint256,bytes32[])[],address[],address,bytes)": "0x0cbefa0934b1c6f04c4bf4a9d637672bb82b798cce2075c21febe660fc4b9c7e",
        "createDistribution(address,bytes32,uint256,uint256)": "0xa369d775e6c662693550a792d97ccd0fd24537b88566684960dcd066499aa6da"
      }
    }
  },
  "20211202-no-protocol-fee-lbp": {
    "NoProtocolFeeLiquidityBootstrappingPoolFactory": {
      "useAdaptor": false,
      "actionIds": {
        "create(string,string,address[],uint256[],uint256,address,bool)": "0x37c2014a7328b3a3d5f8dd3dab1fe40ee420c0f6e93b10c102d356bacb8fe610",
        "disable()": "0xb0a6b3bde8254edafc10fca316f1cb1817679f510f629d5a8e37d0f2cf79ad0a"
      }
    },
    "NoProtocolFeeLiquidityBootstrappingPool": {
      "useAdaptor": false,
      "factoryOutput": "0x5D22EAd06031f19e9D3e07d72cB0AD620D3184ba",
      "actionIds": {
        "setAssetManagerPoolConfig(address,bytes)": "0x3144c21b253a4de69f832f6e94b8edb10bd6d9471d61175c6c217fc9158cd718",
        "setPaused(bool)": "0x24cfd63e3bdb5c3ecc41cb0ad14564a2e0e789c77b31269eea92231cb21d8c5c",
        "setSwapEnabled(bool)": "0xcb0b4973cc64620f02c05a653f3ede22c0f6dfc19065ddb7297d5d75dfbba4d9",
        "setSwapFeePercentage(uint256)": "0x6a109619aaae7dae2a5a6b6d17ac23526bb148468a961e97c70e9f11ecdda463",
        "updateWeightsGradually(uint256,uint256,uint256[])": "0xc24b922fd97831708c9fa964b5986e8dee408fd82c1fa4cb85737a42c2f2a2b6"
      }
    }
  },
  "20211208-aave-linear-pool": {
    "AaveLinearPoolFactory": {
      "useAdaptor": true,
      "actionIds": {
        "create(string,string,address,address,uint256,uint256,address)": "0x527e5a8917fef9f19f55ea7d3f9dc98c00e4836cf918d2af144d2ef91076a53c"
      }
    },
    "AaveLinearPool": {
      "useAdaptor": false,
      "factoryOutput": "0x0503Dd6b2D3Dd463c9BeF67fB5156870Af63393E",
      "actionIds": {
        "initialize()": "0x09041991bbfec3c802aaa649c92bad03812001d7ff845ffe5106da62ad3ff22a",
        "setAssetManagerPoolConfig(address,bytes)": "0x6ed3ab730abc868939ac1e6504c80858fd8376493ac852cc1681abe2fe1ccc4a",
        "setPaused(bool)": "0xd06706585931d27d86f0857d74f590f3519447f07ae2294a25747da7c53b429c",
        "setSwapFeePercentage(uint256)": "0xe6167761e1f45f3f8129b4cb8756e924c73a5c94bee1dc35e64a8614b94f61ae",
        "setTargets(uint256,uint256)": "0xf875b1c51b68896b3ff368c3133dd43eeafb9385f5c2542556132bcefd14bda0"
      }
    }
  },
  "20211208-stable-phantom-pool": {
    "StablePhantomPoolFactory": {
      "useAdaptor": true,
      "actionIds": {
        "create(string,string,address[],uint256,address[],uint256[],uint256,address)": "0xbb16582de061b248700cf47968d34f49dc0dc43f845069e118aa32567c5c0831"
      }
    },
    "StablePhantomPool": {
      "useAdaptor": false,
      "factoryOutput": "0xF48f01DCB2CbB3ee1f6AaB0e742c2D3941039d56",
      "actionIds": {
        "setAssetManagerPoolConfig(address,bytes)": "0x21abb70d5dc9d589f905afa9933d0280c885b8fccc45427dcd7aaba1ff5fc615",
        "setPaused(bool)": "0xf4a9e6488b7ab071451f503da0627e39e230d8312105a235dfd85fb6a3e4c761",
        "setSwapFeePercentage(uint256)": "0xec5cf9ce37bce68429403f673d6dfd0a89d33d4af5960016f9a1bbd07c71be88",
        "setTokenRateCacheDuration(address,uint256)": "0x579f77dd22d399844f256b587a3c7e07f170f2bb099f1c0bc2a98bed1fb7e7b5",
        "startAmplificationParameterUpdate(uint256,uint256)": "0x3f8959a782d757bebe4c4ec22bfffbaa46fa7e4daa5612a66844f463232af8ef",
        "stopAmplificationParameterUpdate()": "0x8c7c272e72489a761317148bf859a4d8103c1cdc4405654fe608ca3e027231e3",
        "updateCachedProtocolSwapFeePercentage()": "0xcdbe276ae5ee5399eb766a6f2e244b3537e4624735293180d6733eee8a5c2c80",
        "updateTokenRateCache(address)": "0x87ab40bea728bfd0c39e96f9ac47ef867b490f1f4973a6fd4bddee886b59ea96"
      }
    }
  },
  "20220304-erc4626-linear-pool": {
    "ERC4626LinearPoolFactory": {
      "useAdaptor": true,
      "actionIds": {
        "create(string,string,address,address,uint256,uint256,address)": "0x527e5a8917fef9f19f55ea7d3f9dc98c00e4836cf918d2af144d2ef91076a53c"
      }
    }
  },
  "20220413-child-chain-gauge-factory": {
    "RewardsOnlyGauge": {
      "useAdaptor": true,
      "actionIds": {
        "claim_rewards()": "0x3e45197c029b241e01ec787908e5cacec9ce62d1230009fc362a356331131b5a",
        "claim_rewards(address)": "0x582a057ac2a6af38d6210cf82d397b1a8e37d0057c9e3c048a431bea266574fb",
        "claim_rewards(address,address)": "0x1b4a46b44f0b40250b0e39d8dd6d3e554f4cb2b54e4b930f619f1e9e2a5a13a5",
        "claimable_reward_write(address,address)": "0xf97d2bf6fab77f2a6ed4ad3b16a22ecde44a3b3dec8f917e2c2420a0fabce190",
        "deposit(uint256)": "0x959d4174ac0236341e6fd7f85e7fed11948a27fa51e44b1ddeb6486b90e908c1",
        "deposit(uint256,address)": "0x570301d2863e5329b64ec737327d88ae17e23af8794ab92d9fccadea1e14c674",
        "deposit(uint256,address,bool)": "0x91a1db727b8b3b3a81b3d8f0651b15096b1667019d0b1d49a8a6f70f96d3bd3a",
        "initialize(address,address,bytes32)": "0x9244b413aa0cdf08258a01746c64d82ef25548de3a4248426ba72722ac497589",
        "set_rewards(address,bytes32,address[8])": "0x233b2a2aac7549ea477be4a1eb94890848d61b5a2a458718e2bc1bfed9730018",
        "set_rewards_receiver(address)": "0x1b83016646b0a4e0aaf521a2aa574b2a62c83d1d10567379de1dec1c02bd7b1c",
        "withdraw(uint256)": "0x7e797160239fadbf43f7b4403f0b147757d6a9fe58eeefb888121e0c481f146b",
        "withdraw(uint256,bool)": "0x7d97440cd733f2bd2bb7a1ed6d5b6cc2839286024d41e9172afc39fe064de44c"
      }
    },
    "ChildChainStreamer": {
      "useAdaptor": true,
      "actionIds": {
        "add_reward(address,address,uint256)": "0x7cb72b76789ff7bc3d3bf438294fb22e9ab21b8ab33ef92bde5343ffbefae722",
        "get_reward()": "0x99350d4ed21b0cd23551e116ba11c9076516dae52e72b1e6515f1b814a0a0894",
        "initialize(address)": "0x649ab732f16542ab55721320b43c5b06b6055eab5064f547eb6f4ddb666a90ea",
        "notify_reward_amount(address)": "0xf51a91e622462fd20895f082afda26cd4c20640d7492e8ce2840c1e7ee1b437f",
        "remove_reward(address,address)": "0xdb6cb9008a1484202480ee24439400cf0ffe8c253ffb4b79072cbd38085a3afe",
        "set_reward_distributor(address,address)": "0x363cf2bd771efe16bd206d33a549d4698c4ad202ea6b5bf693722fbe151140a6",
        "set_reward_duration(address,uint256)": "0x45033ebb127656beeb1694195c29e319352ca53c6adbc6d5e3938b027b658eb7"
      }
    },
    "ChildChainLiquidityGaugeFactory": {
      "useAdaptor": true,
      "actionIds": {
        "create(address)": "0x322d97a0df341a88bf3c100fe4bbda28c2c8a55985af0612371aeba6af9222e6"
      }
    }
  },
  "20220513-double-entrypoint-fix-relayer": {
    "DoubleEntrypointFixRelayer": {
      "useAdaptor": true,
      "actionIds": {
        "exitBTCStablePool()": "0x084ce57837d80dbf01ac6f56be968aca5e46d8037b0bb4f4f7380ff3c28c68ec",
        "exitSNXWeightedPool()": "0x5c8eeba60a1b81138b29ec36a6ac3ebd19b4d7ff24bfaa667c6394e3f58c1b9f",
        "receiveFlashLoan(address[],uint256[],uint256[],bytes)": "0x4ad32c6708690fff4a575b065cb13de4cb090229cd5974027cf30a57764e11fb",
        "sweepDoubleEntrypointToken(address[])": "0x7187cb62d21139c153655ed00e33c76451d7609e429791486976b3769ffea0e7",
        "sweepSNXsBTC()": "0xebbe6a11503f907fa7423a02db944e72209332a083cd2cf2c2f33ca95d945452"
      }
    }
  },
  "20220517-protocol-fee-withdrawer": {
    "ProtocolFeesWithdrawer": {
      "useAdaptor": false,
      "actionIds": {
        "allowlistToken(address)": "0xfc3786761d181147e2cad6d0513c7bc4100de6c20556df3d496e4f22e1982936",
        "denylistToken(address)": "0xde944634152f598012cd1450bbe9e21e2e88a57fc7e578a54e47cbc6ccdf1c54",
        "withdrawCollectedFees(address[],uint256[],address)": "0x25995e0bfb9b837ed9e3ed24df7d42689be47c45073cc1953bb0836b292faa13"
      }
    }
  },
  "20220527-child-chain-gauge-token-adder": {
    "ChildChainGaugeTokenAdder": {
      "useAdaptor": false,
      "actionIds": {
        "addTokenToGauge(address,address,address)": "0x32982283bd3250ac03256468501ad749885a55561f6e27111ff7f9a661aca5b5"
      }
    }
  },
  "20220609-stable-pool-v2": {
    "StablePool": {
      "useAdaptor": false,
      "factoryOutput": "0x2492b06d0c980c5a480c72c20e6791eb27e92b24",
      "actionIds": {
        "disableRecoveryMode()": "0x9a75633684f46373afa0321f17b63d180ad14769e593a39d366f886cedd8aed9",
        "enableRecoveryMode()": "0x5f885eb315b27808fb10c09a039a003bcd0237ce86daea98044bdd64ffda6c8f",
        "pause()": "0x613ffed6eb1ba1939b5c17ccf03605c58e8e5ffe2dac247008b0745f46742b1e",
        "setAssetManagerPoolConfig(address,bytes)": "0xe4ae61b2aa6d0b20f452dbd9069b42c0952dbfaa7fb9c06d52a2dc23f09dceab",
        "setSwapFeePercentage(uint256)": "0xdb0c4ed39b25abe74530d93d30f2b418aca586eeb088f33f8e60a329c85ab416",
        "startAmplificationParameterUpdate(uint256,uint256)": "0x6d786d3ad1eb20d5ef842a68b717816a3d39c32518c7e5299cfbe3c13dbe9b44",
        "stopAmplificationParameterUpdate()": "0xf9b395e34aa1203b9c9554e60674b6d5d6bbe3779e7f00b2ea059cd1598eb951",
        "unpause()": "0x7f6bd4bd70f6f1c6dd46c968f1f18654335e5982f0fe39921ac7bb906bdc0d09"
      }
    }
  },
  "20220725-protocol-fee-percentages-provider": {
    "ProtocolFeePercentagesProvider": {
      "useAdaptor": false,
      "actionIds": {
        "registerFeeType(uint256,string,uint256,uint256)": "0x11c8eb4bb882401bba6b09d3f868bcd28cff5a8fb203c2114cbe9a93fb368639",
        "setFeeTypePercentage(uint256,uint256)": "0x716d6b6afc33d645e9c2c78937fc28afcca38a4ef927fb307679e9709b73214e"
      }
    }
  },
  "20220817-aave-rebalanced-linear-pool": {
    "AaveLinearPoolFactory": {
      "useAdaptor": false,
      "actionIds": {
        "create(string,string,address,address,uint256,uint256,address)": "0x8fda700a5fcbbb75a246bf9ac81c622dd1333deb933f22756acbb20735c91b65",
        "disable()": "0x3fe7719468a7e48b37513ec7a41d9931375244942fe6c328691db3415d9517c1"
      }
    },
    "AaveLinearPool": {
      "useAdaptor": false,
      "factoryOutput": "0x3dd0843a028c86e0b760b1a76929d1c5ef93a2dd",
      "actionIds": {
        "disableRecoveryMode()": "0x79819a7971b1e9f195beb8386adb931d405f6f037b2c0c6ac955e68569c01128",
        "enableRecoveryMode()": "0xe677a5af244fbd50b51cf114dd0bdbf7b73c262382c7704c359c6c2148820d33",
        "initialize()": "0x9efceb78fee6be2bd09391027e55e84d409ab25840279fe28a421cec66b737f6",
        "pause()": "0xcd7e0ee0107ef7cac4d00d3821101a9ba6f02158f7f4dd52693e82ad3c91e918",
        "setAssetManagerPoolConfig(address,bytes)": "0xb4f5d67533236074d36881d864a2800bfe93f13921d54c1fd373894c4832a0df",
        "setSwapFeePercentage(uint256)": "0xcf5e03a737e4f5ba6d13e23f893a1e0255b362d8ce22e9568e1565fcf92789c7",
        "setTargets(uint256,uint256)": "0x6acd4f21c434de03ec54c117c6044204a513d0adac665ede4c7206f56f907ef7",
        "unpause()": "0x07b4fb5e12466b66136a430edadfe74892e0cbfc410f6268a2d1d24cc09a6e05"
      }
    }
  },
  "20220906-composable-stable-pool": {
    "ComposableStablePoolFactory": {
      "useAdaptor": false,
      "actionIds": {
        "create(string,string,address[],uint256,address[],uint256[],bool[],uint256,address)": "0xac270fb749fd9a51eef52a88b6f3ed9bff7b4583e23c43d6e1d3af956f1e414d",
        "disable()": "0xaf3fe6e5b6bbb29a53c0f862834c8a8482ce9eec9ca87870453658b7b91cb0bd"
      }
    },
    "ComposableStablePool": {
      "useAdaptor": false,
      "factoryOutput": "0xb553c155f95ab42b674d6fe501693e30d54a47e2",
      "actionIds": {
        "disableRecoveryMode()": "0x2bd529cf8062fa0ff07c2054e5dc654a104415c2ae171092c450a88c9ff098a9",
        "enableRecoveryMode()": "0xcd992f1bd63b3928b4bd25a59ac9561f702f6a144e2ec542a0f923ddffb79722",
        "pause()": "0x683b1640a6f688e1239a6db76d85c0fe9ba55f59f16d3eb5aa6a1334db1094e1",
        "setAssetManagerPoolConfig(address,bytes)": "0x7c7bcf5450d42a1d0e2155c2adc70c8d26e62ff1cf11b213e8b4218c4c64409b",
        "setSwapFeePercentage(uint256)": "0xa301b9c1ebd296e579cdbb2d99698e23f8197f41880e33215a5936b204b2b971",
        "setTokenRateCacheDuration(address,uint256)": "0xa8ac31ec9b3ba2ce31c0ddb542ed7e55340831bdb845c17cf097fd61fc7aef25",
        "startAmplificationParameterUpdate(uint256,uint256)": "0xda1cd80b6b12e9440e721792bb510d7ad97ed348a085958a3fd42793e7c27212",
        "stopAmplificationParameterUpdate()": "0xcaadef57f99e617f3e276e1298e60ff3e2675ac2ca36fe6f58b5694b474085b4",
        "unpause()": "0xdf4c7d59eac8c4273e06ef113253dad4c057e7f417cbad854bb92ead12ba571a",
        "updateProtocolFeePercentageCache()": "0x8cfb6267f7b1feab6fd8e30aa74d47f26eb1b76486acfbf8fdaaef1c3ffa8e5b",
        "updateTokenRateCache(address)": "0xdd87e51aeeaddb8db3f62cc664e902f1a1d33568d64f3801dc26a8b38896d576"
      }
    }
  },
  "20220908-weighted-pool-v2": {
    "WeightedPoolFactory": {
      "useAdaptor": false,
      "actionIds": {
        "create(string,string,address[],uint256[],address[],uint256,address)": "0x37d5bd497797736b798902e303ce7e0f11ac7e886e7836d655acd164981ac18b",
        "disable()": "0xce80f9efd4a00ee7b33d10af79a2dff2b6ab479280ce5362f4af29578ef02140"
      }
    },
    "WeightedPool": {
      "useAdaptor": false,
      "factoryOutput": "0x9d75cc71555ddabcb89b52c818c2c689e2191401",
      "actionIds": {
        "disableRecoveryMode()": "0xd086c9ab22831a7851394ba9beea0e7ae5ead76ba43389a772380f17500e4443",
        "enableRecoveryMode()": "0x9436cac93d8367398a12c7c8d6f93997dbc9979098589424940bead9f87bcb59",
        "pause()": "0x63e97b007d0002c1d8124c406a492a688ea47aab63f29c79341723af6dd548e8",
        "setAssetManagerPoolConfig(address,bytes)": "0xa7cc6f54a9c741779422b5c93448356ef2aa96e5116710f9dd4d09770544a555",
        "setSwapFeePercentage(uint256)": "0x0cdf946c050f680a2bbec467e09e41ceaf108b331b1d5b902c9fa45f9e2d944a",
        "unpause()": "0x0b7e09d72aed371e7c79bbb37d5629dd5938bf8beabbb9993bdd6d2d66d7e138",
        "updateProtocolFeePercentageCache()": "0x3458d00f8cd2dc187f8f8d0196edf704a6114c3b0576b5cf8ef74108844c048c"
      }
    }
  },
  "20221123-pool-recovery-helper": {
    "PoolRecoveryHelper": {
      "useAdaptor": false,
      "actionIds": {
        "addPoolFactory(address)": "0xf8c9fae4bc5fe8eb74e5f0fb4987c5acea8dc1f798738132ea5a3ac3e5018eeb",
        "enableRecoveryMode(address)": "0x95d96e954bec90700258ac46bca2b29cba9dcd5222fa2f23c664587a2c6326c6",
        "removePoolFactory(address)": "0xea0664145ce82f191154e8809da2fda36a9dcb1175dea294fc0e712e6f1ea6ad"
      }
    }
  },
  "20221122-composable-stable-pool-v2": {
    "ComposableStablePoolFactory": {
      "useAdaptor": false,
      "actionIds": {
        "create(string,string,address[],uint256,address[],uint256[],bool[],uint256,address)": "0xb885d98b83d2e0ddc9cc87adabc0f64acbdac302d2545aebafdac0c52a43b892",
        "disable()": "0x0a35dcf04fdcf4e2119802287b94a1cf758427e74e9bb450cb31af7c660d7735"
      }
    },
    "ComposableStablePool": {
      "useAdaptor": false,
      "factoryOutput": "0x373b347bc87998b151A5E9B6bB6ca692b766648a",
      "actionIds": {
        "disableRecoveryMode()": "0x85896342da44e8444ef54be6c4643b51c1e23270bb9ec1f0257cd03d72a80cb6",
        "enableRecoveryMode()": "0x7d89412e7c8893c1c85589d68187b2ee925cd2d27c10393980897d1fa4346b0a",
        "pause()": "0x6e25be22eb210da3359f4afb977d53109dad5ed4801e736bf6c5239e0028bd48",
        "setAssetManagerPoolConfig(address,bytes)": "0x9036802291378e3a6933704d0ccba6f3c6729307d244cb77b7f84060cba99269",
        "setSwapFeePercentage(uint256)": "0xdee20d81c6075dcc437dbaaf02d316ab255cfcae4a154e04b17abdebc70a5b48",
        "setTokenRateCacheDuration(address,uint256)": "0x160a4f83bcc2f584446953fd8adf0bf96e625212ccf66900051418e8d19e7157",
        "startAmplificationParameterUpdate(uint256,uint256)": "0xf766fa63021f6e696e70c339ab7246118c3da74fcbf80dbe6d603189209afed7",
        "stopAmplificationParameterUpdate()": "0x1c36fdcc08f18f6fb33519d9491400a58c2c03b6f1222f8385cc36e6fb837110",
        "unpause()": "0x09f210f1a6e3730856cd101645ba1c0594f63ca6ed48e7768b5421ae698858db",
        "updateProtocolFeePercentageCache()": "0x69d8f3e0969c91e7a94fb45518733240410f56ff60cd304fbc5d13a5432ed71f",
        "updateTokenRateCache(address)": "0x43e924739082162d0dfbe4b85270de4e7fe29526d812caeaa4797cf243c0bdfa"
      }
    }
  },
  "20221021-managed-pool": {
    "ManagedPoolFactory": {
      "useAdaptor": false,
      "actionIds": {
        "create((string,string,address[],uint256[],address[],uint256,bool,bool,uint256,uint256),address)": "0x01ed6b1d1a76460295cf1325534f6c4bd3fc1f8717cd0cf9733f493a0821da71",
        "disable()": "0xa010f28803768154a04542ff29718c73ff40e307b10e5f39fbdff6c90db7b4ec"
      }
    }
  },
  "20221207-aave-rebalanced-linear-pool-v3": {
    "AaveLinearPoolFactory": {
      "useAdaptor": false,
      "actionIds": {
        "create(string,string,address,address,uint256,uint256,address,uint256)": "0xbc3e22d8b1a2d6d1a60a129e997fa40eebe65ec35fce6b59cca609bc76f817f9",
        "disable()": "0x09c9add3c0433de33f2eeac68a5aea247cf793af4087a152235bb1603ceef18f",
        "registerProtocolId(uint256,string)": "0xbabdd79a230446ceb1df12a409ffedfe44f7731b98f65777f9616b01ded4cb3d"
      }
    },
    "AaveLinearPool": {
      "useAdaptor": false,
      "factoryOutput": "0xFA2C0bd8327C99db5bdE4c9e9E5cbF30946351bb",
      "actionIds": {
        "disableRecoveryMode()": "0x62a086af2fa221dd697ad84caf8f8038336adfcc8ace47097d0588d3e6489fc0",
        "enableRecoveryMode()": "0x5579254c3f7f17c9b8391f66410d96f9b07745b8bc7345be7e1ad8041f5be9a7",
        "initialize()": "0xc1d95692c1f2ce4ff57e15a64357cfd5b0d5e48ea84fcb2c829a04c24a8f53f3",
        "pause()": "0x1e2d1b3651196fa2729df8f4963db2ed9bc96483e8b65cc53b5f1635ab43172c",
        "setSwapFeePercentage(uint256)": "0xe394b2cb2735d79c37d9ecfa53d15f9a14d3efb3441bc280f9d85d024eeeec09",
        "setTargets(uint256,uint256)": "0xaaa1fe1ff08037655b4bc3c4f195e6415dcaff9ee6e209eb290234f33f6b0194",
        "unpause()": "0x81af155e8e304e0b2ede232ebc6724ca7971bc381c149030c7708ddb417c694a"
      }
    }
  },
  "20230206-weighted-pool-v3": {
    "WeightedPoolFactory": {
      "useAdaptor": false,
      "actionIds": {
        "create(string,string,address[],uint256[],address[],uint256,address)": "0x0162b05e9de4055ced3dfa33e2cd212cc8b555005948a6ba9608d6b572919800",
        "disable()": "0x18be448c0c01ad4576befd4f6bce2abf1214dc50697f946a487657e3c3c66947"
      }
    },
    "WeightedPool": {
      "useAdaptor": false,
      "factoryOutput": "0x93ECf386cD53718aF16a09C325a56D1bB60aDc37",
      "actionIds": {
        "disableRecoveryMode()": "0x70ea65bcadbec99c10058d43f9acdc9a5ad05cde666b7d0065818feb763e7cb2",
        "enableRecoveryMode()": "0x8e751c9d2a2e4de88b6c71094d5a2b18be451801333ea94579761179bc9b9ef9",
        "pause()": "0xb251963ecd27d2fe81c17cdd47c025b03bdc56bd9138b8556a747d1112d8c01b",
        "setAssetManagerPoolConfig(address,bytes)": "0x95342b1e99835cc25076e6c420b1f77d005ea4ad409a04bf31392dbaf42c5095",
        "setSwapFeePercentage(uint256)": "0x22f3e304ab030be776b205711d7ba79f146b07726b10c5e9d29c24dacc09c140",
        "unpause()": "0x7d4014ec05d656c5230f9e332ccf5fb6e4928e7b9d6341e323ae7685ae8d6351",
        "updateProtocolFeePercentageCache()": "0xc79b85a5bc34408f5f39427fb14686bd2592e8e8fc85c1ebb7dea402d98abc9c"
      }
    }
  },
  "20230206-composable-stable-pool-v3": {
    "ComposableStablePoolFactory": {
      "useAdaptor": false,
      "actionIds": {
        "create(string,string,address[],uint256,address[],uint256[],bool[],uint256,address)": "0x8f1840cbb71e36693db1b537f6069b0a805b0ed2154b9bb7c396ac0e57706fde",
        "disable()": "0x9592bbf1ef6b5256ed5698e4cf4610375a5e984fa05ddb8a9c6f2e411f2d0d1e"
      }
    },
    "ComposableStablePool": {
      "useAdaptor": false,
      "factoryOutput": "0xeff1d57A28167E6982DCa1D63321810400f73929",
      "actionIds": {
        "disableRecoveryMode()": "0x3f743640e5e338ede5771590dab93e6860616f4318ca6d5a578c84be2c329844",
        "enableRecoveryMode()": "0x4645b2fd612d1e3d4f7cbd5f68df6511f4dedfcba83090853604d4fbf33f467d",
        "pause()": "0xf3018734e770ecf7082ee926a91cef5bd218b62d081217bf47f5a67ea7a1e80e",
        "setAssetManagerPoolConfig(address,bytes)": "0xd41e80e3e296556e204a11b36a3c6c60040f2b7ea76caae2168c96a75b0a6105",
        "setSwapFeePercentage(uint256)": "0xf6c13c09ddba8f114fe2b23ff442766dca7a9bf303adfde386f20ac38c749733",
        "setTokenRateCacheDuration(address,uint256)": "0xc5be0c5701dc762d9ff25d816978ed0e0ee5e199211676c540ed08b6b4d6a4ff",
        "startAmplificationParameterUpdate(uint256,uint256)": "0x1eeda74ac7741bce16788e080c79c907c79419e41281fa442cc39f8d148a8773",
        "stopAmplificationParameterUpdate()": "0xe202c405a4ff60ae0c38dea8bbb722ee570a1c89487598e7fc4ede5248a527c7",
        "unpause()": "0x808edf9cb9aa28bbe24707f82ac290679fc55ecdcf35ccddda77130f24781607",
        "updateProtocolFeePercentageCache()": "0x7eac9d5fa2945ee22f160a4c04a86a408cb903868e206211207336ac5fac0620",
        "updateTokenRateCache(address)": "0xade7055deebb6b22c267d265d1705ef0ac92207b74b405de6fe239b63380341d"
      }
    }
  },
  "20230206-aave-rebalanced-linear-pool-v4": {
    "AaveLinearPoolFactory": {
      "useAdaptor": false,
      "actionIds": {
        "create(string,string,address,address,uint256,uint256,address,uint256)": "0xb8b4b0c483a7df7565a5eb477ce3a197fe00c08f3f77e069e3e21cc176ae389f",
        "disable()": "0x06efe7e891755c060de5033e398e2d4d9f1bc713591717209ef84b7e021bd154"
      }
    },
    "AaveLinearPool": {
      "useAdaptor": false,
      "factoryOutput": "0x11884dA90FB4221b3aa288a7741C51eC4Fc43B2f",
      "actionIds": {
        "disableRecoveryMode()": "0xd12b97e317782dac10c3547fc977708cf0a2ebe3621f880b6f89236e760278ee",
        "enableRecoveryMode()": "0x63670b08ab971b7445722753ef5c4b1ddc64376a631cdb48e3c6eae5a5dfc951",
        "initialize()": "0x85c408f18c02ca57e9c77ee2dc325adefcd36bae3773b5f6cc2f3c0cbfd8a964",
        "pause()": "0x51530e1d909caf846c8075a98e41431ffe7e18eabf84b1f3ebade86b84547d30",
        "setSwapFeePercentage(uint256)": "0x6e1c8947d790e79a7f8b6b195b2ec3231b6b9bd27a74f04b192aacd8e93f3660",
        "setTargets(uint256,uint256)": "0xb78893595b75c70259cbe387580b752c333e0a52d40fb98d6bcdf4b54b0cef91",
        "unpause()": "0x1c32f073a3a5d59bedde5824d20e95a52159bb8c4ef8e49dd1af982c91fa5e10"
      }
    }
  },
  "20230206-erc4626-linear-pool-v3": {
    "ERC4626LinearPool": {
      "useAdaptor": false,
      "factoryOutput": "0xf984eb2B8a7eF780245a797A2fCcd82f346409ca",
      "actionIds": {
        "disableRecoveryMode()": "0x541412e0bfa3ff92e78aaa6272dc265e37356c9a06ea99c41e507b841cbdaf39",
        "enableRecoveryMode()": "0x1af047704bcfd3e1466e6f18e52a32f872a6efd426a13675bc2513e447b0238d",
        "initialize()": "0x1e783661023b1e72d6a5ee068eefcb0b8dd5b23151336636e6a0e413f2203ad8",
        "pause()": "0x343468c5eda28b04bd0d752d84a11bd0ba70d76ed5fc481e15de7f36b4937787",
        "setSwapFeePercentage(uint256)": "0x4e369965828f3a76cdcb37d24a69a3ddf1f0bbfa9110f9978e25d804504b279f",
        "setTargets(uint256,uint256)": "0x342f10e709ad2a053a4e5035c4b3b703fea94c19f458d3887a6323472f0e42cd",
        "unpause()": "0x88750d9fe81cc28abdc1c823f271c75e76cbd232145d0e83e405ce7810dd187f"
      }
    },
    "ERC4626LinearPoolFactory": {
      "useAdaptor": false,
      "actionIds": {
        "create(string,string,address,address,uint256,uint256,address,uint256)": "0x98933eeecdc70ae1fe94f3986354960201f8e848e98bfaf2f496681643c38541",
        "disable()": "0x5ec883ecf16774e6b304f1e06322669694ffb90c13167afeac8ed7b68ab0869e"
      }
    }
  },
  "20230213-yearn-linear-pool": {
    "YearnLinearPoolFactory": {
      "useAdaptor": false,
      "actionIds": {
        "create(string,string,address,address,uint256,uint256,address,uint256)": "0x3bf7b6c22bd9527c849c18005dbfef17350cd3b198d882f3bb5d758455da7ed6",
        "disable()": "0x6b623ee459a550297f0b0660446eef4dbf89e9d7e9d29addbbe907763506089b"
      }
    },
    "YearnLinearPool": {
      "useAdaptor": false,
      "factoryOutput": "0x0320c1c5b6df19a194d48882aaec1c72940081d9",
      "actionIds": {
        "disableRecoveryMode()": "0x5f70a9fc7662de583295b84f0825dd4069a34c0ae1a6568e07a9bddb702da2fa",
        "enableRecoveryMode()": "0xe5346592e9128cab4378e32315f1836824e56d46f901b9e6bafa554e72c9585a",
        "initialize()": "0x1db8c8c23dbd96a8f1cd763d9ac5c31c85eef4fc2dd2ada5ff783d4bea302466",
        "pause()": "0x2e3db35aff883a61c66722429d09c6fa8afb1b3fd23a906453a02c3ad7a5156c",
        "setSwapFeePercentage(uint256)": "0xe2034e57b6e5473c618804022a6b6a56a83df1c39435869038988698f9137b73",
        "setTargets(uint256,uint256)": "0x2342e50fb8143fdbef50d38a2b88596172ad4e0c57a39fdbf27bc56c02d3bba3",
        "unpause()": "0xdbb204a60732a4043f722f29ca252ecf3d51f45ebc288cb852295d6c184ad304"
      }
    }
  },
  "20230223-protocol-id-registry": {
    "ProtocolIdRegistry": {
      "useAdaptor": false,
      "actionIds": {
        "registerProtocolId(uint256,string)": "0x8f64bed4b4e908316d1d51abae6d2ca2c0f6ac132d219882be578341027b587b",
        "renameProtocolId(uint256,string)": "0x5dd6754fa5d8d56f6177c0265c35ab00ee57aa8a190975f1fba56a18796f0aeb"
      }
    }
  },
  "20230320-weighted-pool-v4": {
    "WeightedPoolFactory": {
      "useAdaptor": false,
      "actionIds": {
        "create(string,string,address[],uint256[],address[],uint256,address,bytes32)": "0x77f1a1fa3b8874e7dc663ffc7de608510eca9818dde6154ff3ae45b76c90b4f1",
        "disable()": "0xbcd976054e605d08b3c0674552476261b198b61b307ff1b8b5dda320cf3f6027"
      }
    },
    "WeightedPool": {
      "useAdaptor": false,
      "factoryOutput": "0xb77E03655ee894AadE216A83D05511A9F9895126",
      "actionIds": {
        "disableRecoveryMode()": "0x70d81f1b0f71c8c3037ee34b69ad6980888bab8b2e32959f8c6aac274a7f10cb",
        "enableRecoveryMode()": "0x2ea86ec12cc48f7c7a247493f2eadbe33029a24816226ba4c7ac4b4087949c4a",
        "pause()": "0x0334e3e272e2cd5eb2537ae08beca8f9d1665f0ce03a7026b1dfc8665ffe12af",
        "setAssetManagerPoolConfig(address,bytes)": "0x4df2cc388a3aaf2db1e6145fbcd7a8765ba84076c412cdb4f6e91a571989755b",
        "setSwapFeePercentage(uint256)": "0x0ad9662eb9978d490b9f9bc897a15af8892817d0c299cb8ec0c624cccd6b192d",
        "unpause()": "0xd12081181421e08da0b054d43a49f11cb4bc2e6a1cde6c5dbe520df960387815",
        "updateProtocolFeePercentageCache()": "0xdec051b02f54fc55ffcf3aeffa01f5f81f09ca8b89c49adda346a8ca98610cff"
      }
    }
  },
  "20230320-composable-stable-pool-v4": {
    "ComposableStablePoolFactory": {
      "useAdaptor": false,
      "actionIds": {
        "create(string,string,address[],uint256,address[],uint256[],bool[],uint256,address,bytes32)": "0x33af939ea471d50ab63d5f0ff7fb6303771dde01fac79bbba883086aa2d408f3",
        "disable()": "0xa544127d0ad449e0603bfabd973ce71e16260ff91463b98f8e17ca841b863671"
      }
    },
    "ComposableStablePool": {
      "useAdaptor": false,
      "factoryOutput": "0x0f25823cF786b78696b16536e2F2B9835289AB51",
      "actionIds": {
        "disableRecoveryMode()": "0xdb63b0c040446fcfa9503943eff986bc051fb5e7cb8f83a8bcebb7115c535b60",
        "enableRecoveryMode()": "0x237ec20a8fc896e2ccd593e146cfb897d33a3aec61da4c3a35d5d91e5ff3c5f3",
        "pause()": "0xad24869d8e59d11e376f5dd5087c9c3e7ecf500f6aa2f0272120b16e2bd1a1ce",
        "setAssetManagerPoolConfig(address,bytes)": "0xe153a58befd116fa3e481b4c8e5e5b145a353b90786be52455763eb3dbedef03",
        "setSwapFeePercentage(uint256)": "0xdc4f292a9c37b8bfbaf2dc78ff4d2a53114e770bcb186a21957939f01ffbfe6b",
        "setTokenRateCacheDuration(address,uint256)": "0x3e0806e59012604f6624320b8c3da0a7d88ad794101eddc8c3e038cad5be4b81",
        "startAmplificationParameterUpdate(uint256,uint256)": "0x3dc055c2eb0eb929c7bf4eec68903547110bbb0c41c81959c15b122062ce5703",
        "stopAmplificationParameterUpdate()": "0xe394fbc4dc19aef582d4ee54bbbddddca8bffe39a3af34cb2e8ba09b2bf43b46",
        "unpause()": "0x549648c2f87197cbc2d5a76225eadef764b4829f2bfae8471a5f29a9503a38f0",
        "updateProtocolFeePercentageCache()": "0x0cbcf1e7e7b724b042f41f6295e097e1c7f316edc107a22cc2d6297e73d5a878",
        "updateTokenRateCache(address)": "0xbdabbd5364be45f6a0e1939b36b1f1c2acf9998843a6eeea7c0466a6c8c58cd1"
      }
    }
  },
  "20230316-l2-balancer-pseudo-minter": {
    "L2BalancerPseudoMinter": {
      "useAdaptor": false,
      "actionIds": {
        "addGaugeFactory(address)": "0x71b144ace6b2cd2762fedff00a9e45c9b7b742ee590f9d593c61e48b6c9ad790",
        "mint(address)": "0x6e7eb27394c8783d3cf3a812720b63d5f91333421593e6e36495ba719bcb5032",
        "mintFor(address,address)": "0x3f4055068632f12496744c3f128b0c2edeeef0f477bc16c6e01bdaa3985e7430",
        "mintMany(address[])": "0x4d38bf03e56037a31f2a97d7292257d2cb55f85cabc3c23c149b538424f6bb85",
        "mintManyFor(address[],address)": "0x2a05b8d96ca3a60f61ec1ef142355a601269a69b0dfd43db7b705e082a988080",
        "mint_for(address,address)": "0x7ec77596608ef055482d5573c9c678ceb476ce87f10fc7baff1bce7b07f56be7",
        "mint_many(address[8])": "0xe91ab36ab0c8caea67192b217c9f93b9ec47f5af2a81955661b4fb9950a153ef",
        "removeGaugeFactory(address)": "0x901a6765ca0c95ded97655a17fa640878a0e4e93b0bd4f30e6754af42bc816b1",
        "setMinterApproval(address,bool)": "0x137238e6103bef3e9bbcd06c78b66dffd767b5e578ef27c4192589a15f2bd71e",
        "setMinterApprovalWithSignature(address,bool,address,uint256,uint8,bytes32,bytes32)": "0x1c18fc05607eb7cc9ada96baf6d90287e575938e372f80a610e95cc41cfb55d9",
        "toggle_approve_mint(address)": "0x74868bba926298fede28d9bab420d7ccdde8e91aa2de5e98cc02a728928eb56a"
      }
    }
  },
  "20230316-l2-ve-delegation-proxy": {
    "NullVotingEscrow": {
      "useAdaptor": true,
      "actionIds": {}
    },
    "VotingEscrowDelegationProxy": {
      "useAdaptor": false,
      "actionIds": {
        "killDelegation()": "0x3ae72cdb6fc13b14b2c684bf0575c21a5da9a0878d64d5f6c8ac4836d436352d",
        "setDelegation(address)": "0xd2a18eaab6c28631d421edd953f276d757b0a3c5f5460535105596ed38d938d4"
      }
    }
  },
  "20230316-child-chain-gauge-factory-v2": {
    "ChildChainGauge": {
      "useAdaptor": true,
      "actionIds": {
        "add_reward(address,address)": "0x728b7c90958572ff4fc88088c34b65ed64230c82afe8611d4d44d39d0845c264",
        "claim_rewards()": "0x3e45197c029b241e01ec787908e5cacec9ce62d1230009fc362a356331131b5a",
        "claim_rewards(address)": "0x582a057ac2a6af38d6210cf82d397b1a8e37d0057c9e3c048a431bea266574fb",
        "claim_rewards(address,address)": "0x1b4a46b44f0b40250b0e39d8dd6d3e554f4cb2b54e4b930f619f1e9e2a5a13a5",
        "claim_rewards(address,address,uint256[])": "0xa1e3931098b633bc15978a9aff86f40e2d4529b2dfded3f5a18e9b27ca208968",
        "claimable_tokens(address)": "0x4f9befe46135eeffe74dac931c52343031699ac09ba9951a58318fe8bf4951b4",
        "deposit(uint256)": "0x959d4174ac0236341e6fd7f85e7fed11948a27fa51e44b1ddeb6486b90e908c1",
        "deposit(uint256,address)": "0x570301d2863e5329b64ec737327d88ae17e23af8794ab92d9fccadea1e14c674",
        "deposit_reward_token(address,uint256)": "0x214d6a5713bd0628cbd2707ee38de217de6aa6b3b643a23856b54610378bef8b",
        "initialize(address,string)": "0x025d120a4fbeed992e730d63785a64d1508cc27d8f3428d69855e8c3bd8b9879",
        "killGauge()": "0xf5029a1805994fddc6acb767a187483c1701b6e59a3a1d77a72e81227854c627",
        "set_reward_distributor(address,address)": "0x363cf2bd771efe16bd206d33a549d4698c4ad202ea6b5bf693722fbe151140a6",
        "set_rewards_receiver(address)": "0x1b83016646b0a4e0aaf521a2aa574b2a62c83d1d10567379de1dec1c02bd7b1c",
        "unkillGauge()": "0xc723d22351aad8e4fad6b35889cee4483b119dbdb84e24486362a4abbd615b17",
        "user_checkpoint(address)": "0xdf5becbf0d2c5234e079adac50076832392db0dbf98b3e05dd468edd04f26be2",
        "withdraw(uint256)": "0x7e797160239fadbf43f7b4403f0b147757d6a9fe58eeefb888121e0c481f146b",
        "withdraw(uint256,address)": "0xb2da5027f7e2ba8317301ba24b12d95d39ea4ec45b34c0ec35a9f7eaeb8833a4"
      }
    },
    "ChildChainGaugeFactory": {
      "useAdaptor": true,
      "actionIds": {
        "create(address)": "0x322d97a0df341a88bf3c100fe4bbda28c2c8a55985af0612371aeba6af9222e6"
      }
    }
  },
  "20230404-l2-layer0-bridge-forwarder": {
    "L2LayerZeroBridgeForwarder": {
      "useAdaptor": false,
      "actionIds": {
        "onVeBalBridged(address)": "0xbfb224f590dbe2bdfedef2adf975eae2811cbf8cde53743ca5b0bf81afbd3521",
        "onVeBalSupplyUpdate()": "0x80dd8300722cda4a6ab46082a6f7676bf5d6c899353060a59725a65c4eeeb29e",
        "setDelegation(address)": "0xd6a35019d9e5286b643336bfabaa3b0deb93e7a134249c1853bb33fb81ca46bd"
      }
    }
  },
<<<<<<< HEAD
  "20230409-erc4626-linear-pool-v4": {
    "ERC4626LinearPoolFactory": {
      "useAdaptor": false,
      "actionIds": {
        "create(string,string,address,address,uint256,uint256,address,uint256,bytes32)": "0x96c00cee5f23c01714b5e57e259a1c31641e672eee5651a4eb0e71b4fc5f24f8",
        "disable()": "0x04add3612b5eacdfcdfd76721e5a8c64fa27447ca2e7471d7a8eb367740462e0"
      }
    },
    "ERC4626LinearPool": {
      "useAdaptor": false,
      "actionIds": {
        "disableRecoveryMode()": "0xa7c8b49644727da31a35a048233a99825f3b136e1e3d0471005b4669bea0be01",
        "enableRecoveryMode()": "0x0ab8486492d2c210b3e25cbe0edc6da056cb86a87d97e1505c437891d0feeb8a",
        "initialize()": "0xbdf92e696c3c1976ead921ee734615809bd2fcefea0a9ca7f0340c1ca5473670",
        "pause()": "0x900d676b02cc16ed6fb55deda4c1fd5d404fe928336a39685fe16808565a1ba5",
        "setSwapFeePercentage(uint256)": "0xe1afc8536d46588e42d553c6d54fc45fa8a579ee70d6955bd4eda71cf8892c77",
        "setTargets(uint256,uint256)": "0xeaef47449a416a9bfb2deedb72095ad8e87e585b1673098647a2d5afba27843b",
        "unpause()": "0x6eb2fe59bb99c4b1a1a0e24aa492309a26f1a6e54e90fb6003e3da3a7ea62337"
=======
  "20230411-managed-pool-v2": {
    "ManagedPoolFactory": {
      "useAdaptor": false,
      "actionIds": {
        "create((string,string,address[]),(address[],uint256[],uint256,bool,bool,uint256,uint256),address,bytes32)": "0x9b85b505c7b8dfad20692dc273012373948069084f8caf3e2beb28e31ef87ffd",
        "disable()": "0x855759a5f9e9b4b303700b2720e91e78c453fd1a58be9c84122ad342d492a99e"
      }
    },
    "ManagedPool": {
      "useAdaptor": false,
      "factoryOutput": "0x074eFD7806e6c28e8b6611075b1Aa62c6c408090",
      "actionIds": {
        "addAllowedAddress(address)": "0x53e52f448e276b550efb63d444847f38985c71fa49d550dfb6af3bb758bc84e5",
        "addToken(address,address,uint256,uint256,address)": "0xd7d57cd2469e751ffa33965fc2e90fd0b784e665dedd00ad6ba693529d7ecc7b",
        "collectAumManagementFees()": "0x5f63e6cf6c53bc965d76b1b394287b8a147d703c6fc1de13245d3b34d781f29c",
        "disableRecoveryMode()": "0x45a97c5fc72812a7486337d47dc5954592be9b8a7e8eedc618b07df7f9022002",
        "enableRecoveryMode()": "0x356381b4c3ae04ffd3d8778286ace45849220e97b1397a1deb1fbcffdbf294d8",
        "pause()": "0xfa21c40c9cc6c92667996b0306f905fe8138de4a48895627c3e23ae693e13c14",
        "removeAllowedAddress(address)": "0x55bd6b31cd6d62dde952234fb8038a58646a90086899d960719da09b2e4dd47b",
        "removeToken(address,uint256,address)": "0x6947f8e8cd9a0aa883317d540010457850965122af4b2e19c390d3f6cc5219f2",
        "setCircuitBreakers(address[],uint256[],uint256[],uint256[])": "0x2cbca048411da39c5220af77e330142b105d38f602b44c7112f7baea54753aa7",
        "setJoinExitEnabled(bool)": "0x818d1ff9d385d8b4c97acbe4515f283fe0f3f64f431af69bd31764c44c25c66b",
        "setManagementAumFeePercentage(uint256)": "0x31f491aba97b18d75dd04ee3b7b5b32f66c4f15df25ad756dabb8c1057875c99",
        "setMustAllowlistLPs(bool)": "0xeebd0448b7b38c7b307ff671f7a988c39ad2e80bb1739161879704b6b580d481",
        "setSwapEnabled(bool)": "0x79800b92a848a71501ea2f051f561cb2de812ae08bf4cd6b56a547e548cf597a",
        "unpause()": "0xf2e385b075359f17e9db14accdf6b9f4103b04dee2b2180ac73d9df74c5ac55e",
        "updateProtocolFeePercentageCache()": "0x1a8c000c58a15edb1b1e5e0f8acae9a69cdc32827a36d2723306b6c40e47d513",
        "updateSwapFeeGradually(uint256,uint256,uint256,uint256)": "0x5340eb2aa807942e77bdd894c8872a6ba021684832c86c995dcbac3698cfa765",
        "updateWeightsGradually(uint256,uint256,address[],uint256[])": "0x5eb69fd587e32f9abb7693dfb52b92ecd1a708335fc4c5e5ebd012115ad2a7e1"
>>>>>>> 8f5458b6
      }
    }
  }
}<|MERGE_RESOLUTION|>--- conflicted
+++ resolved
@@ -710,26 +710,6 @@
       }
     }
   },
-<<<<<<< HEAD
-  "20230409-erc4626-linear-pool-v4": {
-    "ERC4626LinearPoolFactory": {
-      "useAdaptor": false,
-      "actionIds": {
-        "create(string,string,address,address,uint256,uint256,address,uint256,bytes32)": "0x96c00cee5f23c01714b5e57e259a1c31641e672eee5651a4eb0e71b4fc5f24f8",
-        "disable()": "0x04add3612b5eacdfcdfd76721e5a8c64fa27447ca2e7471d7a8eb367740462e0"
-      }
-    },
-    "ERC4626LinearPool": {
-      "useAdaptor": false,
-      "actionIds": {
-        "disableRecoveryMode()": "0xa7c8b49644727da31a35a048233a99825f3b136e1e3d0471005b4669bea0be01",
-        "enableRecoveryMode()": "0x0ab8486492d2c210b3e25cbe0edc6da056cb86a87d97e1505c437891d0feeb8a",
-        "initialize()": "0xbdf92e696c3c1976ead921ee734615809bd2fcefea0a9ca7f0340c1ca5473670",
-        "pause()": "0x900d676b02cc16ed6fb55deda4c1fd5d404fe928336a39685fe16808565a1ba5",
-        "setSwapFeePercentage(uint256)": "0xe1afc8536d46588e42d553c6d54fc45fa8a579ee70d6955bd4eda71cf8892c77",
-        "setTargets(uint256,uint256)": "0xeaef47449a416a9bfb2deedb72095ad8e87e585b1673098647a2d5afba27843b",
-        "unpause()": "0x6eb2fe59bb99c4b1a1a0e24aa492309a26f1a6e54e90fb6003e3da3a7ea62337"
-=======
   "20230411-managed-pool-v2": {
     "ManagedPoolFactory": {
       "useAdaptor": false,
@@ -759,7 +739,27 @@
         "updateProtocolFeePercentageCache()": "0x1a8c000c58a15edb1b1e5e0f8acae9a69cdc32827a36d2723306b6c40e47d513",
         "updateSwapFeeGradually(uint256,uint256,uint256,uint256)": "0x5340eb2aa807942e77bdd894c8872a6ba021684832c86c995dcbac3698cfa765",
         "updateWeightsGradually(uint256,uint256,address[],uint256[])": "0x5eb69fd587e32f9abb7693dfb52b92ecd1a708335fc4c5e5ebd012115ad2a7e1"
->>>>>>> 8f5458b6
+      }
+    }
+  },
+  "20230409-erc4626-linear-pool-v4": {
+    "ERC4626LinearPoolFactory": {
+      "useAdaptor": false,
+      "actionIds": {
+        "create(string,string,address,address,uint256,uint256,address,uint256,bytes32)": "0x96c00cee5f23c01714b5e57e259a1c31641e672eee5651a4eb0e71b4fc5f24f8",
+        "disable()": "0x04add3612b5eacdfcdfd76721e5a8c64fa27447ca2e7471d7a8eb367740462e0"
+      }
+    },
+    "ERC4626LinearPool": {
+      "useAdaptor": false,
+      "actionIds": {
+        "disableRecoveryMode()": "0xa7c8b49644727da31a35a048233a99825f3b136e1e3d0471005b4669bea0be01",
+        "enableRecoveryMode()": "0x0ab8486492d2c210b3e25cbe0edc6da056cb86a87d97e1505c437891d0feeb8a",
+        "initialize()": "0xbdf92e696c3c1976ead921ee734615809bd2fcefea0a9ca7f0340c1ca5473670",
+        "pause()": "0x900d676b02cc16ed6fb55deda4c1fd5d404fe928336a39685fe16808565a1ba5",
+        "setSwapFeePercentage(uint256)": "0xe1afc8536d46588e42d553c6d54fc45fa8a579ee70d6955bd4eda71cf8892c77",
+        "setTargets(uint256,uint256)": "0xeaef47449a416a9bfb2deedb72095ad8e87e585b1673098647a2d5afba27843b",
+        "unpause()": "0x6eb2fe59bb99c4b1a1a0e24aa492309a26f1a6e54e90fb6003e3da3a7ea62337"
       }
     }
   }
