--- conflicted
+++ resolved
@@ -305,7 +305,6 @@
       }
     }
   },
-<<<<<<< HEAD
   "20230320-weighted-pool-v4": {
     "WeightedPoolFactory": {
       "useAdaptor": false,
@@ -325,7 +324,9 @@
         "setSwapFeePercentage(uint256)": "0x0e439756a3aff035984c3a9be923d228a560b708849149e6384abd264011962a",
         "unpause()": "0x7118b8b3fcf42fc65d6a4548438cc91635b07fc80a98fa1a6b4ea295bd137093",
         "updateProtocolFeePercentageCache()": "0x217c096d00d656aeb4fbdce1b5e42248ed79db74d71bf938b42604ffb51d2350"
-=======
+      }
+    }
+  },
   "20230320-composable-stable-pool-v4": {
     "ComposableStablePoolFactory": {
       "useAdaptor": false,
@@ -380,7 +381,6 @@
       "actionIds": {
         "killDelegation()": "0x9cb98e2303069731b519a5796159ef39c12e97c5d113d273c9ab8999a85d9e4f",
         "setDelegation(address)": "0x61d367fdef9a156d543288bab90410760d120019702b0559ffb08a3075aa7d42"
->>>>>>> 7e6c2117
       }
     }
   }
