{
  "20210418-authorizer": {
    "Authorizer": {
      "useAdaptor": true,
      "actionIds": {
        "grantRole(bytes32,address)": "0x8f534e702b217e5e54d14acb1a963da2da0205e6da3fbf07bae02937585643f3",
        "grantRoles(bytes32[],address)": "0x9d4b445ebe9d7dd8da3959b70388ef05848094bd7be603d9a8af45931c87f4cf",
        "grantRolesToMany(bytes32[],address[])": "0x6a444ff66b43d430cdd0dace4fd0133a4d9b92ab229b082858f96ec042afc116",
        "renounceRole(bytes32,address)": "0x97f8003ab4583df7fbf35514575ed47c1b43c122da62b731d17bd092af008cd7",
        "revokeRole(bytes32,address)": "0x2662b1eb91a4dfc51a23b917c57870152310d397d670a30389530259838b3f5a",
        "revokeRoles(bytes32[],address)": "0x9d462981d1fb25869d034ed3a80847569c60c659e5066a0eb005ca7e8fb37fac",
        "revokeRolesFromMany(bytes32[],address[])": "0x8c9de7778fa69fce3ac891eae46ec7db74e7ef0d9b060d4b2cb79f797c645874"
      }
    }
  },
  "20210418-vault": {
    "Vault": {
      "useAdaptor": false,
      "actionIds": {
        "batchSwap(uint8,(bytes32,uint256,uint256,uint256,bytes)[],address[],(address,bool,address,bool),int256[],uint256)": "0x1282ab709b2b70070f829c46bc36f76b32ad4989fecb2fcb09a1b3ce00bbfc30",
        "deregisterTokens(bytes32,address[])": "0xe4f8ff74aa05a4d54a06e035d5e86947bc6474f8d7b166ebeb49fc9178d28551",
        "exitPool(bytes32,address,address,(address[],uint256[],bytes,bool))": "0xc149e88b59429ded7f601ab52ecd62331cac006ae07c16543439ed138dcb8d34",
        "flashLoan(address,address[],uint256[],bytes)": "0x96ebe854ca6ab6242ad127dcd7809576513b0c64571e515cedd7b8885612c82d",
        "joinPool(bytes32,address,address,(address[],uint256[],bytes,bool))": "0x78ad1b68d148c070372f8643c4648efbb63c6a8a338f3c24714868e791367653",
        "managePoolBalance((uint8,bytes32,address,uint256)[])": "0x7275fb98594b03dc36a7de69051058e9e2d05cabeb4fe7d9c87bc69f94d9d084",
        "manageUserBalance((uint8,address,uint256,address,address)[])": "0xeba777d811cd36c06d540d7ff2ed18ed042fd67bbf7c9afcf88c818c7ee6b498",
        "queryBatchSwap(uint8,(bytes32,uint256,uint256,uint256,bytes)[],address[],(address,bool,address,bool))": "0xf5f701b3adfba2adad8f16a8be5a989593e42a2caa84c5c6e60b22143db65a2f",
        "registerPool(uint8)": "0x956dfce4343a6be4df20714d3dc413ef59e73fa9995d3d247e7c8d12efd33ac2",
        "registerTokens(bytes32,address[],address[])": "0xad5bd4a1cc4243b4d772a8a55d24792c1f57cc45eb97ed1291b82d96125a7626",
        "setAuthorizer(address)": "0x1cbb503dcc0f4acaedf71a098211ff8b15a220fc26a6974a8d9deaab040fa6e0",
        "setPaused(bool)": "0xb5593fe09464f360ecf835d5b9319ce69900ae1b29d13844b73c250b1f5f92fb",
        "setRelayerApproval(address,address,bool)": "0x0014a06d322ff07fcc02b12f93eb77bb76e28cdee4fc0670b9dec98d24bbfec8",
        "swap((bytes32,uint8,address,address,uint256,bytes),(address,bool,address,bool),uint256,uint256)": "0x7b8a1d293670124924a0f532213753b89db10bde737249d4540e9a03657d1aff"
      }
    },
    "ProtocolFeesCollector": {
      "useAdaptor": false,
      "actionIds": {
        "setFlashLoanFeePercentage(uint256)": "0xbe2a180d5cc5d803a8eec4cea569989fc1c593d7eeadd1f262f360a68b0e842e",
        "setSwapFeePercentage(uint256)": "0xb28b769768735d011b267f781c3be90bce51d5059ba015bc7a28b3e882fb2083",
        "withdrawCollectedFees(address[],uint256[],address)": "0xb2b6e48fa160a7c887d9d7a68b6a9bb9d47d4953d33e07f3a39e175d75e97796"
      }
    },
    "BalancerHelpers": {
      "useAdaptor": true,
      "actionIds": {
        "queryExit(bytes32,address,address,(address[],uint256[],bytes,bool))": "0x2c2d48381025f2538d3009c98716f7e89c28225a73559252433caa24330885fb",
        "queryJoin(bytes32,address,address,(address[],uint256[],bytes,bool))": "0xd972b0ea55e93f1ad627c0b544d12659dfd52456acc8e7899690b6bebca50994"
      }
    }
  },
  "20220517-protocol-fee-withdrawer": {
    "ProtocolFeesWithdrawer": {
      "useAdaptor": false,
      "actionIds": {
        "allowlistToken(address)": "0xd156faa29828f1d77abbbf52c62dcba4870f2f2855640707e320e8c1b4cfddd2",
        "denylistToken(address)": "0x6843b94f991c5dbdf5c0bd1ce79ce0de10b8e72ed8b70dbe019e3eda4079802a",
        "withdrawCollectedFees(address[],uint256[],address)": "0xf6c9a5b5acca77f76aed5abd6f810c52c3ff5f4a8a40ee9e1bc09f85795e73da"
      }
    }
  },
  "20220721-balancer-queries": {
    "BalancerQueries": {
      "useAdaptor": true,
      "actionIds": {
        "queryBatchSwap(uint8,(bytes32,uint256,uint256,uint256,bytes)[],address[],(address,bool,address,bool))": "0x77d5bf2ce7d0fab708ed4c816f181e8f9ce7bb476eef69981b52fdf9c0a99929",
        "queryExit(bytes32,address,address,(address[],uint256[],bytes,bool))": "0x2c2d48381025f2538d3009c98716f7e89c28225a73559252433caa24330885fb",
        "queryJoin(bytes32,address,address,(address[],uint256[],bytes,bool))": "0xd972b0ea55e93f1ad627c0b544d12659dfd52456acc8e7899690b6bebca50994",
        "querySwap((bytes32,uint8,address,address,uint256,bytes),(address,bool,address,bool))": "0x23e849b0c61d08883bcec5984056a84de4844a25bedd5e7fc632775522b08ad9"
      }
    }
  },
  "20220725-protocol-fee-percentages-provider": {
    "ProtocolFeePercentagesProvider": {
      "useAdaptor": false,
      "actionIds": {
        "registerFeeType(uint256,string,uint256,uint256)": "0x16a4f23f315de2ee156a3b37232abd6e8aa71d84c607f75d224ffd37d4178378",
        "setFeeTypePercentage(uint256,uint256)": "0x77b2549a67e235e7bd37726ed4ebd404701323182a0028ea067bb8337e6e15a3"
      }
    }
  },
  "20220908-weighted-pool-v2": {
    "WeightedPoolFactory": {
      "useAdaptor": false,
      "actionIds": {
        "create(string,string,address[],uint256[],address[],uint256,address)": "0x737b3eb524e40f471925572c70ba79fdfe3cf273844aa81f67552e060002da81",
        "disable()": "0x0a7c328c61ac04bc0e79818b5fa98658f18c222d04e7433de4d87fcbfa15e08e"
      }
    }
  },
  "20211202-no-protocol-fee-lbp": {
    "NoProtocolFeeLiquidityBootstrappingPoolFactory": {
      "useAdaptor": false,
      "actionIds": {
        "create(string,string,address[],uint256[],uint256,address,bool)": "0x64a472fecada50f544efe7f4cf5c748a80d400544a9425c675ffb2e34d67f7f8",
        "disable()": "0x0a35dcf04fdcf4e2119802287b94a1cf758427e74e9bb450cb31af7c660d7735"
      }
    }
  },
  "20220404-erc4626-linear-pool-v2": {
    "ERC4626LinearPoolFactory": {
      "useAdaptor": true,
      "actionIds": {
        "create(string,string,address,address,uint256,uint256,address)": "0xf9d27f783f06c33f198165d11f500f70ae99e14c6624f234cac46e1fc1978bec"
      }
    }
  },
  "20220609-stable-pool-v2": {
    "StablePoolFactory": {
      "useAdaptor": false,
      "actionIds": {
        "create(string,string,address[],uint256,uint256,address)": "0x48453570be67198c7e351cbc0d8ae38840caccd425ed446800ad3fcd11308642",
        "disable()": "0x06efe7e891755c060de5033e398e2d4d9f1bc713591717209ef84b7e021bd154"
      }
    }
  },
  "20221122-composable-stable-pool-v2": {
    "ComposableStablePoolFactory": {
      "useAdaptor": false,
      "actionIds": {
        "create(string,string,address[],uint256,address[],uint256[],bool[],uint256,address)": "0xe52b283c4c0a52c8c69ec18fbd26e6695901ab956518a087c98fa3023d8b72d9",
        "disable()": "0xa676b10c0a312087e255fee5692d8b31aec2a0839a91e715a43860c3e62437e3"
      }
    },
    "ComposableStablePool": {
      "useAdaptor": false,
      "factoryOutput": "0x707B7d4a1bAe449d546DCAb869256591bbB3d70b",
      "actionIds": {
        "disableRecoveryMode()": "0x478e7f53087deab85ae5870218c02821a6bafa4a75984797ac58cdfd513a385b",
        "enableRecoveryMode()": "0x793ca26aa62caae6b2fb946bce982e9d0448354abd818cabb58abd0d04a3ef03",
        "pause()": "0x21e53d020b912764bb3a437d64ccad86ad4b36334ab4933c92b4f7e20ec74c34",
        "setAssetManagerPoolConfig(address,bytes)": "0x1a17c7ed7c4b51c2cf3591a02771ba34c774cc6399066d8ada37ba375a620c76",
        "setSwapFeePercentage(uint256)": "0x60b21b2ae5a82434b74afd79abbbafb941197b06237922de3a54d36aaa9c4ea2",
        "setTokenRateCacheDuration(address,uint256)": "0xe31d65e162602f6e8861401254d09d67128f6e5c011ce9fee7dfe3f5b02cebd7",
        "startAmplificationParameterUpdate(uint256,uint256)": "0xd82b3ab66c70adebd687f4d69dae8b0abd33cacede07deb0c948dc2383f4aeb7",
        "stopAmplificationParameterUpdate()": "0x8ab1e42805feb8214d075b216e36ee38c5f3064d5c2ada1d99aa9f63367a029d",
        "unpause()": "0x48f45ecf6661caac6ac47a9195afd122325e5c7c3a348b20948083d9cd1b0bcf",
        "updateProtocolFeePercentageCache()": "0xe6a8838a78aa2701d75624f03378c203901c2385d269d6ef3f0c8c3e7fb78ae3",
        "updateTokenRateCache(address)": "0x7593829f05e636bada285755fdfb8d6806c9b0fc1f3d04e7fc931d7574b88d8d"
      }
    }
  },
  "20221207-aave-rebalanced-linear-pool-v3": {
    "AaveLinearPoolFactory": {
      "useAdaptor": false,
      "actionIds": {
        "create(string,string,address,address,uint256,uint256,address,uint256)": "0x4103c182dc4f1bf98e3f9d3a728ac96da85fe9b6e168da96cfe8b0564cf9f5d0",
        "disable()": "0x12068567376f5214f735cd6e477a885e135c8964f6771112086ce1fda7cc475d",
        "registerProtocolId(uint256,string)": "0xafaf4ce764706ff75bea937f87b0d04970292af6c75a3e1bc4045bb9777dfa65"
      }
    },
    "AaveLinearPool": {
      "useAdaptor": false,
      "factoryOutput": "0x581Ec1f5e7CeD12B186deaE32256AdB53BDd5B08",
      "actionIds": {
        "disableRecoveryMode()": "0x2918305da5aadaca85b718b266fbd7e7a878a5dcb1aa307b57811c84004f7b23",
        "enableRecoveryMode()": "0x2b9e0eea2297118ae92c9c5b6b9ca813c821186c7eb196bd9893a4113354ec4e",
        "initialize()": "0x945f53a3cbc62449ed64541978f5618251cc4ca8dbcc6f78f3447801d3b26cc8",
        "pause()": "0xd919e97356fc5c0cb30e2fdb110ca94a297b955b06db82ee8d9d603c7f9d1989",
        "setSwapFeePercentage(uint256)": "0x528c3020f2bd77511812b0aacb3cb91170124524cfdf0d4941db79d4ebf6ff72",
        "setTargets(uint256,uint256)": "0xf0475ec32aacdcbce0baad5031052738f06d3cb8595863d3dd61fadd7a51365b",
        "unpause()": "0x185a18e7d0123f2d672af9514ca30dbbc1ebc37c347e887255425f7310210efa"
      }
    }
  },
  "20220425-unbutton-aave-linear-pool": {
    "UnbuttonAaveLinearPoolFactory": {
      "useAdaptor": true,
      "actionIds": {
        "create(string,string,address,address,uint256,uint256,address)": "0xf9d27f783f06c33f198165d11f500f70ae99e14c6624f234cac46e1fc1978bec"
      }
    }
  },
  "20221123-pool-recovery-helper": {
    "PoolRecoveryHelper": {
      "useAdaptor": false,
      "actionIds": {
        "addPoolFactory(address)": "0x27f2737d0304362f4d515085adcfa1319a27436bb556d75e8ce5216c8ad601be",
        "enableRecoveryMode(address)": "0x32ae16017f0d7c12020f27aca68678c9a3e0fb6cafdb9580f61d3395225a48db",
        "removePoolFactory(address)": "0xf73432698cd2e092161276906856b882c56056a85b0a0792733cc87cc6d49e57"
      }
    }
  },
  "20230206-weighted-pool-v3": {
    "WeightedPoolFactory": {
      "useAdaptor": false,
      "actionIds": {
        "create(string,string,address[],uint256[],address[],uint256,address)": "0xc534ea9557d664a2b2ad46c506e0e844d93e3d6c4b55a83b8e923fc2dba301b4",
        "disable()": "0xbe826ebecfd64701333db6557b090b44c6155461ce9aaf6efce57ad8dc12bd2e"
      }
    },
    "WeightedPool": {
      "useAdaptor": false,
      "factoryOutput": "0xE051605A83dEAe38d26a7346B100EF1AC2ef8a0b",
      "actionIds": {
        "disableRecoveryMode()": "0x9023a208ea63197b4da99dc4a096d44fb3152b807b6e4d37f15239d9fff8beb2",
        "enableRecoveryMode()": "0x2e31b466b15801536da90012c6e9916b3e0587c2d0b7c63328971c531b6ccf87",
        "pause()": "0xbfd04f562f5ffcabe925c3bca0e8c47adfc4018a6ddeea8baaeccc502815f86d",
        "setAssetManagerPoolConfig(address,bytes)": "0x21abb70d5dc9d589f905afa9933d0280c885b8fccc45427dcd7aaba1ff5fc615",
        "setSwapFeePercentage(uint256)": "0xec5cf9ce37bce68429403f673d6dfd0a89d33d4af5960016f9a1bbd07c71be88",
        "unpause()": "0x221069d5c4d75512385f4722d8f19772710de5e70ed39f4b97ee6797787e678f",
        "updateProtocolFeePercentageCache()": "0x8f5716f90fa88ab80e1aa6f6e226aea38767cfb72561005e3ef45ef67828b422"
      }
    }
  },
  "20230206-composable-stable-pool-v3": {
    "ComposableStablePoolFactory": {
      "useAdaptor": false,
      "actionIds": {
        "create(string,string,address[],uint256,address[],uint256[],bool[],uint256,address)": "0x55c896f5716f3534d43308bb6990f5497d7b5b57af0dd89db11470dd57388c6b",
        "disable()": "0x9f637c196de3124bc0febbb78f206994fdb68c3f8fe8070b42230a76e14ece0b"
      }
    },
    "ComposableStablePool": {
      "useAdaptor": false,
      "factoryOutput": "0x07c896050dD6E273c199f06d7516F8A4A369d23A",
      "actionIds": {
        "disableRecoveryMode()": "0x4b0cfb0e3afde1903ef88f0072b490a0d78f1027a165371b1b4732daa84a9559",
        "enableRecoveryMode()": "0xd6f4df0a512a29fa4cf2fcfbe4a0b5ea1266a4bbb1ab6fb5761205dbb038441f",
        "pause()": "0xf5a74fe74a42c6fe47ddc84feffff02db467d464946b66b317ef6ceeb66bda38",
        "setAssetManagerPoolConfig(address,bytes)": "0x20165844cf9e6c2a6f49b8a283d786c5aaa1d89c711042e31d2928eb36d23824",
        "setSwapFeePercentage(uint256)": "0x49832d9b75ad868dbf821cf6ee67ab240ff87c62516d7ce788883fdb8845b215",
        "setTokenRateCacheDuration(address,uint256)": "0x02c2a0f6c6251ab0610c2548b20e0967cc5ae385cd1109cf5f3d9ce72f722ee3",
        "startAmplificationParameterUpdate(uint256,uint256)": "0x8b804839ef6ccdd1c81145961370ad18658e0bf277e9541fcac3915a5608b94d",
        "stopAmplificationParameterUpdate()": "0xe0b032f405d9019d046250109c96eb24cf9ff8ed4694d761a65f6153000193c3",
        "unpause()": "0xa4f38ba3cf0b1b3ea8bc7b3022ecc6976c184fbbe48d5bebcde37f1c03640b19",
        "updateProtocolFeePercentageCache()": "0xff4395d1455f4a2bcb2fde056e750f2af69c000d9897ff5a0cbd87622db503d1",
        "updateTokenRateCache(address)": "0xf1af6ce6368dfbb2b08fdf1c7b6ac9eb97f5a7df881c5193406c74c2e8a760ef"
      }
    }
  },
  "20230206-aave-rebalanced-linear-pool-v4": {
    "AaveLinearPoolFactory": {
      "useAdaptor": false,
      "actionIds": {
        "create(string,string,address,address,uint256,uint256,address,uint256)": "0x4ced0ffacf01dd754c6fb3dc32076ae0d36a588714792b909e8a58faa254bcd8",
        "disable()": "0xf27a3cfffd6082308886cb5ef66425202d4b3180e84c6852d7d8109b4228a5ec"
      }
    },
    "AaveLinearPool": {
      "useAdaptor": false,
      "factoryOutput": "0x225E0047671939A8d78e08EBd692788Abe63f15c",
      "actionIds": {
        "disableRecoveryMode()": "0x9445e55417916b0075c7d42cc8d936bf87a2e04096fe6e29f17d1e2f80eb4123",
        "enableRecoveryMode()": "0x55183eaafc9e607c22ca713ce26b115fe0e7e47216af41fcec2f0fff0d6f622a",
        "initialize()": "0x61249c1cc033f0419e0b4556153f3f145175693c37ecd48224e031665842bb4f",
        "pause()": "0x9fca6ce6b2733f09e22be866cbbfc8b9b4b6822e7ff1e1c9b5c10895e2bbb6b0",
        "setSwapFeePercentage(uint256)": "0x2ae3adc781b5bd1b6741f6a0d64c69c177a309fa771c818a298f437b11e338a9",
        "setTargets(uint256,uint256)": "0xc4f7c40d1a1c9c1b1f2c156f3cff7d927a45ed28ae5b64d1fb81ea8ca888ee95",
        "unpause()": "0xdf74aa35ca13699649afd09db6086f7d5c7c8f820ce90357c4825b982a2cbafa"
      }
    }
  },
  "20220413-child-chain-gauge-factory": {
    "RewardsOnlyGauge": {
      "useAdaptor": true,
      "actionIds": {
        "claim_rewards()": "0xcf0b2b6798f0926a93b908e27f332cfe675625416f0bb92ba5eba0210e8862ad",
        "claim_rewards(address)": "0x148bace62efe321c95bf0889b402b31e98d5fdcc6ab4cb39b8098228a82d5c7f",
        "claim_rewards(address,address)": "0x94551b28e4224ffdc70c9e7178f6ee9e48764fb50cf5635edd9bcf09d2df64c3",
        "claimable_reward_write(address,address)": "0xfc679314994f093e3443cbe466b4000351be4d017dde5b9ee2f976d75895dd84",
        "deposit(uint256)": "0xebd01fda981e6a2ce9baed03021c6bffe3678acf18bd69a03e20b91a8a7ea0f4",
        "deposit(uint256,address)": "0x9b9e09750c8ed7d83806572801ddf623057c7e95ec15c1ea36c0670827095bed",
        "deposit(uint256,address,bool)": "0xa7a296781ddbbfeee4f9ce8663551468770c83f65d153c064f9dbfeb70f02548",
        "initialize(address,address,bytes32)": "0x160d6c7f4356bb088dfced82b71d12011d070259698cdaf9e8e3dc54a16d8f16",
        "set_rewards(address,bytes32,address[8])": "0x04427096606d82eb0bae4dae90ee6092c33092524a75e0a2a806438943457a83",
        "set_rewards_receiver(address)": "0x3b7c2782c806c66b41a98e6f998aa0056451d31e41d0f7d04238e0ed97a4350b",
        "withdraw(uint256)": "0x2fbeeab59a2e8b7f4a4bb0d5b80177b8aef087f0063d317953cc3b9b3512136e",
        "withdraw(uint256,bool)": "0x994c5c9162060c36fbbe4385f912f952d59113ec2bae61eed98052872009e2ed"
      }
    },
    "ChildChainStreamer": {
      "useAdaptor": true,
      "actionIds": {
        "add_reward(address,address,uint256)": "0x1b89af5fd70d90b47a73a66d5c4b0f73ca01ea21b5a9c30d783f222b1452e562",
        "get_reward()": "0x87643eb119a19e1654fb9d119137d30aad0d2132f799205e66c18d41476c3a2a",
        "initialize(address)": "0x2b460a731f9534cd88c1e413cdbc71cdc845a51dfcb8d26d48bb7b70df49bb90",
        "notify_reward_amount(address)": "0xf139842955587e7816c90b6d72792f2b7e6014d560464517094450df28164bc8",
        "remove_reward(address,address)": "0x1da39327dd83225169af7d55dd9b3feb33fc61ab0a25ca6b8919596f356cbf94",
        "set_reward_distributor(address,address)": "0x9d575f62420250ec382e1e8e262ddae46d0d6817fab9fde48f9c6efd068e5844",
        "set_reward_duration(address,uint256)": "0x8437b3a9baec9691032f2656bf1874cdd89f3fbd8682005ca84f336686c7d48c"
      }
    },
    "ChildChainLiquidityGaugeFactory": {
      "useAdaptor": true,
      "actionIds": {
        "create(address)": "0x9b9ebe5b6e53727fbefa2541e629822e72cd8c63c1e2911094b42bab112590a0"
      }
    }
  },
  "20220527-child-chain-gauge-token-adder": {
    "ChildChainGaugeTokenAdder": {
      "useAdaptor": false,
      "actionIds": {
        "addTokenToGauge(address,address,address)": "0x1ff8dca7a9af725b8fde69703b657ae58c04e9a7153ef1025379deb0dda4f926"
      }
    }
  },
  "20230223-protocol-id-registry": {
    "ProtocolIdRegistry": {
      "useAdaptor": false,
      "actionIds": {
        "registerProtocolId(uint256,string)": "0x0ed00e8835e2d2867dcdf863354062a805ff3fe1dabf44c0b68378c84c52616e",
        "renameProtocolId(uint256,string)": "0xfb760772d39ec169b9e7cd49bccd8858c635114d103dea72a7a694d094e8930c"
      }
    }
  },
<<<<<<< HEAD
  "20230320-composable-stable-pool-v4": {
    "ComposableStablePoolFactory": {
      "useAdaptor": false,
      "actionIds": {
        "create(string,string,address[],uint256,address[],uint256[],bool[],uint256,address,bytes32)": "0x73957253fb35ee4fcad753d804456bc462e96cc7dc67a7eb02e7e573dfc820fd",
        "disable()": "0x51d0341d2686f3ed15bf4f4b5745540b32c4723280e3eefa8dabcb4a366ab0d2"
      }
    },
    "ComposableStablePool": {
      "useAdaptor": false,
      "factoryOutput": "0xf3678A0b54C61ccD88Ce321c2e07f87aC75F08B9",
      "actionIds": {
        "disableRecoveryMode()": "0x338ff79f4b040df80f9cbc5217e904e2c8dbb7fb58beb6100c837ffa25ab4197",
        "enableRecoveryMode()": "0xb35863a581c2826e59cfa027d5228768a0fcc02c7497f27c05e435870fa4e34b",
        "pause()": "0x21ea7ba7282a115973d24d0598646f2b24b98bfd5ed4811eafc19282ada7063c",
        "setAssetManagerPoolConfig(address,bytes)": "0x96da418105a9d025b1b80d3de6243f5a519267f66caaa6a943b97030f6e2cabe",
        "setSwapFeePercentage(uint256)": "0xceef6cf4faeffc4260dea255a7815f36c153816232b663a816c08b761ad73cbc",
        "setTokenRateCacheDuration(address,uint256)": "0xa4cf3b6e755d1c52bedde1ca3a92b562e8fec558b3036cd5eeb2c17ce0cc2c6b",
        "startAmplificationParameterUpdate(uint256,uint256)": "0x144167e496476037f70eaed5c87faa423fb69e52609d0b4ee48a8284784a800d",
        "stopAmplificationParameterUpdate()": "0x6470d89bfdcc75143ff276dba3b9742eb1e31ae77d9c6e1330743a621d33e755",
        "unpause()": "0xf4e188ddf87d79267ed947ffe3a55f04fe919821d4eaa22090db47a09c00ff85",
        "updateProtocolFeePercentageCache()": "0x4f8203a797dc1109c3f31193e25858f7901ac10d7092bfcd7c8d3601c98fadb4",
        "updateTokenRateCache(address)": "0x239964292fa5d300796b3b838154583011a75c01b290076f7fdf482801ef2d22"
=======
  "20230316-l2-balancer-pseudo-minter": {
    "L2BalancerPseudoMinter": {
      "useAdaptor": false,
      "actionIds": {
        "addGaugeFactory(address)": "0xff178bcb549aae01d4613b3ca6c16f1fa42e808cd1bddd210756b3878cfa9268",
        "mint(address)": "0x97f7f1b521a14f36f1c7cb36dfab49d74185ad3bc0c458fc32ba67da2966415e",
        "mintFor(address,address)": "0x1fc80cfffac4b9527fe294eca5590653d06d60038a36d9dd27ff9b53f6dcd434",
        "mintMany(address[])": "0xf7128ccdb3ffa73b88d0f9e71ade9dd02594ea2f47c885fe8b2365ac633386a8",
        "mintManyFor(address[],address)": "0x7519e151f44d1b50737c56f72f4a1d480041dc4f697253693c8a9a6fe3d3e5d4",
        "mint_for(address,address)": "0x016d43b0da0e71d158a5e321c48dca28ceac996bea655d07a4a50843437c63b9",
        "mint_many(address[8])": "0x99ab5a231ad1a48dec22b7db9af36f172133086d2577443ad1ea87652490f368",
        "removeGaugeFactory(address)": "0xc57999420bd10abd998589ff441a68d6eeb987ae3475a9b72dfb3549122dbd84",
        "setMinterApproval(address,bool)": "0xdea7a6796e346eda189719616b222c3d819b8c1ae0ad63fdc055f5587444f6ff",
        "setMinterApprovalWithSignature(address,bool,address,uint256,uint8,bytes32,bytes32)": "0x8e39642ab168f36bd60dbc1f0bd705dcd09de4ba7bb18a7fe3d4f2b4b9075b1a",
        "toggle_approve_mint(address)": "0xa6150298594be9fdb9f3a836db79e2ac5d086a336f47e9d92a59b603efa92f3a"
      }
    }
  },
  "20230316-l2-ve-delegation-proxy": {
    "NullVotingEscrow": {
      "useAdaptor": true,
      "actionIds": {}
    },
    "VotingEscrowDelegationProxy": {
      "useAdaptor": false,
      "actionIds": {
        "killDelegation()": "0x9cb98e2303069731b519a5796159ef39c12e97c5d113d273c9ab8999a85d9e4f",
        "setDelegation(address)": "0x61d367fdef9a156d543288bab90410760d120019702b0559ffb08a3075aa7d42"
>>>>>>> 5be54c2e
      }
    }
  }
}<|MERGE_RESOLUTION|>--- conflicted
+++ resolved
@@ -305,7 +305,6 @@
       }
     }
   },
-<<<<<<< HEAD
   "20230320-composable-stable-pool-v4": {
     "ComposableStablePoolFactory": {
       "useAdaptor": false,
@@ -329,7 +328,9 @@
         "unpause()": "0xf4e188ddf87d79267ed947ffe3a55f04fe919821d4eaa22090db47a09c00ff85",
         "updateProtocolFeePercentageCache()": "0x4f8203a797dc1109c3f31193e25858f7901ac10d7092bfcd7c8d3601c98fadb4",
         "updateTokenRateCache(address)": "0x239964292fa5d300796b3b838154583011a75c01b290076f7fdf482801ef2d22"
-=======
+      }
+    }
+  },
   "20230316-l2-balancer-pseudo-minter": {
     "L2BalancerPseudoMinter": {
       "useAdaptor": false,
@@ -358,7 +359,6 @@
       "actionIds": {
         "killDelegation()": "0x9cb98e2303069731b519a5796159ef39c12e97c5d113d273c9ab8999a85d9e4f",
         "setDelegation(address)": "0x61d367fdef9a156d543288bab90410760d120019702b0559ffb08a3075aa7d42"
->>>>>>> 5be54c2e
       }
     }
   }
