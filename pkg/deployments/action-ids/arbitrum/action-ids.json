{
  "20210418-authorizer": {
    "Authorizer": {
      "useAdaptor": true,
      "actionIds": {
        "grantRole(bytes32,address)": "0x1ef5c69fb42c8b5e2b5b62d347e4b01e2bd2b06c6a1ed24f16feea7e4c06c789",
        "grantRoles(bytes32[],address)": "0x5257338fa194f6b49cc67080da0e5b7e358c071435b0685f3c54a56c2443a782",
        "grantRolesToMany(bytes32[],address[])": "0x706a27b56c6eb725a14ab67964f4b373d42463a602545e9608af07d7a0c49b95",
        "renounceRole(bytes32,address)": "0xee697e99c48f0bd5fa98146df3b88e9d2abb8c5ae56f95a9ccd821b1fe06e52a",
        "revokeRole(bytes32,address)": "0x0369d5794818ece66ac8eed5e358af4a5683e2918c4501e0097bc15083d10618",
        "revokeRoles(bytes32[],address)": "0xa2a1a825ec91bc10557818d351facb316bb9898a7c47abdaf71d0921efeef751",
        "revokeRolesFromMany(bytes32[],address[])": "0x4f8434ecaa0eee4369f8ba0801e92cb338293a04f12c19622e2eeb6f5c2f1d09"
      }
    }
  },
  "20210418-vault": {
    "Vault": {
      "useAdaptor": false,
      "actionIds": {
        "batchSwap(uint8,(bytes32,uint256,uint256,uint256,bytes)[],address[],(address,bool,address,bool),int256[],uint256)": "0x1282ab709b2b70070f829c46bc36f76b32ad4989fecb2fcb09a1b3ce00bbfc30",
        "deregisterTokens(bytes32,address[])": "0xe4f8ff74aa05a4d54a06e035d5e86947bc6474f8d7b166ebeb49fc9178d28551",
        "exitPool(bytes32,address,address,(address[],uint256[],bytes,bool))": "0xc149e88b59429ded7f601ab52ecd62331cac006ae07c16543439ed138dcb8d34",
        "flashLoan(address,address[],uint256[],bytes)": "0x96ebe854ca6ab6242ad127dcd7809576513b0c64571e515cedd7b8885612c82d",
        "joinPool(bytes32,address,address,(address[],uint256[],bytes,bool))": "0x78ad1b68d148c070372f8643c4648efbb63c6a8a338f3c24714868e791367653",
        "managePoolBalance((uint8,bytes32,address,uint256)[])": "0x7275fb98594b03dc36a7de69051058e9e2d05cabeb4fe7d9c87bc69f94d9d084",
        "manageUserBalance((uint8,address,uint256,address,address)[])": "0xeba777d811cd36c06d540d7ff2ed18ed042fd67bbf7c9afcf88c818c7ee6b498",
        "queryBatchSwap(uint8,(bytes32,uint256,uint256,uint256,bytes)[],address[],(address,bool,address,bool))": "0xf5f701b3adfba2adad8f16a8be5a989593e42a2caa84c5c6e60b22143db65a2f",
        "registerPool(uint8)": "0x956dfce4343a6be4df20714d3dc413ef59e73fa9995d3d247e7c8d12efd33ac2",
        "registerTokens(bytes32,address[],address[])": "0xad5bd4a1cc4243b4d772a8a55d24792c1f57cc45eb97ed1291b82d96125a7626",
        "setAuthorizer(address)": "0x1cbb503dcc0f4acaedf71a098211ff8b15a220fc26a6974a8d9deaab040fa6e0",
        "setPaused(bool)": "0xb5593fe09464f360ecf835d5b9319ce69900ae1b29d13844b73c250b1f5f92fb",
        "setRelayerApproval(address,address,bool)": "0x0014a06d322ff07fcc02b12f93eb77bb76e28cdee4fc0670b9dec98d24bbfec8",
        "swap((bytes32,uint8,address,address,uint256,bytes),(address,bool,address,bool),uint256,uint256)": "0x7b8a1d293670124924a0f532213753b89db10bde737249d4540e9a03657d1aff"
      }
    },
    "BalancerHelpers": {
      "useAdaptor": true,
      "actionIds": {
        "queryExit(bytes32,address,address,(address[],uint256[],bytes,bool))": "0xf4f356186a75b09724f4ecff0cdeddc9a844de2943da92e90789677b88810407",
        "queryJoin(bytes32,address,address,(address[],uint256[],bytes,bool))": "0xb9214e49ac04e057e70ae7e36d6acf7f93ebdc56f3bf44da2521f1d7f79bfbbc"
      }
    },
    "ProtocolFeesCollector": {
      "useAdaptor": false,
      "actionIds": {
        "setFlashLoanFeePercentage(uint256)": "0xbe2a180d5cc5d803a8eec4cea569989fc1c593d7eeadd1f262f360a68b0e842e",
        "setSwapFeePercentage(uint256)": "0xb28b769768735d011b267f781c3be90bce51d5059ba015bc7a28b3e882fb2083",
        "withdrawCollectedFees(address[],uint256[],address)": "0xb2b6e48fa160a7c887d9d7a68b6a9bb9d47d4953d33e07f3a39e175d75e97796"
      }
    }
  },
  "20210418-weighted-pool": {
    "WeightedPoolFactory": {
      "useAdaptor": true,
      "actionIds": {
        "create(string,string,address[],uint256[],uint256,address)": "0x50d3d314c7f930a2126dbaffffab70a9d8330e36084e704eff292ebcd57486ee"
      }
    },
    "WeightedPool2TokensFactory": {
      "useAdaptor": true,
      "actionIds": {
        "create(string,string,address[],uint256[],uint256,bool,address)": "0x6c2e2f6210abeac266f2b50c3a349519307f52819cc87cc7f8b6e5803dc88dbd"
      }
    },
    "WeightedPool2Tokens": {
      "useAdaptor": false,
      "factoryOutput": "0x5cEd962AfbFb7E13Fb215DeFc2b027678237AA3A",
      "actionIds": {
        "enableOracle()": "0x4467f407013739b22a1d9681a6ba3d542ffc0960f6b0ba068031063262211b1d",
        "setPaused(bool)": "0x34e17221d754362d9310f78fc7d6c3a29762134a454c3dac85a328c779467d1e",
        "setSwapFeePercentage(uint256)": "0x80d8e99e3b5fd50648b67ce84571603afc8ed8ea28310c743deef793d7a98d00"
      }
    },
    "WeightedPool": {
      "useAdaptor": false,
      "factoryOutput": "0x61F101b8Aa517Fd4807A1E31B37e8899ecC390Bf",
      "actionIds": {
        "setPaused(bool)": "0xacd79fece79849ae1a4976901a4c2a22bc3489bd83836ad8fbd3e2b75efcae66",
        "setSwapFeePercentage(uint256)": "0x6213e9042b9814b9567bde72d3c7a61372862c3ac88c2df77d3205221af6c871"
      }
    }
  },
  "20210624-stable-pool": {
    "StablePoolFactory": {
      "useAdaptor": true,
      "actionIds": {
        "create(string,string,address[],uint256,uint256,address)": "0x0f40643beab19bdcb815470b384b7e2358e780f25cef2ffb4e9c615973aeb3a4"
      }
    },
    "StablePool": {
      "useAdaptor": false,
      "factoryOutput": "0x5A5884FC31948D59DF2aEcCCa143dE900d49e1a3",
      "actionIds": {
        "setAssetManagerPoolConfig(address,bytes)": "0x543531ce427172687878b8b7c4953f77ca35f93d56bc5ffcada53982b0354e26",
        "setPaused(bool)": "0xcbeed3b0cbfcf1ce5f42268f210b656a4076fa195f4c00f7eea0a643de889aa8",
        "setSwapFeePercentage(uint256)": "0xbe1515c6c371fbc1aead7b0ed2f23f3bc176eb727e587494ac0055414c5b4c11",
        "startAmplificationParameterUpdate(uint256,uint256)": "0x5e17ae1cf12bb5687db91810d22dafb70b8d05aa5e42310d0f6e467300e20077",
        "stopAmplificationParameterUpdate()": "0x626821cc3a36dc57111047c78af64c430da2e604f1d676ab7f9209a98a63addd"
      }
    }
  },
  "20210721-liquidity-bootstrapping-pool": {
    "LiquidityBootstrappingPoolFactory": {
      "useAdaptor": true,
      "actionIds": {
        "create(string,string,address[],uint256[],uint256,address,bool)": "0x803e6b81fee024ccd085712b4bcd6741a50460eef16ac4d213ce52fa09ac31b4"
      }
    }
  },
  "20210727-meta-stable-pool": {
    "QueryProcessor": {
      "useAdaptor": true,
      "actionIds": {}
    },
    "MetaStablePoolFactory": {
      "useAdaptor": true,
      "actionIds": {
        "create(string,string,address[],uint256,address[],uint256[],uint256,bool,address)": "0xb4c579f809dd6177200d75553855f884f0d50ddf17b1906b182ae9873e6f751f"
      }
    }
  },
  "20210907-investment-pool": {
    "InvestmentPoolFactory": {
      "useAdaptor": true,
      "actionIds": {
        "create(string,string,address[],uint256[],uint256,address,bool,uint256)": "0xbc7226c4effd315aa7c12e3f33a10b7f7804b3c41b2e3b241bb6f700fd0b1a36"
      }
    }
  },
  "20210913-bal-arbitrum-merkle": {
    "MerkleRedeem": {
      "useAdaptor": true,
      "actionIds": {
        "claimWeek(address,uint256,uint256,bytes32[])": "0xd92c40d5daec019bee17f4b61c6f29905e23bb7ef406cc751700baffc82b3a30",
        "claimWeeks(address,(uint256,uint256,bytes32[])[])": "0xad0225b8f36d108a0b4b94fcefc162bb866b854df809f5745281c8694e6d37bc",
        "claimWeeksToInternalBalance(address,(uint256,uint256,bytes32[])[])": "0x1a71f3e5ef203c4123a068cfbe8e002a0b22fe777cc507eb928430feb1cadbcf",
        "claimWeeksWithCallback(address,address,bytes,(uint256,uint256,bytes32[])[])": "0xec1217f9c0d96fa75a9d6a62a38724780247f3de54e41e48952440369708c4d3",
        "renounceOwnership()": "0xf75a63a20471dc46da3192be9d76e8f140a4f5507773da6d1384877662708caa",
        "seedAllocations(uint256,bytes32,uint256)": "0x9bdc90c1a0da348c425f5a7f90163eaeec5bce689bdd65f6da637b5243714080",
        "transferOwnership(address)": "0xc72ba8d6ded981d8f10ffe2bc3dbec65b5d9f5af87846080a8cface849d4198d"
      }
    }
  },
  "20210928-mcb-arbitrum-merkle": {
    "MerkleRedeem": {
      "useAdaptor": true,
      "actionIds": {
        "claimWeek(address,uint256,uint256,bytes32[])": "0xd92c40d5daec019bee17f4b61c6f29905e23bb7ef406cc751700baffc82b3a30",
        "claimWeeks(address,(uint256,uint256,bytes32[])[])": "0xad0225b8f36d108a0b4b94fcefc162bb866b854df809f5745281c8694e6d37bc",
        "claimWeeksToInternalBalance(address,(uint256,uint256,bytes32[])[])": "0x1a71f3e5ef203c4123a068cfbe8e002a0b22fe777cc507eb928430feb1cadbcf",
        "claimWeeksWithCallback(address,address,bytes,(uint256,uint256,bytes32[])[])": "0xec1217f9c0d96fa75a9d6a62a38724780247f3de54e41e48952440369708c4d3",
        "renounceOwnership()": "0xf75a63a20471dc46da3192be9d76e8f140a4f5507773da6d1384877662708caa",
        "seedAllocations(uint256,bytes32,uint256)": "0x9bdc90c1a0da348c425f5a7f90163eaeec5bce689bdd65f6da637b5243714080",
        "transferOwnership(address)": "0xc72ba8d6ded981d8f10ffe2bc3dbec65b5d9f5af87846080a8cface849d4198d"
      }
    }
  },
  "20211012-merkle-orchard": {
    "MerkleOrchard": {
      "useAdaptor": true,
      "actionIds": {
        "claimDistributions(address,(uint256,uint256,address,uint256,bytes32[])[],address[])": "0xb9e47465e3c91f1b517b82abcc660b2da4f7f51cdecf049832d2bdf2f9c720ef",
        "claimDistributionsToInternalBalance(address,(uint256,uint256,address,uint256,bytes32[])[],address[])": "0x328242675138120714f734736471b5516d33052e24c9aa1e96f26fdb5a395df2",
        "claimDistributionsWithCallback(address,(uint256,uint256,address,uint256,bytes32[])[],address[],address,bytes)": "0x049a76bd79f937a6027681f852c6d52aeb5851b2463387e41b6d6ee75a29628b",
        "createDistribution(address,bytes32,uint256,uint256)": "0x9550f4a0ecfb899cb80e0892bea13433bca60d66f67a8a333a72cf16e4ad0826"
      }
    }
  },
  "20211202-no-protocol-fee-lbp": {
    "NoProtocolFeeLiquidityBootstrappingPoolFactory": {
      "useAdaptor": false,
      "actionIds": {
        "create(string,string,address[],uint256[],uint256,address,bool)": "0xd8cfd074bcf36f45dd4b61004a96d4e505c7d0bb425085a4f0bdbfe4b2e4ec1d",
        "disable()": "0xdb0e2ca147bb165fcfd2631fb8cb87ab34aa8fb9d2a81e95334a207f753f0302"
      }
    }
  },
  "20211203-batch-relayer": {
    "BatchRelayerLibrary": {
      "useAdaptor": true,
      "actionIds": {
        "approveVault(address,uint256)": "0x0a5a412edef3a6979567862645360015b536a00bc877d64660ee50428fca701d",
        "batchSwap(uint8,(bytes32,uint256,uint256,uint256,bytes)[],address[],(address,bool,address,bool),int256[],uint256,uint256,(uint256,uint256)[])": "0x806b42be1e8dace97e3c3991d28436b4f20c6a9a5572135e8e881056bc0134ce",
        "exitPool(bytes32,uint8,address,address,(address[],uint256[],bytes,bool),(uint256,uint256)[])": "0xa83d9af98c5b0fc2e6217ad50963dd85b59a826ef5d4ac6c5278a3918a9eb1f4",
        "joinPool(bytes32,uint8,address,address,(address[],uint256[],bytes,bool),uint256,uint256)": "0x78e2661c66ee13fbd5b754138d0c51a09346427fbb1430471d137374fea59fe2",
        "manageUserBalance((uint8,address,uint256,address,address)[],uint256)": "0x2c8762c1c0be6c6c372c9a58b85f301c15ca91585223dea562569711c54c9f66",
        "setRelayerApproval(address,bool,bytes)": "0x48df7ffa3264537c410a6c6b37836b7d97347d535b77e034bde6361e3dd59bb6",
        "stakeETH(address,uint256,uint256)": "0xdaae027bc13702a169cdf7e88ea883d6d83b488511f3bd73b4f7a77b8d7dcbaf",
        "stakeETHAndWrap(address,uint256,uint256)": "0x6a0dae64c2bcb9102d86c973723b344c2584e6495a13963c31f445765cf84365",
        "swap((bytes32,uint8,address,address,uint256,bytes),(address,bool,address,bool),uint256,uint256,uint256,uint256)": "0x0b9f59abfbe97d54576bda6287e0dbfef6f7942a545b572a79e5cc121bb46fa4",
        "unwrapAaveStaticToken(address,address,address,uint256,bool,uint256)": "0x65ffef271a6cc390fc2fec7c18ebc78a89c525f328951ec522eb5ee6f9781435",
        "unwrapWstETH(address,address,uint256,uint256)": "0x80e5c15e9f03c216f25132c8ab04ea944071b7aa00d0aed67124fcbb95c34a2a",
        "vaultPermit(address,address,uint256,uint256,uint8,bytes32,bytes32)": "0x6cdedb7cbaf7676c47ff44b7938c6d7526bf54bd39f3c39d1c8e18e9aac024db",
        "vaultPermitDAI(address,address,uint256,uint256,bool,uint8,bytes32,bytes32)": "0xa50f8e9f77b8cb8499dc6299d7aff1d735a9baf30eba3e17e2e860c21cc2dc68",
        "wrapAaveDynamicToken(address,address,address,uint256,bool,uint256)": "0x49f8e6a34076295240b17ebff1f6412055cdd88e5a4a51b8ebd6d04353a1a069",
        "wrapStETH(address,address,uint256,uint256)": "0xeec9e55fa7823a1adb86f29adb9d8019b35135e2c008113150fad69ba3ea0c10"
      }
    },
    "BalancerRelayer": {
      "useAdaptor": true,
      "actionIds": {
        "multicall(bytes[])": "0x21ca1986868905677ad509adaaca740c12b6bb4fee9a6d48f5e1e221b13fb1c4"
      }
    }
  },
  "20211208-aave-linear-pool": {
    "AaveLinearPoolFactory": {
      "useAdaptor": true,
      "actionIds": {
        "create(string,string,address,address,uint256,uint256,address)": "0x09908e688a40dc4b8c32c18f58d5ca3d480d08ef6a355c3eb7dcbc24fc6ab78c"
      }
    }
  },
  "20211208-stable-phantom-pool": {
    "StablePhantomPoolFactory": {
      "useAdaptor": true,
      "actionIds": {
        "create(string,string,address[],uint256,address[],uint256[],uint256,address)": "0xef2e3b358c976cf7a45ceb2efde934926306eaf3d5849177dc7e96bbd37cee9a"
      }
    }
  },
  "20220325-authorizer-adaptor": {
    "AuthorizerAdaptor": {
      "useAdaptor": false,
      "actionIds": {
        "performAction(address,bytes)": "0xf30af7479cfcd4e7270ce592c1bb3c208dae2172a952b757164f0e975f759426"
      }
    }
  },
  "20220413-child-chain-gauge-factory": {
    "RewardsOnlyGauge": {
      "useAdaptor": true,
      "actionIds": {
        "claim_rewards()": "0x91968649430f7ae3ddd77961aae381ea7718e20aea3725fc16a92be8177a7980",
        "claim_rewards(address)": "0x260da37aeebf8f3f8aa9f352c114ce7c9961629dfbab0299523e02301d92da90",
        "claim_rewards(address,address)": "0xe3bd909dfff4cffaef97f4f375216900ec20e1690c9f8234ab9d00101675ec0f",
        "claimable_reward_write(address,address)": "0xcabdd023e9447a3adcc4bce57d65e7217daa83357280ae721f2125c29250548f",
        "deposit(uint256)": "0xc5471dc27ecb4078a3f2cc12480309d946f6984544369303bc9ff2bb1a8e303e",
        "deposit(uint256,address)": "0xefc8635b1b670cab330cc5b82805765e708fe37f678bd6c79045c3a09ec255ad",
        "deposit(uint256,address,bool)": "0xd01607501ac7ff9f0333a0cf6b89631e33c142a5d6028c5721aaafc325575ee1",
        "initialize(address,address,bytes32)": "0xb4ed41dfe546463f7f0f26890be411481bfaa370c5a829490f3a1dfe370ed20c",
        "set_rewards(address,bytes32,address[8])": "0x6164875d6ae7cbe0f88dcb6a153aeb65fec7e8fabf50f3e512288f01417a4d48",
        "set_rewards_receiver(address)": "0xf0fcfa57d89e7197a1b15f9bc73c4b76cdc0a3d7dfb1a7fcda866dcfe1265379",
        "withdraw(uint256)": "0xbbc15eb82e631a665042a77fc37ea62d0e86da7c60222ed9d17299ecc039f0a9",
        "withdraw(uint256,bool)": "0x2d706d617dea033296e05fece9b9883d156af0c791564d55567b28527719c9e5"
      }
    },
    "ChildChainStreamer": {
      "useAdaptor": true,
      "actionIds": {
        "add_reward(address,address,uint256)": "0x848a449d6f3fea1c1e229330f28bbd34ce15b8828b8e59f6b046fe937ef76b76",
        "get_reward()": "0x171ce990a5ed1d99940af51adbd4e26a3ddaa9b7302fe25fa554486aaa008089",
        "initialize(address)": "0xf45e66a97a1ecae694cbc4028dab3831c64e16a6b4ac8c3ac70e5a1c8c2e07a0",
        "notify_reward_amount(address)": "0x89b7ba31942baff990c50eb0f3ab487a6fc09c45e0333af59e2cae0b87ad9b3a",
        "remove_reward(address,address)": "0x546c4281647f2b3c050fe1bab2918fef4f7f3866355ea2180ef7e028c0e140e9",
        "set_reward_distributor(address,address)": "0xa7ed295af0b197c9481510d6c8326ba2e2d17b2c1a89ab1834ac80de9220b60e",
        "set_reward_duration(address,uint256)": "0xa5353c73d7c6795ddec772123acc4d086a6ec9c2a05a36b5b43a5b59970f0f1f"
      }
    },
    "ChildChainLiquidityGaugeFactory": {
      "useAdaptor": true,
      "actionIds": {
        "create(address)": "0xcba3bd68b8c2df80d0366b2640dd6615b7d466b5d39d1f3de311ba249adbbbbf"
      }
    }
  },
  "20220513-double-entrypoint-fix-relayer": {
    "DoubleEntrypointFixRelayer": {
      "useAdaptor": true,
      "actionIds": {
        "exitBTCStablePool()": "0x553972bfd862c3b6e75f9ed1c8dfe2283567fa138e1a222839160b4c7871dc07",
        "exitSNXWeightedPool()": "0xdff93ec3fee47dfbf861082f9ac694d7d7384ad9a536898d01c5bcf670d74b4c",
        "receiveFlashLoan(address[],uint256[],uint256[],bytes)": "0x757a91bb609ad64ea73b71a2559b9316e6d602ccec059b8222e9f71eb571d981",
        "sweepDoubleEntrypointToken(address[])": "0x3096ce433697be976fa0dfa3fc624f565b29f78580c0bc64846a11075f3ac228",
        "sweepSNXsBTC()": "0x42129b2b26bef7613f2fefde524d1301662b4f335f21e850e8ee673a7deafc64"
      }
    }
  },
  "20220517-protocol-fee-withdrawer": {
    "ProtocolFeesWithdrawer": {
      "useAdaptor": false,
      "actionIds": {
        "allowlistToken(address)": "0x425681caa28e5b2396da34c8b4ec22b1ab2683d58d6dbc310d8985beeb8812f8",
        "denylistToken(address)": "0xf2eeb5b536a9b3c485a4815e2bc32d58341045b2c6b8710f2a1e04e856789c3d",
        "withdrawCollectedFees(address[],uint256[],address)": "0x93b1b7dba9fb074b573d5edb3c983e0490a00925f709289485f0c75988e100cf"
      }
    }
  },
  "20220527-child-chain-gauge-token-adder": {
    "ChildChainGaugeTokenAdder": {
      "useAdaptor": false,
      "actionIds": {
        "addTokenToGauge(address,address,address)": "0x00970aa128369a6b7225384e0de035b547a6d56c2faeee4c3f3735de381d1ff7"
      }
    }
  },
  "20220720-batch-relayer-v3": {
    "BatchRelayerLibrary": {
      "useAdaptor": true,
      "actionIds": {
        "approveVault(address,uint256)": "0x0a5a412edef3a6979567862645360015b536a00bc877d64660ee50428fca701d",
        "batchSwap(uint8,(bytes32,uint256,uint256,uint256,bytes)[],address[],(address,bool,address,bool),int256[],uint256,uint256,(uint256,uint256)[])": "0x806b42be1e8dace97e3c3991d28436b4f20c6a9a5572135e8e881056bc0134ce",
        "exitPool(bytes32,uint8,address,address,(address[],uint256[],bytes,bool),(uint256,uint256)[])": "0xa83d9af98c5b0fc2e6217ad50963dd85b59a826ef5d4ac6c5278a3918a9eb1f4",
        "gaugeClaimRewards(address[])": "0x6c348b3c8f70cc29c5938ddcf398ffe4d5e3358c0f6cc12e6caa2b5b4fae0962",
        "gaugeDeposit(address,address,address,uint256)": "0xc1dc52430b0b4bb588589ac61f847d8b91fd0d6e21e27b98d83d5966cc1744e4",
        "gaugeMint(address[],uint256)": "0x69ba2f483cef17b5f62657208f2d0cb8e85ef4b527631998cf963366f9d7b67e",
        "gaugeSetMinterApproval(bool,address,uint256,uint8,bytes32,bytes32)": "0x19e86691959375ed6e6fe3fa9833fc086dbd28983afdc1b5ace22afd2d14ee0f",
        "gaugeWithdraw(address,address,address,uint256)": "0x2a801dec7720d98f34c04bcd02d65ff725f96195a63dbc9c5727118aa89fa6bd",
        "joinPool(bytes32,uint8,address,address,(address[],uint256[],bytes,bool),uint256,uint256)": "0x78e2661c66ee13fbd5b754138d0c51a09346427fbb1430471d137374fea59fe2",
        "manageUserBalance((uint8,address,uint256,address,address)[],uint256)": "0x2c8762c1c0be6c6c372c9a58b85f301c15ca91585223dea562569711c54c9f66",
        "setRelayerApproval(address,bool,bytes)": "0x48df7ffa3264537c410a6c6b37836b7d97347d535b77e034bde6361e3dd59bb6",
        "stakeETH(address,uint256,uint256)": "0xdaae027bc13702a169cdf7e88ea883d6d83b488511f3bd73b4f7a77b8d7dcbaf",
        "stakeETHAndWrap(address,uint256,uint256)": "0x6a0dae64c2bcb9102d86c973723b344c2584e6495a13963c31f445765cf84365",
        "swap((bytes32,uint8,address,address,uint256,bytes),(address,bool,address,bool),uint256,uint256,uint256,uint256)": "0x0b9f59abfbe97d54576bda6287e0dbfef6f7942a545b572a79e5cc121bb46fa4",
        "unwrapAaveStaticToken(address,address,address,uint256,bool,uint256)": "0x65ffef271a6cc390fc2fec7c18ebc78a89c525f328951ec522eb5ee6f9781435",
        "unwrapERC4626(address,address,address,uint256,uint256)": "0x105ee3cf52c7f315a7cde257266487c3c8558899e51679a005804165bd59cdf6",
        "unwrapUnbuttonToken(address,address,address,uint256,uint256)": "0xc7dee875de062c2eeeea763c3e49ee8ee6f117a9dec72781d3af91c74d5853b5",
        "unwrapWstETH(address,address,uint256,uint256)": "0x80e5c15e9f03c216f25132c8ab04ea944071b7aa00d0aed67124fcbb95c34a2a",
        "vaultPermit(address,address,uint256,uint256,uint8,bytes32,bytes32)": "0x6cdedb7cbaf7676c47ff44b7938c6d7526bf54bd39f3c39d1c8e18e9aac024db",
        "vaultPermitDAI(address,address,uint256,uint256,bool,uint8,bytes32,bytes32)": "0xa50f8e9f77b8cb8499dc6299d7aff1d735a9baf30eba3e17e2e860c21cc2dc68",
        "wrapAaveDynamicToken(address,address,address,uint256,bool,uint256)": "0x49f8e6a34076295240b17ebff1f6412055cdd88e5a4a51b8ebd6d04353a1a069",
        "wrapERC4626(address,address,address,uint256,uint256)": "0x610ee1d9e53af0de0ced6d897421eaa84d9f3e7f83d4ba12374744b82f7e7e64",
        "wrapStETH(address,address,uint256,uint256)": "0xeec9e55fa7823a1adb86f29adb9d8019b35135e2c008113150fad69ba3ea0c10",
        "wrapUnbuttonToken(address,address,address,uint256,uint256)": "0xff5141699b439e9fe4bc1600006f594350c9f8a1d966fc29a0d0760dc1b8cc40"
      }
    },
    "BalancerRelayer": {
      "useAdaptor": true,
      "actionIds": {
        "multicall(bytes[])": "0x21ca1986868905677ad509adaaca740c12b6bb4fee9a6d48f5e1e221b13fb1c4"
      }
    }
  },
  "20220725-protocol-fee-percentages-provider": {
    "ProtocolFeePercentagesProvider": {
      "useAdaptor": false,
      "actionIds": {
        "registerFeeType(uint256,string,uint256,uint256)": "0x1b40fb690b0f2b74a4e5de0cc1146e8473a40bdf993d441a20b6b9e94f512687",
        "setFeeTypePercentage(uint256,uint256)": "0xa0ace5c52c8f0974c521244ccf49a5a7166a9a6fcef623779b42d55fb2c5fbbe"
      }
    }
  },
  "20220817-aave-rebalanced-linear-pool": {
    "AaveLinearPoolFactory": {
      "useAdaptor": false,
      "actionIds": {
        "create(string,string,address,address,uint256,uint256,address)": "0x9884a8bb75633594a7e8217073d16c873f045f1db8a69ce0f80b8cb83135120d",
        "disable()": "0xe59ccea4d4a98c33b7c0b3c05a3d65ff930273fa5ee03855a3104befc6d1d362"
      }
    },
    "AaveLinearPool": {
      "useAdaptor": false,
      "factoryOutput": "0x23ca0306b21ea71552b148cf3c4db4fc85ae1929",
      "actionIds": {
        "disableRecoveryMode()": "0xe4efb851c410e171273aee46d6939a91154b536e375e6fe59c09a4e617072339",
        "enableRecoveryMode()": "0xa7508bde3c3d65fa21321ca35b2d1da564bc4a772cff9947de3c3e1a467e9dec",
        "initialize()": "0x77e34c3fc0ed219fc36f3993130c9f1538b957fbfdf04ff340defa321742846f",
        "pause()": "0x25ec546c5f4dfc2fe31ba04f5cf65a8098b35111075a5fd114ea3475e4254ac6",
        "setAssetManagerPoolConfig(address,bytes)": "0xc89fefc03c7b123136ce9e4486e8e0dc53dfa76d9ccc1736b4077be9da0cd8d9",
        "setSwapFeePercentage(uint256)": "0xe9d4a41f6bb25c8862c0c2c860268861488f862a3702115587343e3c3d6ea29a",
        "setTargets(uint256,uint256)": "0x2095feae5b22289753af2b83be023818aa08f8d76f2083e5fb8a393a2c8a4836",
        "unpause()": "0xb48ae0b045f774f177ab4b36d641b3bfaeb28e42f6da1a418a80f696f3a21703"
      }
    }
  },
  "20220906-composable-stable-pool": {
    "ComposableStablePoolFactory": {
      "useAdaptor": false,
      "actionIds": {
        "create(string,string,address[],uint256,address[],uint256[],bool[],uint256,address)": "0x10844c1a2330e5c34663ec07b49abd83782bd03eec9462e77cb0564aacdd153c",
        "disable()": "0xf3376f86bc88f72d48761be5427c44395f7ee6a01d0d984b27ccc4340b29a770"
      }
    },
    "ComposableStablePool": {
      "useAdaptor": false,
      "factoryOutput": "0xcc98357eaf3e227bdef6b97780aae84bea9b02b0",
      "actionIds": {
        "disableRecoveryMode()": "0x6849898f08c7f64552f27ae1a4dfcc908200c4d6901ee3945a8c62dbf9cefb8f",
        "enableRecoveryMode()": "0xcbe9cebc4f91f7165ea5e4f69b52df3f2ece32ffa2ea75701ece149b4ab59b28",
        "pause()": "0x79ec0b88111fa72b837fed3ecc182ad192cf3f55a79781b1277a1c85a6908585",
        "setAssetManagerPoolConfig(address,bytes)": "0xd1c25d865242bda8f50179af57fb9fca325ac95fddb36eff550fed2e2920cd9d",
        "setSwapFeePercentage(uint256)": "0xe4ae7db31fa76b12846f2837e5b8ee34891b1b170470345521a088bd662e4571",
        "setTokenRateCacheDuration(address,uint256)": "0x4a47f1fef434f3b446790d962ccfc76e173288678c0f10e49ea84f99711a4725",
        "startAmplificationParameterUpdate(uint256,uint256)": "0x2620ee35568e28137005f8f175537badd5862933f53cc13eaf083bb5c06a043d",
        "stopAmplificationParameterUpdate()": "0x75787838691ff488bcd08777a81793f36c82ac2a4fe7d8bdc74339f7aabd15ef",
        "unpause()": "0xaf671adda59b68d2ffa622bd2572e3517e5ff29dc90dba711cb6099fc64c81b0",
        "updateProtocolFeePercentageCache()": "0x974efa69649cbf5870801f25fe643288dcd50d9e1d74fdbef45276223bb207dd",
        "updateTokenRateCache(address)": "0xba94473cd82358c264abf72a0a835df220e750ad54e22caed02e5c7a9c25dd6b"
      }
    }
  },
  "20220609-stable-pool-v2": {
    "StablePool": {
      "useAdaptor": false,
      "factoryOutput": "0x5ac311fb06c3bd30c87b4e13c079d17c94325ddd",
      "actionIds": {
        "disableRecoveryMode()": "0xbadcf7a93a8a95e4bda7a562332996ee4acb5fcde73e96bf75a8dff324279a3e",
        "enableRecoveryMode()": "0x1180cd5efd53e784faf032ed74af8c1ca90ec2063bcc81ccb5df9cba24f7a844",
        "pause()": "0x04ccb5df880f0c43989328e87fdd719eac6f7de76c3ead81630c2fd1686dec7f",
        "setAssetManagerPoolConfig(address,bytes)": "0xb0844fe52b9250e1f76ccc9d217032e9f45c847f2644de22561a309cbc32280c",
        "setSwapFeePercentage(uint256)": "0x79cf7f42fcb330293c1d98b9ac2db3a3122a615e3630596ebc2584c6bf0d1346",
        "startAmplificationParameterUpdate(uint256,uint256)": "0x0dc09b40b8cf6fe6a29ebfed496944af74a8fb14ace7220c222e17e83b46fe09",
        "stopAmplificationParameterUpdate()": "0x39a4eccad75e66b9c85b00fd5dcba46bc190f4391e3e6e9af1d74e6f242edba8",
        "unpause()": "0x9813b514e1e9fc700c70a055e410a6cd7debdce839291f96213b804cd958e7f8"
      }
    }
  },
  "20220908-weighted-pool-v2": {
    "WeightedPoolFactory": {
      "useAdaptor": false,
      "actionIds": {
        "create(string,string,address[],uint256[],address[],uint256,address)": "0xb0808cfb171b1052985f4fa8038ba322198f6361b2c0c320af3a310a7b9f03d0",
        "disable()": "0x3fe7719468a7e48b37513ec7a41d9931375244942fe6c328691db3415d9517c1"
      }
    },
    "WeightedPool": {
      "useAdaptor": false,
      "factoryOutput": "0x3dd0843a028c86e0b760b1a76929d1c5ef93a2dd",
      "actionIds": {
        "disableRecoveryMode()": "0x79819a7971b1e9f195beb8386adb931d405f6f037b2c0c6ac955e68569c01128",
        "enableRecoveryMode()": "0xe677a5af244fbd50b51cf114dd0bdbf7b73c262382c7704c359c6c2148820d33",
        "pause()": "0xcd7e0ee0107ef7cac4d00d3821101a9ba6f02158f7f4dd52693e82ad3c91e918",
        "setAssetManagerPoolConfig(address,bytes)": "0xb4f5d67533236074d36881d864a2800bfe93f13921d54c1fd373894c4832a0df",
        "setSwapFeePercentage(uint256)": "0xcf5e03a737e4f5ba6d13e23f893a1e0255b362d8ce22e9568e1565fcf92789c7",
        "unpause()": "0x07b4fb5e12466b66136a430edadfe74892e0cbfc410f6268a2d1d24cc09a6e05",
        "updateProtocolFeePercentageCache()": "0x17a40867ce1e1ecc681858d636ee089a349e5d886de539bd79a354d921649f0e"
      }
    }
  },
  "20221123-pool-recovery-helper": {
    "PoolRecoveryHelper": {
      "useAdaptor": false,
      "actionIds": {
        "addPoolFactory(address)": "0xda62096c4d8f1d48218270a8cfece514fe2fb09e756e8d76aa98186a68f5c35c",
        "enableRecoveryMode(address)": "0x586dc651a6be8b58209f3181edd6d0d9dd0079ff0e0bf4a20bc92b27d2aadcec",
        "removePoolFactory(address)": "0xa450560b4243ca4b627c589e0f1f51c3022ac250bb247dc70009744aee0fe13b"
      }
    }
  },
<<<<<<< HEAD
  "20221115-aave-rebalanced-linear-pool": {
    "AaveLinearPoolFactory": {
      "useAdaptor": false,
      "actionIds": {
        "create(string,string,address,address,uint256,uint256,address)": "0xce1c9e518c0270b5db510d1cd33336a3d6a6d80154e5535dcf4825442712d291",
        "disable()": "0x7d9e561eb57049f7aa87abe6ccd3a88c062d0112ae53f060cf1aeac13d17a567"
      }
    },
    "AaveLinearPool": {
      "useAdaptor": false,
      "factoryOutput": "0x77f0e64Faf0FDeAF0b632919214ba142f0478424",
      "actionIds": {
        "disableRecoveryMode()": "0x15f00bddcd311bbb6cb92c87b273ded5f162a286cbc5fdd8f20f6a9e6e1c9fff",
        "enableRecoveryMode()": "0xed5630bca392a4970a1901079b4d679f7a22b124ac0fbf88e17c8a3a4daa267a",
        "initialize()": "0xd3457c3b7bf9fb1f545d7d8c25d7b088ab15e0a71a3c5359d4b9c3827c0e19d6",
        "pause()": "0x718fffbe2c8b4df95b0f67dd732370c9e580255923b4ecc837aafe975e17403e",
        "setSwapFeePercentage(uint256)": "0xf12947894def448d0c9e33d6220a4f23cbbdb269739ac99695817db884648f5e",
        "setTargets(uint256,uint256)": "0xbe17db3a209eabd6173aeb955c3e5d02b6c71f7453406425e1b1ec733233081a",
        "unpause()": "0x26d530e934979106bf47db262f8f2ec443528a326fc167183dd5895f16fac8e8"
=======
  "20221124-authorizer-adaptor-entrypoint": {
    "AuthorizerAdaptorEntrypoint": {
      "useAdaptor": false,
      "actionIds": {
        "performAction(address,bytes)": "0xf30af7479cfcd4e7270ce592c1bb3c208dae2172a952b757164f0e975f759426"
>>>>>>> df013bec
      }
    }
  }
}<|MERGE_RESOLUTION|>--- conflicted
+++ resolved
@@ -437,7 +437,6 @@
       }
     }
   },
-<<<<<<< HEAD
   "20221115-aave-rebalanced-linear-pool": {
     "AaveLinearPoolFactory": {
       "useAdaptor": false,
@@ -457,13 +456,14 @@
         "setSwapFeePercentage(uint256)": "0xf12947894def448d0c9e33d6220a4f23cbbdb269739ac99695817db884648f5e",
         "setTargets(uint256,uint256)": "0xbe17db3a209eabd6173aeb955c3e5d02b6c71f7453406425e1b1ec733233081a",
         "unpause()": "0x26d530e934979106bf47db262f8f2ec443528a326fc167183dd5895f16fac8e8"
-=======
+      }
+    }
+  },
   "20221124-authorizer-adaptor-entrypoint": {
     "AuthorizerAdaptorEntrypoint": {
       "useAdaptor": false,
       "actionIds": {
         "performAction(address,bytes)": "0xf30af7479cfcd4e7270ce592c1bb3c208dae2172a952b757164f0e975f759426"
->>>>>>> df013bec
       }
     }
   }
