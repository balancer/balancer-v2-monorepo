--- conflicted
+++ resolved
@@ -1,4 +1,3 @@
-<<<<<<< HEAD
 {
   "0xd92c40d5daec019bee17f4b61c6f29905e23bb7ef406cc751700baffc82b3a30": [
     {
@@ -97,107 +96,6 @@
       "signature": "transferOwnership(address)",
       "useAdaptor": true
     }
-  ]
-}
-=======
-{
-  "0xd92c40d5daec019bee17f4b61c6f29905e23bb7ef406cc751700baffc82b3a30": [
-    {
-      "taskId": "20210913-bal-arbitrum-merkle",
-      "contractName": "MerkleRedeem",
-      "signature": "claimWeek(address,uint256,uint256,bytes32[])",
-      "useAdaptor": true
-    },
-    {
-      "taskId": "20210928-mcb-arbitrum-merkle",
-      "contractName": "MerkleRedeem",
-      "signature": "claimWeek(address,uint256,uint256,bytes32[])",
-      "useAdaptor": true
-    }
-  ],
-  "0xad0225b8f36d108a0b4b94fcefc162bb866b854df809f5745281c8694e6d37bc": [
-    {
-      "taskId": "20210913-bal-arbitrum-merkle",
-      "contractName": "MerkleRedeem",
-      "signature": "claimWeeks(address,(uint256,uint256,bytes32[])[])",
-      "useAdaptor": true
-    },
-    {
-      "taskId": "20210928-mcb-arbitrum-merkle",
-      "contractName": "MerkleRedeem",
-      "signature": "claimWeeks(address,(uint256,uint256,bytes32[])[])",
-      "useAdaptor": true
-    }
-  ],
-  "0x1a71f3e5ef203c4123a068cfbe8e002a0b22fe777cc507eb928430feb1cadbcf": [
-    {
-      "taskId": "20210913-bal-arbitrum-merkle",
-      "contractName": "MerkleRedeem",
-      "signature": "claimWeeksToInternalBalance(address,(uint256,uint256,bytes32[])[])",
-      "useAdaptor": true
-    },
-    {
-      "taskId": "20210928-mcb-arbitrum-merkle",
-      "contractName": "MerkleRedeem",
-      "signature": "claimWeeksToInternalBalance(address,(uint256,uint256,bytes32[])[])",
-      "useAdaptor": true
-    }
-  ],
-  "0xec1217f9c0d96fa75a9d6a62a38724780247f3de54e41e48952440369708c4d3": [
-    {
-      "taskId": "20210913-bal-arbitrum-merkle",
-      "contractName": "MerkleRedeem",
-      "signature": "claimWeeksWithCallback(address,address,bytes,(uint256,uint256,bytes32[])[])",
-      "useAdaptor": true
-    },
-    {
-      "taskId": "20210928-mcb-arbitrum-merkle",
-      "contractName": "MerkleRedeem",
-      "signature": "claimWeeksWithCallback(address,address,bytes,(uint256,uint256,bytes32[])[])",
-      "useAdaptor": true
-    }
-  ],
-  "0xf75a63a20471dc46da3192be9d76e8f140a4f5507773da6d1384877662708caa": [
-    {
-      "taskId": "20210913-bal-arbitrum-merkle",
-      "contractName": "MerkleRedeem",
-      "signature": "renounceOwnership()",
-      "useAdaptor": true
-    },
-    {
-      "taskId": "20210928-mcb-arbitrum-merkle",
-      "contractName": "MerkleRedeem",
-      "signature": "renounceOwnership()",
-      "useAdaptor": true
-    }
-  ],
-  "0x9bdc90c1a0da348c425f5a7f90163eaeec5bce689bdd65f6da637b5243714080": [
-    {
-      "taskId": "20210913-bal-arbitrum-merkle",
-      "contractName": "MerkleRedeem",
-      "signature": "seedAllocations(uint256,bytes32,uint256)",
-      "useAdaptor": true
-    },
-    {
-      "taskId": "20210928-mcb-arbitrum-merkle",
-      "contractName": "MerkleRedeem",
-      "signature": "seedAllocations(uint256,bytes32,uint256)",
-      "useAdaptor": true
-    }
-  ],
-  "0xc72ba8d6ded981d8f10ffe2bc3dbec65b5d9f5af87846080a8cface849d4198d": [
-    {
-      "taskId": "20210913-bal-arbitrum-merkle",
-      "contractName": "MerkleRedeem",
-      "signature": "transferOwnership(address)",
-      "useAdaptor": true
-    },
-    {
-      "taskId": "20210928-mcb-arbitrum-merkle",
-      "contractName": "MerkleRedeem",
-      "signature": "transferOwnership(address)",
-      "useAdaptor": true
-    }
   ],
   "0x0a5a412edef3a6979567862645360015b536a00bc877d64660ee50428fca701d": [
     {
@@ -423,5 +321,4 @@
       "useAdaptor": true
     }
   ]
-}
->>>>>>> c3ccf89d
+}