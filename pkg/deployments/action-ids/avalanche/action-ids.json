{
  "20210418-vault": {
    "Vault": {
      "useAdaptor": false,
      "actionIds": {
        "batchSwap(uint8,(bytes32,uint256,uint256,uint256,bytes)[],address[],(address,bool,address,bool),int256[],uint256)": "0x1282ab709b2b70070f829c46bc36f76b32ad4989fecb2fcb09a1b3ce00bbfc30",
        "deregisterTokens(bytes32,address[])": "0xe4f8ff74aa05a4d54a06e035d5e86947bc6474f8d7b166ebeb49fc9178d28551",
        "exitPool(bytes32,address,address,(address[],uint256[],bytes,bool))": "0xc149e88b59429ded7f601ab52ecd62331cac006ae07c16543439ed138dcb8d34",
        "flashLoan(address,address[],uint256[],bytes)": "0x96ebe854ca6ab6242ad127dcd7809576513b0c64571e515cedd7b8885612c82d",
        "joinPool(bytes32,address,address,(address[],uint256[],bytes,bool))": "0x78ad1b68d148c070372f8643c4648efbb63c6a8a338f3c24714868e791367653",
        "managePoolBalance((uint8,bytes32,address,uint256)[])": "0x7275fb98594b03dc36a7de69051058e9e2d05cabeb4fe7d9c87bc69f94d9d084",
        "manageUserBalance((uint8,address,uint256,address,address)[])": "0xeba777d811cd36c06d540d7ff2ed18ed042fd67bbf7c9afcf88c818c7ee6b498",
        "queryBatchSwap(uint8,(bytes32,uint256,uint256,uint256,bytes)[],address[],(address,bool,address,bool))": "0xf5f701b3adfba2adad8f16a8be5a989593e42a2caa84c5c6e60b22143db65a2f",
        "registerPool(uint8)": "0x956dfce4343a6be4df20714d3dc413ef59e73fa9995d3d247e7c8d12efd33ac2",
        "registerTokens(bytes32,address[],address[])": "0xad5bd4a1cc4243b4d772a8a55d24792c1f57cc45eb97ed1291b82d96125a7626",
        "setAuthorizer(address)": "0x1cbb503dcc0f4acaedf71a098211ff8b15a220fc26a6974a8d9deaab040fa6e0",
        "setPaused(bool)": "0xb5593fe09464f360ecf835d5b9319ce69900ae1b29d13844b73c250b1f5f92fb",
        "setRelayerApproval(address,address,bool)": "0x0014a06d322ff07fcc02b12f93eb77bb76e28cdee4fc0670b9dec98d24bbfec8",
        "swap((bytes32,uint8,address,address,uint256,bytes),(address,bool,address,bool),uint256,uint256)": "0x7b8a1d293670124924a0f532213753b89db10bde737249d4540e9a03657d1aff"
      }
    },
    "ProtocolFeesCollector": {
      "useAdaptor": false,
      "actionIds": {
        "setFlashLoanFeePercentage(uint256)": "0xbe2a180d5cc5d803a8eec4cea569989fc1c593d7eeadd1f262f360a68b0e842e",
        "setSwapFeePercentage(uint256)": "0xb28b769768735d011b267f781c3be90bce51d5059ba015bc7a28b3e882fb2083",
        "withdrawCollectedFees(address[],uint256[],address)": "0xb2b6e48fa160a7c887d9d7a68b6a9bb9d47d4953d33e07f3a39e175d75e97796"
      }
    }
  },
  "20211202-no-protocol-fee-lbp": {
    "NoProtocolFeeLiquidityBootstrappingPoolFactory": {
      "useAdaptor": false,
      "actionIds": {
        "create(string,string,address[],uint256[],uint256,address,bool)": "0x803e6b81fee024ccd085712b4bcd6741a50460eef16ac4d213ce52fa09ac31b4",
        "disable()": "0xf606602974ca80beb7071ceacbfd2e03a1d2bb9da2001eb3591a2c4bbbbc0d05"
      }
    }
  },
  "20220413-child-chain-gauge-factory": {
    "RewardsOnlyGauge": {
      "useAdaptor": true,
      "actionIds": {
        "claim_rewards()": "0xcc81616174594bad0116a2a67a46f12ae8b8dbfcd5b5d85653f6a9f45a5fac2f",
        "claim_rewards(address)": "0xe41be765d5cfad11c08db014eff2b4a8d61ef1cdb4e261ccbd8e6ea97547d17a",
        "claim_rewards(address,address)": "0x2a5475c5eed3f53f037dcf0ea892bc00066b46567f46c5870d8b640cf1295e8d",
        "claimable_reward_write(address,address)": "0x75afaa91b393d48e35295678887a711c02e89049bc323c34ab8f33ea93905d84",
        "deposit(uint256)": "0xdb7a8a865c118c708b7b58aa81fcd9faf63dcde098724f59f3caa5b83ea396b9",
        "deposit(uint256,address)": "0xfee5c147eaac04c90e63b7abbfd29e62c6d879a33809b505fdb94ef3eecbaf62",
        "deposit(uint256,address,bool)": "0x046a9b844a27534f27fd127d4384be2c10c780b2de57e28433d37ebf2df3d8ac",
        "initialize(address,address,bytes32)": "0xcbba0c70ea95cd50d0d43887d74c2eadf0e2da70f8006b6b03133cc511393b16",
        "set_rewards(address,bytes32,address[8])": "0x1c28be0c862bdafa18acf2279aafab9a34df3943c134c0e5704d36c93608e671",
        "set_rewards_receiver(address)": "0xf88d34e766f85b5f4d620e7d4166da3f9bdf13e6f68adbf890b136082b2916e1",
        "withdraw(uint256)": "0x2946cd1bba50d122afcd4e50cb175bc14fd55a6df2e8ab74458327704b001e25",
        "withdraw(uint256,bool)": "0x5fab59a064ea7fa938816c09376c09df37fa7a684d8e9f0af2b575c326a21f23"
      }
    },
    "ChildChainStreamer": {
      "useAdaptor": true,
      "actionIds": {
        "add_reward(address,address,uint256)": "0xfd0982f03ae2f1b60e1a94dafa009aa791a8776bf56f7dcedd168a018b6a552f",
        "get_reward()": "0x7ef0e867b22d9e0f26c12180ace9abda1bf81d6db74aae757d5810f8732e7f1e",
        "initialize(address)": "0x9e7d1d7251d55fd618b3aa4a45df409c0772e5815f350ccdc477ff1f138e5aa4",
        "notify_reward_amount(address)": "0x441f32030c75b51777e821d835e735a0bf9e2bb62d160680ef57e64c229218b1",
        "remove_reward(address,address)": "0x6ff12a4164858fcba31510d8576d50825689dfa90773f37a08eec0bc8d7b888c",
        "set_reward_distributor(address,address)": "0xce713085e9498c958964f4c64979785027e7a93323b68bca8e87296c696fa643",
        "set_reward_duration(address,uint256)": "0x02c8d50e13f8c642176dd11071045c7954b0c485674723e03718910be72529fd"
      }
    },
    "ChildChainLiquidityGaugeFactory": {
      "useAdaptor": true,
      "actionIds": {
        "create(address)": "0xc9dc065d0516a896cd89386058734c4819fe89854b021f97724dcd1ecbc72d8b"
      }
    }
  },
  "20220517-protocol-fee-withdrawer": {
    "ProtocolFeesWithdrawer": {
      "useAdaptor": false,
      "actionIds": {
        "allowlistToken(address)": "0x1deb6bc68439c92b8383decd20cc8e1d54bc3a344bd5ea32c71ffc7c9c342e9b",
        "denylistToken(address)": "0xf3eadfc5e658bb5d9308d4d7d2b30766bd48e5db7a3637a92428d39fb6b97645",
        "withdrawCollectedFees(address[],uint256[],address)": "0x9b7cac7a6e50200d3ceb1372c25ac2f697fa4ba4495fb37091ffc35e5b4f8a42"
      }
    }
  },
  "20220527-child-chain-gauge-token-adder": {
    "ChildChainGaugeTokenAdder": {
      "useAdaptor": false,
      "actionIds": {
        "addTokenToGauge(address,address,address)": "0x49e783a1aedce49dedc1f4599f898c3136453816218ab89c029423bf0a25a47a"
      }
    }
  },
  "20220725-protocol-fee-percentages-provider": {
    "ProtocolFeePercentagesProvider": {
      "useAdaptor": false,
      "actionIds": {
        "registerFeeType(uint256,string,uint256,uint256)": "0x87608416e0cc3c0a215423f5fe19d9cfaaf80cbfc752636fe834fc0a8e65f11c",
        "setFeeTypePercentage(uint256,uint256)": "0xf966da38fb72cb10be01d2ff406b1aeb9cdc62f757d0042e6ff6249f196221a1"
      }
    }
  },
  "20221123-pool-recovery-helper": {
    "PoolRecoveryHelper": {
      "useAdaptor": false,
      "actionIds": {
        "addPoolFactory(address)": "0x90ce8036a67bbe2451d4f50ab7353343339db901728ae2de09928006819ee686",
        "enableRecoveryMode(address)": "0xd803b6aadd1ec41e42e680b246ebc3f68425ee6cfba1883b53b8fd01e7f37c6b",
        "removePoolFactory(address)": "0x25cbdd96392463c2c0b1e5a2db364a18327ef561b6ceeb4a444b694dbf2c7890"
      }
    }
  },
  "20230206-weighted-pool-v3": {
    "WeightedPoolFactory": {
      "useAdaptor": false,
      "actionIds": {
        "create(string,string,address[],uint256[],address[],uint256,address)": "0x37bdd9fd10ea417e3ee0432bc9931583470babbdfba7fb234832953f5b12c876",
        "disable()": "0xa245b13df0295c1966c341598370ff2b6a9e83bb687351570533e2f2e01938d5"
      }
    },
    "WeightedPool": {
      "useAdaptor": false,
      "factoryOutput": "0xE867AD0a48e8f815DC0cda2CDb275e0F163A480b",
      "actionIds": {
        "disableRecoveryMode()": "0x57a99f3ed4c936dc3acc397e914c860702345856a9cca3a5be4c01fefa6a7674",
        "enableRecoveryMode()": "0x83d23bd6c0e9f3f7ec0850008689e6079aa87b2f9766e7373bb3620222c3e0a3",
        "pause()": "0x8861bb10ff289b57a4dd8aad423013bab2ba5baabf527453b7e5fe1078989c65",
        "setAssetManagerPoolConfig(address,bytes)": "0x9f330840ebc2285574bb046c48056ab6c06da01e947ce9ebee468e7e4a6a2c3a",
        "setSwapFeePercentage(uint256)": "0x17bd7cdcf8501c46510667aaa9187771e0d83831a3367ff4cf81c00eac71137c",
        "unpause()": "0xbc2876200f27f600d66a842f0b3149abc29a5cab6ef63137d79db0036169107f",
        "updateProtocolFeePercentageCache()": "0x5f506869a4e7d71cdd3300156e93255616486d8a28c659a096cac8055bdf1e6d"
      }
    }
  },
  "20230320-weighted-pool-v4": {
    "WeightedPoolFactory": {
      "useAdaptor": false,
      "actionIds": {
        "create(string,string,address[],uint256[],address[],uint256,address,bytes32)": "0xaba9ffb17b2efad3b545708e13b3f91cbcb70f6b7de76f29d7a2bd85a0750f88",
        "disable()": "0xd7acda26118b9ff06dd8526d0197d58c0c7ed83074be6d915bff2db42b5581ae"
      }
    },
    "WeightedPool": {
      "useAdaptor": false,
      "factoryOutput": "0xb2b5B452d53401391155EA48C4451f6E9b0dD058",
      "actionIds": {
        "disableRecoveryMode()": "0xd674de2cecb3a543953d0844369358124e617428c5e1bbff8924a84e7e4128fa",
        "enableRecoveryMode()": "0x8ceae9d0f076b4b0c529529f6bf11832835b93b533445c655b840015f7025e50",
        "pause()": "0xb9c5dbd31b49d898a12157d05b5f59e61b30533c20fe266652c1017837135f0c",
        "setAssetManagerPoolConfig(address,bytes)": "0x0bd65c98e2121df958fbdd053552dfab29367bac9f223d282f1c262c89328ff5",
        "setSwapFeePercentage(uint256)": "0x32725667b078898f78f53e59f45eb1837b34a9469dbe36f9270b674247b23abf",
        "unpause()": "0xb313b0fd78e09c18baecd229b1f60ba3e28af60010313a2eb6e955e3626d8972",
        "updateProtocolFeePercentageCache()": "0x851e1de2f8d7c9460da7ecb3137551662eb032a7ac4475ead243e7f5efe9725e"
      }
    }
  },
<<<<<<< HEAD
  "20230320-composable-stable-pool-v4": {
    "ComposableStablePoolFactory": {
      "useAdaptor": false,
      "actionIds": {
        "create(string,string,address[],uint256,address[],uint256[],bool[],uint256,address,bytes32)": "0xbe2a96d577f64ef2ba9a0d23f6b34f2588675b36737b0189cab778fe77051fd1",
        "disable()": "0xb4738e79f724f5cf9554215b3249de2528482bb77b93844f5eff3f3c9e7126b4"
      }
    },
    "ComposableStablePool": {
      "useAdaptor": false,
      "factoryOutput": "0xEa4643102dFC03d5e382e7827Bf767f6587E9965",
      "actionIds": {
        "disableRecoveryMode()": "0xe41196603a4830aa78064fa1ce052e42607bc0a162707e1ce030e7fd9757f0b1",
        "enableRecoveryMode()": "0x5776af5dc57240aa03d458ceae96e374999c01c2f7a2978c07d2517447976b65",
        "pause()": "0x0b6a61309c977bea4c341dc0c16ce4c5d8e7b682026f4d3c31478d882487909c",
        "setAssetManagerPoolConfig(address,bytes)": "0x37fc3bbab5157ec061d8dd11e6a3934d70807ffc1ad9c3a2463225acd9156635",
        "setSwapFeePercentage(uint256)": "0x9e71206909b5fab4c36eb9e667afb9a6dcc535260b4b0837056ab7f9ec68c0be",
        "setTokenRateCacheDuration(address,uint256)": "0xc09f7fe1b68d08855f7b72e7eddb246605e918232a4400ce63f7ece75ef398f4",
        "startAmplificationParameterUpdate(uint256,uint256)": "0x6ed13a1d3fd43b315b36c6d9fd4e057f6d796139fac2f11611b8a79076d0d0b1",
        "stopAmplificationParameterUpdate()": "0xb629d427aabf3c9edfd7d759cfc460f0eb838f1b9989578f11c9b87720a368e6",
        "unpause()": "0xa22629980c7499ea958706b6b8d9bc49db7688a3db040d0bc0533de63b49e692",
        "updateProtocolFeePercentageCache()": "0x03be60818dbe8e0fd09d015378ce8f5de9a41f2085e18c76cecd9b63d5dd12ce",
        "updateTokenRateCache(address)": "0x2c1edab6e5809a5ec2683655325c9e6eeba8d5e8d53d0376ce653cc3156d309f"
=======
  "20230411-managed-pool-v2": {
    "ManagedPoolFactory": {
      "useAdaptor": false,
      "actionIds": {
        "create((string,string,address[]),(address[],uint256[],uint256,bool,bool,uint256,uint256),address,bytes32)": "0x23453746bf001a9ea3432109b510f1cd4f54694f1aa8e1170c99b9f13b59b9ce",
        "disable()": "0xc286c677f812387602b94d5dee672097cae543d80e175977381fbdbcdb9b2c12"
      }
    },
    "ManagedPool": {
      "useAdaptor": false,
      "factoryOutput": "0x3Fb81f6FB0dd94c6fC7e138887f1CA4CDB5E2999",
      "actionIds": {
        "addAllowedAddress(address)": "0xf378e43e1d0f41267e0b6654f8f52e0ab432b1fb4f35b209d2e76608ef63eb14",
        "addToken(address,address,uint256,uint256,address)": "0xd0ee11d8a1ceea2f635a0f85300fd29c169555e7afbe1e1ec8af2a839fc8c897",
        "collectAumManagementFees()": "0x8fe49a28abbd6e0768bff9b995ac9ae53d20d29e816f262479fed23b5234178f",
        "disableRecoveryMode()": "0xd21198f97672ee6118c9598a1b4c2053515bf28a40c4df5cf02365c4ff3d5ba7",
        "enableRecoveryMode()": "0x2aa887a92d3d18f30f198214d2c197b7d148bb735c610372199c51c6a4866b86",
        "pause()": "0xe67bef3cfb0ba409959647fa3d8ff78b267a1c13f5434c2f32219ced33fec922",
        "removeAllowedAddress(address)": "0x5c2ff5dbb8961447fb961cdb72a3daab5060c22be92142959d891aad2d7702ea",
        "removeToken(address,uint256,address)": "0xb6ae5f8149a45af827981911438d9f80de89bb7e65344e4d0fd1c446a7baa810",
        "setCircuitBreakers(address[],uint256[],uint256[],uint256[])": "0x7dce1e9699088bce01cc32c9123e0363a28030fda9c9090b7e046555e0c53557",
        "setJoinExitEnabled(bool)": "0xbdbe585a1a041cf18a0d049cf5d7108b4280a0dcaa88ed95b7d7fa6c8e0bcce9",
        "setManagementAumFeePercentage(uint256)": "0x06ccd34ea00555e518b5d78aa5c38e84929422c7ed22f28feec12f7cf4157e7a",
        "setMustAllowlistLPs(bool)": "0x2a0b8178de7be0484da36c4c3f754744cabe1365fa5554b19fd7dfcd10787529",
        "setSwapEnabled(bool)": "0xe1f698ed05d0b787697be880739dea75901cd74e475ef4f38b0fc1067ef88a69",
        "unpause()": "0xe43d68fde8cc8cb294d6ab5f297f0d8eca163f7650caee6be549c54527d5b994",
        "updateProtocolFeePercentageCache()": "0x6c2d3375fd4cfa536f0e6c5aa8f1afa5d708d0865f30cad3943ff9c968de3b7d",
        "updateSwapFeeGradually(uint256,uint256,uint256,uint256)": "0x25204deb977c00e240d2d353b31b645813fef504dfb1a726ea730eeb25e64cee",
        "updateWeightsGradually(uint256,uint256,address[],uint256[])": "0xb699a7c9a044c8cc3420213d2b0b7a2daa070fca50add3f78af2791113a323ff"
>>>>>>> d1b5382c
      }
    }
  }
}<|MERGE_RESOLUTION|>--- conflicted
+++ resolved
@@ -155,7 +155,6 @@
       }
     }
   },
-<<<<<<< HEAD
   "20230320-composable-stable-pool-v4": {
     "ComposableStablePoolFactory": {
       "useAdaptor": false,
@@ -179,7 +178,9 @@
         "unpause()": "0xa22629980c7499ea958706b6b8d9bc49db7688a3db040d0bc0533de63b49e692",
         "updateProtocolFeePercentageCache()": "0x03be60818dbe8e0fd09d015378ce8f5de9a41f2085e18c76cecd9b63d5dd12ce",
         "updateTokenRateCache(address)": "0x2c1edab6e5809a5ec2683655325c9e6eeba8d5e8d53d0376ce653cc3156d309f"
-=======
+      }
+    }
+  },
   "20230411-managed-pool-v2": {
     "ManagedPoolFactory": {
       "useAdaptor": false,
@@ -209,7 +210,6 @@
         "updateProtocolFeePercentageCache()": "0x6c2d3375fd4cfa536f0e6c5aa8f1afa5d708d0865f30cad3943ff9c968de3b7d",
         "updateSwapFeeGradually(uint256,uint256,uint256,uint256)": "0x25204deb977c00e240d2d353b31b645813fef504dfb1a726ea730eeb25e64cee",
         "updateWeightsGradually(uint256,uint256,address[],uint256[])": "0xb699a7c9a044c8cc3420213d2b0b7a2daa070fca50add3f78af2791113a323ff"
->>>>>>> d1b5382c
       }
     }
   }
