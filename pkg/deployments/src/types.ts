--- conflicted
+++ resolved
@@ -5,9 +5,6 @@
 
 import Task from './task';
 
-<<<<<<< HEAD
-export const NETWORKS = ['goerli', 'mainnet', 'polygon', 'arbitrum', 'optimism', 'gnosis', 'bsc', 'avalanche', 'zkevm'];
-=======
 export const NETWORKS = [
   'goerli',
   'mainnet',
@@ -18,8 +15,8 @@
   'bsc',
   'avalanche',
   'sepolia',
+  'zkevm',
 ];
->>>>>>> 2dc354f1
 
 export type Network = (typeof NETWORKS)[number];
 
