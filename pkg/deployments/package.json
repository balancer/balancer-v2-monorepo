--- conflicted
+++ resolved
@@ -24,12 +24,8 @@
     "check": "hardhat check-deployments --network mainnet && hardhat check-deployments --network polygon && hardhat check-deployments --network arbitrum && hardhat check-deployments --network optimism",
     "lint": "eslint . --ext .ts --ignore-path ../../.eslintignore  --max-warnings 0",
     "prepack": "yarn build",
-<<<<<<< HEAD
-    "test": "hardhat test ./**/test/*.ts --fork mainnet --block-number 14623150",
+    "test": "hardhat test ./**/test/*.ts --fork mainnet --block-number 14769900"
     "ci:prepare-config": "ts-node ci/prepare-config.js"
-=======
-    "test": "hardhat test ./**/test/*.ts --fork mainnet --block-number 14769900"
->>>>>>> 5b86add3
   },
   "devDependencies": {
     "@balancer-labs/balancer-js": "workspace:*",
