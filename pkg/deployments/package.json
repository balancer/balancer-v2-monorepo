--- conflicted
+++ resolved
@@ -25,11 +25,7 @@
     "prepack": "yarn build",
     "test": "hardhat test ./**/test/*.ts",
     "test:deployed": "yarn test --network mainnet",
-<<<<<<< HEAD
-    "test:fork": "yarn test --fork mainnet --block-number 14622000"
-=======
     "test:fork": "yarn test --fork mainnet --block-number 14623150"
->>>>>>> 96ee84bf
   },
   "devDependencies": {
     "@balancer-labs/balancer-js": "workspace:*",
