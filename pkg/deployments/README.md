# <img src="../../logo.svg" alt="Balancer" height="128px">

# Balancer V2 Deployments

[![NPM Package](https://img.shields.io/npm/v/@balancer-labs/v2-deployments.svg)](https://www.npmjs.org/package/@balancer-labs/v2-deployments)
[![GitHub Repository](https://img.shields.io/badge/github-deployments-lightgrey?logo=github)](https://github.com/balancer-labs/balancer-v2-monorepo/tree/deployments-latest/pkg/deployments)

This package contains the addresses and ABIs of all Balancer V2 deployed contracts, for Ethereum, Polygon and Arbitrum mainnet, as well as various test networks. Each deployment consists of a deployment script (called 'task'), inputs (script configuration, such as dependencies), outputs (typically contract addresses), and ABIs of related contracts.

Addresses and ABIs can be used consumed from the package in JavaScript environments, or manually retrieved from the [GitHub](https://github.com/balancer-labs/balancer-v2-monorepo/tree/deployments-latest/pkg/deployments) repository.

Note that some protocol contracts are created dynamically: for example, `WeightedPool` contracts are deployed by the canonical `WeightedPoolFactory`. While the ABIs of these contracts are stored in the `abi` directory of each deployment, their addresses are not. Those can be retrieved by querying the on-chain state or processing emitted events.

## Overview

### Installation

```console
$ npm install @balancer-labs/v2-deployments
```

### Usage

Import `@balancer-labs/v2-deployments` to access the different ABIs and deployed addresses. To see all Task IDs and their associated contracts, head to [Past Deployments](#past-deployments).

---

- **async function getBalancerContract(taskID, contract, network)**

Returns an [Ethers](https://docs.ethers.io/v5/) contract object for a canonical deployment (e.g. the Vault, or a Pool factory).

_Note: requires using [Hardhat](https://hardhat.org/) with the [`hardhat-ethers`](https://hardhat.org/plugins/nomiclabs-hardhat-ethers.html) plugin._

- **async function getBalancerContractAt(taskID, contract, address)**

Returns an [Ethers](https://docs.ethers.io/v5/) contract object for a contract dynamically created at a known address (e.g. a Pool created from a factory).

_Note: requires using [Hardhat](https://hardhat.org/) with the [`hardhat-ethers`](https://hardhat.org/plugins/nomiclabs-hardhat-ethers.html) plugin._

- **async function getBalancerContractAbi(taskID, contract)**

Returns a contract's [ABI](https://docs.soliditylang.org/en/latest/abi-spec.html).

- **async function getBalancerContractBytecode(taskID, contract)**

Returns a contract's [creation code](https://docs.soliditylang.org/en/latest/contracts.html#creating-contracts).

- **async function getBalancerContractAddress(taskID, contract, network)**

Returns the address of a contract's canonical deployment.

- **async function getBalancerDeployment(taskID, network)**

Returns an object with all contracts from a deployment and their addresses.

## Past Deployments

<<<<<<< HEAD
| Description                                          | Task ID                                                                                          |
| ---------------------------------------------------- | ------------------------------------------------------------------------------------------------ |
| Authorizer, governance contract                      | [`20210418-authorizer`](./tasks/20210418-authorizer)                                             |
| Vault, main protocol contract                        | [`20210418-vault`](./tasks/20210418-vault)                                                       |
| Weighted Pools of up to 8 tokens                     | [`20210418-weighted-pool`](./tasks/20210418-weighted-pool)                                       |
| Weighted Pools with two tokens and price oracle      | [`20210418-weighted-pool`](./tasks/20210418-weighted-pool)                                       |
| Liquidity Bootstrapping Pools of up to 4 tokens      | [`20210721-liquidity-bootstrapping-pool`](./tasks/20210721-liquidity-bootstrapping-pool)         |
| Stable Pools of up to 5 tokens                       | [`20210624-stable-pool`](./tasks/20210624-stable-pool)                                           |
| Meta Stable Pools with 2 tokens and price oracle     | [`20210727-meta-stable-pool`](./tasks/20210727-meta-stable-pool)                                 |
| Relayer for Lido stETH wrapping/unwrapping           | [`20210812-lido-relayer`](./tasks/20210812-lido-relayer)                                         |
| Distributor contract for LDO rewards                 | [`20210811-ldo-merkle`](./tasks/20210811-ldo-merkle)                                             |
| Rate Provider for wstETH                             | [`20210812-wsteth-rate-provider`](./tasks/20210812-wsteth-rate-provider)                         |
| Basic Investment Pools for few tokens                | [`20210907-investment-pool`](./tasks/20210907-investment-pool)                                   |
| Distributor contract for arbitrum BAL rewards        | [`20210913-bal-arbitrum-merkle`](./tasks/20210913-bal-arbitrum-merkle)                           |
| Distributor contract for VITA rewards                | [`20210920-vita-merkle`](./tasks/20210920-vita-merkle)                                           |
| Distributor contract for arbitrum MCB rewards        | [`20210928-mcb-arbitrum-merkle`](./tasks/20210928-mcb-arbitrum-merkle)                           |
| Merkle Orchard Distributor                           | [`20211012-merkle-orchard`](./tasks/20211012-merkle-orchard)                                     |
| Batch Relayer                                        | [`20211203-batch-relayer`](./tasks/20211203-batch-relayer)                                       |
| Linear Pools for Aave aTokens                        | [`20211208-aave-linear-pool`](./tasks/20211208-aave-linear-pool)                                 |
| Preminted BPT Meta Stable Pools                      | [`20211208-stable-phantom-pool`](./tasks/20211208-stable-phantom-pool)                           |
| Authorizer Adaptor for extending governance          | [`20220325-authorizer-adaptor `](./tasks/20220325-authorizer-adaptor)                            |
| Wallet for the BAL token                             | [`20220325-bal-token-holder-factory `](./tasks/20220325-bal-token-holder-factory)                |
| Admin of the BAL token                               | [`20220325-balancer-token-admin `](./tasks/20220325-balancer-token-admin)                        |
| Gauge Registrant                                     | [`20220325-gauge-adder`](./tasks/20220325-gauge-adder)                                           |
| Liquidity Mining: veBAL, Gauge Controller and Minter | [`20220325-gauge-controller`](./tasks/20220325-gauge-controller)                                 |
| Mainnet Staking Gauges                               | [`20220325-mainnet-gauge-factory`](./tasks/20220325-mainnet-gauge-factory)                       |
| Single Recipient Stakeless Gauges                    | [`20220325-single-recipient-gauge-factory`](./tasks/20220325-single-recipient-gauge-factory)     |
| Delegation of veBAL boosts                           | [`20220325-ve-delegation`](./tasks/20220325-ve-delegation)                                       |
| Coordination of the veBAL deployment                 | [`20220325-veBAL-deployment-coordinator`](./tasks/20220325-veBAL-deployment-coordinator)         |
| Gauges on child networks (L2s and sidechains)        | [`20220413-child-chain-gauge-factory`](./tasks/20220413-child-chain-gauge-factory)               |
| Arbitrum Root Gauges, for veBAL voting               | [`20220413-arbitrum-root-gauge-factory`](./tasks/20220413-arbitrum-root-gauge-factory)           |
| Polygon Root Gauges, for veBAL voting                | [`20220413-polygon-root-gauge-factory`](./tasks/20220413-polygon-root-gauge-factory)             |
| Coordination of setup of L2 gauges for veBAL system  | [`20220415-veBAL-L2-gauge-setup-coordinator`](./tasks/20220415-veBAL-L2-gauge-setup-coordinator) |
=======
| Description                                          | Task ID                                                                                      |
| ---------------------------------------------------- | -------------------------------------------------------------------------------------------- |
| Authorizer, governance contract                      | [`20210418-authorizer`](./tasks/20210418-authorizer)                                         |
| Vault, main protocol contract                        | [`20210418-vault`](./tasks/20210418-vault)                                                   |
| Weighted Pools of up to 8 tokens                     | [`20210418-weighted-pool`](./tasks/20210418-weighted-pool)                                   |
| Weighted Pools with two tokens and price oracle      | [`20210418-weighted-pool`](./tasks/20210418-weighted-pool)                                   |
| Liquidity Bootstrapping Pools of up to 4 tokens      | [`20210721-liquidity-bootstrapping-pool`](./tasks/20210721-liquidity-bootstrapping-pool)     |
| Stable Pools of up to 5 tokens                       | [`20210624-stable-pool`](./tasks/20210624-stable-pool)                                       |
| Meta Stable Pools with 2 tokens and price oracle     | [`20210727-meta-stable-pool`](./tasks/20210727-meta-stable-pool)                             |
| Relayer for Lido stETH wrapping/unwrapping           | [`20210812-lido-relayer`](./tasks/20210812-lido-relayer)                                     |
| Distributor contract for LDO rewards                 | [`20210811-ldo-merkle`](./tasks/20210811-ldo-merkle)                                         |
| Rate Provider for wstETH                             | [`20210812-wsteth-rate-provider`](./tasks/20210812-wsteth-rate-provider)                     |
| Basic Investment Pools for few tokens                | [`20210907-investment-pool`](./tasks/20210907-investment-pool)                               |
| Distributor contract for arbitrum BAL rewards        | [`20210913-bal-arbitrum-merkle`](./tasks/20210913-bal-arbitrum-merkle)                       |
| Distributor contract for VITA rewards                | [`20210920-vita-merkle`](./tasks/20210920-vita-merkle)                                       |
| Distributor contract for arbitrum MCB rewards        | [`20210928-mcb-arbitrum-merkle`](./tasks/20210928-mcb-arbitrum-merkle)                       |
| Merkle Orchard Distributor                           | [`20211012-merkle-orchard`](./tasks/20211012-merkle-orchard)                                 |
| Batch Relayer                                        | [`20211203-batch-relayer`](./tasks/20211203-batch-relayer)                                   |
| Linear Pools for Aave aTokens                        | [`20211208-aave-linear-pool`](./tasks/20211208-aave-linear-pool)                             |
| Preminted BPT Meta Stable Pools                      | [`20211208-stable-phantom-pool`](./tasks/20211208-stable-phantom-pool)                       |
| Authorizer Adaptor for extending governance          | [`20220325-authorizer-adaptor `](./tasks/20220325-authorizer-adaptor)                        |
| Wallet for the BAL token                             | [`20220325-bal-token-holder-factory `](./tasks/20220325-bal-token-holder-factory)            |
| Admin of the BAL token                               | [`20220325-balancer-token-admin `](./tasks/20220325-balancer-token-admin)                    |
| Gauge Registrant                                     | [`20220325-gauge-adder`](./tasks/20220325-gauge-adder)                                       |
| Liquidity Mining: veBAL, Gauge Controller and Minter | [`20220325-gauge-controller`](./tasks/20220325-gauge-controller)                             |
| Mainnet Staking Gauges                               | [`20220325-mainnet-gauge-factory`](./tasks/20220325-mainnet-gauge-factory)                   |
| Single Recipient Stakeless Gauges                    | [`20220325-single-recipient-gauge-factory`](./tasks/20220325-single-recipient-gauge-factory) |
| Delegation of veBAL boosts                           | [`20220325-ve-delegation`](./tasks/20220325-ve-delegation)                                   |
| Coordination of the veBAL deployment                 | [`20220325-veBAL-deployment-coordinator`](./tasks/20220325-veBAL-deployment-coordinator)     |
| Gauges on child networks (L2s and sidechains)        | [`20220413-child-chain-gauge-factory`](./tasks/20220413-child-chain-gauge-factory)           |
| Arbitrum Root Gauges, for veBAL voting               | [`20220413-arbitrum-root-gauge-factory`](./tasks/20220413-arbitrum-root-gauge-factory)       |
| Polygon Root Gauges, for veBAL voting                | [`20220413-polygon-root-gauge-factory`](./tasks/20220413-polygon-root-gauge-factory)         |
| Coordination of veBAL gauges fix (Option 1)          | [`20220418-veBAL-gauge-fix-coordinator`](./tasks/20220418-veBAL-gauge-fix-coordinator)       |
>>>>>>> dd03a5f8
<|MERGE_RESOLUTION|>--- conflicted
+++ resolved
@@ -55,7 +55,6 @@
 
 ## Past Deployments
 
-<<<<<<< HEAD
 | Description                                          | Task ID                                                                                          |
 | ---------------------------------------------------- | ------------------------------------------------------------------------------------------------ |
 | Authorizer, governance contract                      | [`20210418-authorizer`](./tasks/20210418-authorizer)                                             |
@@ -89,38 +88,4 @@
 | Arbitrum Root Gauges, for veBAL voting               | [`20220413-arbitrum-root-gauge-factory`](./tasks/20220413-arbitrum-root-gauge-factory)           |
 | Polygon Root Gauges, for veBAL voting                | [`20220413-polygon-root-gauge-factory`](./tasks/20220413-polygon-root-gauge-factory)             |
 | Coordination of setup of L2 gauges for veBAL system  | [`20220415-veBAL-L2-gauge-setup-coordinator`](./tasks/20220415-veBAL-L2-gauge-setup-coordinator) |
-=======
-| Description                                          | Task ID                                                                                      |
-| ---------------------------------------------------- | -------------------------------------------------------------------------------------------- |
-| Authorizer, governance contract                      | [`20210418-authorizer`](./tasks/20210418-authorizer)                                         |
-| Vault, main protocol contract                        | [`20210418-vault`](./tasks/20210418-vault)                                                   |
-| Weighted Pools of up to 8 tokens                     | [`20210418-weighted-pool`](./tasks/20210418-weighted-pool)                                   |
-| Weighted Pools with two tokens and price oracle      | [`20210418-weighted-pool`](./tasks/20210418-weighted-pool)                                   |
-| Liquidity Bootstrapping Pools of up to 4 tokens      | [`20210721-liquidity-bootstrapping-pool`](./tasks/20210721-liquidity-bootstrapping-pool)     |
-| Stable Pools of up to 5 tokens                       | [`20210624-stable-pool`](./tasks/20210624-stable-pool)                                       |
-| Meta Stable Pools with 2 tokens and price oracle     | [`20210727-meta-stable-pool`](./tasks/20210727-meta-stable-pool)                             |
-| Relayer for Lido stETH wrapping/unwrapping           | [`20210812-lido-relayer`](./tasks/20210812-lido-relayer)                                     |
-| Distributor contract for LDO rewards                 | [`20210811-ldo-merkle`](./tasks/20210811-ldo-merkle)                                         |
-| Rate Provider for wstETH                             | [`20210812-wsteth-rate-provider`](./tasks/20210812-wsteth-rate-provider)                     |
-| Basic Investment Pools for few tokens                | [`20210907-investment-pool`](./tasks/20210907-investment-pool)                               |
-| Distributor contract for arbitrum BAL rewards        | [`20210913-bal-arbitrum-merkle`](./tasks/20210913-bal-arbitrum-merkle)                       |
-| Distributor contract for VITA rewards                | [`20210920-vita-merkle`](./tasks/20210920-vita-merkle)                                       |
-| Distributor contract for arbitrum MCB rewards        | [`20210928-mcb-arbitrum-merkle`](./tasks/20210928-mcb-arbitrum-merkle)                       |
-| Merkle Orchard Distributor                           | [`20211012-merkle-orchard`](./tasks/20211012-merkle-orchard)                                 |
-| Batch Relayer                                        | [`20211203-batch-relayer`](./tasks/20211203-batch-relayer)                                   |
-| Linear Pools for Aave aTokens                        | [`20211208-aave-linear-pool`](./tasks/20211208-aave-linear-pool)                             |
-| Preminted BPT Meta Stable Pools                      | [`20211208-stable-phantom-pool`](./tasks/20211208-stable-phantom-pool)                       |
-| Authorizer Adaptor for extending governance          | [`20220325-authorizer-adaptor `](./tasks/20220325-authorizer-adaptor)                        |
-| Wallet for the BAL token                             | [`20220325-bal-token-holder-factory `](./tasks/20220325-bal-token-holder-factory)            |
-| Admin of the BAL token                               | [`20220325-balancer-token-admin `](./tasks/20220325-balancer-token-admin)                    |
-| Gauge Registrant                                     | [`20220325-gauge-adder`](./tasks/20220325-gauge-adder)                                       |
-| Liquidity Mining: veBAL, Gauge Controller and Minter | [`20220325-gauge-controller`](./tasks/20220325-gauge-controller)                             |
-| Mainnet Staking Gauges                               | [`20220325-mainnet-gauge-factory`](./tasks/20220325-mainnet-gauge-factory)                   |
-| Single Recipient Stakeless Gauges                    | [`20220325-single-recipient-gauge-factory`](./tasks/20220325-single-recipient-gauge-factory) |
-| Delegation of veBAL boosts                           | [`20220325-ve-delegation`](./tasks/20220325-ve-delegation)                                   |
-| Coordination of the veBAL deployment                 | [`20220325-veBAL-deployment-coordinator`](./tasks/20220325-veBAL-deployment-coordinator)     |
-| Gauges on child networks (L2s and sidechains)        | [`20220413-child-chain-gauge-factory`](./tasks/20220413-child-chain-gauge-factory)           |
-| Arbitrum Root Gauges, for veBAL voting               | [`20220413-arbitrum-root-gauge-factory`](./tasks/20220413-arbitrum-root-gauge-factory)       |
-| Polygon Root Gauges, for veBAL voting                | [`20220413-polygon-root-gauge-factory`](./tasks/20220413-polygon-root-gauge-factory)         |
-| Coordination of veBAL gauges fix (Option 1)          | [`20220418-veBAL-gauge-fix-coordinator`](./tasks/20220418-veBAL-gauge-fix-coordinator)       |
->>>>>>> dd03a5f8
+| Coordination of veBAL gauges fix (Option 1)          | [`20220418-veBAL-gauge-fix-coordinator`](./tasks/20220418-veBAL-gauge-fix-coordinator)           |