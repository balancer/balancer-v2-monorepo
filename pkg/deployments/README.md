# <img src="../../logo.svg" alt="Balancer" height="128px">

# Balancer V2 Deployments

[![NPM Package](https://img.shields.io/npm/v/@balancer-labs/v2-deployments.svg)](https://www.npmjs.org/package/@balancer-labs/v2-deployments)
[![GitHub Repository](https://img.shields.io/badge/github-deployments-lightgrey?logo=github)](https://github.com/balancer-labs/balancer-v2-monorepo/tree/deployments-latest/pkg/deployments)

This package contains the addresses and ABIs of all Balancer V2 deployed contracts, for Ethereum, Polygon, Arbitrum and Optimism mainnet, as well as various test networks. Each deployment consists of a deployment script (called 'task'), inputs (script configuration, such as dependencies), outputs (typically contract addresses), and ABIs of related contracts.

Addresses and ABIs can be consumed from the package in JavaScript environments, or manually retrieved from the [GitHub](https://github.com/balancer-labs/balancer-v2-monorepo/tree/master/pkg/deployments) repository.

Note that some protocol contracts are created dynamically: for example, `WeightedPool` contracts are deployed by the canonical `WeightedPoolFactory`. While the ABIs of these contracts are stored in the `abi` directory of each deployment, their addresses are not. Those can be retrieved by querying the on-chain state or processing emitted events.

## Overview

### Deploying Contracts

For more information on how to create new deployments or run existing ones in new networks, head to the [deployment guide](DEPLOYING.md).

### Installation

```console
$ npm install @balancer-labs/v2-deployments
```

### Usage

Import `@balancer-labs/v2-deployments` to access the different ABIs and deployed addresses. To see all Task IDs and their associated contracts, head to [Past Deployments](#past-deployments).

---

- **async function getBalancerContract(taskID, contract, network)**

Returns an [Ethers](https://docs.ethers.io/v5/) contract object for a canonical deployment (e.g. the Vault, or a Pool factory).

_Note: requires using [Hardhat](https://hardhat.org/) with the [`hardhat-ethers`](https://hardhat.org/plugins/nomiclabs-hardhat-ethers.html) plugin._

- **async function getBalancerContractAt(taskID, contract, address)**

Returns an [Ethers](https://docs.ethers.io/v5/) contract object for a contract dynamically created at a known address (e.g. a Pool created from a factory).

_Note: requires using [Hardhat](https://hardhat.org/) with the [`hardhat-ethers`](https://hardhat.org/plugins/nomiclabs-hardhat-ethers.html) plugin._

- **async function getBalancerContractAbi(taskID, contract)**

Returns a contract's [ABI](https://docs.soliditylang.org/en/latest/abi-spec.html).

- **async function getBalancerContractBytecode(taskID, contract)**

Returns a contract's [creation code](https://docs.soliditylang.org/en/latest/contracts.html#creating-contracts).

- **async function getBalancerContractAddress(taskID, contract, network)**

Returns the address of a contract's canonical deployment.

- **async function getBalancerDeployment(taskID, network)**

Returns an object with all contracts from a deployment and their addresses.

## Active Deployments

| Description                                             | Task ID                                                                                              |
| ------------------------------------------------------- | ---------------------------------------------------------------------------------------------------- |
| Authorizer, governance contract                         | [`20210418-authorizer`](./tasks/20210418-authorizer)                                                 |
| Vault, main protocol contract                           | [`20210418-vault`](./tasks/20210418-vault)                                                           |
| Weighted Pools of up to 8 tokens                        | [`20210418-weighted-pool`](./tasks/20210418-weighted-pool)                                           |
| Rate Provider for wstETH                                | [`20210812-wsteth-rate-provider`](./tasks/20210812-wsteth-rate-provider)                             |
| Authorizer Adaptor for extending governance             | [`20220325-authorizer-adaptor`](./tasks/20220325-authorizer-adaptor)                                 |
| Wallet for the BAL token                                | [`20220325-bal-token-holder-factory`](./tasks/20220325-bal-token-holder-factory)                     |
| Admin of the BAL token                                  | [`20220325-balancer-token-admin`](./tasks/20220325-balancer-token-admin)                             |
| Gauge Registrant                                        | [`20220325-gauge-adder`](./tasks/20220325-gauge-adder)                                               |
| Liquidity Mining: veBAL, Gauge Controller and Minter    | [`20220325-gauge-controller`](./tasks/20220325-gauge-controller)                                     |
| Mainnet Staking Gauges                                  | [`20220325-mainnet-gauge-factory`](./tasks/20220325-mainnet-gauge-factory)                           |
| Single Recipient Stakeless Gauges                       | [`20220325-single-recipient-gauge-factory`](./tasks/20220325-single-recipient-gauge-factory)         |
| Delegation of veBAL boosts                              | [`20220325-ve-delegation`](./tasks/20220325-ve-delegation)                                           |
| Linear Pools for ERC4626 Tokens V2                      | [`20220404-erc4626-linear-pool-v2`](./tasks/deprecated/20220404-erc4626-linear-pool-v2)              |
| Gauges on child networks (L2s and sidechains)           | [`20220413-child-chain-gauge-factory`](./tasks/20220413-child-chain-gauge-factory)                   |
| Arbitrum Root Gauges, for veBAL voting                  | [`20220413-arbitrum-root-gauge-factory`](./tasks/20220413-arbitrum-root-gauge-factory)               |
| Polygon Root Gauges, for veBAL voting                   | [`20220413-polygon-root-gauge-factory`](./tasks/20220413-polygon-root-gauge-factory)                 |
| veBAL Smart Wallet Checker                              | [`20220420-smart-wallet-checker`](./tasks/20220420-smart-wallet-checker)                             |
| Linear Pools for Unbutton tokens                        | [`20220425-unbutton-aave-linear-pool`](./tasks/20220425-unbutton-aave-linear-pool)                   |
| Relayer with the fix for the Double Entrypoint issue    | [`20220513-double-entrypoint-fix-relayer`](./tasks/20220513-double-entrypoint-fix-relayer)           |
| Protocol Fee Withdrawer                                 | [`20220517-protocol-fee-withdrawer`](./tasks/20220517-protocol-fee-withdrawer)                       |
| Child Chain Gauge Token Adder                           | [`20220527-child-chain-gauge-token-adder`](./tasks/20220527-child-chain-gauge-token-adder)           |
| Preseeded Voting Escrow Delegation                      | [`20220530-preseeded-voting-escrow-delegation`](./tasks/20220530-preseeded-voting-escrow-delegation) |
| Stable Pools V2 of up to 5 tokens                       | [`20220609-stable-pool-v2`](./tasks/20220609-stable-pool-v2)                                         |
| Gauge Registrant V2, supporting new networks            | [`20220628-gauge-adder-v2`](./tasks/20220628-gauge-adder-v2)                                         |
| Optimism Root Gauges, for veBAL voting                  | [`20220628-optimism-root-gauge-factory`](./tasks/20220628-optimism-root-gauge-factory)               |
| Distribution Scheduler for reward tokens on gauges      | [`20220707-distribution-scheduler`](./tasks/20220707-distribution-scheduler)                         |
| Fee Distributor for veBAL holders V2                    | [`20220714-fee-distributor-v2`](./tasks/20220714-fee-distributor-v2)                                 |
| Batch Relayer V3                                        | [`20220720-batch-relayer-v3`](./tasks/20220720-batch-relayer-v3)                                     |
| Swap, join and exit simulations (queries)               | [`20220721-balancer-queries`](./tasks/20220721-balancer-queries)                                     |
| Protocol fee percentages provider                       | [`20220725-protocol-fee-percentages-provider`](./tasks/20220725-protocol-fee-percentages-provider)   |
| Child Chain Gauge Reward Helper                         | [`20220812-child-chain-reward-helper`](./tasks/20220812-child-chain-reward-helper)                   |
<<<<<<< HEAD
| Composable Stable Pools                                 | [`20220817-composable-stable-pool`](./tasks/20220817-composable-stable-pool)                         |
=======
| Linear Pools for Aave aTokens with built-in rebalancing | [`20220817-aave-rebalanced-linear-pool`](./tasks/20220817-aave-rebalanced-linear-pool)               |
>>>>>>> c9e33d3b

## Scripts

These are deployments for script-like contracts (often called 'coordinators') which are typically granted some permission by Governance and then executed, after which they become useless.

| Description                                         | Task ID                                                                                                    |
| --------------------------------------------------- | ---------------------------------------------------------------------------------------------------------- |
| Coordination of the veBAL deployment                | [`20220325-veBAL-deployment-coordinator`](./tasks/scripts/20220325-veBAL-deployment-coordinator)           |
| Coordination of setup of L2 gauges for veBAL system | [`20220415-veBAL-L2-gauge-setup-coordinator`](./tasks/scripts/20220415-veBAL-L2-gauge-setup-coordinator)   |
| Coordination of veBAL gauges fix (Option 1)         | [`20220418-veBAL-gauge-fix-coordinator`](./tasks/scripts/20220418-veBAL-gauge-fix-coordinator)             |
| veBAL Smart Wallet Checker Coordinator              | [`20220421-smart-wallet-checker-coordinator`](./tasks/scripts/20220421-smart-wallet-checker-coordinator)   |
| Tribe BAL Minter Coordinator                        | [`20220606-tribe-bal-minter-coordinator`](./tasks/scripts/20220606-tribe-bal-minter-coordinator)           |
| Coordination of the double entrypoint issue fix     | [`20220610-snx-recovery-coordinator`](./tasks/scripts/20220610-snx-recovery-coordinator)                   |
| Coordination of the Gauge Adder migration           | [`20220721-gauge-adder-migration-coordinator`](./tasks/scripts/20220721-gauge-adder-migration-coordinator) |

## Deprecated Deployments

These deployments have been deprecated because they're either outdated and have been replaced by newer versions, or because they no longer form part of the current infrastructure. **In almost all cases they should no longer be used,** and are only kept here for historical reasons.

Go to each deprecated deployment's readme file to learn more about why it is deprecated, and what the replacement deployment is (if any).

| Description                                      | Task ID                                                                                             |
| ------------------------------------------------ | --------------------------------------------------------------------------------------------------- |
| Stable Pools of up to 5 tokens                   | [`20210624-stable-pool`](./tasks/deprecated/20210624-stable-pool)                                   |
| Liquidity Bootstrapping Pools of up to 4 tokens  | [`20210721-liquidity-bootstrapping-pool`](./tasks/deprecated/20210721-liquidity-bootstrapping-pool) |
| Meta Stable Pools with 2 tokens and price oracle | [`20210727-meta-stable-pool`](./tasks/deprecated/20210727-meta-stable-pool)                         |
| Distributor contract for LDO rewards             | [`20210811-ldo-merkle`](./deprecated/tasks/deprecated/20210811-ldo-merkle)                          |
| Relayer for Lido stETH wrapping/unwrapping       | [`20210812-lido-relayer`](./tasks/deprecated/20210812-lido-relayer)                                 |
| Basic Investment Pools for few tokens            | [`20210907-investment-pool`](./tasks/deprecated/20210907-investment-pool)                           |
| Distributor contract for arbitrum BAL rewards    | [`20210913-bal-arbitrum-merkle`](./tasks/deprecated/20210913-bal-arbitrum-merkle)                   |
| Distributor contract for arbitrum MCB rewards    | [`20210928-mcb-arbitrum-merkle`](./tasks/deprecated/20210928-mcb-arbitrum-merkle)                   |
| Merkle Orchard Distributor                       | [`20211012-merkle-orchard`](./tasks/deprecated/20211012-merkle-orchard)                             |
| Batch Relayer                                    | [`20211203-batch-relayer`](./tasks/deprecated/20211203-batch-relayer)                               |
| Linear Pools for Aave aTokens                    | [`20211208-aave-linear-pool`](./tasks/deprecated/20211208-aave-linear-pool)                         |
| Preminted BPT Meta Stable Pools                  | [`20211208-stable-phantom-pool`](./tasks/deprecated/20211208-stable-phantom-pool)                   |
| Linear Pools for ERC4626 Tokens                  | [`20220304-erc4626-linear-pool`](./tasks/deprecated/20220304-erc4626-linear-pool)                   |
| Batch Relayer V2                                 | [`20220318-batch-relayer-v2`](./tasks/deprecated/20220318-batch-relayer-v2)                         |
| Fee Distributor for veBAL holders                | [`20220420-fee-distributor`](./tasks/deprecated/20220420-fee-distributor)                           |<|MERGE_RESOLUTION|>--- conflicted
+++ resolved
@@ -92,11 +92,8 @@
 | Swap, join and exit simulations (queries)               | [`20220721-balancer-queries`](./tasks/20220721-balancer-queries)                                     |
 | Protocol fee percentages provider                       | [`20220725-protocol-fee-percentages-provider`](./tasks/20220725-protocol-fee-percentages-provider)   |
 | Child Chain Gauge Reward Helper                         | [`20220812-child-chain-reward-helper`](./tasks/20220812-child-chain-reward-helper)                   |
-<<<<<<< HEAD
+| Linear Pools for Aave aTokens with built-in rebalancing | [`20220817-aave-rebalanced-linear-pool`](./tasks/20220817-aave-rebalanced-linear-pool)               |
 | Composable Stable Pools                                 | [`20220817-composable-stable-pool`](./tasks/20220817-composable-stable-pool)                         |
-=======
-| Linear Pools for Aave aTokens with built-in rebalancing | [`20220817-aave-rebalanced-linear-pool`](./tasks/20220817-aave-rebalanced-linear-pool)               |
->>>>>>> c9e33d3b
 
 ## Scripts
 
