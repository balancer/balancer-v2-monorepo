--- conflicted
+++ resolved
@@ -99,15 +99,12 @@
 | Optimism Root Gauges V2, for veBAL voting               | [`20220823-optimism-root-gauge-factory-v2`](./tasks/20220823-optimism-root-gauge-factory-v2)         |
 | Composable Stable Pools                                 | [`20220906-composable-stable-pool`](./tasks/20220906-composable-stable-pool)                         |
 | Weighted Pool V2                                        | [`20220908-weighted-pool-v2`](./tasks/20220908-weighted-pool-v2)                                     |
-<<<<<<< HEAD
-| Composable Stable Pools V2                              | [`20221122-composable-stable-pool-v2`](./tasks/20221122-composable-stable-pool-v2)                   |
-=======
 | Batch Relayer V4                                        | [`20220916-batch-relayer-v4`](./tasks/20220916-batch-relayer-v4)                                     |
 | Managed Pool                                            | [`20221021-managed-pool`](./tasks/20221021-managed-pool)                                             |
 | Authorizer Adaptor Entrypoint                           | [`20221111-authorizer-adaptor-entrypoint`](./tasks/20221111-authorizer-adaptor-entrypoint)           |
 | Linear Pools for Aave aTokens with built-in rebalancing | [`20221115-aave-rebalanced-linear-pool`](./tasks/20221115-aave-rebalanced-linear-pool)               |
+| Composable Stable Pools V2                              | [`20221122-composable-stable-pool-v2`](./tasks/20221122-composable-stable-pool-v2)                   |
 | Pool Recovery Helper                                    | [`20221123-pool-recovery-helper`](./tasks/20221123-pool-recovery-helper)                             |
->>>>>>> fd343fb2
 
 ## Scripts
 
@@ -129,31 +126,6 @@
 
 Go to each deprecated deployment's readme file to learn more about why it is deprecated, and what the replacement deployment is (if any).
 
-<<<<<<< HEAD
-| Description                                      | Task ID                                                                                             |
-| ------------------------------------------------ | --------------------------------------------------------------------------------------------------- |
-| Weighted Pools of up to 8 tokens                 | [`20210418-weighted-pool`](./deprecated/tasks/20210418-weighted-pool)                                          |
-| Stable Pools of up to 5 tokens                   | [`20210624-stable-pool`](./tasks/deprecated/20210624-stable-pool)                                   |
-| Liquidity Bootstrapping Pools of up to 4 tokens  | [`20210721-liquidity-bootstrapping-pool`](./tasks/deprecated/20210721-liquidity-bootstrapping-pool) |
-| Meta Stable Pools with 2 tokens and price oracle | [`20210727-meta-stable-pool`](./tasks/deprecated/20210727-meta-stable-pool)                         |
-| Distributor contract for LDO rewards             | [`20210811-ldo-merkle`](./deprecated/tasks/deprecated/20210811-ldo-merkle)                          |
-| Relayer for Lido stETH wrapping/unwrapping       | [`20210812-lido-relayer`](./tasks/deprecated/20210812-lido-relayer)                                 |
-| Basic Investment Pools for few tokens            | [`20210907-investment-pool`](./tasks/deprecated/20210907-investment-pool)                           |
-| Distributor contract for arbitrum BAL rewards    | [`20210913-bal-arbitrum-merkle`](./tasks/deprecated/20210913-bal-arbitrum-merkle)                   |
-| Distributor contract for arbitrum MCB rewards    | [`20210928-mcb-arbitrum-merkle`](./tasks/deprecated/20210928-mcb-arbitrum-merkle)                   |
-| Merkle Orchard Distributor                       | [`20211012-merkle-orchard`](./tasks/deprecated/20211012-merkle-orchard)                             |
-| Batch Relayer                                    | [`20211203-batch-relayer`](./tasks/deprecated/20211203-batch-relayer)                               |
-| Linear Pools for Aave aTokens                    | [`20211208-aave-linear-pool`](./tasks/deprecated/20211208-aave-linear-pool)                         |
-| Preminted BPT Meta Stable Pools                  | [`20211208-stable-phantom-pool`](./tasks/deprecated/20211208-stable-phantom-pool)                   |
-| Linear Pools for ERC4626 Tokens                  | [`20220304-erc4626-linear-pool`](./tasks/deprecated/20220304-erc4626-linear-pool)                   |
-| Batch Relayer V2                                 | [`20220318-batch-relayer-v2`](./tasks/deprecated/20220318-batch-relayer-v2)                         |
-| Fee Distributor for veBAL holders                | [`20220420-fee-distributor`](./tasks/deprecated/20220420-fee-distributor)                           |
-| Mainnet Staking Gauges                           | [`20220325-mainnet-gauge-factory`](./tasks/deprecated/20220325-mainnet-gauge-factory)               |
-| Arbitrum Root Gauges, for veBAL voting           | [`20220413-arbitrum-root-gauge-factory`](./tasks/deprecated/20220413-arbitrum-root-gauge-factory)   |
-| Polygon Root Gauges, for veBAL voting            | [`20220413-polygon-root-gauge-factory`](./tasks/deprecated/20220413-polygon-root-gauge-factory)     |
-| Optimism Root Gauges, for veBAL voting           | [`20220628-optimism-root-gauge-factory`](./tasks/deprecated/20220628-optimism-root-gauge-factory)   |
-| Composable Stable Pools                          | [`20220906-composable-stable-pool`](./tasks/deprecated/20220906-composable-stable-pool)             |
-=======
 | Description                                             | Task ID                                                                                             |
 | ------------------------------------------------------- | --------------------------------------------------------------------------------------------------- |
 | Weighted Pools of up to 8 tokens                        | [`20210418-weighted-pool`](./deprecated/tasks/20210418-weighted-pool)                               |
@@ -178,4 +150,4 @@
 | Optimism Root Gauges, for veBAL voting                  | [`20220628-optimism-root-gauge-factory`](./tasks/deprecated/20220628-optimism-root-gauge-factory)   |
 | Batch Relayer V3                                        | [`20220720-batch-relayer-v3`](./tasks/deprecated/20220720-batch-relayer-v3)                         |
 | Linear Pools for Aave aTokens with built-in rebalancing | [`20220817-aave-rebalanced-linear-pool`](./tasks/deprecated/20220817-aave-rebalanced-linear-pool)   |
->>>>>>> fd343fb2
+| Composable Stable Pools                                 | [`20220906-composable-stable-pool`](./tasks/deprecated/20220906-composable-stable-pool)             |