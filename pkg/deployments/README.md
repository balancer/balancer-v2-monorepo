--- conflicted
+++ resolved
@@ -101,14 +101,10 @@
 | Weighted Pool V2                                        | [`20220908-weighted-pool-v2`](./tasks/20220908-weighted-pool-v2)                                     |
 | Batch Relayer V4                                        | [`20220916-batch-relayer-v4`](./tasks/20220916-batch-relayer-v4)                                     |
 | Managed Pool                                            | [`20221021-managed-pool`](./tasks/20221021-managed-pool)                                             |
-<<<<<<< HEAD
-| Protocol Fee Splitter                                   | [`20221027-fee-splitter`](./tasks/20221027-fee-splitter)                                             |
 | L2 Gauge Checkpointer                                   | [`20221101-l2-gauge-checkpointer`](./tasks/20221101-l2-gauge-checkpointer)                           |
-=======
 | Linear Pools for Aave aTokens with built-in rebalancing | [`20221115-aave-rebalanced-linear-pool`](./tasks/20221115-aave-rebalanced-linear-pool)               |
 | Pool Recovery Helper                                    | [`20221123-pool-recovery-helper`](./tasks/20221123-pool-recovery-helper)                             |
 | Authorizer Adaptor Entrypoint                           | [`20221124-authorizer-adaptor-entrypoint`](./tasks/20221124-authorizer-adaptor-entrypoint)           |
->>>>>>> ef703514
 
 ## Scripts
 
