# <img src="../../logo.svg" alt="Balancer" height="128px">

# Balancer V2 Deployments

[![NPM Package](https://img.shields.io/npm/v/@balancer-labs/v2-deployments.svg)](https://www.npmjs.org/package/@balancer-labs/v2-deployments)
[![GitHub Repository](https://img.shields.io/badge/github-deployments-lightgrey?logo=github)](https://github.com/balancer-labs/balancer-v2-monorepo/tree/master/pkg/deployments)

This package contains the addresses and ABIs of all Balancer V2 deployed contracts for Ethereum mainnet, Polygon, Arbitrum and Optimism, as well as various test networks. Each deployment consists of a deployment script (called 'task'), inputs (script configuration, such as dependencies), outputs (typically contract addresses), ABIs and bytecode files of related contracts.

Addresses and ABIs can be consumed from the package in JavaScript environments, or manually retrieved from the [GitHub](https://github.com/balancer-labs/balancer-v2-monorepo/tree/master/pkg/deployments) repository.

Note that some protocol contracts are created dynamically: for example, `WeightedPool` contracts are deployed by the canonical `WeightedPoolFactory`. While the ABIs of these contracts are stored in the `abi` directory of each deployment, their addresses are not. Those can be retrieved by querying the on-chain state or processing emitted events.

## Overview

### Deploying Contracts

For more information on how to create new deployments or run existing ones in new networks, head to the [deployment guide](DEPLOYING.md).

### Installation

```console
$ npm install @balancer-labs/v2-deployments
```

### Usage

Import `@balancer-labs/v2-deployments` to access the different ABIs and deployed addresses. To see all current Task IDs and their associated contracts, head to [Active Deployments](#active-deployments).

Past deployments that are currently not in use or have been superseded can be accessed in the [Deprecated Deployments](#deprecated-deployments) section. Use `deprecated/` as prefix when referring to a deprecated task ID.

> ⚠️ Exercise care when interacting with deprecated deployments: there's often a very good reason why they're no longer active.
>
> You can find information on why each deployment has been deprecated in their corresponding readme file.

---

- **async function getBalancerContract(taskID, contract, network)**

Returns an [Ethers](https://docs.ethers.io/v5/) contract object for a canonical deployment (e.g. the Vault, or a Pool factory).

_Note: requires using [Hardhat](https://hardhat.org/) with the [`hardhat-ethers`](https://hardhat.org/plugins/nomiclabs-hardhat-ethers.html) plugin._

- **async function getBalancerContractAt(taskID, contract, address)**

Returns an [Ethers](https://docs.ethers.io/v5/) contract object for a contract dynamically created at a known address (e.g. a Pool created from a factory).

_Note: requires using [Hardhat](https://hardhat.org/) with the [`hardhat-ethers`](https://hardhat.org/plugins/nomiclabs-hardhat-ethers.html) plugin._

- **async function getBalancerContractAbi(taskID, contract)**

Returns a contract's [ABI](https://docs.soliditylang.org/en/latest/abi-spec.html).

- **async function getBalancerContractBytecode(taskID, contract)**

Returns a contract's [creation code](https://docs.soliditylang.org/en/latest/contracts.html#creating-contracts).

- **async function getBalancerContractAddress(taskID, contract, network)**

Returns the address of a contract's canonical deployment.

- **async function getBalancerDeployment(taskID, network)**

Returns an object with all contracts from a deployment and their addresses.

## Active Deployments

| Description                                             | Task ID                                                                                              |
| ------------------------------------------------------- | ---------------------------------------------------------------------------------------------------- |
| Authorizer, governance contract                         | [`20210418-authorizer`](./tasks/20210418-authorizer)                                                 |
| Vault, main protocol contract                           | [`20210418-vault`](./tasks/20210418-vault)                                                           |
| Rate Provider for wstETH                                | [`20210812-wsteth-rate-provider`](./tasks/20210812-wsteth-rate-provider)                             |
| Liquidity Bootstrapping Pools                           | [`20211202-no-protocol-fee-lbp`](./tasks/20211202-no-protocol-fee-lbp)                               |
| Authorizer Adaptor for extending governance             | [`20220325-authorizer-adaptor`](./tasks/20220325-authorizer-adaptor)                                 |
| Wallet for the BAL token                                | [`20220325-bal-token-holder-factory`](./tasks/20220325-bal-token-holder-factory)                     |
| Admin of the BAL token                                  | [`20220325-balancer-token-admin`](./tasks/20220325-balancer-token-admin)                             |
| Gauge Registrant                                        | [`20220325-gauge-adder`](./tasks/20220325-gauge-adder)                                               |
| Liquidity Mining: veBAL, Gauge Controller and Minter    | [`20220325-gauge-controller`](./tasks/20220325-gauge-controller)                                     |
| Single Recipient Stakeless Gauges                       | [`20220325-single-recipient-gauge-factory`](./tasks/20220325-single-recipient-gauge-factory)         |
| Delegation of veBAL boosts                              | [`20220325-ve-delegation`](./tasks/20220325-ve-delegation)                                           |
| Linear Pools for ERC4626 Tokens V2                      | [`20220404-erc4626-linear-pool-v2`](./tasks/20220404-erc4626-linear-pool-v2)                         |
| Gauges on child networks (L2s and sidechains)           | [`20220413-child-chain-gauge-factory`](./tasks/20220413-child-chain-gauge-factory)                   |
| veBAL Smart Wallet Checker                              | [`20220420-smart-wallet-checker`](./tasks/20220420-smart-wallet-checker)                             |
| Linear Pools for Unbutton tokens                        | [`20220425-unbutton-aave-linear-pool`](./tasks/20220425-unbutton-aave-linear-pool)                   |
| Relayer with the fix for the Double Entrypoint issue    | [`20220513-double-entrypoint-fix-relayer`](./tasks/20220513-double-entrypoint-fix-relayer)           |
| Protocol Fee Withdrawer                                 | [`20220517-protocol-fee-withdrawer`](./tasks/20220517-protocol-fee-withdrawer)                       |
| Child Chain Gauge Token Adder                           | [`20220527-child-chain-gauge-token-adder`](./tasks/20220527-child-chain-gauge-token-adder)           |
| Preseeded Voting Escrow Delegation                      | [`20220530-preseeded-voting-escrow-delegation`](./tasks/20220530-preseeded-voting-escrow-delegation) |
| Stable Pools V2 of up to 5 tokens                       | [`20220609-stable-pool-v2`](./tasks/20220609-stable-pool-v2)                                         |
| Gauge Registrant V2, supporting new networks            | [`20220628-gauge-adder-v2`](./tasks/20220628-gauge-adder-v2)                                         |
| Distribution Scheduler for reward tokens on gauges      | [`20220707-distribution-scheduler`](./tasks/20220707-distribution-scheduler)                         |
| Fee Distributor for veBAL holders V2                    | [`20220714-fee-distributor-v2`](./tasks/20220714-fee-distributor-v2)                                 |
| Swap, join and exit simulations (queries)               | [`20220721-balancer-queries`](./tasks/20220721-balancer-queries)                                     |
| Protocol fee percentages provider                       | [`20220725-protocol-fee-percentages-provider`](./tasks/20220725-protocol-fee-percentages-provider)   |
| Child Chain Gauge Reward Helper                         | [`20220812-child-chain-reward-helper`](./tasks/20220812-child-chain-reward-helper)                   |
| Linear Pools for Aave aTokens with built-in rebalancing | [`20220817-aave-rebalanced-linear-pool`](./tasks/20220817-aave-rebalanced-linear-pool)               |
| Mainnet Staking Gauges V2                               | [`20220822-mainnet-gauge-factory-v2`](./tasks/20220822-mainnet-gauge-factory-v2)                     |
| Arbitrum Root Gauges V2, for veBAL voting               | [`20220823-arbitrum-root-gauge-factory-v2`](./tasks/20220823-arbitrum-root-gauge-factory-v2)         |
| Polygon Root Gauges V2, for veBAL voting                | [`20220823-polygon-root-gauge-factory-v2`](./tasks/20220823-polygon-root-gauge-factory-v2)           |
| Optimism Root Gauges V2, for veBAL voting               | [`20220823-optimism-root-gauge-factory-v2`](./tasks/20220823-optimism-root-gauge-factory-v2)         |
| Composable Stable Pools                                 | [`20220906-composable-stable-pool`](./tasks/20220906-composable-stable-pool)                         |
| Weighted Pool V2                                        | [`20220908-weighted-pool-v2`](./tasks/20220908-weighted-pool-v2)                                     |
| Batch Relayer V4                                        | [`20220916-batch-relayer-v4`](./tasks/20220916-batch-relayer-v4)                                     |
| Managed Pool                                            | [`20221021-managed-pool`](./tasks/20221021-managed-pool)                                             |
| Protocol Fee Splitter                                   | [`20221027-fee-splitter`](./tasks/20221027-fee-splitter)                                             |
<<<<<<< HEAD
| Authorizer Adaptor entrypoint                           | [`20221111-authorizer-adaptor-entrypoint`](./tasks/20221111-authorizer-adaptor-entrypoint)           |
| Timelock Authorizer, governance contract                | [`20221111-timelock-authorizer`](./tasks/20221111-timelock-authorizer)                               |
=======
| Authorizer Adaptor Entrypoint                           | [`20221111-authorizer-adaptor-entrypoint`](./tasks/20221111-authorizer-adaptor-entrypoint)           |
>>>>>>> 8f5d7ae0

## Scripts

These are deployments for script-like contracts (often called 'coordinators') which are typically granted some permission by Governance and then executed, after which they become useless.

| Description                                         | Task ID                                                                                                    |
| --------------------------------------------------- | ---------------------------------------------------------------------------------------------------------- |
| Coordination of the veBAL deployment                | [`20220325-veBAL-deployment-coordinator`](./tasks/scripts/20220325-veBAL-deployment-coordinator)           |
| Coordination of setup of L2 gauges for veBAL system | [`20220415-veBAL-L2-gauge-setup-coordinator`](./tasks/scripts/20220415-veBAL-L2-gauge-setup-coordinator)   |
| Coordination of veBAL gauges fix (Option 1)         | [`20220418-veBAL-gauge-fix-coordinator`](./tasks/scripts/20220418-veBAL-gauge-fix-coordinator)             |
| veBAL Smart Wallet Checker Coordinator              | [`20220421-smart-wallet-checker-coordinator`](./tasks/scripts/20220421-smart-wallet-checker-coordinator)   |
| Tribe BAL Minter Coordinator                        | [`20220606-tribe-bal-minter-coordinator`](./tasks/scripts/20220606-tribe-bal-minter-coordinator)           |
| Coordination of the double entrypoint issue fix     | [`20220610-snx-recovery-coordinator`](./tasks/scripts/20220610-snx-recovery-coordinator)                   |
| Coordination of the Gauge Adder migration           | [`20220721-gauge-adder-migration-coordinator`](./tasks/scripts/20220721-gauge-adder-migration-coordinator) |

## Deprecated Deployments

These deployments have been deprecated because they're either outdated and have been replaced by newer versions, or because they no longer form part of the current infrastructure. **In almost all cases they should no longer be used,** and are only kept here for historical reasons.

Go to each deprecated deployment's readme file to learn more about why it is deprecated, and what the replacement deployment is (if any).

| Description                                      | Task ID                                                                                             |
| ------------------------------------------------ | --------------------------------------------------------------------------------------------------- |
| Weighted Pools of up to 8 tokens                 | [`20210418-weighted-pool`](./deprecated/tasks/20210418-weighted-pool)                               |
| Stable Pools of up to 5 tokens                   | [`20210624-stable-pool`](./tasks/deprecated/20210624-stable-pool)                                   |
| Liquidity Bootstrapping Pools of up to 4 tokens  | [`20210721-liquidity-bootstrapping-pool`](./tasks/deprecated/20210721-liquidity-bootstrapping-pool) |
| Meta Stable Pools with 2 tokens and price oracle | [`20210727-meta-stable-pool`](./tasks/deprecated/20210727-meta-stable-pool)                         |
| Distributor contract for LDO rewards             | [`20210811-ldo-merkle`](./deprecated/tasks/deprecated/20210811-ldo-merkle)                          |
| Relayer for Lido stETH wrapping/unwrapping       | [`20210812-lido-relayer`](./tasks/deprecated/20210812-lido-relayer)                                 |
| Basic Investment Pools for few tokens            | [`20210907-investment-pool`](./tasks/deprecated/20210907-investment-pool)                           |
| Distributor contract for arbitrum BAL rewards    | [`20210913-bal-arbitrum-merkle`](./tasks/deprecated/20210913-bal-arbitrum-merkle)                   |
| Distributor contract for arbitrum MCB rewards    | [`20210928-mcb-arbitrum-merkle`](./tasks/deprecated/20210928-mcb-arbitrum-merkle)                   |
| Merkle Orchard Distributor                       | [`20211012-merkle-orchard`](./tasks/deprecated/20211012-merkle-orchard)                             |
| Batch Relayer                                    | [`20211203-batch-relayer`](./tasks/deprecated/20211203-batch-relayer)                               |
| Linear Pools for Aave aTokens                    | [`20211208-aave-linear-pool`](./tasks/deprecated/20211208-aave-linear-pool)                         |
| Preminted BPT Meta Stable Pools                  | [`20211208-stable-phantom-pool`](./tasks/deprecated/20211208-stable-phantom-pool)                   |
| Linear Pools for ERC4626 Tokens                  | [`20220304-erc4626-linear-pool`](./tasks/deprecated/20220304-erc4626-linear-pool)                   |
| Batch Relayer V2                                 | [`20220318-batch-relayer-v2`](./tasks/deprecated/20220318-batch-relayer-v2)                         |
| Fee Distributor for veBAL holders                | [`20220420-fee-distributor`](./tasks/deprecated/20220420-fee-distributor)                           |
| Mainnet Staking Gauges                           | [`20220325-mainnet-gauge-factory`](./tasks/deprecated/20220325-mainnet-gauge-factory)               |
| Arbitrum Root Gauges, for veBAL voting           | [`20220413-arbitrum-root-gauge-factory`](./tasks/deprecated/20220413-arbitrum-root-gauge-factory)   |
| Polygon Root Gauges, for veBAL voting            | [`20220413-polygon-root-gauge-factory`](./tasks/deprecated/20220413-polygon-root-gauge-factory)     |
| Optimism Root Gauges, for veBAL voting           | [`20220628-optimism-root-gauge-factory`](./tasks/deprecated/20220628-optimism-root-gauge-factory)   |
| Batch Relayer V3                                 | [`20220720-batch-relayer-v3`](./tasks/deprecated/20220720-batch-relayer-v3)                         |<|MERGE_RESOLUTION|>--- conflicted
+++ resolved
@@ -103,12 +103,8 @@
 | Batch Relayer V4                                        | [`20220916-batch-relayer-v4`](./tasks/20220916-batch-relayer-v4)                                     |
 | Managed Pool                                            | [`20221021-managed-pool`](./tasks/20221021-managed-pool)                                             |
 | Protocol Fee Splitter                                   | [`20221027-fee-splitter`](./tasks/20221027-fee-splitter)                                             |
-<<<<<<< HEAD
 | Authorizer Adaptor entrypoint                           | [`20221111-authorizer-adaptor-entrypoint`](./tasks/20221111-authorizer-adaptor-entrypoint)           |
 | Timelock Authorizer, governance contract                | [`20221111-timelock-authorizer`](./tasks/20221111-timelock-authorizer)                               |
-=======
-| Authorizer Adaptor Entrypoint                           | [`20221111-authorizer-adaptor-entrypoint`](./tasks/20221111-authorizer-adaptor-entrypoint)           |
->>>>>>> 8f5d7ae0
 
 ## Scripts
 
