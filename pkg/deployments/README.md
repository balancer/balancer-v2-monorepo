# <img src="../../logo.svg" alt="Balancer" height="128px">

# Balancer V2 Deployments

[![NPM Package](https://img.shields.io/npm/v/@balancer-labs/v2-deployments.svg)](https://www.npmjs.org/package/@balancer-labs/v2-deployments)
[![GitHub Repository](https://img.shields.io/badge/github-deployments-lightgrey?logo=github)](https://github.com/balancer-labs/balancer-v2-monorepo/tree/master/pkg/deployments)

This package contains the addresses and ABIs of all Balancer V2 deployed contracts for Ethereum mainnet, Polygon, Arbitrum, Optimism, Gnosis, BSC and Avalanche, as well as various test networks. Each deployment consists of a deployment script (called 'task'), inputs (script configuration, such as dependencies), outputs (typically contract addresses), ABIs and bytecode files of related contracts.

Addresses and ABIs can be consumed from the package in JavaScript environments, or manually retrieved from the [GitHub](https://github.com/balancer-labs/balancer-v2-monorepo/tree/master/pkg/deployments) repository.

Note that some protocol contracts are created dynamically: for example, `WeightedPool` contracts are deployed by the canonical `WeightedPoolFactory`. While the ABIs of these contracts are stored in the `abi` directory of each deployment, their addresses are not. Those can be retrieved by querying the on-chain state or processing emitted events.

## Overview

### Deploying Contracts

For more information on how to create new deployments or run existing ones in new networks, head to the [deployment guide](DEPLOYING.md).

### Installation

```console
$ npm install @balancer-labs/v2-deployments
```

### Usage

Import `@balancer-labs/v2-deployments` to access the different ABIs and deployed addresses. To see all current Task IDs and their associated contracts, head to [Active Deployments](#active-deployments).

Past deployments that are currently not in use or have been superseded can be accessed in the [Deprecated Deployments](#deprecated-deployments) section. Use `deprecated/` as prefix when referring to a deprecated task ID.

> ⚠️ Exercise care when interacting with deprecated deployments: there's often a very good reason why they're no longer active.
>
> You can find information on why each deployment has been deprecated in their corresponding readme file.

---

- **async function getBalancerContract(taskID, contract, network)**

Returns an [Ethers](https://docs.ethers.io/v5/) contract object for a canonical deployment (e.g. the Vault, or a Pool factory).

_Note: requires using [Hardhat](https://hardhat.org/) with the [`hardhat-ethers`](https://hardhat.org/plugins/nomiclabs-hardhat-ethers.html) plugin._

- **async function getBalancerContractAt(taskID, contract, address)**

Returns an [Ethers](https://docs.ethers.io/v5/) contract object for a contract dynamically created at a known address (e.g. a Pool created from a factory).

_Note: requires using [Hardhat](https://hardhat.org/) with the [`hardhat-ethers`](https://hardhat.org/plugins/nomiclabs-hardhat-ethers.html) plugin._

- **function getBalancerContractAbi(taskID, contract)**

Returns a contract's [ABI](https://docs.soliditylang.org/en/latest/abi-spec.html).

- **function getBalancerContractBytecode(taskID, contract)**

Returns a contract's [creation code](https://docs.soliditylang.org/en/latest/contracts.html#creating-contracts).

- **function getBalancerContractAddress(taskID, contract, network)**

Returns the address of a contract's canonical deployment.

- **function getBalancerDeployment(taskID, network)**

Returns an object with all contracts from a deployment and their addresses.

## Active Deployments

| Description                                            | Task ID                                                                                              |
| ------------------------------------------------------ | ---------------------------------------------------------------------------------------------------- |
| Authorizer, governance contract                        | [`20210418-authorizer`](./tasks/20210418-authorizer)                                                 |
| Vault, main protocol contract                          | [`20210418-vault`](./tasks/20210418-vault)                                                           |
| Rate Provider for wstETH                               | [`20210812-wsteth-rate-provider`](./tasks/20210812-wsteth-rate-provider)                             |
| Liquidity Bootstrapping Pools                          | [`20211202-no-protocol-fee-lbp`](./tasks/20211202-no-protocol-fee-lbp)                               |
| Authorizer Adaptor for extending governance            | [`20220325-authorizer-adaptor`](./tasks/20220325-authorizer-adaptor)                                 |
| Wallet for the BAL token                               | [`20220325-bal-token-holder-factory`](./tasks/20220325-bal-token-holder-factory)                     |
| Admin of the BAL token                                 | [`20220325-balancer-token-admin`](./tasks/20220325-balancer-token-admin)                             |
| Liquidity Mining: veBAL, Gauge Controller and Minter   | [`20220325-gauge-controller`](./tasks/20220325-gauge-controller)                                     |
| Test Balancer Token                                    | [`20220325-test-balancer-token`](./tasks/20220325-test-balancer-token)                               |
| Delegation of veBAL boosts                             | [`20220325-ve-delegation`](./tasks/20220325-ve-delegation)                                           |
| Gauges on child networks (L2s and sidechains)          | [`20220413-child-chain-gauge-factory`](./tasks/20220413-child-chain-gauge-factory)                   |
| veBAL Smart Wallet Checker                             | [`20220420-smart-wallet-checker`](./tasks/20220420-smart-wallet-checker)                             |
| Relayer with the fix for the Double Entrypoint issue   | [`20220513-double-entrypoint-fix-relayer`](./tasks/20220513-double-entrypoint-fix-relayer)           |
| Protocol Fee Withdrawer                                | [`20220517-protocol-fee-withdrawer`](./tasks/20220517-protocol-fee-withdrawer)                       |
| Child Chain Gauge Token Adder                          | [`20220527-child-chain-gauge-token-adder`](./tasks/20220527-child-chain-gauge-token-adder)           |
| Preseeded Voting Escrow Delegation                     | [`20220530-preseeded-voting-escrow-delegation`](./tasks/20220530-preseeded-voting-escrow-delegation) |
| Distribution Scheduler for reward tokens on gauges     | [`20220707-distribution-scheduler`](./tasks/20220707-distribution-scheduler)                         |
| Fee Distributor for veBAL holders V2                   | [`20220714-fee-distributor-v2`](./tasks/20220714-fee-distributor-v2)                                 |
| Swap, join and exit simulations (queries)              | [`20220721-balancer-queries`](./tasks/20220721-balancer-queries)                                     |
| Protocol fee percentages provider                      | [`20220725-protocol-fee-percentages-provider`](./tasks/20220725-protocol-fee-percentages-provider)   |
| Child Chain Gauge Reward Helper                        | [`20220812-child-chain-reward-helper`](./tasks/20220812-child-chain-reward-helper)                   |
| Mainnet Staking Gauges V2                              | [`20220822-mainnet-gauge-factory-v2`](./tasks/20220822-mainnet-gauge-factory-v2)                     |
| Arbitrum Root Gauges V2, for veBAL voting              | [`20220823-arbitrum-root-gauge-factory-v2`](./tasks/20220823-arbitrum-root-gauge-factory-v2)         |
| Optimism Root Gauges V2, for veBAL voting              | [`20220823-optimism-root-gauge-factory-v2`](./tasks/20220823-optimism-root-gauge-factory-v2)         |
| Polygon Root Gauges V2, for veBAL voting               | [`20220823-polygon-root-gauge-factory-v2`](./tasks/20220823-polygon-root-gauge-factory-v2)           |
| Pool Recovery Helper                                   | [`20221123-pool-recovery-helper`](./tasks/20221123-pool-recovery-helper)                             |
| Authorizer Adaptor Entrypoint                          | [`20221124-authorizer-adaptor-entrypoint`](./tasks/20221124-authorizer-adaptor-entrypoint)           |
| Timelock Authorizer, governance contract               | [`20221202-timelock-authorizer`](./tasks/20221202-timelock-authorizer)                               |
| L2 Gauge Checkpointer                                  | [`20221205-l2-gauge-checkpointer`](./tasks/20221205-l2-gauge-checkpointer)                           |
| VeBoost V2                                             | [`20221205-veboost-v2`](./tasks/20221205-veboost-v2)                                                 |
| Gauge Registrant V3, supporting the Adaptor entrypoint | [`20230109-gauge-adder-v3`](./tasks/20230109-gauge-adder-v3)                                         |
| Weighted Pool V3                                       | [`20230206-weighted-pool-v3`](./tasks/20230206-weighted-pool-v3)                                     |
| Composable Stable Pools V3                             | [`20230206-composable-stable-pool-v3`](./tasks/20230206-composable-stable-pool-v3)                   |
| Linear Pools for ERC4626 Tokens V3                     | [`20230206-erc4626-linear-pool-v3`](./tasks/20230206-erc4626-linear-pool-v3)                         |
| Linear Pools for Aave aTokens (with rebalancing) V4    | [`20230206-aave-rebalanced-linear-pool-v4`](./tasks/20230206-aave-rebalanced-linear-pool-v4)         |
| Linear Pools for Euler Tokens                          | [`20230208-euler-linear-pool`](./tasks/20230208-euler-linear-pool)                                   |
| Linear Pools for Yearn Tokens                          | [`20230213-yearn-linear-pool`](./tasks/20230213-yearn-linear-pool)                                   |
| Linear Pools for Gearbox Tokens                        | [`20230213-gearbox-linear-pool`](./tasks/20230213-gearbox-linear-pool)                               |
| Single Recipient Stakeless Gauges V2                   | [`20230215-single-recipient-gauge-factory`](./tasks/20230215-single-recipient-gauge-factory-v2)      |
| Gnosis Root Gauge, for veBAL voting                    | [`20230217-gnosis-root-gauge-factory`](./tasks/20230217-gnosis-root-gauge-factory)                   |
| Merkle Orchard Distributor V2                          | [`20230222-merkle-orchard-v2`](./tasks/20230222-merkle-orchard-v2)                                   |
| Protocol ID registry                                   | [`20230223-protocol-id-registry`](./tasks/20230223-protocol-id-registry)                             |
| Batch Relayer V5                                       | [`20230314-batch-relayer-v5`](./tasks/20230314-batch-relayer-v5)                                     |
| Linear Pools for Silo Tokens                           | [`20230315-silo-linear-pool`](./tasks/20230315-silo-linear-pool)                                     |
<<<<<<< HEAD
| Weighted Pool V4                                       | [`20230320-weighted-pool-v4`](./tasks/20230320-weighted-pool-v4)                                     |
=======
| L2 Balancer Pseudo Minter                              | [`20230316-l2-balancer-pseudo-minter`](./tasks/20230316-l2-balancer-pseudo-minter)                   |
>>>>>>> 197a5020

## Scripts

These are deployments for script-like contracts (often called 'coordinators') which are typically granted some permission by Governance and then executed, after which they become useless.

| Description                                         | Task ID                                                                                                    |
| --------------------------------------------------- | ---------------------------------------------------------------------------------------------------------- |
| Coordination of the veBAL deployment                | [`20220325-veBAL-deployment-coordinator`](./tasks/scripts/20220325-veBAL-deployment-coordinator)           |
| Coordination of setup of L2 gauges for veBAL system | [`20220415-veBAL-L2-gauge-setup-coordinator`](./tasks/scripts/20220415-veBAL-L2-gauge-setup-coordinator)   |
| Coordination of veBAL gauges fix (Option 1)         | [`20220418-veBAL-gauge-fix-coordinator`](./tasks/scripts/20220418-veBAL-gauge-fix-coordinator)             |
| veBAL Smart Wallet Checker Coordinator              | [`20220421-smart-wallet-checker-coordinator`](./tasks/scripts/20220421-smart-wallet-checker-coordinator)   |
| Tribe BAL Minter Coordinator                        | [`20220606-tribe-bal-minter-coordinator`](./tasks/scripts/20220606-tribe-bal-minter-coordinator)           |
| Coordination of the double entrypoint issue fix     | [`20220610-snx-recovery-coordinator`](./tasks/scripts/20220610-snx-recovery-coordinator)                   |
| Coordination of the Gauge Adder migration           | [`20220721-gauge-adder-migration-coordinator`](./tasks/scripts/20220721-gauge-adder-migration-coordinator) |
| Timelock authorizer transition permission migration | [`20230130-ta-transition-migrator`](./tasks/scripts/20230130-ta-transition-migrator)                       |

## Deprecated Deployments

These deployments have been deprecated because they're either outdated and have been replaced by newer versions, or because they no longer form part of the current infrastructure. **In almost all cases they should no longer be used,** and are only kept here for historical reasons.

Go to each deprecated deployment's readme file to learn more about why it is deprecated, and what the replacement deployment is (if any).

| Description                                         | Task ID                                                                                                 |
| --------------------------------------------------- | ------------------------------------------------------------------------------------------------------- |
| Weighted Pools of up to 8 tokens                    | [`20210418-weighted-pool`](./tasks/deprecated/20210418-weighted-pool)                                   |
| Stable Pools of up to 5 tokens                      | [`20210624-stable-pool`](./tasks/deprecated/20210624-stable-pool)                                       |
| Liquidity Bootstrapping Pools of up to 4 tokens     | [`20210721-liquidity-bootstrapping-pool`](./tasks/deprecated/20210721-liquidity-bootstrapping-pool)     |
| Meta Stable Pools with 2 tokens and price oracle    | [`20210727-meta-stable-pool`](./tasks/deprecated/20210727-meta-stable-pool)                             |
| Distributor contract for LDO rewards                | [`20210811-ldo-merkle`](./tasks/deprecated/20210811-ldo-merkle)                                         |
| Relayer for Lido stETH wrapping/unwrapping          | [`20210812-lido-relayer`](./tasks/deprecated/20210812-lido-relayer)                                     |
| Basic Investment Pools for few tokens               | [`20210907-investment-pool`](./tasks/deprecated/20210907-investment-pool)                               |
| Distributor contract for arbitrum BAL rewards       | [`20210913-bal-arbitrum-merkle`](./tasks/deprecated/20210913-bal-arbitrum-merkle)                       |
| Distributor contract for arbitrum MCB rewards       | [`20210928-mcb-arbitrum-merkle`](./tasks/deprecated/20210928-mcb-arbitrum-merkle)                       |
| Merkle Orchard Distributor                          | [`20211012-merkle-orchard`](./tasks/deprecated/20211012-merkle-orchard)                                 |
| Batch Relayer                                       | [`20211203-batch-relayer`](./tasks/deprecated/20211203-batch-relayer)                                   |
| Linear Pools for Aave aTokens                       | [`20211208-aave-linear-pool`](./tasks/deprecated/20211208-aave-linear-pool)                             |
| Preminted BPT Meta Stable Pools                     | [`20211208-stable-phantom-pool`](./tasks/deprecated/20211208-stable-phantom-pool)                       |
| Linear Pools for ERC4626 Tokens                     | [`20220304-erc4626-linear-pool`](./tasks/deprecated/20220304-erc4626-linear-pool)                       |
| Batch Relayer V2                                    | [`20220318-batch-relayer-v2`](./tasks/deprecated/20220318-batch-relayer-v2)                             |
| Mainnet Staking Gauges                              | [`20220325-mainnet-gauge-factory`](./tasks/deprecated/20220325-mainnet-gauge-factory)                   |
| Single Recipient Stakeless Gauges                   | [`20220325-single-recipient-gauge-factory`](./tasks/deprecated/20220325-single-recipient-gauge-factory) |
| Gauge Registrant                                    | [`20220325-gauge-adder`](./tasks/deprecated/20220325-gauge-adder)                                       |
| Linear Pools for ERC4626 Tokens V2                  | [`20220404-erc4626-linear-pool-v2`](./tasks/deprecated/20220404-erc4626-linear-pool-v2)                 |
| Arbitrum Root Gauges, for veBAL voting              | [`20220413-arbitrum-root-gauge-factory`](./tasks/deprecated/20220413-arbitrum-root-gauge-factory)       |
| Polygon Root Gauges, for veBAL voting               | [`20220413-polygon-root-gauge-factory`](./tasks/deprecated/20220413-polygon-root-gauge-factory)         |
| Fee Distributor for veBAL holders                   | [`20220420-fee-distributor`](./tasks/deprecated/20220420-fee-distributor)                               |
| Linear Pools for Unbutton tokens                    | [`20220425-unbutton-aave-linear-pool`](./tasks/deprecated/20220425-unbutton-aave-linear-pool)           |
| Stable Pools V2 of up to 5 tokens                   | [`20220609-stable-pool-v2`](./tasks/deprecated/20220609-stable-pool-v2)                                 |
| Optimism Root Gauges, for veBAL voting              | [`20220628-optimism-root-gauge-factory`](./tasks/deprecated/20220628-optimism-root-gauge-factory)       |
| Gauge Registrant V2, supporting new networks        | [`20220628-gauge-adder-v2`](./tasks/deprecated/20220628-gauge-adder-v2)                                 |
| Batch Relayer V3                                    | [`20220720-batch-relayer-v3`](./tasks/deprecated/20220720-batch-relayer-v3)                             |
| Linear Pools for Aave aTokens (with rebalancing) V2 | [`20220817-aave-rebalanced-linear-pool`](./tasks/deprecated/20220817-aave-rebalanced-linear-pool)       |
| Composable Stable Pools                             | [`20220906-composable-stable-pool`](./tasks/deprecated/20220906-composable-stable-pool)                 |
| Weighted Pool V2                                    | [`20220908-weighted-pool-v2`](./tasks/deprecated/20220908-weighted-pool-v2)                             |
| Batch Relayer V4                                    | [`20220916-batch-relayer-v4`](./tasks/deprecated/20220916-batch-relayer-v4)                             |
| Managed Pool                                        | [`20221021-managed-pool`](./tasks/deprecated/20221021-managed-pool)                                     |
| Composable Stable Pools V2                          | [`20221122-composable-stable-pool-v2`](./tasks/deprecated/20221122-composable-stable-pool-v2)           |
| Linear Pools for Aave aTokens (with rebalancing) V3 | [`20221207-aave-rebalanced-linear-pool-v3`](./tasks/deprecated/20221207-aave-rebalanced-linear-pool-v3) |<|MERGE_RESOLUTION|>--- conflicted
+++ resolved
@@ -111,11 +111,8 @@
 | Protocol ID registry                                   | [`20230223-protocol-id-registry`](./tasks/20230223-protocol-id-registry)                             |
 | Batch Relayer V5                                       | [`20230314-batch-relayer-v5`](./tasks/20230314-batch-relayer-v5)                                     |
 | Linear Pools for Silo Tokens                           | [`20230315-silo-linear-pool`](./tasks/20230315-silo-linear-pool)                                     |
-<<<<<<< HEAD
+| L2 Balancer Pseudo Minter                              | [`20230316-l2-balancer-pseudo-minter`](./tasks/20230316-l2-balancer-pseudo-minter)                   |
 | Weighted Pool V4                                       | [`20230320-weighted-pool-v4`](./tasks/20230320-weighted-pool-v4)                                     |
-=======
-| L2 Balancer Pseudo Minter                              | [`20230316-l2-balancer-pseudo-minter`](./tasks/20230316-l2-balancer-pseudo-minter)                   |
->>>>>>> 197a5020
 
 ## Scripts
 
