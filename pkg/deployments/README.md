--- conflicted
+++ resolved
@@ -113,12 +113,9 @@
 | Composable Stable Pools V4                             | [`20230320-composable-stable-pool-v4`](./tasks/20230320-composable-stable-pool-v4)                   |
 | Timelock Authorizer, governance contract               | [`20230403-timelock-authorizer`](./tasks/20230403-timelock-authorizer)                               |
 | Voting Escrow Remapper                                 | [`20230403-vebal-remapper`](./tasks/20230403-vebal-remapper)                                         |
-<<<<<<< HEAD
-| Managed Pool V2                                        | [`20230411-managed-pool-v2`](./tasks/20230411-managed-pool-v2)                                       |
-=======
 | L2 Layer0 Bridge Forwarder                             | [`20230404-l2-layer0-bridge-forwarder](./tasks/20230404-l2-layer0-bridge-forwarder)                  |
 | Linear Pools for Aave aTokens V5                       | [`20230410-aave-linear-pool-v5`](./tasks/20230410-aave-linear-pool-v5)                               |
->>>>>>> 37d304c7
+| Managed Pool V2                                        | [`20230411-managed-pool-v2`](./tasks/20230411-managed-pool-v2)                                       |
 
 ## Scripts
 
