# <img src="../../logo.svg" alt="Balancer" height="128px">

# Balancer V2 Deployments

[![NPM Package](https://img.shields.io/npm/v/@balancer-labs/v2-deployments.svg)](https://www.npmjs.org/package/@balancer-labs/v2-deployments)
[![GitHub Repository](https://img.shields.io/badge/github-deployments-lightgrey?logo=github)](https://github.com/balancer-labs/balancer-v2-monorepo/tree/master/pkg/deployments)

This package contains the addresses and ABIs of all Balancer V2 deployed contracts for Ethereum mainnet, Polygon, Arbitrum, Optimism, Gnosis, BSC and Avalanche, as well as various test networks. Each deployment consists of a deployment script (called 'task'), inputs (script configuration, such as dependencies), outputs (typically contract addresses), ABIs and bytecode files of related contracts.

Addresses and ABIs can be consumed from the package in JavaScript environments, or manually retrieved from the [GitHub](https://github.com/balancer-labs/balancer-v2-monorepo/tree/master/pkg/deployments) repository.

Note that some protocol contracts are created dynamically: for example, `WeightedPool` contracts are deployed by the canonical `WeightedPoolFactory`. While the ABIs of these contracts are stored in the `abi` directory of each deployment, their addresses are not. Those can be retrieved by querying the on-chain state or processing emitted events.

## Overview

### Deploying Contracts

For more information on how to create new deployments or run existing ones in new networks, head to the [deployment guide](DEPLOYING.md).

### Installation

```console
$ npm install @balancer-labs/v2-deployments
```

### Usage

Import `@balancer-labs/v2-deployments` to access the different ABIs and deployed addresses. To see all current Task IDs and their associated contracts, head to [Active Deployments](#active-deployments).

Past deployments that are currently not in use or have been superseded can be accessed in the [Deprecated Deployments](#deprecated-deployments) section. Use `deprecated/` as prefix when referring to a deprecated task ID.

> ⚠️ Exercise care when interacting with deprecated deployments: there's often a very good reason why they're no longer active.
>
> You can find information on why each deployment has been deprecated in their corresponding readme file.

---

- **async function getBalancerContract(taskID, contract, network)**

Returns an [Ethers](https://docs.ethers.io/v5/) contract object for a canonical deployment (e.g. the Vault, or a Pool factory).

_Note: requires using [Hardhat](https://hardhat.org/) with the [`hardhat-ethers`](https://hardhat.org/plugins/nomiclabs-hardhat-ethers.html) plugin._

- **async function getBalancerContractAt(taskID, contract, address)**

Returns an [Ethers](https://docs.ethers.io/v5/) contract object for a contract dynamically created at a known address (e.g. a Pool created from a factory).

_Note: requires using [Hardhat](https://hardhat.org/) with the [`hardhat-ethers`](https://hardhat.org/plugins/nomiclabs-hardhat-ethers.html) plugin._

- **function getBalancerContractAbi(taskID, contract)**

Returns a contract's [ABI](https://docs.soliditylang.org/en/latest/abi-spec.html).

- **function getBalancerContractBytecode(taskID, contract)**

Returns a contract's [creation code](https://docs.soliditylang.org/en/latest/contracts.html#creating-contracts).

- **function getBalancerContractAddress(taskID, contract, network)**

Returns the address of a contract's canonical deployment.

- **function getBalancerDeployment(taskID, network)**

Returns an object with all contracts from a deployment and their addresses.

## Active Deployments

| Description                                            | Task ID                                                                                              |
| ------------------------------------------------------ | ---------------------------------------------------------------------------------------------------- |
| Authorizer, governance contract                        | [`20210418-authorizer`](./tasks/20210418-authorizer)                                                 |
| Vault, main protocol contract                          | [`20210418-vault`](./tasks/20210418-vault)                                                           |
| Rate Provider for wstETH                               | [`20210812-wsteth-rate-provider`](./tasks/20210812-wsteth-rate-provider)                             |
| Liquidity Bootstrapping Pools                          | [`20211202-no-protocol-fee-lbp`](./tasks/20211202-no-protocol-fee-lbp)                               |
| Authorizer Adaptor for extending governance            | [`20220325-authorizer-adaptor`](./tasks/20220325-authorizer-adaptor)                                 |
| Wallet for the BAL token                               | [`20220325-bal-token-holder-factory`](./tasks/20220325-bal-token-holder-factory)                     |
| Admin of the BAL token                                 | [`20220325-balancer-token-admin`](./tasks/20220325-balancer-token-admin)                             |
| Liquidity Mining: veBAL, Gauge Controller and Minter   | [`20220325-gauge-controller`](./tasks/20220325-gauge-controller)                                     |
| Test Balancer Token                                    | [`20220325-test-balancer-token`](./tasks/20220325-test-balancer-token)                               |
| Delegation of veBAL boosts                             | [`20220325-ve-delegation`](./tasks/20220325-ve-delegation)                                           |
| Gauges on child networks (L2s and sidechains)          | [`20220413-child-chain-gauge-factory`](./tasks/20220413-child-chain-gauge-factory)                   |
| veBAL Smart Wallet Checker                             | [`20220420-smart-wallet-checker`](./tasks/20220420-smart-wallet-checker)                             |
| Relayer with the fix for the Double Entrypoint issue   | [`20220513-double-entrypoint-fix-relayer`](./tasks/20220513-double-entrypoint-fix-relayer)           |
| Protocol Fee Withdrawer                                | [`20220517-protocol-fee-withdrawer`](./tasks/20220517-protocol-fee-withdrawer)                       |
| Child Chain Gauge Token Adder                          | [`20220527-child-chain-gauge-token-adder`](./tasks/20220527-child-chain-gauge-token-adder)           |
| Preseeded Voting Escrow Delegation                     | [`20220530-preseeded-voting-escrow-delegation`](./tasks/20220530-preseeded-voting-escrow-delegation) |
| Distribution Scheduler for reward tokens on gauges     | [`20220707-distribution-scheduler`](./tasks/20220707-distribution-scheduler)                         |
| Fee Distributor for veBAL holders V2                   | [`20220714-fee-distributor-v2`](./tasks/20220714-fee-distributor-v2)                                 |
| Swap, join and exit simulations (queries)              | [`20220721-balancer-queries`](./tasks/20220721-balancer-queries)                                     |
| Protocol fee percentages provider                      | [`20220725-protocol-fee-percentages-provider`](./tasks/20220725-protocol-fee-percentages-provider)   |
| Child Chain Gauge Reward Helper                        | [`20220812-child-chain-reward-helper`](./tasks/20220812-child-chain-reward-helper)                   |
| Mainnet Staking Gauges V2                              | [`20220822-mainnet-gauge-factory-v2`](./tasks/20220822-mainnet-gauge-factory-v2)                     |
| Arbitrum Root Gauges V2, for veBAL voting              | [`20220823-arbitrum-root-gauge-factory-v2`](./tasks/20220823-arbitrum-root-gauge-factory-v2)         |
| Optimism Root Gauges V2, for veBAL voting              | [`20220823-optimism-root-gauge-factory-v2`](./tasks/20220823-optimism-root-gauge-factory-v2)         |
| Polygon Root Gauges V2, for veBAL voting               | [`20220823-polygon-root-gauge-factory-v2`](./tasks/20220823-polygon-root-gauge-factory-v2)           |
| Pool Recovery Helper                                   | [`20221123-pool-recovery-helper`](./tasks/20221123-pool-recovery-helper)                             |
| Authorizer Adaptor Entrypoint                          | [`20221124-authorizer-adaptor-entrypoint`](./tasks/20221124-authorizer-adaptor-entrypoint)           |
| L2 Gauge Checkpointer                                  | [`20221205-l2-gauge-checkpointer`](./tasks/20221205-l2-gauge-checkpointer)                           |
| VeBoost V2                                             | [`20221205-veboost-v2`](./tasks/20221205-veboost-v2)                                                 |
| Gauge Registrant V3, supporting the Adaptor entrypoint | [`20230109-gauge-adder-v3`](./tasks/20230109-gauge-adder-v3)                                         |
| Linear Pools for Euler Tokens                          | [`20230208-euler-linear-pool`](./tasks/20230208-euler-linear-pool)                                   |
| Linear Pools for Gearbox Tokens                        | [`20230213-gearbox-linear-pool`](./tasks/20230213-gearbox-linear-pool)                               |
| Single Recipient Stakeless Gauges V2                   | [`20230215-single-recipient-gauge-factory`](./tasks/20230215-single-recipient-gauge-factory-v2)      |
| Gnosis Root Gauge, for veBAL voting                    | [`20230217-gnosis-root-gauge-factory`](./tasks/20230217-gnosis-root-gauge-factory)                   |
| Merkle Orchard Distributor V2                          | [`20230222-merkle-orchard-v2`](./tasks/20230222-merkle-orchard-v2)                                   |
| Protocol ID registry                                   | [`20230223-protocol-id-registry`](./tasks/20230223-protocol-id-registry)                             |
| Batch Relayer V5                                       | [`20230314-batch-relayer-v5`](./tasks/20230314-batch-relayer-v5)                                     |
| Linear Pools for Silo Tokens                           | [`20230315-silo-linear-pool`](./tasks/20230315-silo-linear-pool)                                     |
| L2 Balancer Pseudo Minter                              | [`20230316-l2-balancer-pseudo-minter`](./tasks/20230316-l2-balancer-pseudo-minter)                   |
| L2 Voting Escrow Delegation Proxy                      | [`20230316-l2-ve-delegation-proxy`](./tasks/20230316-l2-ve-delegation-proxy)                         |
| Weighted Pool V4                                       | [`20230320-weighted-pool-v4`](./tasks/20230320-weighted-pool-v4)                                     |
| Composable Stable Pools V4                             | [`20230320-composable-stable-pool-v4`](./tasks/20230320-composable-stable-pool-v4)                   |
| Timelock Authorizer, governance contract               | [`20230403-timelock-authorizer`](./tasks/20230403-timelock-authorizer)                               |
| Voting Escrow Remapper                                 | [`20230403-vebal-remapper`](./tasks/20230403-vebal-remapper)                                         |
| L2 Layer0 Bridge Forwarder                             | [`20230404-l2-layer0-bridge-forwarder](./tasks/20230404-l2-layer0-bridge-forwarder)                  |
<<<<<<< HEAD
| Linear Pools for Yearn Tokens V2                       | [`20230409-yearn-linear-pool-v2`](./tasks/20230409-yearn-linear-pool-v2)                             |
=======
| Linear Pools for ERC4626 Tokens V4                     | [`20230409-erc4626-linear-pool-v4`](./tasks/20230409-erc4626-linear-pool-v4)                         |
| Linear Pools for Aave aTokens V5                       | [`20230410-aave-linear-pool-v5`](./tasks/20230410-aave-linear-pool-v5)                               |
>>>>>>> 5d01538d

## Scripts

These are deployments for script-like contracts (often called 'coordinators') which are typically granted some permission by Governance and then executed, after which they become useless.

| Description                                         | Task ID                                                                                                    |
| --------------------------------------------------- | ---------------------------------------------------------------------------------------------------------- |
| Coordination of the veBAL deployment                | [`20220325-veBAL-deployment-coordinator`](./tasks/scripts/20220325-veBAL-deployment-coordinator)           |
| Coordination of setup of L2 gauges for veBAL system | [`20220415-veBAL-L2-gauge-setup-coordinator`](./tasks/scripts/20220415-veBAL-L2-gauge-setup-coordinator)   |
| Coordination of veBAL gauges fix (Option 1)         | [`20220418-veBAL-gauge-fix-coordinator`](./tasks/scripts/20220418-veBAL-gauge-fix-coordinator)             |
| veBAL Smart Wallet Checker Coordinator              | [`20220421-smart-wallet-checker-coordinator`](./tasks/scripts/20220421-smart-wallet-checker-coordinator)   |
| Tribe BAL Minter Coordinator                        | [`20220606-tribe-bal-minter-coordinator`](./tasks/scripts/20220606-tribe-bal-minter-coordinator)           |
| Coordination of the double entrypoint issue fix     | [`20220610-snx-recovery-coordinator`](./tasks/scripts/20220610-snx-recovery-coordinator)                   |
| Coordination of the Gauge Adder migration           | [`20220721-gauge-adder-migration-coordinator`](./tasks/scripts/20220721-gauge-adder-migration-coordinator) |
| Timelock authorizer transition permission migration | [`20230130-ta-transition-migrator`](./tasks/scripts/20230130-ta-transition-migrator)                       |

## Deprecated Deployments

These deployments have been deprecated because they're either outdated and have been replaced by newer versions, or because they no longer form part of the current infrastructure. **In almost all cases they should no longer be used,** and are only kept here for historical reasons.

Go to each deprecated deployment's readme file to learn more about why it is deprecated, and what the replacement deployment is (if any).

| Description                                         | Task ID                                                                                                 |
| --------------------------------------------------- | ------------------------------------------------------------------------------------------------------- |
| Weighted Pools of up to 8 tokens                    | [`20210418-weighted-pool`](./tasks/deprecated/20210418-weighted-pool)                                   |
| Stable Pools of up to 5 tokens                      | [`20210624-stable-pool`](./tasks/deprecated/20210624-stable-pool)                                       |
| Liquidity Bootstrapping Pools of up to 4 tokens     | [`20210721-liquidity-bootstrapping-pool`](./tasks/deprecated/20210721-liquidity-bootstrapping-pool)     |
| Meta Stable Pools with 2 tokens and price oracle    | [`20210727-meta-stable-pool`](./tasks/deprecated/20210727-meta-stable-pool)                             |
| Distributor contract for LDO rewards                | [`20210811-ldo-merkle`](./tasks/deprecated/20210811-ldo-merkle)                                         |
| Relayer for Lido stETH wrapping/unwrapping          | [`20210812-lido-relayer`](./tasks/deprecated/20210812-lido-relayer)                                     |
| Basic Investment Pools for few tokens               | [`20210907-investment-pool`](./tasks/deprecated/20210907-investment-pool)                               |
| Distributor contract for arbitrum BAL rewards       | [`20210913-bal-arbitrum-merkle`](./tasks/deprecated/20210913-bal-arbitrum-merkle)                       |
| Distributor contract for arbitrum MCB rewards       | [`20210928-mcb-arbitrum-merkle`](./tasks/deprecated/20210928-mcb-arbitrum-merkle)                       |
| Merkle Orchard Distributor                          | [`20211012-merkle-orchard`](./tasks/deprecated/20211012-merkle-orchard)                                 |
| Batch Relayer                                       | [`20211203-batch-relayer`](./tasks/deprecated/20211203-batch-relayer)                                   |
| Linear Pools for Aave aTokens                       | [`20211208-aave-linear-pool`](./tasks/deprecated/20211208-aave-linear-pool)                             |
| Preminted BPT Meta Stable Pools                     | [`20211208-stable-phantom-pool`](./tasks/deprecated/20211208-stable-phantom-pool)                       |
| Linear Pools for ERC4626 Tokens                     | [`20220304-erc4626-linear-pool`](./tasks/deprecated/20220304-erc4626-linear-pool)                       |
| Batch Relayer V2                                    | [`20220318-batch-relayer-v2`](./tasks/deprecated/20220318-batch-relayer-v2)                             |
| Mainnet Staking Gauges                              | [`20220325-mainnet-gauge-factory`](./tasks/deprecated/20220325-mainnet-gauge-factory)                   |
| Single Recipient Stakeless Gauges                   | [`20220325-single-recipient-gauge-factory`](./tasks/deprecated/20220325-single-recipient-gauge-factory) |
| Gauge Registrant                                    | [`20220325-gauge-adder`](./tasks/deprecated/20220325-gauge-adder)                                       |
| Linear Pools for ERC4626 Tokens V2                  | [`20220404-erc4626-linear-pool-v2`](./tasks/deprecated/20220404-erc4626-linear-pool-v2)                 |
| Arbitrum Root Gauges, for veBAL voting              | [`20220413-arbitrum-root-gauge-factory`](./tasks/deprecated/20220413-arbitrum-root-gauge-factory)       |
| Polygon Root Gauges, for veBAL voting               | [`20220413-polygon-root-gauge-factory`](./tasks/deprecated/20220413-polygon-root-gauge-factory)         |
| Fee Distributor for veBAL holders                   | [`20220420-fee-distributor`](./tasks/deprecated/20220420-fee-distributor)                               |
| Linear Pools for Unbutton tokens                    | [`20220425-unbutton-aave-linear-pool`](./tasks/deprecated/20220425-unbutton-aave-linear-pool)           |
| Stable Pools V2 of up to 5 tokens                   | [`20220609-stable-pool-v2`](./tasks/deprecated/20220609-stable-pool-v2)                                 |
| Optimism Root Gauges, for veBAL voting              | [`20220628-optimism-root-gauge-factory`](./tasks/deprecated/20220628-optimism-root-gauge-factory)       |
| Gauge Registrant V2, supporting new networks        | [`20220628-gauge-adder-v2`](./tasks/deprecated/20220628-gauge-adder-v2)                                 |
| Batch Relayer V3                                    | [`20220720-batch-relayer-v3`](./tasks/deprecated/20220720-batch-relayer-v3)                             |
| Linear Pools for Aave aTokens (with rebalancing) V2 | [`20220817-aave-rebalanced-linear-pool`](./tasks/deprecated/20220817-aave-rebalanced-linear-pool)       |
| Composable Stable Pools                             | [`20220906-composable-stable-pool`](./tasks/deprecated/20220906-composable-stable-pool)                 |
| Weighted Pool V2                                    | [`20220908-weighted-pool-v2`](./tasks/deprecated/20220908-weighted-pool-v2)                             |
| Batch Relayer V4                                    | [`20220916-batch-relayer-v4`](./tasks/deprecated/20220916-batch-relayer-v4)                             |
| Managed Pool                                        | [`20221021-managed-pool`](./tasks/deprecated/20221021-managed-pool)                                     |
| Composable Stable Pools V2                          | [`20221122-composable-stable-pool-v2`](./tasks/deprecated/20221122-composable-stable-pool-v2)           |
| Linear Pools for Aave aTokens (with rebalancing) V3 | [`20221207-aave-rebalanced-linear-pool-v3`](./tasks/deprecated/20221207-aave-rebalanced-linear-pool-v3) |
| Weighted Pool V3                                    | [`20230206-weighted-pool-v3`](./tasks/deprecated/20230206-weighted-pool-v3)                             |
| Composable Stable Pools V3                          | [`20230206-composable-stable-pool-v3`](./tasks/deprecated/20230206-composable-stable-pool-v3)           |
| Timelock Authorizer, governance contract            | [`20221202-timelock-authorizer`](./tasks/deprecated/20221202-timelock-authorizer)                                  |
<<<<<<< HEAD
| Linear Pools for Yearn Tokens                       | [`20230213-yearn-linear-pool`](./tasks/deprecated/20230213-yearn-linear-pool)                           |
=======
| Linear Pools for ERC4626 Tokens V3                  | [`20230206-erc4626-linear-pool-v3`](./tasks/deprecated/20230206-erc4626-linear-pool-v3)                 |
| Linear Pools for Aave aTokens (with rebalancing) V4 | [`20230206-aave-rebalanced-linear-pool-v4`](./tasks/deprecated/20230206-aave-rebalanced-linear-pool-v4) |
>>>>>>> 5d01538d
<|MERGE_RESOLUTION|>--- conflicted
+++ resolved
@@ -112,12 +112,9 @@
 | Timelock Authorizer, governance contract               | [`20230403-timelock-authorizer`](./tasks/20230403-timelock-authorizer)                               |
 | Voting Escrow Remapper                                 | [`20230403-vebal-remapper`](./tasks/20230403-vebal-remapper)                                         |
 | L2 Layer0 Bridge Forwarder                             | [`20230404-l2-layer0-bridge-forwarder](./tasks/20230404-l2-layer0-bridge-forwarder)                  |
-<<<<<<< HEAD
+| Linear Pools for ERC4626 Tokens V4                     | [`20230409-erc4626-linear-pool-v4`](./tasks/20230409-erc4626-linear-pool-v4)                         |
 | Linear Pools for Yearn Tokens V2                       | [`20230409-yearn-linear-pool-v2`](./tasks/20230409-yearn-linear-pool-v2)                             |
-=======
-| Linear Pools for ERC4626 Tokens V4                     | [`20230409-erc4626-linear-pool-v4`](./tasks/20230409-erc4626-linear-pool-v4)                         |
 | Linear Pools for Aave aTokens V5                       | [`20230410-aave-linear-pool-v5`](./tasks/20230410-aave-linear-pool-v5)                               |
->>>>>>> 5d01538d
 
 ## Scripts
 
@@ -179,9 +176,6 @@
 | Weighted Pool V3                                    | [`20230206-weighted-pool-v3`](./tasks/deprecated/20230206-weighted-pool-v3)                             |
 | Composable Stable Pools V3                          | [`20230206-composable-stable-pool-v3`](./tasks/deprecated/20230206-composable-stable-pool-v3)           |
 | Timelock Authorizer, governance contract            | [`20221202-timelock-authorizer`](./tasks/deprecated/20221202-timelock-authorizer)                                  |
-<<<<<<< HEAD
-| Linear Pools for Yearn Tokens                       | [`20230213-yearn-linear-pool`](./tasks/deprecated/20230213-yearn-linear-pool)                           |
-=======
 | Linear Pools for ERC4626 Tokens V3                  | [`20230206-erc4626-linear-pool-v3`](./tasks/deprecated/20230206-erc4626-linear-pool-v3)                 |
 | Linear Pools for Aave aTokens (with rebalancing) V4 | [`20230206-aave-rebalanced-linear-pool-v4`](./tasks/deprecated/20230206-aave-rebalanced-linear-pool-v4) |
->>>>>>> 5d01538d
+| Linear Pools for Yearn Tokens                       | [`20230213-yearn-linear-pool`](./tasks/deprecated/20230213-yearn-linear-pool)                           |