--- conflicted
+++ resolved
@@ -106,11 +106,8 @@
 | Pool Recovery Helper                                    | [`20221123-pool-recovery-helper`](./tasks/20221123-pool-recovery-helper)                             |
 | Composable Stable Pools V2                              | [`20221122-composable-stable-pool-v2`](./tasks/20221122-composable-stable-pool-v2)                   |
 | Authorizer Adaptor Entrypoint                           | [`20221124-authorizer-adaptor-entrypoint`](./tasks/20221124-authorizer-adaptor-entrypoint)           |
-<<<<<<< HEAD
 | L2 Gauge Checkpointer                                   | [`20221124-l2-gauge-checkpointer`](./tasks/20221124-l2-gauge-checkpointer)                           |
-=======
 | Timelock Authorizer, governance contract                | [`20221202-timelock-authorizer`](./tasks/20221202-timelock-authorizer)                               |
->>>>>>> 15b83849
 
 ## Scripts
 
