--- conflicted
+++ resolved
@@ -107,12 +107,9 @@
 | Linear Pools for ERC4626 Tokens V3                      | [`20230206-erc4626-linear-pool-v3`](./tasks/20230206-erc4626-linear-pool-v3)                         |
 | Linear Pools for Aave aTokens (with rebalancing) V4     | [`20230206-aave-rebalanced-linear-pool-v4`](./tasks/20230206-aave-rebalanced-linear-pool-v4)         |
 | Linear Pools for Euler Tokens                           | [`20230208-euler-linear-pool`](./tasks/20230208-euler-linear-pool)                                   |
-<<<<<<< HEAD
-| Gnosis Root Gauge, for veBAL voting                     | [`20230217-gnosis-root-gauge-factory`](./tasks/20230217-gnosis-root-gauge-factory)                   |
-=======
 | Linear Pools for Yearn Tokens                           | [`20230213-yearn-linear-pool`](./tasks/20230213-yearn-linear-pool)                                   |
 | Linear Pools for Gearbox Tokens                         | [`20230213-gearbox-linear-pool`](./tasks/20230213-gearbox-linear-pool)                               |
->>>>>>> 6c5cfed2
+| Gnosis Root Gauge, for veBAL voting                     | [`20230217-gnosis-root-gauge-factory`](./tasks/20230217-gnosis-root-gauge-factory)                   |
 
 ## Scripts
 
