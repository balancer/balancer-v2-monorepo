<<<<<<< HEAD
import Task, { TaskMode } from '../../src/task';
import { MONTH } from '@balancer-labs/v2-helpers/src/time';

export type VaultDeployment = {
  Authorizer: string;
  weth: string;
  pauseWindowDuration: number;
  bufferPeriodDuration: number;
};

const Authorizer = new Task('20210418-authorizer', TaskMode.READ_ONLY);

export default {
  kovan: {
    Authorizer,
    weth: '0xdFCeA9088c8A88A76FF74892C1457C17dfeef9C1',
    pauseWindowDuration: 3 * MONTH,
    bufferPeriodDuration: MONTH,
  },
  mainnet: {
    Authorizer,
    weth: '0xC02aaA39b223FE8D0A0e5C4F27eAD9083C756Cc2',
    pauseWindowDuration: 3 * MONTH,
    bufferPeriodDuration: MONTH,
  },
  polygon: {
    Authorizer,
    weth: '0x0d500b1d8e8ef31e21c99d1db9a6444d3adf1270', // WMATIC
    pauseWindowDuration: 3 * MONTH,
    bufferPeriodDuration: MONTH,
  },
  arbitrum: {
    Authorizer,
    weth: '0x82aF49447D8a07e3bd95BD0d56f35241523fBab1',
    pauseWindowDuration: 3 * MONTH,
    bufferPeriodDuration: MONTH,
  },
  optimism: {
    Authorizer,
    weth: '0x4200000000000000000000000000000000000006',
    pauseWindowDuration: 3 * MONTH,
    bufferPeriodDuration: MONTH,
  },
};
=======
import Task, { TaskMode } from '../../src/task';
import { MONTH } from '@balancer-labs/v2-helpers/src/time';

export type VaultDeployment = {
  Authorizer: string;
  weth: string;
  pauseWindowDuration: number;
  bufferPeriodDuration: number;
};

const Authorizer = new Task('20210418-authorizer', TaskMode.READ_ONLY);

export default {
  kovan: {
    Authorizer,
    weth: '0xdFCeA9088c8A88A76FF74892C1457C17dfeef9C1',
    pauseWindowDuration: 3 * MONTH,
    bufferPeriodDuration: MONTH,
  },
  mainnet: {
    Authorizer,
    weth: '0xC02aaA39b223FE8D0A0e5C4F27eAD9083C756Cc2',
    pauseWindowDuration: 3 * MONTH,
    bufferPeriodDuration: MONTH,
  },
  polygon: {
    Authorizer,
    weth: '0x0d500b1d8e8ef31e21c99d1db9a6444d3adf1270', // WMATIC
    pauseWindowDuration: 3 * MONTH,
    bufferPeriodDuration: MONTH,
  },
  arbitrum: {
    Authorizer,
    weth: '0x82aF49447D8a07e3bd95BD0d56f35241523fBab1',
    pauseWindowDuration: 3 * MONTH,
    bufferPeriodDuration: MONTH,
  },
  optimism: {
    Authorizer,
    weth: '0x4200000000000000000000000000000000000006',
    pauseWindowDuration: 3 * MONTH,
    bufferPeriodDuration: MONTH,
  },
  goerli: {
    Authorizer,
    weth: '0xdFCeA9088c8A88A76FF74892C1457C17dfeef9C1',
    pauseWindowDuration: 3 * MONTH,
    bufferPeriodDuration: MONTH,
  },
};
>>>>>>> c3ccf89d
<|MERGE_RESOLUTION|>--- conflicted
+++ resolved
@@ -1,49 +1,3 @@
-<<<<<<< HEAD
-import Task, { TaskMode } from '../../src/task';
-import { MONTH } from '@balancer-labs/v2-helpers/src/time';
-
-export type VaultDeployment = {
-  Authorizer: string;
-  weth: string;
-  pauseWindowDuration: number;
-  bufferPeriodDuration: number;
-};
-
-const Authorizer = new Task('20210418-authorizer', TaskMode.READ_ONLY);
-
-export default {
-  kovan: {
-    Authorizer,
-    weth: '0xdFCeA9088c8A88A76FF74892C1457C17dfeef9C1',
-    pauseWindowDuration: 3 * MONTH,
-    bufferPeriodDuration: MONTH,
-  },
-  mainnet: {
-    Authorizer,
-    weth: '0xC02aaA39b223FE8D0A0e5C4F27eAD9083C756Cc2',
-    pauseWindowDuration: 3 * MONTH,
-    bufferPeriodDuration: MONTH,
-  },
-  polygon: {
-    Authorizer,
-    weth: '0x0d500b1d8e8ef31e21c99d1db9a6444d3adf1270', // WMATIC
-    pauseWindowDuration: 3 * MONTH,
-    bufferPeriodDuration: MONTH,
-  },
-  arbitrum: {
-    Authorizer,
-    weth: '0x82aF49447D8a07e3bd95BD0d56f35241523fBab1',
-    pauseWindowDuration: 3 * MONTH,
-    bufferPeriodDuration: MONTH,
-  },
-  optimism: {
-    Authorizer,
-    weth: '0x4200000000000000000000000000000000000006',
-    pauseWindowDuration: 3 * MONTH,
-    bufferPeriodDuration: MONTH,
-  },
-};
-=======
 import Task, { TaskMode } from '../../src/task';
 import { MONTH } from '@balancer-labs/v2-helpers/src/time';
 
@@ -93,5 +47,4 @@
     pauseWindowDuration: 3 * MONTH,
     bufferPeriodDuration: MONTH,
   },
-};
->>>>>>> c3ccf89d
+};