<<<<<<< HEAD
import Task from '../../src/task';
import { TaskRunOptions } from '../../src/types';
import { SingleRecipientFactoryDelegationDeployment } from './input';

export default async (task: Task, { force, from }: TaskRunOptions = {}): Promise<void> => {
  const input = task.input() as SingleRecipientFactoryDelegationDeployment;

  const args = [input.BalancerMinter];
  const factory = await task.deployAndVerify('SingleRecipientGaugeFactory', args, from, force);

  const implementation = await factory.getGaugeImplementation();
  await task.verify('SingleRecipientGauge', implementation, [input.BalancerMinter]);
};
=======
import Task from '../../src/task';
import { TaskRunOptions } from '../../src/types';
import { SingleRecipientFactoryDelegationDeployment } from './input';

export default async (task: Task, { force, from }: TaskRunOptions = {}): Promise<void> => {
  const input = task.input() as SingleRecipientFactoryDelegationDeployment;

  const args = [input.BalancerMinter];
  const factory = await task.deployAndVerify('SingleRecipientGaugeFactory', args, from, force);

  const implementation = await factory.getGaugeImplementation();
  await task.verify('SingleRecipientGauge', implementation, [input.BalancerMinter]);
  await task.save({ SingleRecipientGauge: implementation });
};
>>>>>>> c3ccf89d
<|MERGE_RESOLUTION|>--- conflicted
+++ resolved
@@ -1,18 +1,3 @@
-<<<<<<< HEAD
-import Task from '../../src/task';
-import { TaskRunOptions } from '../../src/types';
-import { SingleRecipientFactoryDelegationDeployment } from './input';
-
-export default async (task: Task, { force, from }: TaskRunOptions = {}): Promise<void> => {
-  const input = task.input() as SingleRecipientFactoryDelegationDeployment;
-
-  const args = [input.BalancerMinter];
-  const factory = await task.deployAndVerify('SingleRecipientGaugeFactory', args, from, force);
-
-  const implementation = await factory.getGaugeImplementation();
-  await task.verify('SingleRecipientGauge', implementation, [input.BalancerMinter]);
-};
-=======
 import Task from '../../src/task';
 import { TaskRunOptions } from '../../src/types';
 import { SingleRecipientFactoryDelegationDeployment } from './input';
@@ -26,5 +11,4 @@
   const implementation = await factory.getGaugeImplementation();
   await task.verify('SingleRecipientGauge', implementation, [input.BalancerMinter]);
   await task.save({ SingleRecipientGauge: implementation });
-};
->>>>>>> c3ccf89d
+};