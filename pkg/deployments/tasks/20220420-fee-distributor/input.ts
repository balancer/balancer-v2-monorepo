import Task, { TaskMode } from '../../src/task';

export type FeeDistributorDeployment = {
  VotingEscrow: string;
  startTime: number;
};

const VotingEscrow = new Task('20220325-gauge-controller', TaskMode.READ_ONLY);

export default {
  VotingEscrow,
  mainnet: {
    startTime: 1649894400, // Thursday, April 14, 2022 00:00:00 UTC
  },
<<<<<<< HEAD
  goerli: {
    startTime: 1654732800, // Thursday, June 9, 2022 00:00:00 UTC
=======
  kovan: {
    startTime: 1654732800000, //  Thursday, June 9, 2022 00:00:00 UTC
>>>>>>> 4a073019
  },
};<|MERGE_RESOLUTION|>--- conflicted
+++ resolved
@@ -12,12 +12,10 @@
   mainnet: {
     startTime: 1649894400, // Thursday, April 14, 2022 00:00:00 UTC
   },
-<<<<<<< HEAD
   goerli: {
     startTime: 1654732800, // Thursday, June 9, 2022 00:00:00 UTC
-=======
+  },
   kovan: {
     startTime: 1654732800000, //  Thursday, June 9, 2022 00:00:00 UTC
->>>>>>> 4a073019
   },
 };