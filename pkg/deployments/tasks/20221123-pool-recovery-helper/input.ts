import Task, { TaskMode } from '../../src/task';

export type PoolRecoveryHelperDeployment = {
  Vault: string;
  InitialFactories: Array<string>;
};

const Vault = new Task('20210418-vault', TaskMode.READ_ONLY);
const ComposableStablePoolFactoryTask = new Task('20220906-composable-stable-pool', TaskMode.READ_ONLY);
const ComposableStablePoolFactoryV2Task = new Task('20221122-composable-stable-pool-v2', TaskMode.READ_ONLY);
const WeightedPoolFactoryTask = new Task('20220908-weighted-pool-v2', TaskMode.READ_ONLY);

export default {
  Vault,
  mainnet: {
    InitialFactories: [
      ComposableStablePoolFactoryTask.output({ network: 'mainnet' }).ComposableStablePoolFactory,
      WeightedPoolFactoryTask.output({ network: 'mainnet' }).WeightedPoolFactory,
    ],
  },
  goerli: {
    InitialFactories: [
      ComposableStablePoolFactoryTask.output({ network: 'goerli' }).ComposableStablePoolFactory,
      WeightedPoolFactoryTask.output({ network: 'goerli' }).WeightedPoolFactory,
    ],
  },
  polygon: {
    InitialFactories: [
      ComposableStablePoolFactoryTask.output({ network: 'polygon' }).ComposableStablePoolFactory,
      WeightedPoolFactoryTask.output({ network: 'polygon' }).WeightedPoolFactory,
    ],
  },
  arbitrum: {
    InitialFactories: [
      ComposableStablePoolFactoryTask.output({ network: 'arbitrum' }).ComposableStablePoolFactory,
      WeightedPoolFactoryTask.output({ network: 'arbitrum' }).WeightedPoolFactory,
    ],
  },
  optimism: {
    InitialFactories: [
      ComposableStablePoolFactoryTask.output({ network: 'optimism' }).ComposableStablePoolFactory,
      WeightedPoolFactoryTask.output({ network: 'optimism' }).WeightedPoolFactory,
    ],
  },
  bsc: {
    InitialFactories: [
      ComposableStablePoolFactoryTask.output({ network: 'bsc' }).ComposableStablePoolFactory,
      WeightedPoolFactoryTask.output({ network: 'bsc' }).WeightedPoolFactory,
    ],
  },
  gnosis: {
    InitialFactories: [
      ComposableStablePoolFactoryV2Task.output({ network: 'gnosis' }).ComposableStablePoolFactory,
      WeightedPoolFactoryTask.output({ network: 'gnosis' }).WeightedPoolFactory,
    ],
  },
  avalanche: {
    InitialFactories: [],
  },
<<<<<<< HEAD
  zkevm: {
=======
  sepolia: {
>>>>>>> 2dc354f1
    InitialFactories: [],
  },
};<|MERGE_RESOLUTION|>--- conflicted
+++ resolved
@@ -57,11 +57,10 @@
   avalanche: {
     InitialFactories: [],
   },
-<<<<<<< HEAD
+  sepolia: {
+    InitialFactories: [],
+  },
   zkevm: {
-=======
-  sepolia: {
->>>>>>> 2dc354f1
     InitialFactories: [],
   },
 };