<<<<<<< HEAD
import Task, { TaskMode } from '../../src/task';

export type ProtocolFeesWithdrawerDeployment = {
  Vault: string;
  InitialDeniedTokens: string[];
};

const Vault = new Task('20210418-vault', TaskMode.READ_ONLY);

export default {
  Vault,
  mainnet: {
    InitialDeniedTokens: [
      '0xfe18be6b3bd88a2d2a7f928d00292e7a9963cfc6', // sBTC
      '0x18FcC34bdEaaF9E3b69D2500343527c0c995b1d6', // sBTC (Implementation)
      '0xC011a73ee8576Fb46F5E1c5751cA3B9Fe0af2a6F', // SNX
      '0x931933807c4c808657b6016f9e539486e7b5d374', // SNX (Implementation)
    ],
  },
  polygon: {
    InitialDeniedTokens: [],
  },
  arbitrum: {
    InitialDeniedTokens: [],
  },
  optimism: {
    InitialDeniedTokens: [],
  },
};
=======
import Task, { TaskMode } from '../../src/task';

export type ProtocolFeesWithdrawerDeployment = {
  Vault: string;
  InitialDeniedTokens: string[];
};

const Vault = new Task('20210418-vault', TaskMode.READ_ONLY);

export default {
  Vault,
  mainnet: {
    InitialDeniedTokens: [
      '0xfe18be6b3bd88a2d2a7f928d00292e7a9963cfc6', // sBTC
      '0x18FcC34bdEaaF9E3b69D2500343527c0c995b1d6', // sBTC (Implementation)
      '0xC011a73ee8576Fb46F5E1c5751cA3B9Fe0af2a6F', // SNX
      '0x931933807c4c808657b6016f9e539486e7b5d374', // SNX (Implementation)
    ],
  },
  polygon: {
    InitialDeniedTokens: [],
  },
  arbitrum: {
    InitialDeniedTokens: [],
  },
  optimism: {
    InitialDeniedTokens: [],
  },
  goerli: {
    InitialDeniedTokens: [],
  },
};
>>>>>>> c3ccf89d
<|MERGE_RESOLUTION|>--- conflicted
+++ resolved
@@ -1,34 +1,3 @@
-<<<<<<< HEAD
-import Task, { TaskMode } from '../../src/task';
-
-export type ProtocolFeesWithdrawerDeployment = {
-  Vault: string;
-  InitialDeniedTokens: string[];
-};
-
-const Vault = new Task('20210418-vault', TaskMode.READ_ONLY);
-
-export default {
-  Vault,
-  mainnet: {
-    InitialDeniedTokens: [
-      '0xfe18be6b3bd88a2d2a7f928d00292e7a9963cfc6', // sBTC
-      '0x18FcC34bdEaaF9E3b69D2500343527c0c995b1d6', // sBTC (Implementation)
-      '0xC011a73ee8576Fb46F5E1c5751cA3B9Fe0af2a6F', // SNX
-      '0x931933807c4c808657b6016f9e539486e7b5d374', // SNX (Implementation)
-    ],
-  },
-  polygon: {
-    InitialDeniedTokens: [],
-  },
-  arbitrum: {
-    InitialDeniedTokens: [],
-  },
-  optimism: {
-    InitialDeniedTokens: [],
-  },
-};
-=======
 import Task, { TaskMode } from '../../src/task';
 
 export type ProtocolFeesWithdrawerDeployment = {
@@ -60,5 +29,4 @@
   goerli: {
     InitialDeniedTokens: [],
   },
-};
->>>>>>> c3ccf89d
+};