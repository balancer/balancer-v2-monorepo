--- conflicted
+++ resolved
@@ -38,11 +38,10 @@
   goerli: {
     InitialDeniedTokens: [],
   },
-<<<<<<< HEAD
+  sepolia: {
+    InitialDeniedTokens: [],
+  },
   zkevm: {
-=======
-  sepolia: {
->>>>>>> 2dc354f1
     InitialDeniedTokens: [],
   },
 };