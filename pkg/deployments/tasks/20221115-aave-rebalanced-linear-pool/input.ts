import Task, { TaskMode } from '../../src/task';

export type AaveLinearPoolDeployment = {
  Vault: string;
  BalancerQueries: string;
  ProtocolFeePercentagesProvider: string;
<<<<<<< HEAD
  WETH: string;
=======
  FactoryVersion: string;
  PoolVersion: string;
>>>>>>> 7b0f6178
};

const Vault = new Task('20210418-vault', TaskMode.READ_ONLY);
const BalancerQueries = new Task('20220721-balancer-queries', TaskMode.READ_ONLY);
const ProtocolFeePercentagesProvider = new Task('20220725-protocol-fee-percentages-provider', TaskMode.READ_ONLY);
const Tokens = new Task('00000000-tokens', TaskMode.READ_ONLY);

const BaseVersion = { version: 2, deployment: '20221115-aave-rebalanced-linear-pool' };

export default {
  Vault,
  BalancerQueries,
  ProtocolFeePercentagesProvider,
<<<<<<< HEAD
  mainnet: {
    WETH: Tokens.output({ network: 'mainnet' }).WETH,
  },
  polygon: {
    WETH: Tokens.output({ network: 'polygon' }).WETH, // WMATIC
  },
  arbitrum: {
    WETH: Tokens.output({ network: 'arbitrum' }).WETH,
  },
  optimism: {
    WETH: Tokens.output({ network: 'optimism' }).WETH,
  },
  gnosis: {
    WETH: Tokens.output({ network: 'gnosis' }).WETH, // wxDAI
  },
  bsc: {
    WETH: Tokens.output({ network: 'bsc' }).WETH, // WBNB
  },
  goerli: {
    WETH: Tokens.output({ network: 'goerli' }).WETH,
  },
=======
  FactoryVersion: JSON.stringify({ name: 'AaveLinearPoolFactory', ...BaseVersion }),
  PoolVersion: JSON.stringify({ name: 'AaveLinearPool', ...BaseVersion }),
>>>>>>> 7b0f6178
};<|MERGE_RESOLUTION|>--- conflicted
+++ resolved
@@ -4,18 +4,15 @@
   Vault: string;
   BalancerQueries: string;
   ProtocolFeePercentagesProvider: string;
-<<<<<<< HEAD
   WETH: string;
-=======
   FactoryVersion: string;
   PoolVersion: string;
->>>>>>> 7b0f6178
 };
 
 const Vault = new Task('20210418-vault', TaskMode.READ_ONLY);
 const BalancerQueries = new Task('20220721-balancer-queries', TaskMode.READ_ONLY);
 const ProtocolFeePercentagesProvider = new Task('20220725-protocol-fee-percentages-provider', TaskMode.READ_ONLY);
-const Tokens = new Task('00000000-tokens', TaskMode.READ_ONLY);
+const WETH = new Task('00000000-tokens', TaskMode.READ_ONLY);
 
 const BaseVersion = { version: 2, deployment: '20221115-aave-rebalanced-linear-pool' };
 
@@ -23,30 +20,7 @@
   Vault,
   BalancerQueries,
   ProtocolFeePercentagesProvider,
-<<<<<<< HEAD
-  mainnet: {
-    WETH: Tokens.output({ network: 'mainnet' }).WETH,
-  },
-  polygon: {
-    WETH: Tokens.output({ network: 'polygon' }).WETH, // WMATIC
-  },
-  arbitrum: {
-    WETH: Tokens.output({ network: 'arbitrum' }).WETH,
-  },
-  optimism: {
-    WETH: Tokens.output({ network: 'optimism' }).WETH,
-  },
-  gnosis: {
-    WETH: Tokens.output({ network: 'gnosis' }).WETH, // wxDAI
-  },
-  bsc: {
-    WETH: Tokens.output({ network: 'bsc' }).WETH, // WBNB
-  },
-  goerli: {
-    WETH: Tokens.output({ network: 'goerli' }).WETH,
-  },
-=======
+  WETH,
   FactoryVersion: JSON.stringify({ name: 'AaveLinearPoolFactory', ...BaseVersion }),
   PoolVersion: JSON.stringify({ name: 'AaveLinearPool', ...BaseVersion }),
->>>>>>> 7b0f6178
 };