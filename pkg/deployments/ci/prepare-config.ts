import path from 'path';
import { homedir } from 'os';
import { mkdirSync, writeFileSync } from 'fs';

const HH_CONFIG_FILENAME = `${homedir()}/.hardhat/networks.json`;

if (process.env.CI) {
  const content = `{
    "networks": {
      "mainnet": {
        "url": "${process.env.MAINNET_RPC_ENDPOINT}"
      },
      "polygon": {
        "url": "${process.env.POLYGON_RPC_ENDPOINT}"
      },
      "arbitrum": {
        "url": "${process.env.ARBITRUM_RPC_ENDPOINT}"
      },
      "optimism": {
<<<<<<< HEAD
        "url": "${process.env.ALCHEMY_OPTIMISM_ARCHIVE_ENDPOINT}"
      },
      "goerli": {
        "url": "${process.env.ALCHEMY_GOERLI_ARCHIVE_ENDPOINT}"
      },
      "kovan": {
        "url": "${process.env.INFURA_KOVAN_ENDPOINT}"
=======
        "url": "${process.env.OPTIMISM_RPC_ENDPOINT}"
>>>>>>> 4a073019
      }
    },
    "defaultConfig": {
      "gasPrice": "auto",
      "gasMultiplier": 1
    }
  }`;

  mkdirSync(path.dirname(HH_CONFIG_FILENAME), { recursive: true });
  writeFileSync(HH_CONFIG_FILENAME, content);
}<|MERGE_RESOLUTION|>--- conflicted
+++ resolved
@@ -17,18 +17,11 @@
         "url": "${process.env.ARBITRUM_RPC_ENDPOINT}"
       },
       "optimism": {
-<<<<<<< HEAD
-        "url": "${process.env.ALCHEMY_OPTIMISM_ARCHIVE_ENDPOINT}"
+        "url": "${process.env.OPTIMISM_RPC_ENDPOINT}"
       },
       "goerli": {
-        "url": "${process.env.ALCHEMY_GOERLI_ARCHIVE_ENDPOINT}"
+        "url": "${process.env.GOERLI_RPC_ENDPOINT}"
       },
-      "kovan": {
-        "url": "${process.env.INFURA_KOVAN_ENDPOINT}"
-=======
-        "url": "${process.env.OPTIMISM_RPC_ENDPOINT}"
->>>>>>> 4a073019
-      }
     },
     "defaultConfig": {
       "gasPrice": "auto",
