import path from 'path';
import { homedir } from 'os';
import { mkdirSync, writeFileSync } from 'fs';

const HH_CONFIG_FILENAME = `${homedir()}/.hardhat/networks.json`;

if (process.env.CI) {
  const content = `{
    "networks": {
      "mainnet": {
        "url": "${process.env.MAINNET_RPC_ENDPOINT}"
      },
      "polygon": {
        "url": "${process.env.POLYGON_RPC_ENDPOINT}"
      },
      "arbitrum": {
        "url": "${process.env.ARBITRUM_RPC_ENDPOINT}"
      },
      "optimism": {
        "url": "${process.env.OPTIMISM_RPC_ENDPOINT}"
      },
      "gnosis": {
        "url": "${process.env.GNOSIS_RPC_ENDPOINT}"
      },
      "bsc": {
        "url": "${process.env.BINANCE_RPC_ENDPOINT}"
      },
      "avalanche": {
        "url": "${process.env.AVALANCHE_RPC_ENDPOINT}"
      },
      "goerli": {
        "url": "${process.env.GOERLI_RPC_ENDPOINT}"
      },
<<<<<<< HEAD
      "zkevm": {
        "url": "${process.env.ZKEVM_RPC_ENDPOINT}"
=======
      "sepolia": {
        "url": "${process.env.SEPOLIA_RPC_ENDPOINT}"
>>>>>>> 2dc354f1
      }
    },
    "defaultConfig": {
      "gasPrice": "auto",
      "gasMultiplier": 1
    }
  }`;

  mkdirSync(path.dirname(HH_CONFIG_FILENAME), { recursive: true });
  writeFileSync(HH_CONFIG_FILENAME, content);
}<|MERGE_RESOLUTION|>--- conflicted
+++ resolved
@@ -31,13 +31,11 @@
       "goerli": {
         "url": "${process.env.GOERLI_RPC_ENDPOINT}"
       },
-<<<<<<< HEAD
+      "sepolia": {
+        "url": "${process.env.SEPOLIA_RPC_ENDPOINT}"
+      },
       "zkevm": {
         "url": "${process.env.ZKEVM_RPC_ENDPOINT}"
-=======
-      "sepolia": {
-        "url": "${process.env.SEPOLIA_RPC_ENDPOINT}"
->>>>>>> 2dc354f1
       }
     },
     "defaultConfig": {
