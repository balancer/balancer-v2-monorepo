# Changelog

## Unreleased

### New Deployments

<<<<<<< HEAD
- Deployed `L2GaugeCheckpointerV2` to Mainnet.
  - Deprecated `L2GaugeCheckpointer`.
=======
- Deployed `WeightedPoolFactory` v3 to all networks.
- Deployed `ComposableStablePoolFactory` v3 to all networks.
- Deployed `L2GaugeCheckpointer` to Mainnet.
>>>>>>> 6c5cfed2
- Deployed `VeBoostV2` to Mainnet.
- Deployed `NoProtocolFeeLiquidityBootstrappingPoolFactory` to Gnosis.
- Deployed `ERC4626LinearPoolFactory` to Gnosis.
- Deployed `UnbuttonAaveLinearPoolFactory` to Gnosis.
- Deployed `StablePoolFactory` to Gnosis.
- Deployed `WeightedPoolFactory` to Gnosis.
- Deployed `ComposableStablePoolFactory` to Gnosis.
- Deployed `PoolRecoveryHelper` to Gnosis.
- Deployed `AaveLinearPoolFactory` to Gnosis.
- Deployed `GaugeAdderV3` to Mainnet and Goerli.
- Deployed `TimelockAuthorizerTransitionMigrator` to Mainnet.
- Deployed `AaveLinearPoolV4` to all networks.
- Deployed `ERC4626LinearPoolFactory` to Mainnet, Goerli, Arbitrum, Polygon, and Optimism.
- Deployed `EulerLinearPoolFactory` to Mainnet and Goerli.

### Deprecations

- Deprecated `20221207-aave-rebalanced-linear-pool-v3`.
- Deprecated `20220425-unbutton-aave-linear-pool`.
- Deprecated `20220404-erc4626-linear-pool-v2`.

### Breaking Changes

- The `20221115-aave-rebalanced-linear-pool` task was deleted and replaced with `20221207-aave-rebalanced-linear-pool-v3`. The old task had not been used by anyone.

## 3.1.1 (2022-12-01)

### Bugfixes

- Fixed changelog.

## 3.1.0 (2022-12-01)

### New Deployments

- Deployed core infrastructure (`Authorizer`, `Vault`, `AuthorizerAdaptor`, `ProtocolFeeWithdrawer`, `ProtocolFeePercentagesProvider`, `BalancerQueries` and `BatchRelayer`) to Gnosis and BNB.
- Deployed core Pool factories (`WeightedPoolFactory`, `ComposableStablePoolFactory`, `LiquidityBootstrappingPool`, `AaveLinearPool`) to BNB.
- Deployed `AuthorizerAdaptorEntrypoint` to all networks.
- Deployed `AaveLinearPoolFactory` to all networks.
- Deployed `PoolRecoveryHelper` to all networks.
- Deployed `ComposableStablePoolFactory` to all networks.
- Deployed `TimelockAuthorizer` to ethereum mainnet and goerli.

### Deprecations

- Deprecated `20211021-managed-pool` due to lacking features and not being expected to ever be used. A new version will be released soon.

### API Changes

- Made `getBalancerContractAbi`, `getBalancerContractBytecode`, `getBalancerContractAddress` and `getBalancerDeployment` synchronous rather than asynchronous functions.
- Added `getBalancerContractArtifact` which returns a artifact file for the contract in the same format used by Hardhat.
- Deprecated `getBalancerContractBytecode` in favour of `getBalancerContractArtifact`.
- Added `lookupBalancerContractByAddress` which returns the contract's name and the relevant deployment task if it is a tracked Balancer contract.

## 3.0.0 (2022-10-25)

### New Deployments

- All deployments that occurred since September 2021, including Linear Pools, Liquidity Mining, Composable Stable Pools and Managed Pools.

### Breaking Changes

- Introduced the `deprecated` directory. Deployments may be moved to that directory in minor releases - this will not be considered a breaking change.

## 2.3.0 (2021-09-24)

### New Deployments

- Deployed `InvestmentPoolFactory` to Mainnet, Polygon and Arbitrum.
- Deployed `MerkleRedeem` to Mainnet for VITA distribution.
- Deployed `MerkleRedeem` to Arbitrum for BAL distribution.

## 2.2.0 (2021-09-15)

### New Features

- Added creation code in the `bytecode` directory of each task.
- Added `getBalancerContractBytecode` to get a contract's creation code, which makes deploying contracts easier to package users.

## 2.1.3 (2021-08-30)

### Fixes

- Fixed inconsistent JSON file loading semantics.

## 2.1.2 (2021-08-30)

### Fixes

- Fixed package paths in published contract loaders.

## 2.1.1 (2021-08-25)

### Fixes

- Added `BalancerHelpers` to the Arbitrum deployment.

## 2.1.0 (2021-08-24)

### New Deployments

- Deployed `Authorizer`, `Vault`, `WeightedPoolFactory`, `WeightedPool2TokensFactory`, `StablePoolFactory`, `LiquidityBootstrappingPoolFactory`, `MetaStablePoolFactory` on Arbitrum mainnet.

## 2.0.0 (2021-08-24)

### New Deployments

- `StablePoolFactory`
- `LiquidityBootstrappingPoolFactory`
- `MetaStablePoolFactory`
- `MerkleRedeem` (for the LDO token)
- `LidoRelayer`
- `WstETHRateProvider`

### Breaking Changes

This release changes the directory structure of the package and introduces the concept of 'tasks'. Refer to [the readme](./README.md) for more information on where artifacts are located, and the different task IDs.<|MERGE_RESOLUTION|>--- conflicted
+++ resolved
@@ -4,14 +4,9 @@
 
 ### New Deployments
 
-<<<<<<< HEAD
-- Deployed `L2GaugeCheckpointerV2` to Mainnet.
-  - Deprecated `L2GaugeCheckpointer`.
-=======
 - Deployed `WeightedPoolFactory` v3 to all networks.
 - Deployed `ComposableStablePoolFactory` v3 to all networks.
 - Deployed `L2GaugeCheckpointer` to Mainnet.
->>>>>>> 6c5cfed2
 - Deployed `VeBoostV2` to Mainnet.
 - Deployed `NoProtocolFeeLiquidityBootstrappingPoolFactory` to Gnosis.
 - Deployed `ERC4626LinearPoolFactory` to Gnosis.
