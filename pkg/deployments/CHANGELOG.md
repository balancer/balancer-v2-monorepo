# Changelog

## Unreleased

### New Deployments

<<<<<<< HEAD
- Deployed `ProtocolFeeSplitter` to Mainnet.
- Deployed `L2GaugeCheckpointer` to Mainnet.
=======
- Deployed core infrastructure (`Authorizer`, `Vault`, `AuthorizerAdaptor`, `ProtocolFeeWithdrawer`, `ProtocolFeePercentagesProvider`, `BalancerQueries` and `BatchRelayer`) to Gnosis and BNB.
- Deployed core Pool factories (`WeightedPoolFactory`, `ComposableStablePoolFactory`, `LiquidityBootstrappingPool`, `AaveLinearPool`) to BNB.
- Deployed `AuthorizerAdaptorEntrypoint` to all networks.
- Deployed `AaveLinearPoolFactory` to all networks.
- Deployed `PoolRecoveryHelper` to all networks.

### API Changes

- Made `getBalancerContractAbi`, `getBalancerContractBytecode`, `getBalancerContractAddress` and `getBalancerDeployment` synchronous rather than asynchronous functions.
- Added `getBalancerContractArtifact` which returns a artifact file for the contract in the same format used by Hardhat.
- Deprecated `getBalancerContractBytecode` in favour of `getBalancerContractArtifact`.
>>>>>>> ef703514

## 3.0.0 (2022-10-25)

### New Deployments

- All deployments that occurred since September 2021, including Linear Pools, Liquidity Mining, Composable Stable Pools and Managed Pools.

### Breaking Changes

- Introduced the `deprecated` directory. Deployments may be moved to that directory in minor releases - this will not be considered a breaking change.

## 2.3.0 (2021-09-24)

### New Deployments

- Deployed `InvestmentPoolFactory` to Mainnet, Polygon and Arbitrum.
- Deployed `MerkleRedeem` to Mainnet for VITA distribution.
- Deployed `MerkleRedeem` to Arbitrum for BAL distribution.

## 2.2.0 (2021-09-15)

### New Features

- Added creation code in the `bytecode` directory of each task.
- Added `getBalancerContractBytecode` to get a contract's creation code, which makes deploying contracts easier to package users.

## 2.1.3 (2021-08-30)

### Fixes

- Fixed inconsistent JSON file loading semantics.

## 2.1.2 (2021-08-30)

### Fixes

- Fixed package paths in published contract loaders.

## 2.1.1 (2021-08-25)

### Fixes

- Added `BalancerHelpers` to the Arbitrum deployment.

## 2.1.0 (2021-08-24)

### New Deployments

- Deployed `Authorizer`, `Vault`, `WeightedPoolFactory`, `WeightedPool2TokensFactory`, `StablePoolFactory`, `LiquidityBootstrappingPoolFactory`, `MetaStablePoolFactory` on Arbitrum mainnet.

## 2.0.0 (2021-08-24)

### New Deployments

- `StablePoolFactory`
- `LiquidityBootstrappingPoolFactory`
- `MetaStablePoolFactory`
- `MerkleRedeem` (for the LDO token)
- `LidoRelayer`
- `WstETHRateProvider`

### Breaking Changes

This release changes the directory structure of the package and introduces the concept of 'tasks'. Refer to [the readme](./README.md) for more information on where artifacts are located, and the different task IDs.<|MERGE_RESOLUTION|>--- conflicted
+++ resolved
@@ -4,22 +4,18 @@
 
 ### New Deployments
 
-<<<<<<< HEAD
-- Deployed `ProtocolFeeSplitter` to Mainnet.
-- Deployed `L2GaugeCheckpointer` to Mainnet.
-=======
 - Deployed core infrastructure (`Authorizer`, `Vault`, `AuthorizerAdaptor`, `ProtocolFeeWithdrawer`, `ProtocolFeePercentagesProvider`, `BalancerQueries` and `BatchRelayer`) to Gnosis and BNB.
 - Deployed core Pool factories (`WeightedPoolFactory`, `ComposableStablePoolFactory`, `LiquidityBootstrappingPool`, `AaveLinearPool`) to BNB.
 - Deployed `AuthorizerAdaptorEntrypoint` to all networks.
 - Deployed `AaveLinearPoolFactory` to all networks.
 - Deployed `PoolRecoveryHelper` to all networks.
+- Deployed `L2GaugeCheckpointer` to Mainnet.
 
 ### API Changes
 
 - Made `getBalancerContractAbi`, `getBalancerContractBytecode`, `getBalancerContractAddress` and `getBalancerDeployment` synchronous rather than asynchronous functions.
 - Added `getBalancerContractArtifact` which returns a artifact file for the contract in the same format used by Hardhat.
 - Deprecated `getBalancerContractBytecode` in favour of `getBalancerContractArtifact`.
->>>>>>> ef703514
 
 ## 3.0.0 (2022-10-25)
 
