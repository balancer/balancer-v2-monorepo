--- conflicted
+++ resolved
@@ -40,11 +40,8 @@
 ### New Networks
 
 - Deployed all L2 contracts to Avalanche.
-<<<<<<< HEAD
-- Deployed all L2 contracts to Polygon zkEVM
-=======
 - Deployed all contracts on Goerli to Sepolia.
->>>>>>> 2dc354f1
+- Deployed all L2 contracts to Polygon zkEVM.
 
 ### New Deployments
 
