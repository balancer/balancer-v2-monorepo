# Changelog

## Unreleased

### New Deployments

<<<<<<< HEAD
- Deployed `ProtocolFeeSplitter` to Mainnet.
- Deployed `AuthorizerAdaptorEntrypoint` to Mainnet.
- Deployed `TimelockAuthorizer` to Mainnet.
- Deployed `L2GaugeCheckpointer` to Mainnet.
=======
- Deployed core infrastructure (`Authorizer`, `Vault`, `AuthorizerAdaptor`, `ProtocolFeeWithdrawer`, `ProtocolFeePercentagesProvider`, `BalancerQueries` and `BatchRelayer`) to Gnosis and BNB.
- Deployed core Pool factories (`WeightedPoolFactory`, `ComposableStablePoolFactory`, `LiquidityBootstrappingPool`, `AaveLinearPool`) to BNB.
- Deployed `AuthorizerAdaptorEntrypoint` to all networks.
- Deployed `AaveLinearPoolFactory` to all networks.
- Deployed `PoolRecoveryHelper` to all networks.

### Deprecations

- Deprecated `20211021-managed-pool` due to lacking features and not being expected to ever be used. A new version will be released soon.

### API Changes

- Made `getBalancerContractAbi`, `getBalancerContractBytecode`, `getBalancerContractAddress` and `getBalancerDeployment` synchronous rather than asynchronous functions.
- Added `getBalancerContractArtifact` which returns a artifact file for the contract in the same format used by Hardhat.
- Deprecated `getBalancerContractBytecode` in favour of `getBalancerContractArtifact`.
>>>>>>> b37e50ce

## 3.0.0 (2022-10-25)

### New Deployments

- All deployments that occurred since September 2021, including Linear Pools, Liquidity Mining, Composable Stable Pools and Managed Pools.

### Breaking Changes

- Introduced the `deprecated` directory. Deployments may be moved to that directory in minor releases - this will not be considered a breaking change.

## 2.3.0 (2021-09-24)

### New Deployments

- Deployed `InvestmentPoolFactory` to Mainnet, Polygon and Arbitrum.
- Deployed `MerkleRedeem` to Mainnet for VITA distribution.
- Deployed `MerkleRedeem` to Arbitrum for BAL distribution.

## 2.2.0 (2021-09-15)

### New Features

- Added creation code in the `bytecode` directory of each task.
- Added `getBalancerContractBytecode` to get a contract's creation code, which makes deploying contracts easier to package users.

## 2.1.3 (2021-08-30)

### Fixes

- Fixed inconsistent JSON file loading semantics.

## 2.1.2 (2021-08-30)

### Fixes

- Fixed package paths in published contract loaders.

## 2.1.1 (2021-08-25)

### Fixes

- Added `BalancerHelpers` to the Arbitrum deployment.

## 2.1.0 (2021-08-24)

### New Deployments

- Deployed `Authorizer`, `Vault`, `WeightedPoolFactory`, `WeightedPool2TokensFactory`, `StablePoolFactory`, `LiquidityBootstrappingPoolFactory`, `MetaStablePoolFactory` on Arbitrum mainnet.

## 2.0.0 (2021-08-24)

### New Deployments

- `StablePoolFactory`
- `LiquidityBootstrappingPoolFactory`
- `MetaStablePoolFactory`
- `MerkleRedeem` (for the LDO token)
- `LidoRelayer`
- `WstETHRateProvider`

### Breaking Changes

This release changes the directory structure of the package and introduces the concept of 'tasks'. Refer to [the readme](./README.md) for more information on where artifacts are located, and the different task IDs.<|MERGE_RESOLUTION|>--- conflicted
+++ resolved
@@ -4,15 +4,12 @@
 
 ### New Deployments
 
-<<<<<<< HEAD
-- Deployed `ProtocolFeeSplitter` to Mainnet.
-- Deployed `AuthorizerAdaptorEntrypoint` to Mainnet.
-- Deployed `TimelockAuthorizer` to Mainnet.
-- Deployed `L2GaugeCheckpointer` to Mainnet.
-=======
 - Deployed core infrastructure (`Authorizer`, `Vault`, `AuthorizerAdaptor`, `ProtocolFeeWithdrawer`, `ProtocolFeePercentagesProvider`, `BalancerQueries` and `BatchRelayer`) to Gnosis and BNB.
 - Deployed core Pool factories (`WeightedPoolFactory`, `ComposableStablePoolFactory`, `LiquidityBootstrappingPool`, `AaveLinearPool`) to BNB.
 - Deployed `AuthorizerAdaptorEntrypoint` to all networks.
+- Deployed `ProtocolFeeSplitter` to Mainnet.
+- Deployed `TimelockAuthorizer` to Mainnet.
+- Deployed `L2GaugeCheckpointer` to Mainnet.
 - Deployed `AaveLinearPoolFactory` to all networks.
 - Deployed `PoolRecoveryHelper` to all networks.
 
@@ -25,7 +22,6 @@
 - Made `getBalancerContractAbi`, `getBalancerContractBytecode`, `getBalancerContractAddress` and `getBalancerDeployment` synchronous rather than asynchronous functions.
 - Added `getBalancerContractArtifact` which returns a artifact file for the contract in the same format used by Hardhat.
 - Deprecated `getBalancerContractBytecode` in favour of `getBalancerContractArtifact`.
->>>>>>> b37e50ce
 
 ## 3.0.0 (2022-10-25)
 
