--- conflicted
+++ resolved
@@ -18,11 +18,8 @@
 - Deployed `AaveLinearPoolFactory` to Gnosis.
 - Deployed `GaugeAdderV3` to Mainnet and Goerli.
 - Deployed `TimelockAuthorizerTransitionMigrator` to Mainnet.
-<<<<<<< HEAD
+- Deployed `ERC4626LinearPoolFactory` to Mainnet, Goerli, Arbitrum, Polygon, and Optimism.
 - Deployed `EulerLinearPoolFactory` to Mainnet and Goerli.
-=======
-- Deployed `ERC4626LinearPoolFactory` to Mainnet, Goerli, Arbitrum, Polygon, and Optimism.
->>>>>>> 3bd1cd1b
 
 ### Deprecations
 
