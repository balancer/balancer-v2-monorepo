--- conflicted
+++ resolved
@@ -18,22 +18,16 @@
 - Deployed `L2LayerZeroBridgeForwarder` V5 to all networks except Ethereum.
 - Deployed `ManagedPoolFactory` V2 to all networks.
 - Deployed `AuthorizerWithAdaptorValidation` to all networks.
-<<<<<<< HEAD
+- Deployed `ERC4626LinearPoolFactoryV4` to Mainnet, Polygon, Optimism and Arbitrum.
 - Deployed `GearboxLinearPoolFactoryV2` to Mainnet.
-=======
-- Deployed `ERC4626LinearPoolFactoryV4` to Mainnet, Polygon, Optimism and Arbitrum.
->>>>>>> 3ce5138a
 
 ### Deprecations
 
 - Deprecated `20220916-batch-relayer-v4`.
 - Deprecated `20230206-weighted-pool-v3`.
 - Deprecated `20230206-composable-stable-pool-v3`.
-<<<<<<< HEAD
+- Deprecated `20230206-erc4626-linear-pool-v3`.
 - Deprecated `20230213-gearbox-linear-pool`.
-=======
-- Deprecated `20230206-erc4626-linear-pool-v3`.
->>>>>>> 3ce5138a
 
 ## 3.2.0 (2023-02-24)
 
