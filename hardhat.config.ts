import 'dotenv/config';
import { HardhatUserConfig } from 'hardhat/config';
<<<<<<< HEAD
import { NetworkUserConfig } from 'hardhat/types';
import '@tenderly/hardhat-tenderly';
import 'hardhat-deploy';
import 'hardhat-deploy-ethers';
=======
import 'hardhat-deploy';
import 'hardhat-abi-exporter';
>>>>>>> 288fbb66
import '@nomiclabs/hardhat-waffle';
import 'solidity-coverage';

const chainIds = {
  ganache: 1337,
  goerli: 5,
  hardhat: 31337,
  kovan: 42,
  mainnet: 1,
  rinkeby: 4,
  ropsten: 3,
};

// Ensure that we have all the environment variables we need.
let mnemonic: string;
if (!process.env.MNEMONIC) {
  throw new Error('Please set your MNEMONIC in a .env file');
} else {
  mnemonic = process.env.MNEMONIC;
}

let infuraApiKey: string;
if (!process.env.INFURA_API_KEY) {
  throw new Error('Please set your INFURA_API_KEY in a .env file');
} else {
  infuraApiKey = process.env.INFURA_API_KEY;
}

function createTestnetConfig(network: keyof typeof chainIds): NetworkUserConfig {
  const url: string = 'https://' + network + '.infura.io/v3/' + infuraApiKey;
  return {
    accounts: {
      count: 10,
      initialIndex: 0,
      mnemonic,
      path: "m/44'/60'/0'/0",
    },
    chainId: chainIds[network],
    url,
  };
}

const config: HardhatUserConfig = {
  networks: {
    hardhat: {
      allowUnlimitedContractSize: true,
<<<<<<< HEAD
      chainId: chainIds.hardhat,
    },
    goerli: createTestnetConfig('goerli'),
    kovan: createTestnetConfig('kovan'),
    rinkeby: createTestnetConfig('rinkeby'),
    ropsten: createTestnetConfig('ropsten'),
=======
      saveDeployments: false,
    },
    localhost: {
      allowUnlimitedContractSize: true,
      saveDeployments: false,
    },
>>>>>>> 288fbb66
  },
  namedAccounts: {
    deployer: {
      default: 0, // here this will by default take the first account as deployer
      // We use explicit chain IDs so that export-all works correctly: https://github.com/wighawag/hardhat-deploy#options-2
      1: 0, // mainnet
      4: 0, // rinkeby
    },
  },
  solidity: {
    version: '0.7.1',
    settings: {
      optimizer: {
        enabled: true,
        runs: 0,
      },
    },
  },
<<<<<<< HEAD
  tenderly: {
    username: 'balancer',
    project: 'v2',
=======
  abiExporter: {
    only: ['Vault', 'FixedSetPoolTokenizer', 'BToken'],
    flat: true,
>>>>>>> 288fbb66
  },
};

export default config;<|MERGE_RESOLUTION|>--- conflicted
+++ resolved
@@ -1,15 +1,11 @@
 import 'dotenv/config';
 import { HardhatUserConfig } from 'hardhat/config';
-<<<<<<< HEAD
 import { NetworkUserConfig } from 'hardhat/types';
 import '@tenderly/hardhat-tenderly';
 import 'hardhat-deploy';
 import 'hardhat-deploy-ethers';
-=======
-import 'hardhat-deploy';
+import '@nomiclabs/hardhat-waffle';
 import 'hardhat-abi-exporter';
->>>>>>> 288fbb66
-import '@nomiclabs/hardhat-waffle';
 import 'solidity-coverage';
 
 const chainIds = {
@@ -55,21 +51,12 @@
   networks: {
     hardhat: {
       allowUnlimitedContractSize: true,
-<<<<<<< HEAD
       chainId: chainIds.hardhat,
     },
     goerli: createTestnetConfig('goerli'),
     kovan: createTestnetConfig('kovan'),
     rinkeby: createTestnetConfig('rinkeby'),
     ropsten: createTestnetConfig('ropsten'),
-=======
-      saveDeployments: false,
-    },
-    localhost: {
-      allowUnlimitedContractSize: true,
-      saveDeployments: false,
-    },
->>>>>>> 288fbb66
   },
   namedAccounts: {
     deployer: {
@@ -88,16 +75,14 @@
       },
     },
   },
-<<<<<<< HEAD
   tenderly: {
     username: 'balancer',
     project: 'v2',
-=======
+  },
   abiExporter: {
     only: ['Vault', 'FixedSetPoolTokenizer', 'BToken'],
     flat: true,
->>>>>>> 288fbb66
-  },
+  }
 };
 
 export default config;