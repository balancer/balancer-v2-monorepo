[
  {
    "inputs": [
      {
        "internalType": "contract IAuthorizer",
        "name": "authorizer",
        "type": "address"
      }
    ],
    "stateMutability": "nonpayable",
    "type": "constructor"
  },
  {
    "anonymous": false,
    "inputs": [
      {
        "indexed": true,
        "internalType": "address",
        "name": "user",
        "type": "address"
      },
      {
        "indexed": true,
        "internalType": "contract IERC20",
        "name": "token",
        "type": "address"
      },
      {
        "indexed": false,
        "internalType": "uint256",
        "name": "balance",
        "type": "uint256"
      }
    ],
    "name": "InternalBalanceChanged",
    "type": "event"
  },
  {
    "anonymous": false,
    "inputs": [
      {
        "indexed": true,
        "internalType": "bytes32",
        "name": "poolId",
        "type": "bytes32"
      },
      {
        "indexed": true,
        "internalType": "contract IERC20",
        "name": "token",
        "type": "address"
      },
      {
        "indexed": true,
        "internalType": "address",
        "name": "manager",
        "type": "address"
      }
    ],
    "name": "PoolAssetManagerSet",
    "type": "event"
  },
  {
    "anonymous": false,
    "inputs": [
      {
        "indexed": true,
        "internalType": "bytes32",
        "name": "poolId",
        "type": "bytes32"
      },
      {
        "indexed": true,
        "internalType": "address",
        "name": "assetManager",
        "type": "address"
      },
      {
        "indexed": true,
        "internalType": "contract IERC20",
        "name": "token",
        "type": "address"
      },
      {
        "indexed": false,
        "internalType": "int256",
        "name": "amount",
        "type": "int256"
      }
    ],
    "name": "PoolBalanceChanged",
    "type": "event"
  },
  {
    "anonymous": false,
    "inputs": [
      {
        "indexed": false,
        "internalType": "bytes32",
        "name": "poolId",
        "type": "bytes32"
      }
    ],
    "name": "PoolCreated",
    "type": "event"
  },
  {
    "anonymous": false,
    "inputs": [
      {
        "indexed": true,
        "internalType": "bytes32",
        "name": "poolId",
        "type": "bytes32"
      },
      {
        "indexed": true,
        "internalType": "address",
        "name": "liquidityProvider",
        "type": "address"
      },
      {
        "indexed": false,
        "internalType": "uint256[]",
        "name": "amountsOut",
        "type": "uint256[]"
      },
      {
        "indexed": false,
        "internalType": "uint256[]",
        "name": "protocolFees",
        "type": "uint256[]"
      }
    ],
    "name": "PoolExited",
    "type": "event"
  },
  {
    "anonymous": false,
    "inputs": [
      {
        "indexed": true,
        "internalType": "bytes32",
        "name": "poolId",
        "type": "bytes32"
      },
      {
        "indexed": true,
        "internalType": "address",
        "name": "liquidityProvider",
        "type": "address"
      },
      {
        "indexed": false,
        "internalType": "uint256[]",
        "name": "amountsIn",
        "type": "uint256[]"
      },
      {
        "indexed": false,
        "internalType": "uint256[]",
        "name": "protocolFees",
        "type": "uint256[]"
      }
    ],
    "name": "PoolJoined",
    "type": "event"
  },
  {
    "anonymous": false,
    "inputs": [
      {
        "indexed": true,
        "internalType": "bytes32",
        "name": "poolId",
        "type": "bytes32"
      },
      {
        "indexed": true,
        "internalType": "contract IERC20",
        "name": "tokenIn",
        "type": "address"
      },
      {
        "indexed": true,
        "internalType": "contract IERC20",
        "name": "tokenOut",
        "type": "address"
      },
      {
        "indexed": false,
        "internalType": "uint256",
        "name": "tokensIn",
        "type": "uint256"
      },
      {
        "indexed": false,
        "internalType": "uint256",
        "name": "tokensOut",
        "type": "uint256"
      }
    ],
    "name": "Swap",
    "type": "event"
  },
  {
    "anonymous": false,
    "inputs": [
      {
        "indexed": false,
        "internalType": "bytes32",
        "name": "poolId",
        "type": "bytes32"
      },
      {
        "indexed": false,
        "internalType": "contract IERC20[]",
        "name": "tokens",
        "type": "address[]"
      },
      {
        "indexed": false,
        "internalType": "address[]",
        "name": "assetManagers",
        "type": "address[]"
      }
    ],
    "name": "TokensRegistered",
    "type": "event"
  },
  {
    "anonymous": false,
    "inputs": [
      {
        "indexed": false,
        "internalType": "bytes32",
        "name": "poolId",
        "type": "bytes32"
      },
      {
        "indexed": false,
        "internalType": "contract IERC20[]",
        "name": "tokens",
        "type": "address[]"
      }
    ],
    "name": "TokensUnregistered",
    "type": "event"
  },
  {
    "inputs": [
      {
        "components": [
          {
            "internalType": "bytes32",
            "name": "poolId",
            "type": "bytes32"
          },
          {
            "internalType": "uint256",
            "name": "tokenInIndex",
            "type": "uint256"
          },
          {
            "internalType": "uint256",
            "name": "tokenOutIndex",
            "type": "uint256"
          },
          {
            "internalType": "uint256",
            "name": "amountIn",
            "type": "uint256"
          },
          {
            "internalType": "bytes",
            "name": "userData",
            "type": "bytes"
          }
        ],
        "internalType": "struct IVault.SwapIn[]",
        "name": "swaps",
        "type": "tuple[]"
      },
      {
        "internalType": "contract IERC20[]",
        "name": "tokens",
        "type": "address[]"
      },
      {
        "components": [
          {
            "internalType": "address",
            "name": "sender",
            "type": "address"
          },
          {
            "internalType": "bool",
            "name": "fromInternalBalance",
            "type": "bool"
          },
          {
            "internalType": "address",
            "name": "recipient",
            "type": "address"
          },
          {
            "internalType": "bool",
            "name": "toInternalBalance",
            "type": "bool"
          }
        ],
        "internalType": "struct IVault.FundManagement",
        "name": "funds",
        "type": "tuple"
      },
      {
        "internalType": "int256[]",
        "name": "limits",
        "type": "int256[]"
      },
      {
        "internalType": "uint256",
        "name": "deadline",
        "type": "uint256"
      }
    ],
    "name": "batchSwapGivenIn",
    "outputs": [
      {
        "internalType": "int256[]",
        "name": "",
        "type": "int256[]"
      }
    ],
    "stateMutability": "nonpayable",
    "type": "function"
  },
  {
    "inputs": [
      {
        "components": [
          {
            "internalType": "bytes32",
            "name": "poolId",
            "type": "bytes32"
          },
          {
            "internalType": "uint256",
            "name": "tokenInIndex",
            "type": "uint256"
          },
          {
            "internalType": "uint256",
            "name": "tokenOutIndex",
            "type": "uint256"
          },
          {
            "internalType": "uint256",
            "name": "amountOut",
            "type": "uint256"
          },
          {
            "internalType": "bytes",
            "name": "userData",
            "type": "bytes"
          }
        ],
        "internalType": "struct IVault.SwapOut[]",
        "name": "swaps",
        "type": "tuple[]"
      },
      {
        "internalType": "contract IERC20[]",
        "name": "tokens",
        "type": "address[]"
      },
      {
        "components": [
          {
            "internalType": "address",
            "name": "sender",
            "type": "address"
          },
          {
            "internalType": "bool",
            "name": "fromInternalBalance",
            "type": "bool"
          },
          {
            "internalType": "address",
            "name": "recipient",
            "type": "address"
          },
          {
            "internalType": "bool",
            "name": "toInternalBalance",
            "type": "bool"
          }
        ],
        "internalType": "struct IVault.FundManagement",
        "name": "funds",
        "type": "tuple"
      },
      {
        "internalType": "int256[]",
        "name": "limits",
        "type": "int256[]"
      },
      {
        "internalType": "uint256",
        "name": "deadline",
        "type": "uint256"
      }
    ],
    "name": "batchSwapGivenOut",
    "outputs": [
      {
        "internalType": "int256[]",
        "name": "",
        "type": "int256[]"
      }
    ],
    "stateMutability": "nonpayable",
    "type": "function"
  },
  {
    "inputs": [
      {
        "internalType": "contract IAuthorizer",
        "name": "newAuthorizer",
        "type": "address"
      }
    ],
    "name": "changeAuthorizer",
    "outputs": [],
    "stateMutability": "nonpayable",
    "type": "function"
  },
  {
    "inputs": [
      {
<<<<<<< HEAD
        "components": [
          {
            "internalType": "contract IERC20",
            "name": "token",
            "type": "address"
          },
          {
            "internalType": "uint256",
            "name": "amount",
            "type": "uint256"
          },
          {
            "internalType": "address",
            "name": "account",
            "type": "address"
          }
        ],
        "internalType": "struct IVault.BalanceTransfer[]",
        "name": "transfers",
        "type": "tuple[]"
=======
        "internalType": "address",
        "name": "relayer",
        "type": "address"
      },
      {
        "internalType": "bool",
        "name": "allowed",
        "type": "bool"
      }
    ],
    "name": "changeRelayerAllowance",
    "outputs": [],
    "stateMutability": "nonpayable",
    "type": "function"
  },
  {
    "inputs": [
      {
        "internalType": "address",
        "name": "sender",
        "type": "address"
      },
      {
        "internalType": "contract IERC20[]",
        "name": "tokens",
        "type": "address[]"
      },
      {
        "internalType": "uint256[]",
        "name": "amounts",
        "type": "uint256[]"
      },
      {
        "internalType": "address",
        "name": "recipient",
        "type": "address"
>>>>>>> 221a1242
      }
    ],
    "name": "depositToInternalBalance",
    "outputs": [],
    "stateMutability": "nonpayable",
    "type": "function"
  },
  {
    "inputs": [
      {
        "internalType": "bytes32",
        "name": "poolId",
        "type": "bytes32"
      },
      {
        "internalType": "contract IERC20",
        "name": "token",
        "type": "address"
      },
      {
        "internalType": "uint256",
        "name": "amount",
        "type": "uint256"
      }
    ],
    "name": "depositToPoolBalance",
    "outputs": [],
    "stateMutability": "nonpayable",
    "type": "function"
  },
  {
    "inputs": [
      {
        "internalType": "bytes32",
        "name": "poolId",
        "type": "bytes32"
      },
      {
        "internalType": "address",
        "name": "sender",
        "type": "address"
      },
      {
        "internalType": "address",
        "name": "recipient",
        "type": "address"
      },
      {
        "internalType": "contract IERC20[]",
        "name": "tokens",
        "type": "address[]"
      },
      {
        "internalType": "uint256[]",
        "name": "minAmountsOut",
        "type": "uint256[]"
      },
      {
        "internalType": "bool",
        "name": "toInternalBalance",
        "type": "bool"
      },
      {
        "internalType": "bytes",
        "name": "userData",
        "type": "bytes"
      }
    ],
    "name": "exitPool",
    "outputs": [],
    "stateMutability": "nonpayable",
    "type": "function"
  },
  {
    "inputs": [
      {
        "internalType": "contract IFlashLoanReceiver",
        "name": "receiver",
        "type": "address"
      },
      {
        "internalType": "contract IERC20[]",
        "name": "tokens",
        "type": "address[]"
      },
      {
        "internalType": "uint256[]",
        "name": "amounts",
        "type": "uint256[]"
      },
      {
        "internalType": "bytes",
        "name": "receiverData",
        "type": "bytes"
      }
    ],
    "name": "flashLoan",
    "outputs": [],
    "stateMutability": "nonpayable",
    "type": "function"
  },
  {
    "inputs": [],
    "name": "getAuthorizer",
    "outputs": [
      {
        "internalType": "contract IAuthorizer",
        "name": "",
        "type": "address"
      }
    ],
    "stateMutability": "view",
    "type": "function"
  },
  {
    "inputs": [
      {
        "internalType": "contract IERC20[]",
        "name": "tokens",
        "type": "address[]"
      }
    ],
    "name": "getCollectedFees",
    "outputs": [
      {
        "internalType": "uint256[]",
        "name": "",
        "type": "uint256[]"
      }
    ],
    "stateMutability": "view",
    "type": "function"
  },
  {
    "inputs": [
      {
        "internalType": "address",
        "name": "user",
        "type": "address"
      },
      {
        "internalType": "contract IERC20[]",
        "name": "tokens",
        "type": "address[]"
      }
    ],
    "name": "getInternalBalance",
    "outputs": [
      {
        "internalType": "uint256[]",
        "name": "balances",
        "type": "uint256[]"
      }
    ],
    "stateMutability": "view",
    "type": "function"
  },
  {
    "inputs": [
      {
        "internalType": "bytes32",
        "name": "poolId",
        "type": "bytes32"
      }
    ],
    "name": "getPool",
    "outputs": [
      {
        "internalType": "address",
        "name": "",
        "type": "address"
      },
      {
        "internalType": "enum IVault.PoolSpecialization",
        "name": "",
        "type": "uint8"
      }
    ],
    "stateMutability": "view",
    "type": "function"
  },
  {
    "inputs": [
      {
        "internalType": "bytes32",
        "name": "poolId",
        "type": "bytes32"
      },
      {
        "internalType": "contract IERC20",
        "name": "token",
        "type": "address"
      }
    ],
    "name": "getPoolAssetManager",
    "outputs": [
      {
        "internalType": "address",
        "name": "",
        "type": "address"
      }
    ],
    "stateMutability": "view",
    "type": "function"
  },
  {
    "inputs": [
      {
        "internalType": "bytes32",
        "name": "poolId",
        "type": "bytes32"
      },
      {
        "internalType": "contract IERC20",
        "name": "token",
        "type": "address"
      }
    ],
    "name": "getPoolTokenBalanceInfo",
    "outputs": [
      {
        "internalType": "uint256",
        "name": "cash",
        "type": "uint256"
      },
      {
        "internalType": "uint256",
        "name": "managed",
        "type": "uint256"
      },
      {
        "internalType": "uint256",
        "name": "blockNumber",
        "type": "uint256"
      }
    ],
    "stateMutability": "view",
    "type": "function"
  },
  {
    "inputs": [
      {
        "internalType": "bytes32",
        "name": "poolId",
        "type": "bytes32"
      }
    ],
    "name": "getPoolTokens",
    "outputs": [
      {
        "internalType": "contract IERC20[]",
        "name": "tokens",
        "type": "address[]"
      },
      {
        "internalType": "uint256[]",
        "name": "balances",
        "type": "uint256[]"
      }
    ],
    "stateMutability": "view",
    "type": "function"
  },
  {
    "inputs": [],
    "name": "getProtocolFees",
    "outputs": [
      {
        "internalType": "uint256",
        "name": "swapFee",
        "type": "uint256"
      },
      {
        "internalType": "uint256",
        "name": "withdrawFee",
        "type": "uint256"
      },
      {
        "internalType": "uint256",
        "name": "flashLoanFee",
        "type": "uint256"
      }
    ],
    "stateMutability": "view",
    "type": "function"
  },
  {
    "inputs": [
      {
        "internalType": "address",
        "name": "user",
        "type": "address"
      },
      {
        "internalType": "address",
        "name": "relayer",
        "type": "address"
      }
    ],
    "name": "hasAllowedRelayer",
    "outputs": [
      {
        "internalType": "bool",
        "name": "",
        "type": "bool"
      }
    ],
    "stateMutability": "view",
    "type": "function"
  },
  {
    "inputs": [
      {
        "internalType": "bytes32",
        "name": "poolId",
        "type": "bytes32"
      },
      {
        "internalType": "address",
        "name": "sender",
        "type": "address"
      },
      {
        "internalType": "address",
        "name": "recipient",
        "type": "address"
      },
      {
        "internalType": "contract IERC20[]",
        "name": "tokens",
        "type": "address[]"
      },
      {
        "internalType": "uint256[]",
        "name": "maxAmountsIn",
        "type": "uint256[]"
      },
      {
        "internalType": "bool",
        "name": "fromInternalBalance",
        "type": "bool"
      },
      {
        "internalType": "bytes",
        "name": "userData",
        "type": "bytes"
      }
    ],
    "name": "joinPool",
    "outputs": [],
    "stateMutability": "nonpayable",
    "type": "function"
  },
  {
    "inputs": [
      {
        "components": [
          {
            "internalType": "bytes32",
            "name": "poolId",
            "type": "bytes32"
          },
          {
            "internalType": "uint256",
            "name": "tokenInIndex",
            "type": "uint256"
          },
          {
            "internalType": "uint256",
            "name": "tokenOutIndex",
            "type": "uint256"
          },
          {
            "internalType": "uint256",
            "name": "amountIn",
            "type": "uint256"
          },
          {
            "internalType": "bytes",
            "name": "userData",
            "type": "bytes"
          }
        ],
        "internalType": "struct IVault.SwapIn[]",
        "name": "swaps",
        "type": "tuple[]"
      },
      {
        "internalType": "contract IERC20[]",
        "name": "tokens",
        "type": "address[]"
      },
      {
        "components": [
          {
            "internalType": "address",
            "name": "sender",
            "type": "address"
          },
          {
            "internalType": "bool",
            "name": "fromInternalBalance",
            "type": "bool"
          },
          {
            "internalType": "address",
            "name": "recipient",
            "type": "address"
          },
          {
            "internalType": "bool",
            "name": "toInternalBalance",
            "type": "bool"
          }
        ],
        "internalType": "struct IVault.FundManagement",
        "name": "funds",
        "type": "tuple"
      }
    ],
    "name": "queryBatchSwapGivenIn",
    "outputs": [
      {
        "internalType": "int256[]",
        "name": "",
        "type": "int256[]"
      }
    ],
    "stateMutability": "nonpayable",
    "type": "function"
  },
  {
    "inputs": [
      {
        "components": [
          {
            "internalType": "bytes32",
            "name": "poolId",
            "type": "bytes32"
          },
          {
            "internalType": "uint256",
            "name": "tokenInIndex",
            "type": "uint256"
          },
          {
            "internalType": "uint256",
            "name": "tokenOutIndex",
            "type": "uint256"
          },
          {
            "internalType": "uint256",
            "name": "amountOut",
            "type": "uint256"
          },
          {
            "internalType": "bytes",
            "name": "userData",
            "type": "bytes"
          }
        ],
        "internalType": "struct IVault.SwapOut[]",
        "name": "swaps",
        "type": "tuple[]"
      },
      {
        "internalType": "contract IERC20[]",
        "name": "tokens",
        "type": "address[]"
      },
      {
        "components": [
          {
            "internalType": "address",
            "name": "sender",
            "type": "address"
          },
          {
            "internalType": "bool",
            "name": "fromInternalBalance",
            "type": "bool"
          },
          {
            "internalType": "address",
            "name": "recipient",
            "type": "address"
          },
          {
            "internalType": "bool",
            "name": "toInternalBalance",
            "type": "bool"
          }
        ],
        "internalType": "struct IVault.FundManagement",
        "name": "funds",
        "type": "tuple"
      }
    ],
    "name": "queryBatchSwapGivenOut",
    "outputs": [
      {
        "internalType": "int256[]",
        "name": "",
        "type": "int256[]"
      }
    ],
    "stateMutability": "nonpayable",
    "type": "function"
  },
  {
    "inputs": [
      {
        "components": [
          {
            "internalType": "bytes32",
            "name": "poolId",
            "type": "bytes32"
          },
          {
            "internalType": "uint256",
            "name": "tokenInIndex",
            "type": "uint256"
          },
          {
            "internalType": "uint256",
            "name": "tokenOutIndex",
            "type": "uint256"
          },
          {
            "internalType": "uint256",
            "name": "amount",
            "type": "uint256"
          },
          {
            "internalType": "bytes",
            "name": "userData",
            "type": "bytes"
          }
        ],
        "internalType": "struct Swaps.InternalSwap[]",
        "name": "swaps",
        "type": "tuple[]"
      },
      {
        "internalType": "contract IERC20[]",
        "name": "tokens",
        "type": "address[]"
      },
      {
        "components": [
          {
            "internalType": "address",
            "name": "sender",
            "type": "address"
          },
          {
            "internalType": "bool",
            "name": "fromInternalBalance",
            "type": "bool"
          },
          {
            "internalType": "address",
            "name": "recipient",
            "type": "address"
          },
          {
            "internalType": "bool",
            "name": "toInternalBalance",
            "type": "bool"
          }
        ],
        "internalType": "struct IVault.FundManagement",
        "name": "funds",
        "type": "tuple"
      },
      {
        "internalType": "enum Swaps.SwapKind",
        "name": "kind",
        "type": "uint8"
      }
    ],
    "name": "queryBatchSwapHelper",
    "outputs": [],
    "stateMutability": "nonpayable",
    "type": "function"
  },
  {
    "inputs": [
      {
        "internalType": "enum IVault.PoolSpecialization",
        "name": "specialization",
        "type": "uint8"
      }
    ],
    "name": "registerPool",
    "outputs": [
      {
        "internalType": "bytes32",
        "name": "",
        "type": "bytes32"
      }
    ],
    "stateMutability": "nonpayable",
    "type": "function"
  },
  {
    "inputs": [
      {
        "internalType": "bytes32",
        "name": "poolId",
        "type": "bytes32"
      },
      {
        "internalType": "contract IERC20[]",
        "name": "tokens",
        "type": "address[]"
      },
      {
        "internalType": "address[]",
        "name": "assetManagers",
        "type": "address[]"
      }
    ],
    "name": "registerTokens",
    "outputs": [],
    "stateMutability": "nonpayable",
    "type": "function"
  },
  {
    "inputs": [
      {
        "internalType": "uint256",
        "name": "newSwapFee",
        "type": "uint256"
      },
      {
        "internalType": "uint256",
        "name": "newWithdrawFee",
        "type": "uint256"
      },
      {
        "internalType": "uint256",
        "name": "newFlashLoanFee",
        "type": "uint256"
      }
    ],
    "name": "setProtocolFees",
    "outputs": [],
    "stateMutability": "nonpayable",
    "type": "function"
  },
  {
    "inputs": [
      {
<<<<<<< HEAD
        "components": [
          {
            "internalType": "contract IERC20",
            "name": "token",
            "type": "address"
          },
          {
            "internalType": "uint256",
            "name": "amount",
            "type": "uint256"
          },
          {
            "internalType": "address",
            "name": "account",
            "type": "address"
          }
        ],
        "internalType": "struct IVault.BalanceTransfer[]",
        "name": "transfers",
        "type": "tuple[]"
=======
        "internalType": "address",
        "name": "sender",
        "type": "address"
      },
      {
        "internalType": "contract IERC20[]",
        "name": "tokens",
        "type": "address[]"
      },
      {
        "internalType": "uint256[]",
        "name": "amounts",
        "type": "uint256[]"
      },
      {
        "internalType": "address[]",
        "name": "recipients",
        "type": "address[]"
>>>>>>> 221a1242
      }
    ],
    "name": "transferInternalBalance",
    "outputs": [],
    "stateMutability": "nonpayable",
    "type": "function"
  },
  {
    "inputs": [
      {
        "internalType": "bytes32",
        "name": "poolId",
        "type": "bytes32"
      },
      {
        "internalType": "contract IERC20[]",
        "name": "tokens",
        "type": "address[]"
      }
    ],
    "name": "unregisterTokens",
    "outputs": [],
    "stateMutability": "nonpayable",
    "type": "function"
  },
  {
    "inputs": [
      {
        "internalType": "bytes32",
        "name": "poolId",
        "type": "bytes32"
      },
      {
        "internalType": "contract IERC20",
        "name": "token",
        "type": "address"
      },
      {
        "internalType": "uint256",
        "name": "amount",
        "type": "uint256"
      }
    ],
    "name": "updateManagedBalance",
    "outputs": [],
    "stateMutability": "nonpayable",
    "type": "function"
  },
  {
    "inputs": [
      {
        "internalType": "contract IERC20[]",
        "name": "tokens",
        "type": "address[]"
      },
      {
        "internalType": "uint256[]",
        "name": "amounts",
        "type": "uint256[]"
      },
      {
        "internalType": "address",
        "name": "recipient",
        "type": "address"
      }
    ],
    "name": "withdrawCollectedFees",
    "outputs": [],
    "stateMutability": "nonpayable",
    "type": "function"
  },
  {
    "inputs": [
      {
<<<<<<< HEAD
        "components": [
          {
            "internalType": "contract IERC20",
            "name": "token",
            "type": "address"
          },
          {
            "internalType": "uint256",
            "name": "amount",
            "type": "uint256"
          },
          {
            "internalType": "address",
            "name": "account",
            "type": "address"
          }
        ],
        "internalType": "struct IVault.BalanceTransfer[]",
        "name": "transfers",
        "type": "tuple[]"
=======
        "internalType": "address",
        "name": "sender",
        "type": "address"
      },
      {
        "internalType": "contract IERC20[]",
        "name": "tokens",
        "type": "address[]"
      },
      {
        "internalType": "uint256[]",
        "name": "amounts",
        "type": "uint256[]"
      },
      {
        "internalType": "address",
        "name": "recipient",
        "type": "address"
>>>>>>> 221a1242
      }
    ],
    "name": "withdrawFromInternalBalance",
    "outputs": [],
    "stateMutability": "nonpayable",
    "type": "function"
  },
  {
    "inputs": [
      {
        "internalType": "bytes32",
        "name": "poolId",
        "type": "bytes32"
      },
      {
        "internalType": "contract IERC20",
        "name": "token",
        "type": "address"
      },
      {
        "internalType": "uint256",
        "name": "amount",
        "type": "uint256"
      }
    ],
    "name": "withdrawFromPoolBalance",
    "outputs": [],
    "stateMutability": "nonpayable",
    "type": "function"
  }
]<|MERGE_RESOLUTION|>--- conflicted
+++ resolved
@@ -439,7 +439,24 @@
   {
     "inputs": [
       {
-<<<<<<< HEAD
+        "internalType": "address",
+        "name": "relayer",
+        "type": "address"
+      },
+      {
+        "internalType": "bool",
+        "name": "allowed",
+        "type": "bool"
+      }
+    ],
+    "name": "changeRelayerAllowance",
+    "outputs": [],
+    "stateMutability": "nonpayable",
+    "type": "function"
+  },
+  {
+    "inputs": [
+      {
         "components": [
           {
             "internalType": "contract IERC20",
@@ -453,51 +470,18 @@
           },
           {
             "internalType": "address",
-            "name": "account",
+            "name": "source",
+            "type": "address"
+          },
+          {
+            "internalType": "address",
+            "name": "destination",
             "type": "address"
           }
         ],
         "internalType": "struct IVault.BalanceTransfer[]",
         "name": "transfers",
         "type": "tuple[]"
-=======
-        "internalType": "address",
-        "name": "relayer",
-        "type": "address"
-      },
-      {
-        "internalType": "bool",
-        "name": "allowed",
-        "type": "bool"
-      }
-    ],
-    "name": "changeRelayerAllowance",
-    "outputs": [],
-    "stateMutability": "nonpayable",
-    "type": "function"
-  },
-  {
-    "inputs": [
-      {
-        "internalType": "address",
-        "name": "sender",
-        "type": "address"
-      },
-      {
-        "internalType": "contract IERC20[]",
-        "name": "tokens",
-        "type": "address[]"
-      },
-      {
-        "internalType": "uint256[]",
-        "name": "amounts",
-        "type": "uint256[]"
-      },
-      {
-        "internalType": "address",
-        "name": "recipient",
-        "type": "address"
->>>>>>> 221a1242
       }
     ],
     "name": "depositToInternalBalance",
@@ -1152,7 +1136,6 @@
   {
     "inputs": [
       {
-<<<<<<< HEAD
         "components": [
           {
             "internalType": "contract IERC20",
@@ -1166,18 +1149,68 @@
           },
           {
             "internalType": "address",
-            "name": "account",
+            "name": "source",
+            "type": "address"
+          },
+          {
+            "internalType": "address",
+            "name": "destination",
             "type": "address"
           }
         ],
         "internalType": "struct IVault.BalanceTransfer[]",
         "name": "transfers",
         "type": "tuple[]"
-=======
-        "internalType": "address",
-        "name": "sender",
-        "type": "address"
-      },
+      }
+    ],
+    "name": "transferInternalBalance",
+    "outputs": [],
+    "stateMutability": "nonpayable",
+    "type": "function"
+  },
+  {
+    "inputs": [
+      {
+        "internalType": "bytes32",
+        "name": "poolId",
+        "type": "bytes32"
+      },
+      {
+        "internalType": "contract IERC20[]",
+        "name": "tokens",
+        "type": "address[]"
+      }
+    ],
+    "name": "unregisterTokens",
+    "outputs": [],
+    "stateMutability": "nonpayable",
+    "type": "function"
+  },
+  {
+    "inputs": [
+      {
+        "internalType": "bytes32",
+        "name": "poolId",
+        "type": "bytes32"
+      },
+      {
+        "internalType": "contract IERC20",
+        "name": "token",
+        "type": "address"
+      },
+      {
+        "internalType": "uint256",
+        "name": "amount",
+        "type": "uint256"
+      }
+    ],
+    "name": "updateManagedBalance",
+    "outputs": [],
+    "stateMutability": "nonpayable",
+    "type": "function"
+  },
+  {
+    "inputs": [
       {
         "internalType": "contract IERC20[]",
         "name": "tokens",
@@ -1189,71 +1222,6 @@
         "type": "uint256[]"
       },
       {
-        "internalType": "address[]",
-        "name": "recipients",
-        "type": "address[]"
->>>>>>> 221a1242
-      }
-    ],
-    "name": "transferInternalBalance",
-    "outputs": [],
-    "stateMutability": "nonpayable",
-    "type": "function"
-  },
-  {
-    "inputs": [
-      {
-        "internalType": "bytes32",
-        "name": "poolId",
-        "type": "bytes32"
-      },
-      {
-        "internalType": "contract IERC20[]",
-        "name": "tokens",
-        "type": "address[]"
-      }
-    ],
-    "name": "unregisterTokens",
-    "outputs": [],
-    "stateMutability": "nonpayable",
-    "type": "function"
-  },
-  {
-    "inputs": [
-      {
-        "internalType": "bytes32",
-        "name": "poolId",
-        "type": "bytes32"
-      },
-      {
-        "internalType": "contract IERC20",
-        "name": "token",
-        "type": "address"
-      },
-      {
-        "internalType": "uint256",
-        "name": "amount",
-        "type": "uint256"
-      }
-    ],
-    "name": "updateManagedBalance",
-    "outputs": [],
-    "stateMutability": "nonpayable",
-    "type": "function"
-  },
-  {
-    "inputs": [
-      {
-        "internalType": "contract IERC20[]",
-        "name": "tokens",
-        "type": "address[]"
-      },
-      {
-        "internalType": "uint256[]",
-        "name": "amounts",
-        "type": "uint256[]"
-      },
-      {
         "internalType": "address",
         "name": "recipient",
         "type": "address"
@@ -1267,7 +1235,6 @@
   {
     "inputs": [
       {
-<<<<<<< HEAD
         "components": [
           {
             "internalType": "contract IERC20",
@@ -1281,33 +1248,18 @@
           },
           {
             "internalType": "address",
-            "name": "account",
+            "name": "source",
+            "type": "address"
+          },
+          {
+            "internalType": "address",
+            "name": "destination",
             "type": "address"
           }
         ],
         "internalType": "struct IVault.BalanceTransfer[]",
         "name": "transfers",
         "type": "tuple[]"
-=======
-        "internalType": "address",
-        "name": "sender",
-        "type": "address"
-      },
-      {
-        "internalType": "contract IERC20[]",
-        "name": "tokens",
-        "type": "address[]"
-      },
-      {
-        "internalType": "uint256[]",
-        "name": "amounts",
-        "type": "uint256[]"
-      },
-      {
-        "internalType": "address",
-        "name": "recipient",
-        "type": "address"
->>>>>>> 221a1242
       }
     ],
     "name": "withdrawFromInternalBalance",
