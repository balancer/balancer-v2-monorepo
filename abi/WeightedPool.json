[
  {
    "inputs": [
      {
        "internalType": "contract IVault",
        "name": "vault",
        "type": "address"
      },
      {
        "internalType": "string",
        "name": "name",
        "type": "string"
      },
      {
        "internalType": "string",
        "name": "symbol",
        "type": "string"
      },
      {
        "internalType": "contract IERC20[]",
        "name": "tokens",
        "type": "address[]"
      },
      {
        "internalType": "uint256[]",
        "name": "weights",
        "type": "uint256[]"
      },
      {
        "internalType": "uint256",
        "name": "swapFee",
        "type": "uint256"
      },
      {
        "internalType": "uint256",
        "name": "emergencyPeriod",
        "type": "uint256"
      },
      {
        "internalType": "uint256",
        "name": "emergencyPeriodCheckExtension",
        "type": "uint256"
      }
    ],
    "stateMutability": "nonpayable",
    "type": "constructor"
  },
  {
    "anonymous": false,
    "inputs": [
      {
        "indexed": true,
        "internalType": "address",
        "name": "owner",
        "type": "address"
      },
      {
        "indexed": true,
        "internalType": "address",
        "name": "spender",
        "type": "address"
      },
      {
        "indexed": false,
        "internalType": "uint256",
        "name": "value",
        "type": "uint256"
      }
    ],
    "name": "Approval",
    "type": "event"
  },
  {
    "anonymous": false,
    "inputs": [
      {
        "indexed": false,
        "internalType": "bool",
        "name": "active",
        "type": "bool"
      }
    ],
    "name": "EmergencyPeriodChanged",
    "type": "event"
  },
  {
    "anonymous": false,
    "inputs": [
      {
        "indexed": true,
        "internalType": "address",
        "name": "from",
        "type": "address"
      },
      {
        "indexed": true,
        "internalType": "address",
        "name": "to",
        "type": "address"
      },
      {
        "indexed": false,
        "internalType": "uint256",
        "name": "value",
        "type": "uint256"
      }
    ],
    "name": "Transfer",
    "type": "event"
  },
  {
    "inputs": [],
    "name": "DOMAIN_SEPARATOR",
    "outputs": [
      {
        "internalType": "bytes32",
        "name": "",
        "type": "bytes32"
      }
    ],
    "stateMutability": "view",
    "type": "function"
  },
  {
    "inputs": [
      {
        "internalType": "address",
        "name": "owner",
        "type": "address"
      },
      {
        "internalType": "address",
        "name": "spender",
        "type": "address"
      }
    ],
    "name": "allowance",
    "outputs": [
      {
        "internalType": "uint256",
        "name": "",
        "type": "uint256"
      }
    ],
    "stateMutability": "view",
    "type": "function"
  },
  {
    "inputs": [
      {
        "internalType": "address",
        "name": "spender",
        "type": "address"
      },
      {
        "internalType": "uint256",
        "name": "amount",
        "type": "uint256"
      }
    ],
    "name": "approve",
    "outputs": [
      {
        "internalType": "bool",
        "name": "",
        "type": "bool"
      }
    ],
    "stateMutability": "nonpayable",
    "type": "function"
  },
  {
    "inputs": [
      {
        "internalType": "address",
        "name": "account",
        "type": "address"
      }
    ],
    "name": "balanceOf",
    "outputs": [
      {
        "internalType": "uint256",
        "name": "",
        "type": "uint256"
      }
    ],
    "stateMutability": "view",
    "type": "function"
  },
  {
    "inputs": [],
    "name": "decimals",
    "outputs": [
      {
        "internalType": "uint8",
        "name": "",
        "type": "uint8"
      }
    ],
    "stateMutability": "pure",
    "type": "function"
  },
  {
    "inputs": [
      {
        "internalType": "address",
        "name": "spender",
        "type": "address"
      },
      {
        "internalType": "uint256",
        "name": "amount",
        "type": "uint256"
      }
    ],
    "name": "decreaseApproval",
    "outputs": [
      {
        "internalType": "bool",
        "name": "",
        "type": "bool"
      }
    ],
    "stateMutability": "nonpayable",
    "type": "function"
  },
  {
    "inputs": [],
    "name": "getAuthorizer",
    "outputs": [
      {
        "internalType": "contract IAuthorizer",
        "name": "",
        "type": "address"
      }
    ],
    "stateMutability": "view",
    "type": "function"
  },
  {
    "inputs": [],
    "name": "getEmergencyPeriod",
    "outputs": [
      {
        "internalType": "bool",
        "name": "active",
        "type": "bool"
      },
      {
        "internalType": "uint256",
        "name": "endDate",
        "type": "uint256"
      },
      {
        "internalType": "uint256",
        "name": "checkEndDate",
        "type": "uint256"
      }
    ],
    "stateMutability": "view",
    "type": "function"
  },
  {
    "inputs": [],
    "name": "getInvariant",
    "outputs": [
      {
        "internalType": "uint256",
        "name": "",
        "type": "uint256"
      }
    ],
    "stateMutability": "view",
    "type": "function"
  },
  {
    "inputs": [],
    "name": "getLastInvariant",
    "outputs": [
      {
        "internalType": "uint256",
        "name": "",
        "type": "uint256"
      }
    ],
    "stateMutability": "view",
    "type": "function"
  },
  {
    "inputs": [],
    "name": "getNormalizedWeights",
    "outputs": [
      {
        "internalType": "uint256[]",
        "name": "",
        "type": "uint256[]"
      }
    ],
    "stateMutability": "view",
    "type": "function"
  },
  {
    "inputs": [],
    "name": "getPoolId",
    "outputs": [
      {
        "internalType": "bytes32",
        "name": "",
        "type": "bytes32"
      }
    ],
    "stateMutability": "view",
    "type": "function"
  },
  {
    "inputs": [],
    "name": "getSwapFee",
    "outputs": [
      {
        "internalType": "uint256",
        "name": "",
        "type": "uint256"
      }
    ],
    "stateMutability": "view",
    "type": "function"
  },
  {
    "inputs": [],
    "name": "getVault",
    "outputs": [
      {
        "internalType": "contract IVault",
        "name": "",
        "type": "address"
      }
    ],
    "stateMutability": "view",
    "type": "function"
  },
  {
    "inputs": [
      {
        "internalType": "address",
        "name": "spender",
        "type": "address"
      },
      {
        "internalType": "uint256",
        "name": "amount",
        "type": "uint256"
      }
    ],
    "name": "increaseApproval",
    "outputs": [
      {
        "internalType": "bool",
        "name": "",
        "type": "bool"
      }
    ],
    "stateMutability": "nonpayable",
    "type": "function"
  },
  {
    "inputs": [],
    "name": "name",
    "outputs": [
      {
        "internalType": "string",
        "name": "",
        "type": "string"
      }
    ],
    "stateMutability": "view",
    "type": "function"
  },
  {
    "inputs": [
      {
        "internalType": "address",
        "name": "owner",
        "type": "address"
      }
    ],
    "name": "nonces",
    "outputs": [
      {
        "internalType": "uint256",
        "name": "",
        "type": "uint256"
      }
    ],
    "stateMutability": "view",
    "type": "function"
  },
  {
    "inputs": [
      {
        "internalType": "bytes32",
        "name": "poolId",
        "type": "bytes32"
      },
      {
        "internalType": "address",
        "name": "sender",
        "type": "address"
      },
      {
        "internalType": "address",
        "name": "recipient",
        "type": "address"
      },
      {
        "internalType": "uint256[]",
        "name": "currentBalances",
        "type": "uint256[]"
      },
      {
        "internalType": "uint256",
        "name": "latestBlockNumberUsed",
        "type": "uint256"
      },
      {
        "internalType": "uint256",
        "name": "protocolSwapFeePercentage",
        "type": "uint256"
      },
      {
        "internalType": "bytes",
        "name": "userData",
        "type": "bytes"
      }
    ],
    "name": "onExitPool",
    "outputs": [
      {
        "internalType": "uint256[]",
        "name": "",
        "type": "uint256[]"
      },
      {
        "internalType": "uint256[]",
        "name": "",
        "type": "uint256[]"
      }
    ],
    "stateMutability": "nonpayable",
    "type": "function"
  },
  {
    "inputs": [
      {
        "internalType": "bytes32",
        "name": "poolId",
        "type": "bytes32"
      },
      {
        "internalType": "address",
        "name": "sender",
        "type": "address"
      },
      {
        "internalType": "address",
        "name": "recipient",
        "type": "address"
      },
      {
        "internalType": "uint256[]",
        "name": "currentBalances",
        "type": "uint256[]"
      },
      {
        "internalType": "uint256",
        "name": "latestBlockNumberUsed",
        "type": "uint256"
      },
      {
        "internalType": "uint256",
        "name": "protocolSwapFeePercentage",
        "type": "uint256"
      },
      {
        "internalType": "bytes",
        "name": "userData",
        "type": "bytes"
      }
    ],
    "name": "onJoinPool",
    "outputs": [
      {
        "internalType": "uint256[]",
        "name": "",
        "type": "uint256[]"
      },
      {
        "internalType": "uint256[]",
        "name": "",
        "type": "uint256[]"
      }
    ],
    "stateMutability": "nonpayable",
    "type": "function"
  },
  {
    "inputs": [
      {
        "components": [
          {
            "internalType": "contract IERC20",
            "name": "tokenIn",
            "type": "address"
          },
          {
            "internalType": "contract IERC20",
            "name": "tokenOut",
            "type": "address"
          },
          {
            "internalType": "uint256",
            "name": "amountIn",
            "type": "uint256"
          },
          {
            "internalType": "bytes32",
            "name": "poolId",
            "type": "bytes32"
          },
          {
            "internalType": "uint256",
            "name": "latestBlockNumberUsed",
            "type": "uint256"
          },
          {
            "internalType": "address",
            "name": "from",
            "type": "address"
          },
          {
            "internalType": "address",
            "name": "to",
            "type": "address"
          },
          {
            "internalType": "bytes",
            "name": "userData",
            "type": "bytes"
          }
        ],
        "internalType": "struct IPoolSwapStructs.SwapRequestGivenIn",
        "name": "swapRequest",
        "type": "tuple"
      },
      {
        "internalType": "uint256",
        "name": "currentBalanceTokenIn",
        "type": "uint256"
      },
      {
        "internalType": "uint256",
        "name": "currentBalanceTokenOut",
        "type": "uint256"
      }
    ],
    "name": "onSwapGivenIn",
    "outputs": [
      {
        "internalType": "uint256",
        "name": "",
        "type": "uint256"
      }
    ],
    "stateMutability": "view",
    "type": "function"
  },
  {
    "inputs": [
      {
        "components": [
          {
            "internalType": "contract IERC20",
            "name": "tokenIn",
            "type": "address"
          },
          {
            "internalType": "contract IERC20",
            "name": "tokenOut",
            "type": "address"
          },
          {
            "internalType": "uint256",
            "name": "amountOut",
            "type": "uint256"
          },
          {
            "internalType": "bytes32",
            "name": "poolId",
            "type": "bytes32"
          },
          {
            "internalType": "uint256",
            "name": "latestBlockNumberUsed",
            "type": "uint256"
          },
          {
            "internalType": "address",
            "name": "from",
            "type": "address"
          },
          {
            "internalType": "address",
            "name": "to",
            "type": "address"
          },
          {
            "internalType": "bytes",
            "name": "userData",
            "type": "bytes"
          }
        ],
        "internalType": "struct IPoolSwapStructs.SwapRequestGivenOut",
        "name": "swapRequest",
        "type": "tuple"
      },
      {
        "internalType": "uint256",
        "name": "currentBalanceTokenIn",
        "type": "uint256"
      },
      {
        "internalType": "uint256",
        "name": "currentBalanceTokenOut",
        "type": "uint256"
      }
    ],
    "name": "onSwapGivenOut",
    "outputs": [
      {
        "internalType": "uint256",
        "name": "",
        "type": "uint256"
      }
    ],
    "stateMutability": "view",
    "type": "function"
  },
  {
    "inputs": [
      {
<<<<<<< HEAD
        "internalType": "address",
        "name": "owner",
=======
        "internalType": "bytes32",
        "name": "poolId",
        "type": "bytes32"
      },
      {
        "internalType": "address",
        "name": "sender",
>>>>>>> 800eed46
        "type": "address"
      },
      {
        "internalType": "address",
<<<<<<< HEAD
        "name": "spender",
        "type": "address"
      },
      {
        "internalType": "uint256",
        "name": "value",
=======
        "name": "recipient",
        "type": "address"
      },
      {
        "internalType": "uint256[]",
        "name": "currentBalances",
        "type": "uint256[]"
      },
      {
        "internalType": "uint256",
        "name": "latestBlockNumberUsed",
>>>>>>> 800eed46
        "type": "uint256"
      },
      {
        "internalType": "uint256",
<<<<<<< HEAD
        "name": "deadline",
        "type": "uint256"
      },
      {
        "internalType": "uint8",
        "name": "v",
        "type": "uint8"
      },
      {
        "internalType": "bytes32",
        "name": "r",
        "type": "bytes32"
      },
      {
        "internalType": "bytes32",
        "name": "s",
        "type": "bytes32"
      }
    ],
    "name": "permit",
    "outputs": [],
=======
        "name": "protocolSwapFeePercentage",
        "type": "uint256"
      },
      {
        "internalType": "bytes",
        "name": "userData",
        "type": "bytes"
      }
    ],
    "name": "queryExit",
    "outputs": [
      {
        "internalType": "uint256",
        "name": "bptIn",
        "type": "uint256"
      },
      {
        "internalType": "uint256[]",
        "name": "amountsOut",
        "type": "uint256[]"
      }
    ],
    "stateMutability": "nonpayable",
    "type": "function"
  },
  {
    "inputs": [
      {
        "internalType": "bytes32",
        "name": "poolId",
        "type": "bytes32"
      },
      {
        "internalType": "address",
        "name": "sender",
        "type": "address"
      },
      {
        "internalType": "address",
        "name": "recipient",
        "type": "address"
      },
      {
        "internalType": "uint256[]",
        "name": "currentBalances",
        "type": "uint256[]"
      },
      {
        "internalType": "uint256",
        "name": "latestBlockNumberUsed",
        "type": "uint256"
      },
      {
        "internalType": "uint256",
        "name": "protocolSwapFeePercentage",
        "type": "uint256"
      },
      {
        "internalType": "bytes",
        "name": "userData",
        "type": "bytes"
      }
    ],
    "name": "queryJoin",
    "outputs": [
      {
        "internalType": "uint256",
        "name": "bptOut",
        "type": "uint256"
      },
      {
        "internalType": "uint256[]",
        "name": "amountsIn",
        "type": "uint256[]"
      }
    ],
>>>>>>> 800eed46
    "stateMutability": "nonpayable",
    "type": "function"
  },
  {
    "inputs": [
      {
        "internalType": "bool",
        "name": "active",
        "type": "bool"
      }
    ],
    "name": "setEmergencyPeriod",
    "outputs": [],
    "stateMutability": "nonpayable",
    "type": "function"
  },
  {
    "inputs": [
      {
        "internalType": "uint256",
        "name": "swapFee",
        "type": "uint256"
      }
    ],
    "name": "setSwapFee",
    "outputs": [],
    "stateMutability": "nonpayable",
    "type": "function"
  },
  {
    "inputs": [],
    "name": "symbol",
    "outputs": [
      {
        "internalType": "string",
        "name": "",
        "type": "string"
      }
    ],
    "stateMutability": "view",
    "type": "function"
  },
  {
    "inputs": [],
    "name": "totalSupply",
    "outputs": [
      {
        "internalType": "uint256",
        "name": "",
        "type": "uint256"
      }
    ],
    "stateMutability": "view",
    "type": "function"
  },
  {
    "inputs": [
      {
        "internalType": "address",
        "name": "recipient",
        "type": "address"
      },
      {
        "internalType": "uint256",
        "name": "amount",
        "type": "uint256"
      }
    ],
    "name": "transfer",
    "outputs": [
      {
        "internalType": "bool",
        "name": "",
        "type": "bool"
      }
    ],
    "stateMutability": "nonpayable",
    "type": "function"
  },
  {
    "inputs": [
      {
        "internalType": "address",
        "name": "sender",
        "type": "address"
      },
      {
        "internalType": "address",
        "name": "recipient",
        "type": "address"
      },
      {
        "internalType": "uint256",
        "name": "amount",
        "type": "uint256"
      }
    ],
    "name": "transferFrom",
    "outputs": [
      {
        "internalType": "bool",
        "name": "",
        "type": "bool"
      }
    ],
    "stateMutability": "nonpayable",
    "type": "function"
  }
]<|MERGE_RESOLUTION|>--- conflicted
+++ resolved
@@ -648,10 +648,6 @@
   {
     "inputs": [
       {
-<<<<<<< HEAD
-        "internalType": "address",
-        "name": "owner",
-=======
         "internalType": "bytes32",
         "name": "poolId",
         "type": "bytes32"
@@ -659,19 +655,10 @@
       {
         "internalType": "address",
         "name": "sender",
->>>>>>> 800eed46
-        "type": "address"
-      },
-      {
-        "internalType": "address",
-<<<<<<< HEAD
-        "name": "spender",
-        "type": "address"
-      },
-      {
-        "internalType": "uint256",
-        "name": "value",
-=======
+        "type": "address"
+      },
+      {
+        "internalType": "address",
         "name": "recipient",
         "type": "address"
       },
@@ -683,34 +670,10 @@
       {
         "internalType": "uint256",
         "name": "latestBlockNumberUsed",
->>>>>>> 800eed46
-        "type": "uint256"
-      },
-      {
-        "internalType": "uint256",
-<<<<<<< HEAD
-        "name": "deadline",
-        "type": "uint256"
-      },
-      {
-        "internalType": "uint8",
-        "name": "v",
-        "type": "uint8"
-      },
-      {
-        "internalType": "bytes32",
-        "name": "r",
-        "type": "bytes32"
-      },
-      {
-        "internalType": "bytes32",
-        "name": "s",
-        "type": "bytes32"
-      }
-    ],
-    "name": "permit",
-    "outputs": [],
-=======
+        "type": "uint256"
+      },
+      {
+        "internalType": "uint256",
         "name": "protocolSwapFeePercentage",
         "type": "uint256"
       },
@@ -787,7 +750,6 @@
         "type": "uint256[]"
       }
     ],
->>>>>>> 800eed46
     "stateMutability": "nonpayable",
     "type": "function"
   },
