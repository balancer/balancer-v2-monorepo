import { ethers } from 'hardhat';
import { expect } from 'chai';
import { Contract } from 'ethers';
import { SignerWithAddress } from '@nomiclabs/hardhat-ethers/dist/src/signer-with-address';

import { deploy } from '../../lib/helpers/deploy';
import { bn } from '../../lib/helpers/numbers';
import { MAX_UINT256 } from '../../lib/helpers/constants';
import { expectBalanceChange } from '../helpers/tokenBalance';
import { TokenList, deployTokens, mintTokens } from '../../lib/helpers/tokens';

describe('Vault - protocol fees', () => {
  let admin: SignerWithAddress;
  let user: SignerWithAddress;
  let feeSetter: SignerWithAddress;
  let feeCollector: SignerWithAddress;
  let other: SignerWithAddress;

  let authorizer: Contract;
  let vault: Contract;
  let tokens: TokenList = {};

  before('setup', async () => {
    [, admin, user, feeSetter, feeCollector, other] = await ethers.getSigners();
  });

  beforeEach(async () => {
    authorizer = await deploy('Authorizer', { args: [admin.address] });
    vault = await deploy('Vault', { args: [authorizer.address] });
    tokens = await deployTokens(['DAI', 'MKR'], [18, 18]);

    for (const symbol in tokens) {
      await mintTokens(tokens, symbol, user, 100e18);
      await tokens[symbol].connect(user).approve(vault.address, MAX_UINT256);
    }
  });

  it('fees are initially zero', async () => {
    expect(await vault.getCollectedFees([tokens.DAI.address])).to.deep.equal([bn(0)]);
  });

  context('with collected protocol fees', () => {
    beforeEach(async () => {
      // Set a non-zero withdraw fee
      await authorizer.connect(admin).grantRole(await authorizer.SET_PROTOCOL_WITHDRAW_FEE_ROLE(), feeSetter.address);
      await vault.connect(feeSetter).setProtocolWithdrawFee(bn(0.01e18));

      await vault.connect(user).depositToInternalBalance([tokens.DAI.address], [bn(20e18)], user.address);
      await vault.connect(user).depositToInternalBalance([tokens.MKR.address], [bn(20e18)], user.address);

      // Withdraw internal balance - this will cause withdraw fees to be charged
      await vault.connect(user).withdrawFromInternalBalance([tokens.DAI.address], [bn(5e18)], user.address);
      await vault.connect(user).withdrawFromInternalBalance([tokens.MKR.address], [bn(10e18)], user.address);
    });

    it('reports collected fee', async () => {
      expect(await vault.getCollectedFees([tokens.DAI.address])).to.deep.equal([bn(0.05e18)]);
      expect(await vault.getCollectedFees([tokens.MKR.address])).to.deep.equal([bn(0.1e18)]);
    });

    it('authorized accounts can withdraw protocol fees to any recipient', async () => {
      await authorizer
        .connect(admin)
        .grantRole(await authorizer.WITHDRAW_PROTOCOL_FEES_ALL_TOKENS_ROLE(), feeCollector.address);

      await expectBalanceChange(
        () =>
          vault
            .connect(feeCollector)
            .withdrawCollectedFees([tokens.DAI.address, tokens.MKR.address], [bn(0.02e18), bn(0.04e18)], other.address),
        tokens,
        { account: other, changes: { DAI: bn(0.02e18), MKR: bn(0.04e18) } }
      );

      expect(await vault.getCollectedFees([tokens.DAI.address])).to.deep.equal([bn(0.03e18)]);
      expect(await vault.getCollectedFees([tokens.MKR.address])).to.deep.equal([bn(0.06e18)]);
    });

    it('protocol fees cannot be over-withdrawn', async () => {
      await authorizer
        .connect(admin)
        .grantRole(await authorizer.WITHDRAW_PROTOCOL_FEES_ALL_TOKENS_ROLE(), feeCollector.address);

      await expect(
<<<<<<< HEAD
        vault.connect(feeCollector).withdrawCollectedFees([tokens.DAI.address], [bn(0.05e18).add(1)], other.address)
      ).to.be.revertedWith('ERR_NOT_ENOUGH_COLLECTED_FEES');
=======
        vault.connect(feeCollector).withdrawProtocolFees([tokens.DAI.address], [bn(0.05e18).add(1)], other.address)
      ).to.be.revertedWith('INSUFFICIENT_COLLECTED_FEES');
>>>>>>> c0ff8fc1
    });

    it('unauthorized accounts cannot withdraw collected fees', async () => {
      await expect(
<<<<<<< HEAD
        vault.connect(other).withdrawCollectedFees([tokens.DAI.address], [0], other.address)
      ).to.be.revertedWith('Caller cannot withdraw collected fees');
=======
        vault.connect(other).withdrawProtocolFees([tokens.DAI.address], [0], other.address)
      ).to.be.revertedWith('CANNOT_WITHDRAW_FEES');
>>>>>>> c0ff8fc1
    });
  });
});<|MERGE_RESOLUTION|>--- conflicted
+++ resolved
@@ -82,24 +82,14 @@
         .grantRole(await authorizer.WITHDRAW_PROTOCOL_FEES_ALL_TOKENS_ROLE(), feeCollector.address);
 
       await expect(
-<<<<<<< HEAD
         vault.connect(feeCollector).withdrawCollectedFees([tokens.DAI.address], [bn(0.05e18).add(1)], other.address)
-      ).to.be.revertedWith('ERR_NOT_ENOUGH_COLLECTED_FEES');
-=======
-        vault.connect(feeCollector).withdrawProtocolFees([tokens.DAI.address], [bn(0.05e18).add(1)], other.address)
       ).to.be.revertedWith('INSUFFICIENT_COLLECTED_FEES');
->>>>>>> c0ff8fc1
     });
 
     it('unauthorized accounts cannot withdraw collected fees', async () => {
       await expect(
-<<<<<<< HEAD
         vault.connect(other).withdrawCollectedFees([tokens.DAI.address], [0], other.address)
-      ).to.be.revertedWith('Caller cannot withdraw collected fees');
-=======
-        vault.connect(other).withdrawProtocolFees([tokens.DAI.address], [0], other.address)
       ).to.be.revertedWith('CANNOT_WITHDRAW_FEES');
->>>>>>> c0ff8fc1
     });
   });
 });