import { ethers } from 'hardhat';
import { expect } from 'chai';
import { BigNumber, Contract } from 'ethers';
import { TokenList, deployTokens, mintTokens } from '../helpers/tokens';
import { deploy } from '../../scripts/helpers/deploy';
import { SignerWithAddress } from '@nomiclabs/hardhat-ethers/dist/src/signer-with-address';
<<<<<<< HEAD
import { PairTS } from '../../scripts/helpers/pools';
import { MAX_UINT256 } from '../helpers/constants';
=======
import { SimplifiedQuotePool } from '../../scripts/helpers/pools';
import { MAX_UINT256, ZERO_ADDRESS } from '../helpers/constants';
>>>>>>> da81c4e8
import { expectBalanceChange } from '../helpers/tokenBalance';

describe('Vault - protocol fees', () => {
  let admin: SignerWithAddress;
  let lp: SignerWithAddress;
  let feeSetter: SignerWithAddress;
  let feeCollector: SignerWithAddress;
  let other: SignerWithAddress;

  let authorizer: Contract;
  let vault: Contract;
  let tokens: TokenList = {};

  before('setup', async () => {
    [, admin, lp, feeSetter, feeCollector, other] = await ethers.getSigners();
  });

  beforeEach(async () => {
    authorizer = await deploy('Authorizer', { args: [admin.address] });
    vault = await deploy('Vault', { args: [authorizer.address] });
    tokens = await deployTokens(['DAI', 'MKR'], [18, 18]);

    for (const symbol in tokens) {
      await mintTokens(tokens, symbol, lp, 100e18);
      await tokens[symbol].connect(lp).approve(vault.address, MAX_UINT256);
    }
  });

  it('fees are initially zero', async () => {
    expect(await vault.getCollectedFeesByToken(tokens.DAI.address)).to.equal(0);
  });

<<<<<<< HEAD
=======
  it('admin can set protocol fee collector', async () => {
    await vault.connect(admin).setProtocolFeeCollector(collector.address);
    expect(await vault.protocolFeeCollector()).to.equal(collector.address);
  });

  it('can set protocol fee collector to zero address', async () => {
    await vault.connect(admin).setProtocolFeeCollector(ZERO_ADDRESS);
    expect(await vault.protocolFeeCollector()).to.equal(ZERO_ADDRESS);
  });

  it('non-admin cannot set protocol fee collector', async () => {
    await expect(vault.connect(other).setProtocolFeeCollector(collector.address)).to.be.revertedWith(
      'Caller is not the admin'
    );
  });

>>>>>>> da81c4e8
  describe('protocol fee charged', () => {
    beforeEach(async () => {
      const pool = await deploy('MockPool', { args: [vault.address, SimplifiedQuotePool] });
      await vault.connect(lp).addUserAgent(pool.address);

      await pool.connect(lp).registerTokens([tokens.DAI.address, tokens.MKR.address]);

      await pool
        .connect(lp)
        .addLiquidity([tokens.DAI.address, tokens.MKR.address], [(5e18).toString(), (10e18).toString()]);

      // Set a non-zero withdraw fee
      await authorizer.connect(admin).grantRole(await authorizer.SET_PROTOCOL_WITHDRAW_FEE_ROLE(), feeSetter.address);
      await vault.connect(feeSetter).setProtocolWithdrawFee((0.01e18).toString());

      // Remove liquidity - withdraw fees will be charged
      await pool.connect(lp).removeLiquidity([tokens.DAI.address], [(5e18).toString()]);
      await pool.connect(lp).removeLiquidity([tokens.MKR.address], [(10e18).toString()]);
    });

    it('reports collected fee correctly', async () => {
      expect(await vault.getCollectedFeesByToken(tokens.DAI.address)).to.equal((0.05e18).toString());
      expect(await vault.getCollectedFeesByToken(tokens.MKR.address)).to.equal((0.1e18).toString());
    });

    it('authorized accounts can withdraw protocol fees to any recipient', async () => {
      await authorizer
        .connect(admin)
        .grantRole(await authorizer.COLLECT_PROTOCOL_FEES_ALL_TOKENS_ROLE(), feeCollector.address);

      await expectBalanceChange(
        () =>
          vault
            .connect(feeCollector)
            .withdrawProtocolFees(
              [tokens.DAI.address, tokens.MKR.address],
              [(0.02e18).toString(), (0.04e18).toString()],
              other.address
            ),
        tokens,
        { account: other, changes: { DAI: (0.02e18).toString(), MKR: (0.04e18).toString() } }
      );

      expect(await vault.getCollectedFeesByToken(tokens.DAI.address)).to.equal((0.03e18).toString());
      expect(await vault.getCollectedFeesByToken(tokens.MKR.address)).to.equal((0.06e18).toString());
    });

    it('protocol fees cannot be over-withdrawn', async () => {
      await authorizer
        .connect(admin)
        .grantRole(await authorizer.COLLECT_PROTOCOL_FEES_ALL_TOKENS_ROLE(), feeCollector.address);

      await expect(
        vault
          .connect(feeCollector)
          .withdrawProtocolFees([tokens.DAI.address], [BigNumber.from((0.05e18).toString()).add(1)], other.address)
      ).to.be.revertedWith('Insufficient protocol fees');
    });

    it('unauthorized accounts cannot withdraw protocol fees', async () => {
      await expect(
        vault.connect(other).withdrawProtocolFees([tokens.DAI.address], [0], other.address)
      ).to.be.revertedWith('Caller cannot withdraw protocol fees');
    });
  });
});<|MERGE_RESOLUTION|>--- conflicted
+++ resolved
@@ -4,13 +4,8 @@
 import { TokenList, deployTokens, mintTokens } from '../helpers/tokens';
 import { deploy } from '../../scripts/helpers/deploy';
 import { SignerWithAddress } from '@nomiclabs/hardhat-ethers/dist/src/signer-with-address';
-<<<<<<< HEAD
-import { PairTS } from '../../scripts/helpers/pools';
+import { SimplifiedQuotePool } from '../../scripts/helpers/pools';
 import { MAX_UINT256 } from '../helpers/constants';
-=======
-import { SimplifiedQuotePool } from '../../scripts/helpers/pools';
-import { MAX_UINT256, ZERO_ADDRESS } from '../helpers/constants';
->>>>>>> da81c4e8
 import { expectBalanceChange } from '../helpers/tokenBalance';
 
 describe('Vault - protocol fees', () => {
@@ -43,25 +38,6 @@
     expect(await vault.getCollectedFeesByToken(tokens.DAI.address)).to.equal(0);
   });
 
-<<<<<<< HEAD
-=======
-  it('admin can set protocol fee collector', async () => {
-    await vault.connect(admin).setProtocolFeeCollector(collector.address);
-    expect(await vault.protocolFeeCollector()).to.equal(collector.address);
-  });
-
-  it('can set protocol fee collector to zero address', async () => {
-    await vault.connect(admin).setProtocolFeeCollector(ZERO_ADDRESS);
-    expect(await vault.protocolFeeCollector()).to.equal(ZERO_ADDRESS);
-  });
-
-  it('non-admin cannot set protocol fee collector', async () => {
-    await expect(vault.connect(other).setProtocolFeeCollector(collector.address)).to.be.revertedWith(
-      'Caller is not the admin'
-    );
-  });
-
->>>>>>> da81c4e8
   describe('protocol fee charged', () => {
     beforeEach(async () => {
       const pool = await deploy('MockPool', { args: [vault.address, SimplifiedQuotePool] });
