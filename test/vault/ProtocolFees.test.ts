--- conflicted
+++ resolved
@@ -47,33 +47,20 @@
       await authorizer.connect(admin).grantRole(role, feeSetter.address);
       await vault.connect(feeSetter).setProtocolFees(0, bn(0.01e18), 0);
 
-<<<<<<< HEAD
       const transfersIn = [
-        { token: tokens.DAI.address, amount: bn(20e18), account: user.address },
-        { token: tokens.MKR.address, amount: bn(20e18), account: user.address },
+        { token: tokens.DAI.address, amount: bn(20e18), source: user.address, destination: user.address },
+        { token: tokens.MKR.address, amount: bn(20e18), source: user.address, destination: user.address },
       ];
 
       await vault.connect(user).depositToInternalBalance(transfersIn);
 
       const transfersOut = [
-        { token: tokens.DAI.address, amount: bn(5e18), account: user.address },
-        { token: tokens.MKR.address, amount: bn(10e18), account: user.address },
+        { token: tokens.DAI.address, amount: bn(5e18), source: user.address, destination: user.address },
+        { token: tokens.MKR.address, amount: bn(10e18), source: user.address, destination: user.address },
       ];
 
       // Withdraw internal balance - this will cause withdraw fees to be charged
       await vault.connect(user).withdrawFromInternalBalance(transfersOut);
-=======
-      await vault.connect(user).depositToInternalBalance(user.address, [tokens.DAI.address], [bn(20e18)], user.address);
-      await vault.connect(user).depositToInternalBalance(user.address, [tokens.MKR.address], [bn(20e18)], user.address);
-
-      // Withdraw internal balance - this will cause withdraw fees to be charged
-      await vault
-        .connect(user)
-        .withdrawFromInternalBalance(user.address, [tokens.DAI.address], [bn(5e18)], user.address);
-      await vault
-        .connect(user)
-        .withdrawFromInternalBalance(user.address, [tokens.MKR.address], [bn(10e18)], user.address);
->>>>>>> 221a1242
     });
 
     it('reports collected fee', async () => {
