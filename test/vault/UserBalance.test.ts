import { expect } from 'chai';
import { ethers } from 'hardhat';
import { Dictionary } from 'lodash';
import { BigNumber, Contract, ContractReceipt } from 'ethers';
import { SignerWithAddress } from '@nomiclabs/hardhat-ethers/dist/src/signer-with-address';

import Token from '../helpers/models/tokens/Token';
import TokensDeployer from '../helpers/models/tokens/TokensDeployer';
import TokenList, { ETH_TOKEN_ADDRESS } from '../helpers/models/tokens/TokenList';
import * as expectEvent from '../helpers/expectEvent';

import { bn } from '../../lib/helpers/numbers';
import { MONTH } from '../../lib/helpers/time';
import { roleId } from '../../lib/helpers/roles';
import { deploy } from '../../lib/helpers/deploy';
import { forceSendEth } from '../helpers/eth';
import { expectBalanceChange } from '../helpers/tokenBalance';

const OP_KIND = {
  DEPOSIT_INTERNAL: 0,
  WITHDRAW_INTERNAL: 1,
  TRANSFER_INTERNAL: 2,
  TRANSFER_EXTERNAL: 3,
};

describe('Vault - user balance', () => {
  let admin: SignerWithAddress, sender: SignerWithAddress, recipient: SignerWithAddress;
  let relayer: SignerWithAddress, otherRecipient: SignerWithAddress;
  let authorizer: Contract, vault: Contract;
  let tokens: TokenList, weth: Token;

  before('setup signers', async () => {
    [, admin, sender, recipient, otherRecipient, relayer] = await ethers.getSigners();
  });

  sharedBeforeEach('deploy vault & tokens', async () => {
    tokens = await TokenList.create(['DAI', 'MKR'], { sorted: true });
    weth = await TokensDeployer.deployToken({ symbol: 'WETH' });

    authorizer = await deploy('Authorizer', { args: [admin.address] });
    vault = await deploy('Vault', { args: [authorizer.address, weth.address, MONTH, MONTH] });
  });

  describe('deposit internal balance', () => {
    const kind = OP_KIND.DEPOSIT_INTERNAL;
    const initialBalance = bn(10);

    const itHandlesDepositsProperly = (amount: BigNumber, relayed = false) => {
      it('transfers the tokens from the sender to the vault', async () => {
        await expectBalanceChange(
          () =>
            vault.manageUserBalance([
              { kind, asset: tokens.DAI.address, amount: amount, sender: sender.address, recipient: recipient.address },
            ]),
          tokens,
          [
            { account: sender.address, changes: { DAI: -amount } },
            { account: vault.address, changes: { DAI: amount } },
          ]
        );
      });

      it('deposits the internal balance into the recipient account', async () => {
        const previousSenderBalance = await vault.getInternalBalance(sender.address, [tokens.DAI.address]);
        const previousRecipientBalance = await vault.getInternalBalance(recipient.address, [tokens.DAI.address]);

        await vault.manageUserBalance([
          { kind, asset: tokens.DAI.address, amount: amount, sender: sender.address, recipient: recipient.address },
        ]);

        const currentSenderBalance = await vault.getInternalBalance(sender.address, [tokens.DAI.address]);
        expect(currentSenderBalance[0]).to.be.equal(previousSenderBalance[0]);

        const currentRecipientBalance = await vault.getInternalBalance(recipient.address, [tokens.DAI.address]);
        expect(currentRecipientBalance[0]).to.be.equal(previousRecipientBalance[0].add(amount));
      });

      it('returns ETH if any is sent', async () => {
        const senderAddress = relayed ? relayer.address : sender.address;
        const previousBalance = await ethers.provider.getBalance(senderAddress);

        const gasPrice = 1;
        const receipt: ContractReceipt = await (
          await vault.manageUserBalance(
            [{ kind, asset: tokens.DAI.address, amount: amount, sender: sender.address, recipient: recipient.address }],
            { value: 100, gasPrice }
          )
        ).wait();

        const ethSpent = receipt.gasUsed.mul(gasPrice);

        const currentBalance = await ethers.provider.getBalance(senderAddress);
        expect(previousBalance.sub(currentBalance)).to.equal(ethSpent);
      });

      it('emits an event', async () => {
        const receipt = await (
          await vault.manageUserBalance([
            { kind, asset: tokens.DAI.address, amount: amount, sender: sender.address, recipient: recipient.address },
          ])
        ).wait();

        expectEvent.inReceipt(receipt, 'InternalBalanceChanged', {
          user: recipient.address,
          token: tokens.DAI.address,
          delta: amount,
        });
      });
    };

    context('when the sender is the user', () => {
      beforeEach('set sender', () => {
        vault = vault.connect(sender);
      });

      context('when the asset is a token', () => {
        context('when the sender does hold enough balance', () => {
          sharedBeforeEach('mint tokens', async () => {
            await tokens.DAI.mint(sender, initialBalance);
          });

          context('when the given amount is approved by the sender', () => {
            sharedBeforeEach('approve tokens', async () => {
              await tokens.DAI.approve(vault, initialBalance, { from: sender });
            });

            context('when tokens and balances match', () => {
              context('when depositing zero balance', () => {
                const depositAmount = bn(0);

                itHandlesDepositsProperly(depositAmount);
              });

              context('when depositing some balance', () => {
                const depositAmount = initialBalance;

                itHandlesDepositsProperly(depositAmount);
              });
            });
          });

          context('when the given amount is not approved by the sender', () => {
            it('reverts', async () => {
              await expect(
                vault.manageUserBalance([
                  {
                    kind,
                    asset: tokens.DAI.address,
                    amount: initialBalance,
                    sender: sender.address,
                    recipient: recipient.address,
                  },
                ])
              ).to.be.revertedWith('ERC20_TRANSFER_EXCEEDS_ALLOWANCE');
            });
          });
        });

        context('when the sender does not hold enough balance', () => {
          it('reverts', async () => {
            await expect(
              vault.manageUserBalance([
                {
                  kind,
                  asset: tokens.DAI.address,
                  amount: initialBalance,
                  sender: sender.address,
                  recipient: recipient.address,
                },
              ])
            ).to.be.revertedWith('ERC20_TRANSFER_EXCEEDS_BALANCE');
          });
        });
      });

      context('when the asset is ETH', () => {
        const amount = bn(100e18);

        sharedBeforeEach('mint tokens', async () => {
          await weth.mint(sender.address, amount);
          await weth.approve(vault, amount, { from: sender });
        });

        it('does not take WETH from the sender', async () => {
          await expectBalanceChange(
            () =>
              vault.manageUserBalance(
                [{ kind, asset: ETH_TOKEN_ADDRESS, amount, sender: sender.address, recipient: recipient.address }],
                { value: amount }
              ),
            tokens,
            { account: sender }
          );
        });

        it('increases the WETH internal balance for the recipient', async () => {
          const previousRecipientBalance = await vault.getInternalBalance(recipient.address, [weth.address]);

          await vault.manageUserBalance(
            [{ kind, asset: ETH_TOKEN_ADDRESS, amount, sender: sender.address, recipient: recipient.address }],
            { value: amount }
          );

          const currentRecipientBalance = await vault.getInternalBalance(recipient.address, [weth.address]);

          expect(currentRecipientBalance[0].sub(previousRecipientBalance[0])).to.equal(amount);
        });

        it('emits an event with WETH as the token address', async () => {
          const receipt: ContractReceipt = await (
            await vault.manageUserBalance(
              [{ kind, asset: ETH_TOKEN_ADDRESS, amount, sender: sender.address, recipient: recipient.address }],
              { value: amount }
            )
          ).wait();

          expectEvent.inReceipt(receipt, 'InternalBalanceChanged', {
            user: recipient.address,
            token: weth.address,
            delta: amount,
          });
        });

        it('accepts deposits of both ETH and WETH', async () => {
          const previousRecipientBalance = await vault.getInternalBalance(recipient.address, [weth.address]);

          await vault.manageUserBalance(
            [
              { kind, asset: ETH_TOKEN_ADDRESS, amount, sender: sender.address, recipient: recipient.address },
              { kind, asset: weth.address, amount, sender: sender.address, recipient: recipient.address },
            ],
            { value: amount }
          );

          const currentRecipientBalance = await vault.getInternalBalance(recipient.address, [weth.address]);

          expect(currentRecipientBalance[0].sub(previousRecipientBalance[0])).to.equal(amount.mul(2));
        });

        it('accepts multiple ETH deposits', async () => {
          const previousRecipientBalance = await vault.getInternalBalance(recipient.address, [weth.address]);

          await vault.manageUserBalance(
            [
              {
                kind,
                asset: ETH_TOKEN_ADDRESS,
                amount: amount.div(2),
                sender: sender.address,
                recipient: recipient.address,
              },
              {
                kind,
                asset: ETH_TOKEN_ADDRESS,
                amount: amount.div(2),
                sender: sender.address,
                recipient: recipient.address,
              },
            ],
            { value: amount }
          );

          const currentRecipientBalance = await vault.getInternalBalance(recipient.address, [weth.address]);

          expect(currentRecipientBalance[0].sub(previousRecipientBalance[0])).to.equal(amount);
        });

        it('reverts if not enough ETH was supplied', async () => {
          // Send ETH to the Vault to make sure that the test fails because of the supplied ETH, even if the Vault holds
          // enough to mint the WETH using its own.
          await forceSendEth(vault, amount);

          await expect(
            vault.manageUserBalance(
              [
                {
                  kind,
                  asset: ETH_TOKEN_ADDRESS,
                  amount: amount.div(2),
                  sender: sender.address,
                  recipient: recipient.address,
                },
                {
                  kind,
                  asset: ETH_TOKEN_ADDRESS,
                  amount: amount.div(2),
                  sender: sender.address,
                  recipient: recipient.address,
                },
              ],
              { value: amount.sub(1) }
            )
          ).to.be.revertedWith('INSUFFICIENT_ETH');
        });
      });
    });

    context('when the sender is a relayer', () => {
      beforeEach('set sender', () => {
        vault = vault.connect(relayer);
      });

      sharedBeforeEach('mint tokens for sender', async () => {
        await tokens.DAI.mint(sender, initialBalance);
        await tokens.DAI.approve(vault, initialBalance, { from: sender });
      });

      context('when the relayer is whitelisted by the authorizer', () => {
        sharedBeforeEach('grant role to relayer', async () => {
          const role = await roleId(vault, 'manageUserBalance');
          await authorizer.connect(admin).grantRole(role, relayer.address);
        });

        context('when the relayer is allowed to deposit by the user', () => {
          sharedBeforeEach('allow relayer', async () => {
            await vault.connect(sender).changeRelayerAllowance(sender.address, relayer.address, true);
          });

          itHandlesDepositsProperly(initialBalance, true);

          context('when the asset is ETH', () => {
            it('returns excess ETH to the relayer', async () => {
              const amount = bn(100e18);

              const relayerBalanceBefore = await ethers.provider.getBalance(relayer.address);

              const gasPrice = 1;
              const receipt: ContractReceipt = await (
                await vault.manageUserBalance(
                  [
                    {
                      kind,
                      asset: ETH_TOKEN_ADDRESS,
                      amount: amount.sub(42),
                      sender: sender.address,
                      recipient: recipient.address,
                    },
                  ],
                  { value: amount, gasPrice }
                )
              ).wait();
              const txETH = receipt.gasUsed.mul(gasPrice);

              const relayerBalanceAfter = await ethers.provider.getBalance(relayer.address);

              const ethSpent = txETH.add(amount).sub(42);
              expect(relayerBalanceBefore.sub(relayerBalanceAfter)).to.equal(ethSpent);
            });
          });
        });

        context('when the relayer is not allowed by the user', () => {
          it('reverts', async () => {
            await expect(
              vault.manageUserBalance([
                {
                  kind,
                  asset: tokens.DAI.address,
                  amount: initialBalance,
                  sender: sender.address,
                  recipient: recipient.address,
                },
              ])
            ).to.be.revertedWith('USER_DOESNT_ALLOW_RELAYER');
          });
        });
      });

      context('when the relayer is not whitelisted by the authorizer', () => {
        context('when the relayer is allowed by the user', () => {
          sharedBeforeEach('allow relayer', async () => {
            await vault.connect(sender).changeRelayerAllowance(sender.address, relayer.address, true);
          });

          it('reverts', async () => {
            await expect(
              vault.manageUserBalance([
                {
                  kind,
                  asset: tokens.DAI.address,
                  amount: initialBalance,
                  sender: sender.address,
                  recipient: recipient.address,
                },
              ])
            ).to.be.revertedWith('SENDER_NOT_ALLOWED');
          });
        });

        context('when the relayer is not allowed by the user', () => {
          sharedBeforeEach('disallow relayer', async () => {
            await vault.connect(sender).changeRelayerAllowance(sender.address, relayer.address, false);
          });

          it('reverts', async () => {
            await expect(
              vault.manageUserBalance([
                {
                  kind,
                  asset: tokens.DAI.address,
                  amount: initialBalance,
                  sender: sender.address,
                  recipient: recipient.address,
                },
              ])
            ).to.be.revertedWith('SENDER_NOT_ALLOWED');
          });
        });
      });
    });
  });

  describe('withdraw internal balance', () => {
    const kind = OP_KIND.WITHDRAW_INTERNAL;

    const itHandlesWithdrawalsProperly = (depositedAmount: BigNumber, amount: BigNumber) => {
      context('when tokens and balances match', () => {
        it('transfers the tokens from the vault to recipient', async () => {
          await expectBalanceChange(
            () =>
              vault.manageUserBalance([
                {
                  kind,
                  asset: tokens.DAI.address,
                  amount: amount,
                  sender: sender.address,
                  recipient: recipient.address,
                },
              ]),
            tokens,
            { account: recipient, changes: { DAI: amount } }
          );
        });

        it('withdraws the internal balance from the sender account', async () => {
          const previousSenderBalance = await vault.getInternalBalance(sender.address, [tokens.DAI.address]);
          const previousRecipientBalance = await vault.getInternalBalance(recipient.address, [tokens.DAI.address]);

          await vault.manageUserBalance([
            { kind, asset: tokens.DAI.address, amount: amount, sender: sender.address, recipient: recipient.address },
          ]);

          const currentSenderBalance = await vault.getInternalBalance(sender.address, [tokens.DAI.address]);
          expect(currentSenderBalance[0]).to.be.equal(previousSenderBalance[0].sub(amount));

          const currentRecipientBalance = await vault.getInternalBalance(recipient.address, [tokens.DAI.address]);
          expect(currentRecipientBalance[0]).to.be.equal(previousRecipientBalance[0]);
        });

        it('emits an event', async () => {
          const receipt = await (
            await vault.manageUserBalance([
              { kind, asset: tokens.DAI.address, amount: amount, sender: sender.address, recipient: recipient.address },
            ])
          ).wait();

          expectEvent.inReceipt(receipt, 'InternalBalanceChanged', {
            user: sender.address,
            token: tokens.DAI.address,
            delta: amount.mul(-1),
          });
        });
      });
    };

    context('when the sender is a user', () => {
      beforeEach('set sender', () => {
        vault = vault.connect(sender);
      });

      context('when the asset is a token', () => {
        context('when the sender has enough internal balance', () => {
          const depositedAmount = bn(10e18);

          sharedBeforeEach('deposit internal balance', async () => {
            await tokens.DAI.mint(sender, depositedAmount);
            await tokens.DAI.approve(vault, depositedAmount, { from: sender });
            await vault.manageUserBalance([
              {
                kind: OP_KIND.DEPOSIT_INTERNAL,
                asset: tokens.DAI.address,
                amount: depositedAmount,
                sender: sender.address,
                recipient: sender.address,
              },
            ]);
          });

          context('when requesting all the available balance', () => {
            const amount = depositedAmount;

            itHandlesWithdrawalsProperly(depositedAmount, amount);
          });

          context('when requesting part of the balance', () => {
            const amount = depositedAmount.div(2);

            itHandlesWithdrawalsProperly(depositedAmount, amount);
          });

          context('when requesting no balance', () => {
            const amount = bn(0);

            itHandlesWithdrawalsProperly(depositedAmount, amount);
          });

          context('with requesting more balance than available', () => {
            const amount = depositedAmount.add(1);

            it('reverts', async () => {
              await expect(
                vault.manageUserBalance([
                  {
                    kind,
                    asset: tokens.DAI.address,
                    amount: amount,
                    sender: sender.address,
                    recipient: recipient.address,
                  },
                ])
              ).to.be.revertedWith('INSUFFICIENT_INTERNAL_BALANCE');
            });
          });
        });

        context('when the sender does not have any internal balance', () => {
          const amount = 1;

          it('reverts', async () => {
            await expect(
              vault.manageUserBalance([
                {
                  kind,
                  asset: tokens.DAI.address,
                  amount: amount,
                  sender: sender.address,
                  recipient: recipient.address,
                },
              ])
            ).to.be.revertedWith('INSUFFICIENT_INTERNAL_BALANCE');
          });
        });
      });

      context('when the asset is ETH', () => {
        const amount = bn(100e18);

        context('when the sender has enough internal balance', () => {
          sharedBeforeEach('deposit internal balance', async () => {
            await weth.mint(sender, amount, { from: sender });
            await weth.approve(vault, amount, { from: sender });
            await vault.manageUserBalance([
              {
                kind: OP_KIND.DEPOSIT_INTERNAL,
                asset: weth.address,
                amount: amount,
                sender: sender.address,
                recipient: sender.address,
              },
            ]);
          });

          it('does not send WETH to the recipient', async () => {
            await expectBalanceChange(
              () =>
                vault.manageUserBalance([
                  { kind, asset: ETH_TOKEN_ADDRESS, amount, sender: sender.address, recipient: recipient.address },
                ]),
              tokens,
              { account: recipient }
            );
          });

          it('decreases the WETH internal balance for the sender', async () => {
            const previousSenderBalance = await vault.getInternalBalance(sender.address, [weth.address]);

            await vault.manageUserBalance([
              { kind, asset: ETH_TOKEN_ADDRESS, amount, sender: sender.address, recipient: recipient.address },
            ]);

            const currentSenderBalance = await vault.getInternalBalance(sender.address, [weth.address]);

            expect(previousSenderBalance[0].sub(currentSenderBalance[0])).to.equal(amount);
          });

          it('emits an event with WETH as the token address', async () => {
            const receipt: ContractReceipt = await (
              await vault.manageUserBalance([
                { kind, asset: ETH_TOKEN_ADDRESS, amount, sender: sender.address, recipient: recipient.address },
              ])
            ).wait();

            expectEvent.inReceipt(receipt, 'InternalBalanceChanged', {
              user: sender.address,
              token: weth.address,
              delta: amount.mul(-1),
            });
          });

          it('accepts withdrawals of both ETH and WETH', async () => {
            const previousSenderBalance = await vault.getInternalBalance(sender.address, [weth.address]);

            await vault.manageUserBalance([
              {
                kind,
                asset: ETH_TOKEN_ADDRESS,
                amount: amount.div(2),
                sender: sender.address,
                recipient: recipient.address,
              },
              {
                kind,
                asset: weth.address,
                amount: amount.div(2),
                sender: sender.address,
                recipient: recipient.address,
              },
            ]);

            const currentSenderBalance = await vault.getInternalBalance(sender.address, [weth.address]);

            expect(previousSenderBalance[0].sub(currentSenderBalance[0])).to.equal(amount);
          });
        });
      });
    });

    context('when the sender is a relayer', () => {
      const depositedAmount = bn(10e18);

      beforeEach('set sender', () => {
        vault = vault.connect(relayer);
      });

      sharedBeforeEach('mint tokens and deposit to internal balance', async () => {
        await tokens.DAI.mint(sender, depositedAmount);
        await tokens.DAI.approve(vault, depositedAmount, { from: sender });
        await vault.connect(sender).manageUserBalance([
          {
            kind: OP_KIND.DEPOSIT_INTERNAL,
            asset: tokens.DAI.address,
            amount: depositedAmount,
            sender: sender.address,
            recipient: sender.address,
          },
        ]);
      });

      context('when the relayer is whitelisted by the authorizer', () => {
        sharedBeforeEach('grant role to relayer', async () => {
          const role = await roleId(vault, 'manageUserBalance');
          await authorizer.connect(admin).grantRole(role, relayer.address);
        });

        context('when the relayer is allowed by the user', () => {
          sharedBeforeEach('allow relayer', async () => {
            await vault.connect(sender).changeRelayerAllowance(sender.address, relayer.address, true);
          });

          itHandlesWithdrawalsProperly(depositedAmount, depositedAmount);
        });

        context('when the relayer is not allowed by the user', () => {
          it('reverts', async () => {
            await expect(
              vault.manageUserBalance([
                {
                  kind,
                  asset: tokens.DAI.address,
                  amount: depositedAmount,
                  sender: sender.address,
                  recipient: recipient.address,
                },
              ])
            ).to.be.revertedWith('USER_DOESNT_ALLOW_RELAYER');
          });
        });
      });

      context('when the relayer is not whitelisted by the authorizer', () => {
        context('when the relayer is allowed by the user', () => {
          sharedBeforeEach('allow relayer', async () => {
            await vault.connect(sender).changeRelayerAllowance(sender.address, relayer.address, true);
          });

          it('reverts', async () => {
            await expect(
              vault.manageUserBalance([
                {
                  kind,
                  asset: tokens.DAI.address,
                  amount: depositedAmount,
                  sender: sender.address,
                  recipient: recipient.address,
                },
              ])
            ).to.be.revertedWith('SENDER_NOT_ALLOWED');
          });
        });

        context('when the relayer is not allowed by the user', () => {
          sharedBeforeEach('disallow relayer', async () => {
            await vault.connect(sender).changeRelayerAllowance(sender.address, relayer.address, false);
          });

          it('reverts', async () => {
            await expect(
              vault.manageUserBalance([
                {
                  kind,
                  asset: tokens.DAI.address,
                  amount: depositedAmount,
                  sender: sender.address,
                  recipient: recipient.address,
                },
              ])
            ).to.be.revertedWith('SENDER_NOT_ALLOWED');
          });
        });
      });
    });
  });

  describe('transfer internal balance', () => {
    const kind = OP_KIND.TRANSFER_INTERNAL;

    function itHandlesTransfersProperly(
      initialBalances: Dictionary<BigNumber>,
      transferredAmounts: Dictionary<BigNumber>
    ) {
      const amounts = Object.values(transferredAmounts);

      it('transfers the tokens from the sender to a single recipient', async () => {
        const previousSenderBalances = await vault.getInternalBalance(sender.address, tokens.addresses);
        const previousRecipientBalances = await vault.getInternalBalance(recipient.address, tokens.addresses);

        await vault.manageUserBalance(
          tokens.map((token, i) => ({
            kind,
            asset: token.address,
            amount: amounts[i],
            sender: sender.address,
            recipient: recipient.address,
          }))
        );

        const senderBalances = await vault.getInternalBalance(sender.address, tokens.addresses);
        const recipientBalances = await vault.getInternalBalance(recipient.address, tokens.addresses);

        for (let i = 0; i < tokens.addresses.length; i++) {
          expect(senderBalances[i]).to.equal(previousSenderBalances[i].sub(amounts[i]));
          expect(recipientBalances[i]).to.equal(previousRecipientBalances[i].add(amounts[i]));
        }
      });

      it('transfers the tokens from the sender to multiple recipients', async () => {
        const previousSenderBalances = await vault.getInternalBalance(sender.address, tokens.addresses);
        const previousRecipientBalances = await vault.getInternalBalance(recipient.address, tokens.addresses);
        const previousOtherRecipientBalances = await vault.getInternalBalance(otherRecipient.address, tokens.addresses);

        await vault.manageUserBalance([
          {
            kind,
            asset: tokens.first.address,
            amount: amounts[0],
            sender: sender.address,
            recipient: recipient.address,
          },
          {
            kind,
            asset: tokens.second.address,
            amount: amounts[1],
            sender: sender.address,
            recipient: otherRecipient.address,
          },
        ]);

        const senderBalances = await vault.getInternalBalance(sender.address, tokens.addresses);
        const recipientBalances = await vault.getInternalBalance(recipient.address, tokens.addresses);
        const otherRecipientBalances = await vault.getInternalBalance(otherRecipient.address, tokens.addresses);

        for (let i = 0; i < tokens.addresses.length; i++) {
          expect(senderBalances[i]).to.equal(previousSenderBalances[i].sub(amounts[i]));
        }

        expect(recipientBalances[0]).to.equal(previousRecipientBalances[0].add(amounts[0]));
        expect(recipientBalances[1]).to.equal(previousRecipientBalances[1]);

        expect(otherRecipientBalances[0]).to.equal(previousOtherRecipientBalances[0]);
        expect(otherRecipientBalances[1]).to.equal(previousOtherRecipientBalances[1].add(amounts[1]));
      });

      it('does not affect the token balances of the sender nor the recipient', async () => {
        const previousBalances: Dictionary<Dictionary<BigNumber>> = {};

        await tokens.asyncEach(async (token: Token) => {
          const senderBalance = await token.balanceOf(sender.address);
          const recipientBalance = await token.balanceOf(recipient.address);
          previousBalances[token.symbol] = { sender: senderBalance, recipient: recipientBalance };
        });

        await vault.manageUserBalance(
          tokens.map((token, i) => ({
            kind,
            asset: token.address,
            amount: amounts[i],
            sender: sender.address,
            recipient: recipient.address,
          }))
        );

        await tokens.asyncEach(async (token: Token) => {
          const senderBalance = await token.balanceOf(sender.address);
          expect(senderBalance).to.equal(previousBalances[token.symbol].sender);

          const recipientBalance = await token.balanceOf(recipient.address);
          expect(recipientBalance).to.equal(previousBalances[token.symbol].recipient);
        });
      });

      it('emits an event for each transfer', async () => {
        const receipt = await (
          await vault.manageUserBalance(
            tokens.map((token, i) => ({
              kind,
              asset: token.address,
              amount: amounts[i],
              sender: sender.address,
              recipient: recipient.address,
            }))
          )
        ).wait();

        expectEvent.inReceipt(receipt, 'InternalBalanceChanged', {
          user: sender.address,
          token: tokens.DAI.address,
          delta: transferredAmounts.DAI.mul(-1),
        });

        expectEvent.inReceipt(receipt, 'InternalBalanceChanged', {
          user: sender.address,
          token: tokens.MKR.address,
          delta: transferredAmounts.MKR.mul(-1),
        });

        expectEvent.inReceipt(receipt, 'InternalBalanceChanged', {
          user: recipient.address,
          token: tokens.DAI.address,
          delta: transferredAmounts.DAI,
        });

        expectEvent.inReceipt(receipt, 'InternalBalanceChanged', {
          user: recipient.address,
          token: tokens.MKR.address,
          delta: transferredAmounts.MKR,
        });
      });
    }

    function depositInitialBalances(initialBalances: Dictionary<BigNumber>) {
      sharedBeforeEach('deposit initial balances', async () => {
        const balances = await tokens.asyncMap(async (token: Token) => {
          const amount = initialBalances[token.symbol];
          await token.mint(sender, amount);
          await token.approve(vault, amount, { from: sender });
          return amount;
        });

        await vault.connect(sender).manageUserBalance(
          tokens.map((token, i) => ({
            kind: OP_KIND.DEPOSIT_INTERNAL,
            asset: token.address,
            amount: balances[i],
            sender: sender.address,
            recipient: sender.address,
          }))
        );
      });
    }

    context('when the sender is a user', () => {
      beforeEach('set sender', () => {
        vault = vault.connect(sender);
      });

      function itReverts(transferredAmounts: Dictionary<BigNumber>, errorReason = 'INSUFFICIENT_INTERNAL_BALANCE') {
        it('reverts', async () => {
          const amounts = Object.values(transferredAmounts);
          await expect(
            vault.manageUserBalance(
              tokens.map((token, i) => ({
                kind,
                asset: token.address,
                amount: amounts[i],
                sender: sender.address,
                recipient: recipient.address,
              }))
            )
          ).to.be.revertedWith(errorReason);
        });
      }

      context('when the sender specifies some balance', () => {
        const transferredAmounts = { DAI: bn(1e16), MKR: bn(2e16) };

        context('when the sender holds enough balance', () => {
          const initialBalances = { DAI: bn(1e18), MKR: bn(5e19) };

          depositInitialBalances(initialBalances);
          itHandlesTransfersProperly(initialBalances, transferredAmounts);
        });

        context('when the sender does not hold said balance', () => {
          context('when the sender does not hold enough balance of one token', () => {
            depositInitialBalances({ DAI: bn(10), MKR: bn(5e19) });

            itReverts(transferredAmounts);
          });

          context('when the sender does not hold enough balance of the other token', () => {
            depositInitialBalances({ DAI: bn(1e18), MKR: bn(5) });

            itReverts(transferredAmounts);
          });

          context('when the sender does not hold enough balance of both tokens', () => {
            depositInitialBalances({ DAI: bn(10), MKR: bn(5) });

            itReverts(transferredAmounts);
          });
        });
      });

      context('when the sender does not specify any balance', () => {
        const transferredAmounts = { DAI: bn(0), MKR: bn(0) };

        context('when the sender holds some balance', () => {
          const initialBalances: Dictionary<BigNumber> = { DAI: bn(1e18), MKR: bn(5e19) };

          depositInitialBalances(initialBalances);
          itHandlesTransfersProperly(initialBalances, transferredAmounts);
        });

        context('when the sender does not have any balance', () => {
          const initialBalances = { DAI: bn(0), MKR: bn(0) };

          itHandlesTransfersProperly(initialBalances, transferredAmounts);
        });
      });
    });

    context('when the sender is a relayer', () => {
      const transferredAmounts = { DAI: bn(1e16), MKR: bn(2e16) };
      const amounts = Object.values(transferredAmounts);

      beforeEach('set sender', () => {
        vault = vault.connect(relayer);
      });

      depositInitialBalances(transferredAmounts);

      context('when the relayer is whitelisted by the authorizer', () => {
        sharedBeforeEach('grant role to relayer', async () => {
          const role = await roleId(vault, 'manageUserBalance');
          await authorizer.connect(admin).grantRole(role, relayer.address);
        });

        context('when the relayer is allowed by the user', () => {
          sharedBeforeEach('allow relayer', async () => {
            await vault.connect(sender).changeRelayerAllowance(sender.address, relayer.address, true);
          });

          itHandlesTransfersProperly(transferredAmounts, transferredAmounts);
        });

        context('when the relayer is not allowed by the user', () => {
          it('reverts', async () => {
            await expect(
              vault.manageUserBalance(
                tokens.map((token, i) => ({
                  kind,
                  asset: token.address,
                  amount: amounts[i],
                  sender: sender.address,
                  recipient: recipient.address,
                }))
              )
            ).to.be.revertedWith('USER_DOESNT_ALLOW_RELAYER');
          });
        });
      });

      context('when the relayer is not whitelisted by the authorizer', () => {
        context('when the relayer is allowed by the user', () => {
          sharedBeforeEach('allow relayer', async () => {
            await vault.connect(sender).changeRelayerAllowance(sender.address, relayer.address, true);
          });

          it('reverts', async () => {
            await expect(
              vault.manageUserBalance(
                tokens.map((token, i) => ({
                  kind,
                  asset: token.address,
                  amount: amounts[i],
                  sender: sender.address,
                  recipient: recipient.address,
                }))
              )
            ).to.be.revertedWith('SENDER_NOT_ALLOWED');
          });
        });

        context('when the relayer is not allowed by the user', () => {
          sharedBeforeEach('disallow relayer', async () => {
            await vault.connect(sender).changeRelayerAllowance(sender.address, relayer.address, false);
          });

          it('reverts', async () => {
            await expect(
              vault.manageUserBalance(
                tokens.map((token, i) => ({
                  kind,
                  asset: token.address,
                  amount: amounts[i],
                  sender: sender.address,
                  recipient: recipient.address,
                }))
              )
            ).to.be.revertedWith('SENDER_NOT_ALLOWED');
          });
        });
      });
    });
  });

  describe('transfer external balance', () => {
    const balance = bn(10);
    const kind = OP_KIND.TRANSFER_EXTERNAL;

    const itHandlesExternalTransfersProperly = (amount: BigNumber) => {
      it('transfers the tokens from the sender to the recipient, using the vault allowance of the sender', async () => {
        await expectBalanceChange(
          () =>
            vault.manageUserBalance([
              { kind, asset: tokens.DAI.address, amount: amount, sender: sender.address, recipient: recipient.address },
            ]),
          tokens,
          [
            { account: sender.address, changes: { DAI: -amount } },
            { account: vault.address, changes: { DAI: 0 } },
            { account: recipient.address, changes: { DAI: amount } },
          ]
        );
      });

      it('does not change the internal balances of the accounts', async () => {
        const previousSenderBalance = await vault.getInternalBalance(sender.address, [tokens.DAI.address]);
        const previousRecipientBalance = await vault.getInternalBalance(recipient.address, [tokens.DAI.address]);

        await vault.manageUserBalance([
          { kind, asset: tokens.DAI.address, amount: amount, sender: sender.address, recipient: recipient.address },
        ]);

        const currentSenderBalance = await vault.getInternalBalance(sender.address, [tokens.DAI.address]);
        expect(currentSenderBalance[0]).to.be.equal(previousSenderBalance[0]);

        const currentRecipientBalance = await vault.getInternalBalance(recipient.address, [tokens.DAI.address]);
        expect(currentRecipientBalance[0]).to.be.equal(previousRecipientBalance[0]);
      });

      it('emits an event', async () => {
        const receipt = await (
          await vault.manageUserBalance([
            { kind, asset: tokens.DAI.address, amount: amount, sender: sender.address, recipient: recipient.address },
          ])
        ).wait();

        expectEvent.notEmitted(receipt, 'InternalBalanceChanged');

        expectEvent.inReceipt(receipt, 'ExternalBalanceTransfer', {
          sender: sender.address,
          recipient: recipient.address,
          token: tokens.DAI.address,
          amount,
        });
      });
    };

    context('when the sender is the user', () => {
      beforeEach('set sender', () => {
        vault = vault.connect(sender);
      });

      context('when the token is not the zero address', () => {
        context('when the sender does hold enough balance', () => {
          sharedBeforeEach('mint tokens', async () => {
            await tokens.DAI.mint(sender, balance);
          });

          context('when the given amount is approved by the sender', () => {
            sharedBeforeEach('approve tokens', async () => {
              await tokens.DAI.approve(vault, balance, { from: sender });
            });

            context('when tokens and balances match', () => {
              context('when depositing zero balance', () => {
                const transferAmount = bn(0);

                itHandlesExternalTransfersProperly(transferAmount);
              });

              context('when depositing some balance', () => {
                const transferAmount = balance;

                itHandlesExternalTransfersProperly(transferAmount);
              });
            });
          });

          context('when the given amount is not approved by the sender', () => {
            it('reverts', async () => {
              await expect(
                vault.manageUserBalance([
                  {
                    kind,
                    asset: tokens.DAI.address,
                    amount: balance,
                    sender: sender.address,
                    recipient: recipient.address,
                  },
                ])
              ).to.be.revertedWith('ERC20_TRANSFER_EXCEEDS_ALLOWANCE');
            });
          });
        });

        context('when the sender does not hold enough balance', () => {
          it('reverts', async () => {
            await expect(
              vault.manageUserBalance([
                {
                  kind,
                  asset: tokens.DAI.address,
                  amount: balance,
                  sender: sender.address,
                  recipient: recipient.address,
                },
              ])
            ).to.be.revertedWith('ERC20_TRANSFER_EXCEEDS_BALANCE');
          });
        });
      });
    });

    context('when the sender is a relayer', () => {
      beforeEach('set sender', () => {
        vault = vault.connect(relayer);
      });

      sharedBeforeEach('mint tokens for sender', async () => {
        await tokens.DAI.mint(sender, balance);
        await tokens.DAI.approve(vault, balance, { from: sender });
      });

      context('when the relayer is whitelisted by the authorizer', () => {
        sharedBeforeEach('grant role to relayer', async () => {
          const role = await roleId(vault, 'manageUserBalance');
          await authorizer.connect(admin).grantRole(role, relayer.address);
        });

        context('when the relayer is allowed to transfer by the user', () => {
          sharedBeforeEach('allow relayer', async () => {
            await vault.connect(sender).changeRelayerAllowance(sender.address, relayer.address, true);
          });

          itHandlesExternalTransfersProperly(balance);
        });

        context('when the relayer is not allowed by the user', () => {
          it('reverts', async () => {
            await expect(
              vault.manageUserBalance([
                {
                  kind,
                  asset: tokens.DAI.address,
                  amount: balance,
                  sender: sender.address,
                  recipient: recipient.address,
                },
              ])
            ).to.be.revertedWith('USER_DOESNT_ALLOW_RELAYER');
          });
        });
      });

      context('when the relayer is not whitelisted by the authorizer', () => {
        context('when the relayer is allowed by the user', () => {
          sharedBeforeEach('allow relayer', async () => {
            await vault.connect(sender).changeRelayerAllowance(sender.address, relayer.address, true);
          });

          it('reverts', async () => {
            await expect(
              vault.manageUserBalance([
                {
                  kind,
                  asset: tokens.DAI.address,
                  amount: balance,
                  sender: sender.address,
                  recipient: recipient.address,
                },
              ])
            ).to.be.revertedWith('SENDER_NOT_ALLOWED');
          });
        });

        context('when the relayer is not allowed by the user', () => {
          sharedBeforeEach('disallow relayer', async () => {
            await vault.connect(sender).changeRelayerAllowance(sender.address, relayer.address, false);
          });

          it('reverts', async () => {
            await expect(
              vault.manageUserBalance([
                {
                  kind,
                  asset: tokens.DAI.address,
                  amount: balance,
                  sender: sender.address,
                  recipient: recipient.address,
                },
              ])
            ).to.be.revertedWith('SENDER_NOT_ALLOWED');
          });
        });
      });
    });
  });

  describe('batch', () => {
    type UserBalanceOp = {
      kind: number;
      amount: number;
      asset: string;
      sender: string;
      recipient: string;
    };

    const op = (
      kind: number,
      token: Token,
      amount: number,
      from: SignerWithAddress,
      to?: SignerWithAddress
    ): UserBalanceOp => {
      return { kind, asset: token.address, amount, sender: from.address, recipient: (to || from).address };
    };

    sharedBeforeEach('mint and approve tokens', async () => {
      await tokens.mint({ to: sender, amount: bn(1000e18) });
      await tokens.approve({ from: sender, to: vault });
    });

    sharedBeforeEach('allow relayer', async () => {
      const role = await roleId(vault, 'manageUserBalance');
      await authorizer.connect(admin).grantRole(role, relayer.address);
      await vault.connect(sender).changeRelayerAllowance(sender.address, relayer.address, true);
      await vault.connect(recipient).changeRelayerAllowance(recipient.address, relayer.address, true);
    });

    context('when unpaused', () => {
      context('when all the senders allowed the relayer', () => {
        context('when all ops add up', () => {
          it('succeeds', async () => {
            const ops = [
              op(OP_KIND.DEPOSIT_INTERNAL, tokens.DAI, 10, sender, recipient),
              op(OP_KIND.DEPOSIT_INTERNAL, tokens.MKR, 20, sender, recipient),
              op(OP_KIND.WITHDRAW_INTERNAL, tokens.DAI, 5, recipient),
              op(OP_KIND.TRANSFER_INTERNAL, tokens.MKR, 8, recipient, otherRecipient),
              op(OP_KIND.TRANSFER_INTERNAL, tokens.MKR, 3, recipient, sender),
              op(OP_KIND.TRANSFER_EXTERNAL, tokens.MKR, 200, sender, otherRecipient),
              op(OP_KIND.DEPOSIT_INTERNAL, tokens.MKR, 100, sender, sender),
            ];

            await vault.connect(relayer).manageUserBalance(ops);

            expect((await vault.getInternalBalance(sender.address, [tokens.DAI.address]))[0]).to.equal(0);
            expect((await vault.getInternalBalance(sender.address, [tokens.MKR.address]))[0]).to.equal(103);

            expect((await vault.getInternalBalance(recipient.address, [tokens.DAI.address]))[0]).to.equal(5);
            expect((await vault.getInternalBalance(recipient.address, [tokens.MKR.address]))[0]).to.equal(9);

            expect((await vault.getInternalBalance(otherRecipient.address, [tokens.DAI.address]))[0]).to.equal(0);
            expect((await vault.getInternalBalance(otherRecipient.address, [tokens.MKR.address]))[0]).to.equal(8);

            expect(await tokens.MKR.balanceOf(otherRecipient)).to.be.equal(200);
          });
        });

        context('when all ops do not add up', () => {
          it('reverts', async () => {
            const ops = [
              op(OP_KIND.DEPOSIT_INTERNAL, tokens.DAI, 10, sender, recipient),
              op(OP_KIND.DEPOSIT_INTERNAL, tokens.MKR, 20, sender, recipient),
              op(OP_KIND.WITHDRAW_INTERNAL, tokens.DAI, 5, recipient),
              op(OP_KIND.TRANSFER_INTERNAL, tokens.MKR, 8, recipient, otherRecipient),
              op(OP_KIND.TRANSFER_INTERNAL, tokens.MKR, 3, recipient, sender),
              op(OP_KIND.TRANSFER_EXTERNAL, tokens.MKR, 200, sender, otherRecipient),
              op(OP_KIND.DEPOSIT_INTERNAL, tokens.MKR, 100, sender, sender),
              op(OP_KIND.WITHDRAW_INTERNAL, tokens.MKR, 10, recipient),
            ];

            await expect(vault.connect(relayer).manageUserBalance(ops)).to.be.revertedWith(
              'INSUFFICIENT_INTERNAL_BALANCE'
            );
          });
        });
      });

      context('when one of the senders did not allow the relayer', () => {
        it('reverts', async () => {
          const ops = [
            op(OP_KIND.DEPOSIT_INTERNAL, tokens.DAI, 10, sender, recipient),
            op(OP_KIND.DEPOSIT_INTERNAL, tokens.MKR, 20, sender, recipient),
            op(OP_KIND.WITHDRAW_INTERNAL, tokens.DAI, 5, recipient),
            op(OP_KIND.TRANSFER_INTERNAL, tokens.MKR, 8, recipient, otherRecipient),
            op(OP_KIND.TRANSFER_INTERNAL, tokens.MKR, 3, recipient, sender),
            op(OP_KIND.TRANSFER_EXTERNAL, tokens.MKR, 200, sender, otherRecipient),
            op(OP_KIND.DEPOSIT_INTERNAL, tokens.MKR, 100, sender, sender),
            op(OP_KIND.WITHDRAW_INTERNAL, tokens.MKR, 1, otherRecipient),
          ];

          await expect(vault.connect(relayer).manageUserBalance(ops)).to.be.revertedWith('USER_DOESNT_ALLOW_RELAYER');
        });
      });
    });

    context('when paused', () => {
      sharedBeforeEach('deposit some internal balances', async () => {
        const ops = [
          op(OP_KIND.DEPOSIT_INTERNAL, tokens.MKR, 1, sender, sender),
          op(OP_KIND.DEPOSIT_INTERNAL, tokens.DAI, 10, sender, recipient),
          op(OP_KIND.DEPOSIT_INTERNAL, tokens.MKR, 20, sender, recipient),
          op(OP_KIND.DEPOSIT_INTERNAL, tokens.DAI, 50, sender, otherRecipient),
        ];

        await vault.connect(relayer).manageUserBalance(ops);

        await vault.connect(otherRecipient).changeRelayerAllowance(otherRecipient.address, relayer.address, true);
      });

<<<<<<< HEAD
      sharedBeforeEach('activate emergency period', async () => {
        const role = await roleId(vault, 'setEmergencyPeriod');
=======
      sharedBeforeEach('pause', async () => {
        const role = roleId(vault, 'setPaused');
>>>>>>> 556d857b
        await authorizer.connect(admin).grantRole(role, admin.address);
        await vault.connect(admin).setPaused(true);
      });

      context('when only withdrawing internal balance', () => {
        it('succeeds', async () => {
          const ops = [
            op(OP_KIND.WITHDRAW_INTERNAL, tokens.DAI, 10, otherRecipient),
            op(OP_KIND.WITHDRAW_INTERNAL, tokens.MKR, 1, sender),
            op(OP_KIND.WITHDRAW_INTERNAL, tokens.DAI, 5, recipient),
            op(OP_KIND.WITHDRAW_INTERNAL, tokens.MKR, 8, recipient),
            op(OP_KIND.WITHDRAW_INTERNAL, tokens.MKR, 3, recipient),
            op(OP_KIND.WITHDRAW_INTERNAL, tokens.DAI, 35, otherRecipient),
          ];

          await vault.connect(relayer).manageUserBalance(ops);

          expect((await vault.getInternalBalance(sender.address, [tokens.DAI.address]))[0]).to.equal(0);
          expect((await vault.getInternalBalance(sender.address, [tokens.MKR.address]))[0]).to.equal(0);

          expect((await vault.getInternalBalance(recipient.address, [tokens.DAI.address]))[0]).to.equal(5);
          expect((await vault.getInternalBalance(recipient.address, [tokens.MKR.address]))[0]).to.equal(9);

          expect((await vault.getInternalBalance(otherRecipient.address, [tokens.DAI.address]))[0]).to.equal(5);
          expect((await vault.getInternalBalance(otherRecipient.address, [tokens.MKR.address]))[0]).to.equal(0);
        });
      });

      context('when trying to perform multiple ops', () => {
        it('reverts', async () => {
          const ops = [
            op(OP_KIND.DEPOSIT_INTERNAL, tokens.DAI, 10, sender, recipient),
            op(OP_KIND.DEPOSIT_INTERNAL, tokens.MKR, 20, sender, recipient),
            op(OP_KIND.WITHDRAW_INTERNAL, tokens.DAI, 5, recipient, recipient),
            op(OP_KIND.TRANSFER_INTERNAL, tokens.MKR, 8, recipient, otherRecipient),
            op(OP_KIND.TRANSFER_INTERNAL, tokens.MKR, 3, recipient, sender),
            op(OP_KIND.TRANSFER_EXTERNAL, tokens.MKR, 200, sender, otherRecipient),
            op(OP_KIND.DEPOSIT_INTERNAL, tokens.MKR, 100, sender, sender),
            op(OP_KIND.WITHDRAW_INTERNAL, tokens.MKR, 1, otherRecipient, recipient),
          ];

          await expect(vault.connect(relayer).manageUserBalance(ops)).to.be.revertedWith('PAUSED');
        });
      });
    });
  });
});<|MERGE_RESOLUTION|>--- conflicted
+++ resolved
@@ -1350,13 +1350,8 @@
         await vault.connect(otherRecipient).changeRelayerAllowance(otherRecipient.address, relayer.address, true);
       });
 
-<<<<<<< HEAD
-      sharedBeforeEach('activate emergency period', async () => {
-        const role = await roleId(vault, 'setEmergencyPeriod');
-=======
       sharedBeforeEach('pause', async () => {
-        const role = roleId(vault, 'setPaused');
->>>>>>> 556d857b
+        const role = await roleId(vault, 'setPaused');
         await authorizer.connect(admin).grantRole(role, admin.address);
         await vault.connect(admin).setPaused(true);
       });
