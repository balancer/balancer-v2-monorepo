import { expect } from 'chai';
import { ethers } from 'hardhat';
import { Contract } from 'ethers';
import { Dictionary } from 'lodash';
import { SignerWithAddress } from '@nomiclabs/hardhat-ethers/dist/src/signer-with-address';

import TokenList from '../helpers/models/tokens/TokenList';
import { roleId } from '../../lib/helpers/roles';
import { encodeJoin } from '../helpers/mockPool';
import { Comparison, expectBalanceChange } from '../helpers/tokenBalance';

import { deploy } from '../../lib/helpers/deploy';
import { BigNumberish, fp, bn } from '../../lib/helpers/numbers';
import { FundManagement, Swap, toSwapIn, toSwapOut } from '../../lib/helpers/trading';
import { MAX_INT256, MAX_UINT112, MAX_UINT256, ZERO_ADDRESS, ZERO_BYTES32 } from '../../lib/helpers/constants';
import { MinimalSwapInfoPool, PoolSpecializationSetting, GeneralPool, TwoTokenPool } from '../../lib/helpers/pools';

type SwapData = {
  pool?: number; // Index in the poolIds array
  amount: number;
  in: number; // Index in the tokens array
  out: number; // Index in the tokens array
  data?: string;
  fromOther?: boolean;
  toOther?: boolean;
};

type SwapInput = {
  swaps: SwapData[];
  fromOther?: boolean;
  toOther?: boolean;
};

describe('Vault - swaps', () => {
  let vault: Contract, authorizer: Contract, funds: FundManagement;
  let tokens: TokenList;
  let mainPoolId: string, secondaryPoolId: string;
  let lp: SignerWithAddress, trader: SignerWithAddress, other: SignerWithAddress, admin: SignerWithAddress;

  before('setup', async () => {
    [, lp, trader, other, admin] = await ethers.getSigners();
  });

  sharedBeforeEach('deploy vault and tokens', async () => {
    authorizer = await deploy('Authorizer', { args: [admin.address] });
    vault = await deploy('Vault', { args: [authorizer.address] });

    tokens = await TokenList.create(['DAI', 'MKR', 'SNX']);
    await tokens.mint({ to: [lp, trader], amount: MAX_UINT112.div(2) });
    await tokens.approve({ to: vault, from: [lp, trader], amount: MAX_UINT112 });
  });

  beforeEach('set up default sender', async () => {
    funds = {
      sender: trader.address,
      recipient: trader.address,
      fromInternalBalance: false,
      toInternalBalance: false,
    };
  });

  context('with two tokens', () => {
    const symbols = ['DAI', 'MKR'];

    context('with a general pool', () => {
      itHandlesSwapsProperly(GeneralPool, symbols);
    });

    context('with a minimal swap info pool', () => {
      itHandlesSwapsProperly(MinimalSwapInfoPool, symbols);
    });

    context('with a two token pool', () => {
      itHandlesSwapsProperly(TwoTokenPool, symbols);
    });
  });

  context('with three tokens', () => {
    const symbols = ['DAI', 'MKR', 'SNX'];

    context('with a general pool', () => {
      itHandlesSwapsProperly(GeneralPool, symbols);
    });

    context('with a minimal swap info pool', () => {
      itHandlesSwapsProperly(MinimalSwapInfoPool, symbols);
    });
  });

  function parseSwap(input: SwapInput): Swap[] {
    return input.swaps.map((data) => ({
      poolId: ((data.pool ?? 0) == 0 ? mainPoolId : secondaryPoolId) || ZERO_BYTES32,
      amount: data.amount.toString(),
      tokenInIndex: data.in,
      tokenOutIndex: data.out,
      userData: data.data ?? '0x',
    }));
  }

  async function deployPool(specialization: PoolSpecializationSetting, tokenSymbols: string[]): Promise<string> {
    const pool = await deploy('MockPool', { args: [vault.address, specialization] });
    await pool.setMultiplier(fp(2));

    // Register tokens
    const sortedTokenAddresses = tokenSymbols
      .map((symbol) => tokens.findBySymbol(symbol))
      .sort((tokenA, tokenB) => tokenA.compare(tokenB))
      .map((token) => token.address);

    const assetManagers = sortedTokenAddresses.map(() => ZERO_ADDRESS);

    await pool.connect(lp).registerTokens(sortedTokenAddresses, assetManagers);

    // Join the pool - the actual amount is not relevant since the MockPool relies on the multiplier to calculate prices
    const tokenAmounts = sortedTokenAddresses.map(() => bn(100e18));

    const poolId = pool.getPoolId();
    await vault.connect(lp).joinPool(
      poolId,
      lp.address,
      other.address,
      sortedTokenAddresses,
      tokenAmounts,
      false,
      encodeJoin(
        tokenAmounts,
        sortedTokenAddresses.map(() => 0)
      )
    );

    return poolId;
  }

  function deployMainPool(specialization: PoolSpecializationSetting, tokenSymbols: string[]) {
    sharedBeforeEach('deploy main pool', async () => {
      mainPoolId = await deployPool(specialization, tokenSymbols);
    });
  }

  function deployAnotherPool(specialization: PoolSpecializationSetting, tokenSymbols: string[]) {
    sharedBeforeEach('deploy secondary pool', async () => {
      secondaryPoolId = await deployPool(specialization, tokenSymbols);
    });
  }

  function itHandlesSwapsProperly(specialization: PoolSpecializationSetting, tokenSymbols: string[]) {
    deployMainPool(specialization, tokenSymbols);

    describe('swap given in', () => {
      const assertSwapGivenIn = (
        input: SwapInput,
        changes?: Dictionary<BigNumberish | Comparison>,
        expectedInternalBalance?: Dictionary<BigNumberish>
      ) => {
        it('trades the expected amount', async () => {
          const sender = input.fromOther ? other : trader;
          const recipient = input.toOther ? other : trader;
          const swaps = toSwapIn(parseSwap(input));

          const limits = Array(tokens.length).fill(MAX_INT256);
          const deadline = MAX_UINT256;

          await expectBalanceChange(
            () => vault.connect(sender).batchSwapGivenIn(swaps, tokens.addresses, funds, limits, deadline),
            tokens,
            [{ account: recipient, changes }]
          );

          if (expectedInternalBalance) {
            for (const symbol in expectedInternalBalance) {
              const token = tokens.findBySymbol(symbol);
              const internalBalance = await vault.getInternalBalance(sender.address, [token.address]);
              expect(internalBalance[0]).to.be.equal(bn(expectedInternalBalance[symbol]));
            }
          }
        });
      };

      const assertSwapGivenInReverts = (input: SwapInput, reason?: string) => {
        it('reverts', async () => {
          const sender = input.fromOther ? other : trader;
          const swaps = toSwapIn(parseSwap(input));

          const limits = Array(tokens.length).fill(MAX_INT256);
          const deadline = MAX_UINT256;

          const call = vault.connect(sender).batchSwapGivenIn(swaps, tokens.addresses, funds, limits, deadline);

          reason ? await expect(call).to.be.revertedWith(reason) : await expect(call).to.be.reverted;
        });
      };

      context('for a single swap', () => {
        context('when the pool is registered', () => {
          context('when an amount is specified', () => {
            context('when the given indexes are valid', () => {
              context('when the given token is in the pool', () => {
                context('when the requested token is in the pool', () => {
                  context('when requesting another token', () => {
                    context('when requesting a reasonable amount', () => {
                      // Send 1 MKR, get 2 DAI back
                      const swaps = [{ in: 1, out: 0, amount: 1e18 }];

                      context('when using managed balance', () => {
                        context('when the sender is the user', () => {
                          const fromOther = false;

                          assertSwapGivenIn({ swaps, fromOther }, { DAI: 2e18, MKR: -1e18 });
                        });

                        context('when the sender is a relayer', () => {
                          const fromOther = true;

                          context('when the relayer is whitelisted by the authorizer', () => {
                            sharedBeforeEach('grant role to relayer', async () => {
                              const role = roleId(vault, 'batchSwapGivenIn');
                              await authorizer.connect(admin).grantRole(role, other.address);
                            });

                            context('when the relayer is allowed by the user', () => {
                              sharedBeforeEach('allow relayer', async () => {
                                await vault.connect(trader).changeRelayerAllowance(other.address, true);
                              });

                              assertSwapGivenIn({ swaps, fromOther }, { DAI: 2e18, MKR: -1e18 });
                            });

                            context('when the relayer is not allowed by the user', () => {
                              sharedBeforeEach('disallow relayer', async () => {
                                await vault.connect(trader).changeRelayerAllowance(other.address, false);
                              });

                              assertSwapGivenInReverts({ swaps, fromOther }, 'USER_DOESNT_ALLOW_RELAYER');
                            });
                          });

                          context('when the relayer is not whitelisted by the authorizer', () => {
                            sharedBeforeEach('revoke role from relayer', async () => {
                              const role = roleId(vault, 'batchSwapGivenIn');
                              await authorizer.connect(admin).revokeRole(role, other.address);
                            });

                            context('when the relayer is allowed by the user', () => {
                              sharedBeforeEach('allow relayer', async () => {
                                await vault.connect(trader).changeRelayerAllowance(other.address, true);
                              });

                              assertSwapGivenInReverts({ swaps, fromOther }, 'SENDER_NOT_ALLOWED');
                            });

                            context('when the relayer is not allowed by the user', () => {
                              sharedBeforeEach('disallow relayer', async () => {
                                await vault.connect(trader).changeRelayerAllowance(other.address, false);
                              });

                              assertSwapGivenInReverts({ swaps, fromOther }, 'SENDER_NOT_ALLOWED');
                            });
                          });
                        });
                      });

                      context('when withdrawing from internal balance', () => {
                        beforeEach(() => {
                          funds.fromInternalBalance = true;
                        });

                        context.skip('when using less than available as internal balance', () => {
                          // TODO: add tests where no token transfers are needed and internal balance remains
                        });

<<<<<<< HEAD
                      context('when using less than available as internal balance', () => {
                        sharedBeforeEach('deposit to internal balance', async () => {
                          await vault.connect(trader).depositToInternalBalance([
                            {
                              token: tokens.MKR.address,
                              amount: bn(1e18),
                              sender: trader.address,
                              recipient: trader.address,
                            },
                            {
                              token: tokens.DAI.address,
                              amount: bn(1e18),
                              sender: trader.address,
                              recipient: trader.address,
                            },
                          ]);
                        });

                        assertSwapGivenIn({ swaps }, { DAI: 2e18 }, { MKR: 0, DAI: 1e18 });
=======
                        context('when using more than available as internal balance', () => {
                          sharedBeforeEach('deposit to internal balance', async () => {
                            await vault.connect(trader).depositToInternalBalance([
                              {
                                token: tokens.MKR.address,
                                amount: bn(0.3e18),
                                sender: trader.address,
                                recipient: trader.address,
                              },
                            ]);
                          });

                          assertSwapGivenIn({ swaps }, { DAI: 2e18, MKR: -0.7e18 });
                        });
>>>>>>> f9041c27
                      });

                      context('when depositing from internal balance', () => {
                        beforeEach(() => {
                          funds.toInternalBalance = true;
                        });

<<<<<<< HEAD
                        assertSwapGivenIn({ swaps }, { DAI: 2e18, MKR: -0.7e18 }, { MKR: 0 });
=======
                        assertSwapGivenIn({ swaps }, { MKR: -1e18 });
>>>>>>> f9041c27
                      });
                    });

                    context('when draining the pool', () => {
                      const swaps = [{ in: 1, out: 0, amount: 50e18 }];

                      assertSwapGivenIn({ swaps }, { DAI: 100e18, MKR: -50e18 });
                    });

                    context('when requesting more than the available balance', () => {
                      const swaps = [{ in: 1, out: 0, amount: 100e18 }];

                      assertSwapGivenInReverts({ swaps }, 'SUB_OVERFLOW');
                    });
                  });

                  context('when the requesting the same token', () => {
                    const swaps = [{ in: 1, out: 1, amount: 1e18 }];

                    assertSwapGivenInReverts({ swaps }, 'CANNOT_SWAP_SAME_TOKEN');
                  });
                });

                context('when the requested token is not in the pool', () => {
                  const swaps = [{ in: 1, out: 3, amount: 1e18 }];

                  assertSwapGivenInReverts({ swaps });
                });
              });

              context('when the given token is not in the pool', () => {
                const swaps = [{ in: 3, out: 1, amount: 1e18 }];

                assertSwapGivenInReverts({ swaps });
              });
            });

            context('when the given indexes are not valid', () => {
              context('when the token index in is not valid', () => {
                const swaps = [{ in: 30, out: 1, amount: 1e18 }];

                assertSwapGivenInReverts({ swaps }, 'OUT_OF_BOUNDS');
              });

              context('when the token index out is not valid', () => {
                const swaps = [{ in: 0, out: 10, amount: 1e18 }];

                assertSwapGivenInReverts({ swaps }, 'OUT_OF_BOUNDS');
              });
            });
          });

          context('when no amount is specified', () => {
            const swaps = [{ in: 1, out: 0, amount: 0 }];

            assertSwapGivenInReverts({ swaps }, 'UNKNOWN_AMOUNT_IN_FIRST_SWAP');
          });
        });

        context('when the pool is not registered', () => {
          const swaps = [{ pool: 1000, in: 1, out: 0, amount: 1e18 }];

          assertSwapGivenInReverts({ swaps }, 'INVALID_POOL_ID');
        });
      });

      context('for a multi swap', () => {
        context('without hops', () => {
          context('with the same pool', () => {
            const swaps = [
              // Send 1 MKR, get 2 DAI back
              { in: 1, out: 0, amount: 1e18 },
              // Send 2 DAI, get 4 MKR back
              { in: 0, out: 1, amount: 2e18 },
            ];

            assertSwapGivenIn({ swaps }, { MKR: 3e18 });
          });

          context('with another pool', () => {
            context('with two tokens', () => {
              const anotherPoolSymbols = ['DAI', 'MKR'];

              const itHandleMultiSwapsWithoutHopsProperly = (anotherPoolSpecialization: PoolSpecializationSetting) => {
                deployAnotherPool(anotherPoolSpecialization, anotherPoolSymbols);

                context('for a single pair', () => {
                  const swaps = [
                    // In each pool, send 1e18 MKR, get 2e18 DAI back
                    { pool: 0, in: 1, out: 0, amount: 1e18 },
                    { pool: 1, in: 1, out: 0, amount: 1e18 },
                  ];

                  assertSwapGivenIn({ swaps }, { DAI: 4e18, MKR: -2e18 });
                });

                context('for a multi pair', () => {
                  context('when pools offer same price', () => {
                    const swaps = [
                      // Send 1 MKR, get 2 DAI back
                      { pool: 0, in: 1, out: 0, amount: 1e18 },
                      // Send 2 DAI, get 4 MKR back
                      { pool: 1, in: 0, out: 1, amount: 2e18 },
                    ];

                    assertSwapGivenIn({ swaps }, { MKR: 3e18 });
                  });

                  context('when pools do not offer same price', () => {
                    sharedBeforeEach('tweak the main pool to give back as much as it receives', async () => {
                      const [poolAddress] = (await vault.getPool(mainPoolId)) as [string, unknown];
                      const pool = await ethers.getContractAt('MockPool', poolAddress);
                      await pool.setMultiplier(fp(1));
                    });

                    beforeEach('tweak sender and recipient to be other address', async () => {
                      // The caller will receive profit in MKR, since it sold DAI for more MKR than it bought it for.
                      // The caller receives tokens and doesn't send any.
                      // Note the caller didn't even have any tokens to begin with.
                      funds.sender = other.address;
                      funds.recipient = other.address;
                    });

                    // Sell DAI in the pool where it is valuable, buy it in the one where it has a regular price
                    const swaps = [
                      // Sell 1e18 DAI for 2e18 MKR
                      { pool: 1, in: 0, out: 1, amount: 1e18 },
                      // Buy 2e18 DAI with 2e18 MKR
                      { pool: 0, in: 1, out: 0, amount: 1e18 },
                    ];

                    assertSwapGivenIn({ swaps, fromOther: true, toOther: true }, { MKR: 1e18 });
                  });
                });
              };
              context('with a general pool', () => {
                itHandleMultiSwapsWithoutHopsProperly(GeneralPool);
              });

              context('with a minimal swap info pool', () => {
                itHandleMultiSwapsWithoutHopsProperly(MinimalSwapInfoPool);
              });

              context('with a two token pool', () => {
                itHandleMultiSwapsWithoutHopsProperly(TwoTokenPool);
              });
            });

            context('with three tokens', () => {
              const anotherPoolSymbols = ['DAI', 'MKR', 'SNX'];

              const itHandleMultiSwapsWithoutHopsProperly = (anotherPoolSpecialization: PoolSpecializationSetting) => {
                deployAnotherPool(anotherPoolSpecialization, anotherPoolSymbols);

                context('for a single pair', () => {
                  // In each pool, send 1e18 MKR, get 2e18 DAI back
                  const swaps = [
                    { pool: 0, in: 1, out: 0, amount: 1e18 },
                    { pool: 1, in: 1, out: 0, amount: 1e18 },
                  ];

                  assertSwapGivenIn({ swaps }, { DAI: 4e18, MKR: -2e18 });
                });

                context('for a multi pair', () => {
                  const swaps = [
                    // Send 1 MKR, get 2 DAI back
                    { pool: 0, in: 1, out: 0, amount: 1e18 },
                    // Send 2 DAI, get 4 SNX back
                    { pool: 1, in: 0, out: 2, amount: 2e18 },
                  ];

                  assertSwapGivenIn({ swaps }, { SNX: 4e18, MKR: -1e18 });
                });
              };

              context('with a general pool', () => {
                const anotherPoolSpecialization = GeneralPool;
                itHandleMultiSwapsWithoutHopsProperly(anotherPoolSpecialization);
              });

              context('with a minimal swap info pool', () => {
                const anotherPoolSpecialization = MinimalSwapInfoPool;
                itHandleMultiSwapsWithoutHopsProperly(anotherPoolSpecialization);
              });
            });
          });
        });

        context('with hops', () => {
          context('with the same pool', () => {
            context('when token in and out match', () => {
              const swaps = [
                // Send 1 MKR, get 2 DAI back
                { in: 1, out: 0, amount: 1e18 },
                // Send the previously acquired 2 DAI, get 4 MKR back
                { in: 0, out: 1, amount: 0 },
              ];

              assertSwapGivenIn({ swaps }, { MKR: 3e18 });
            });

            context('when token in and out mismatch', () => {
              const swaps = [
                // Send 1 MKR, get 2 DAI back
                { in: 1, out: 0, amount: 1e18 },
                // Send the previously acquired 2 DAI, get 4 MKR back
                { in: 1, out: 0, amount: 0 },
              ];

              assertSwapGivenInReverts({ swaps }, 'MALCONSTRUCTED_MULTIHOP_SWAP');
            });
          });

          context('with another pool', () => {
            context('with two tokens', () => {
              const anotherPoolSymbols = ['DAI', 'MKR'];

              const itHandleMultiSwapsWithHopsProperly = (anotherPoolSpecialization: PoolSpecializationSetting) => {
                deployAnotherPool(anotherPoolSpecialization, anotherPoolSymbols);

                const swaps = [
                  // Send 1 MKR, get 2 DAI back
                  { pool: 0, in: 1, out: 0, amount: 1e18 },
                  // Send the previously acquired 2 DAI, get 4 MKR back
                  { pool: 1, in: 0, out: 1, amount: 0 },
                ];

                assertSwapGivenIn({ swaps }, { MKR: 3e18 });
              };

              context('with a general pool', () => {
                itHandleMultiSwapsWithHopsProperly(GeneralPool);
              });

              context('with a minimal swap info pool', () => {
                itHandleMultiSwapsWithHopsProperly(MinimalSwapInfoPool);
              });

              context('with a two token pool', () => {
                itHandleMultiSwapsWithHopsProperly(TwoTokenPool);
              });
            });

            context('with three tokens', () => {
              const anotherPoolSymbols = ['DAI', 'MKR', 'SNX'];

              const itHandleMultiSwapsWithHopsProperly = (anotherPoolSpecialization: PoolSpecializationSetting) => {
                deployAnotherPool(anotherPoolSpecialization, anotherPoolSymbols);

                const swaps = [
                  // Send 1 MKR, get 2 DAI back
                  { pool: 0, in: 1, out: 0, amount: 1e18 },
                  // Send the previously acquired 2 DAI, get 4 SNX back
                  { pool: 1, in: 0, out: 2, amount: 0 },
                ];

                assertSwapGivenIn({ swaps }, { SNX: 4e18, MKR: -1e18 });
              };

              context('with a general pool', () => {
                itHandleMultiSwapsWithHopsProperly(GeneralPool);
              });

              context('with a minimal swap info pool', () => {
                itHandleMultiSwapsWithHopsProperly(MinimalSwapInfoPool);
              });
            });
          });
        });
      });
    });

    describe('swap given out', () => {
      const assertSwapGivenOut = (
        input: SwapInput,
        changes?: Dictionary<BigNumberish | Comparison>,
        expectedInternalBalance?: Dictionary<BigNumberish>
      ) => {
        it('trades the expected amount', async () => {
          const sender = input.fromOther ? other : trader;
          const recipient = input.toOther ? other : trader;
          const swaps = toSwapOut(parseSwap(input));

          const limits = Array(tokens.length).fill(MAX_INT256);
          const deadline = MAX_UINT256;

          await expectBalanceChange(
            () => vault.connect(sender).batchSwapGivenOut(swaps, tokens.addresses, funds, limits, deadline),
            tokens,
            [{ account: recipient, changes }]
          );

          if (expectedInternalBalance) {
            for (const symbol in expectedInternalBalance) {
              const token = tokens.findBySymbol(symbol);
              const internalBalance = await vault.getInternalBalance(sender.address, [token.address]);
              expect(internalBalance[0]).to.be.equal(bn(expectedInternalBalance[symbol]));
            }
          }
        });
      };

      const assertSwapGivenOutReverts = (input: SwapInput, reason?: string) => {
        it('reverts', async () => {
          const sender = input.fromOther ? other : trader;
          const swaps = toSwapOut(parseSwap(input));

          const limits = Array(tokens.length).fill(MAX_INT256);
          const deadline = MAX_UINT256;

          const call = vault.connect(sender).batchSwapGivenOut(swaps, tokens.addresses, funds, limits, deadline);

          reason ? await expect(call).to.be.revertedWith(reason) : await expect(call).to.be.reverted;
        });
      };

      context('for a single swap', () => {
        context('when the pool is registered', () => {
          context('when an amount is specified', () => {
            context('when the given indexes are valid', () => {
              context('when the given token is in the pool', () => {
                context('when the requested token is in the pool', () => {
                  context('when the requesting another token', () => {
                    context('when requesting a reasonable amount', () => {
                      // Get 1e18 DAI by sending 0.5e18 MKR
                      const swaps = [{ in: 1, out: 0, amount: 1e18 }];

                      context('when using managed balance', () => {
                        context('when the sender is the user', () => {
                          const fromOther = false;

                          assertSwapGivenOut({ swaps, fromOther }, { DAI: 1e18, MKR: -0.5e18 });
                        });

                        context('when the sender is a relayer', () => {
                          const fromOther = true;

                          context('when the relayer is whitelisted by the authorizer', () => {
                            sharedBeforeEach('grant role to relayer', async () => {
                              const role = roleId(vault, 'batchSwapGivenOut');
                              await authorizer.connect(admin).grantRole(role, other.address);
                            });

                            context('when the relayer is allowed by the user', () => {
                              sharedBeforeEach('allow relayer', async () => {
                                await vault.connect(trader).changeRelayerAllowance(other.address, true);
                              });

                              assertSwapGivenOut({ swaps, fromOther }, { DAI: 1e18, MKR: -0.5e18 });
                            });

                            context('when the relayer is not allowed by the user', () => {
                              sharedBeforeEach('disallow relayer', async () => {
                                await vault.connect(trader).changeRelayerAllowance(other.address, false);
                              });

                              assertSwapGivenOutReverts({ swaps, fromOther }, 'USER_DOESNT_ALLOW_RELAYER');
                            });
                          });

                          context('when the relayer is not whitelisted by the authorizer', () => {
                            sharedBeforeEach('revoke role from relayer', async () => {
                              const role = roleId(vault, 'batchSwapGivenOut');
                              await authorizer.connect(admin).revokeRole(role, other.address);
                            });

                            context('when the relayer is allowed by the user', () => {
                              sharedBeforeEach('allow relayer', async () => {
                                await vault.connect(trader).changeRelayerAllowance(other.address, true);
                              });

                              assertSwapGivenOutReverts({ swaps, fromOther }, 'SENDER_NOT_ALLOWED');
                            });

                            context('when the relayer is not allowed by the user', () => {
                              sharedBeforeEach('disallow relayer', async () => {
                                await vault.connect(trader).changeRelayerAllowance(other.address, false);
                              });

                              assertSwapGivenOutReverts({ swaps, fromOther }, 'SENDER_NOT_ALLOWED');
                            });
                          });
                        });
                      });

                      context('when withdrawing from internal balance', () => {
                        beforeEach(() => {
                          funds.fromInternalBalance = true;
                        });

<<<<<<< HEAD
                      context('when using less than available as internal balance', () => {
                        sharedBeforeEach('deposit to internal balance', async () => {
                          await vault.connect(trader).depositToInternalBalance([
                            {
                              token: tokens.MKR.address,
                              amount: bn(0.5e18),
                              sender: trader.address,
                              recipient: trader.address,
                            },
                            {
                              token: tokens.DAI.address,
                              amount: bn(1e18),
                              sender: trader.address,
                              recipient: trader.address,
                            },
                          ]);
                        });

                        assertSwapGivenOut({ swaps }, { DAI: 1e18 }, { MKR: 0, DAI: 1e18 });
=======
                        context.skip('when using less than available as internal balance', () => {
                          // TODO: add tests where no token transfers are needed and internal balance remains
                        });

                        context('when using more than available as internal balance', () => {
                          sharedBeforeEach('deposit to internal balance', async () => {
                            await vault.connect(trader).depositToInternalBalance([
                              {
                                token: tokens.MKR.address,
                                amount: bn(0.3e18),
                                sender: trader.address,
                                recipient: trader.address,
                              },
                            ]);
                          });

                          assertSwapGivenOut({ swaps }, { DAI: 1e18, MKR: -0.2e18 });
                        });
>>>>>>> f9041c27
                      });

                      context('when depositing from internal balance', () => {
                        beforeEach(() => {
                          funds.toInternalBalance = true;
                        });

                        assertSwapGivenOut({ swaps }, { MKR: -0.5e18 });
                      });
                    });

                    context('when draining the pool', () => {
                      const swaps = [{ in: 1, out: 0, amount: 100e18 }];

                      assertSwapGivenOut({ swaps }, { DAI: 100e18, MKR: -50e18 });
                    });

                    context('when requesting more than the available balance', () => {
                      const swaps = [{ in: 1, out: 0, amount: 200e18 }];

                      assertSwapGivenOutReverts({ swaps }, 'SUB_OVERFLOW');
                    });
                  });

                  context('when the requesting the same token', () => {
                    const swaps = [{ in: 1, out: 1, amount: 1e18 }];

                    assertSwapGivenOutReverts({ swaps }, 'CANNOT_SWAP_SAME_TOKEN');
                  });
                });

                context('when the requested token is not in the pool', () => {
                  const swaps = [{ in: 1, out: 3, amount: 1e18 }];

                  assertSwapGivenOutReverts({ swaps });
                });
              });

              context('when the given token is not in the pool', () => {
                const swaps = [{ in: 3, out: 1, amount: 1e18 }];

                assertSwapGivenOutReverts({ swaps });
              });
            });

            context('when the given indexes are not valid', () => {
              context('when the token index in is not valid', () => {
                const swaps = [{ in: 30, out: 1, amount: 1e18 }];

                assertSwapGivenOutReverts({ swaps }, 'OUT_OF_BOUNDS');
              });

              context('when the token index out is not valid', () => {
                const swaps = [{ in: 0, out: 10, amount: 1e18 }];

                assertSwapGivenOutReverts({ swaps }, 'OUT_OF_BOUNDS');
              });
            });
          });

          context('when no amount is specified', () => {
            const swaps = [{ in: 1, out: 0, amount: 0 }];

            assertSwapGivenOutReverts({ swaps }, 'UNKNOWN_AMOUNT_IN_FIRST_SWAP');
          });
        });

        context('when the pool is not registered', () => {
          const swaps = [{ pool: 1000, in: 1, out: 0, amount: 1e18 }];

          assertSwapGivenOutReverts({ swaps }, 'INVALID_POOL_ID');
        });
      });

      context('for a multi swap', () => {
        context('without hops', () => {
          context('with the same pool', () => {
            const swaps = [
              // Get 1 DAI by sending 0.5 MKR
              { in: 1, out: 0, amount: 1e18 },
              // Get 2 MKR by sending 1 DAI
              { in: 0, out: 1, amount: 2e18 },
            ];

            assertSwapGivenOut({ swaps }, { MKR: 1.5e18 });
          });

          context('with another pool', () => {
            context('with two tokens', () => {
              const anotherPoolSymbols = ['DAI', 'MKR'];

              const itHandleMultiSwapsWithoutHopsProperly = (anotherPoolSpecialization: PoolSpecializationSetting) => {
                deployAnotherPool(anotherPoolSpecialization, anotherPoolSymbols);

                context('for a single pair', () => {
                  // In each pool, get 1e18 DAI by sending 0.5e18 MKR
                  const swaps = [
                    { pool: 0, in: 1, out: 0, amount: 1e18 },
                    { pool: 1, in: 1, out: 0, amount: 1e18 },
                  ];

                  assertSwapGivenOut({ swaps }, { DAI: 2e18, MKR: -1e18 });
                });

                context('for a multi pair', () => {
                  context('when pools offer same price', () => {
                    const swaps = [
                      // Get 1 DAI by sending 0.5 MKR
                      { pool: 0, in: 1, out: 0, amount: 1e18 },
                      // Get 2 MKR by sending 1 DAI
                      { pool: 1, in: 0, out: 1, amount: 2e18 },
                    ];

                    assertSwapGivenOut({ swaps }, { MKR: 1.5e18 });
                  });

                  context('when pools do not offer same price', () => {
                    beforeEach('tweak the main pool to give back as much as it receives', async () => {
                      const [poolAddress] = (await vault.getPool(mainPoolId)) as [string, unknown];
                      const pool = await ethers.getContractAt('MockPool', poolAddress);
                      await pool.setMultiplier(fp(1));
                    });

                    beforeEach('tweak sender and recipient to be other address', async () => {
                      // The caller will receive profit in MKR, since it sold DAI for more MKR than it bought it for.
                      // The caller receives tokens and doesn't send any.
                      // Note the caller didn't even have any tokens to begin with.
                      funds.sender = other.address;
                      funds.recipient = other.address;
                    });

                    // Sell DAI in the pool where it is valuable, buy it in the one where it has a regular price
                    const swaps = [
                      // Sell 1 DAI for 2 MKR
                      { pool: 1, in: 0, out: 1, amount: 2e18 },
                      // Buy 1 DAI with 1 MKR
                      { pool: 0, in: 1, out: 0, amount: 1e18 },
                    ];

                    assertSwapGivenOut({ swaps, fromOther: true, toOther: true }, { MKR: 1e18 });
                  });
                });
              };

              context('with a general pool', () => {
                itHandleMultiSwapsWithoutHopsProperly(GeneralPool);
              });

              context('with a minimal swap info pool', () => {
                itHandleMultiSwapsWithoutHopsProperly(MinimalSwapInfoPool);
              });
              context('with a two token pool', () => {
                itHandleMultiSwapsWithoutHopsProperly(TwoTokenPool);
              });
            });

            context('with three tokens', () => {
              const anotherPoolSymbols = ['DAI', 'MKR', 'SNX'];

              const itHandleMultiSwapsWithoutHopsProperly = (anotherPoolSpecialization: PoolSpecializationSetting) => {
                deployAnotherPool(anotherPoolSpecialization, anotherPoolSymbols);

                context('for a single pair', () => {
                  // In each pool, get 1e18 DAI by sending 0.5e18 MKR
                  const swaps = [
                    { pool: 0, in: 1, out: 0, amount: 1e18 },
                    { pool: 1, in: 1, out: 0, amount: 1e18 },
                  ];

                  assertSwapGivenOut({ swaps }, { DAI: 2e18, MKR: -1e18 });
                });

                context('for a multi pair', () => {
                  const swaps = [
                    // Get 1 DAI by sending 0.5 MKR
                    { pool: 0, in: 1, out: 0, amount: 1e18 },
                    // Get 1 SNX by sending 0.5 MKR
                    { pool: 1, in: 1, out: 2, amount: 1e18 },
                  ];

                  assertSwapGivenOut({ swaps }, { DAI: 1e18, SNX: 1e18, MKR: -1e18 });
                });
              };

              context('with a general pool', () => {
                itHandleMultiSwapsWithoutHopsProperly(GeneralPool);
              });

              context('with a minimal swap info pool', () => {
                itHandleMultiSwapsWithoutHopsProperly(MinimalSwapInfoPool);
              });
            });
          });
        });

        context('with hops', () => {
          context('with the same pool', () => {
            context('when token in and out match', () => {
              const swaps = [
                // Get 1 MKR by sending 0.5 DAI
                { in: 0, out: 1, amount: 1e18 },
                // Get the previously required amount of 0.5 DAI by sending 0.25 MKR
                { in: 1, out: 0, amount: 0 },
              ];

              assertSwapGivenOut({ swaps }, { MKR: 0.75e18 });
            });

            context('when token in and out mismatch', () => {
              const swaps = [
                { in: 1, out: 0, amount: 1e18 },
                { in: 1, out: 0, amount: 0 },
              ];

              assertSwapGivenOutReverts({ swaps }, 'MALCONSTRUCTED_MULTIHOP_SWAP');
            });
          });

          context('with another pool', () => {
            context('with two tokens', () => {
              const anotherPoolSymbols = ['DAI', 'MKR'];

              const itHandleMultiSwapsWithHopsProperly = (anotherPoolSpecialization: PoolSpecializationSetting) => {
                deployAnotherPool(anotherPoolSpecialization, anotherPoolSymbols);

                const swaps = [
                  // Get 1 MKR by sending 0.5 DAI
                  { pool: 0, in: 0, out: 1, amount: 1e18 },
                  // Get the previously required amount of 0.5 DAI by sending 0.25 MKR
                  { pool: 1, in: 1, out: 0, amount: 0 },
                ];

                assertSwapGivenOut({ swaps }, { MKR: 0.75e18 });
              };

              context('with a general pool', () => {
                itHandleMultiSwapsWithHopsProperly(GeneralPool);
              });

              context('with a minimal swap info pool', () => {
                itHandleMultiSwapsWithHopsProperly(MinimalSwapInfoPool);
              });

              context('with a two token pool', () => {
                itHandleMultiSwapsWithHopsProperly(TwoTokenPool);
              });
            });

            context('with three tokens', () => {
              const anotherPoolSymbols = ['DAI', 'MKR', 'SNX'];

              const itHandleMultiSwapsWithHopsProperly = (anotherPoolSpecialization: PoolSpecializationSetting) => {
                deployAnotherPool(anotherPoolSpecialization, anotherPoolSymbols);

                const swaps = [
                  // Get 1 MKR by sending 0.5 DAI
                  { pool: 0, in: 0, out: 1, amount: 1e18 },
                  // Get the previously required amount of 0.5 DAI by sending 0.25 SNX
                  { pool: 1, in: 2, out: 0, amount: 0 },
                ];

                assertSwapGivenOut({ swaps }, { MKR: 1e18, SNX: -0.25e18 });
              };

              context('with a general pool', () => {
                itHandleMultiSwapsWithHopsProperly(GeneralPool);
              });

              context('with a minimal swap info pool', () => {
                itHandleMultiSwapsWithHopsProperly(MinimalSwapInfoPool);
              });
            });
          });
        });
      });
    });
  }
});<|MERGE_RESOLUTION|>--- conflicted
+++ resolved
@@ -264,31 +264,27 @@
                           funds.fromInternalBalance = true;
                         });
 
-                        context.skip('when using less than available as internal balance', () => {
-                          // TODO: add tests where no token transfers are needed and internal balance remains
-                        });
-
-<<<<<<< HEAD
-                      context('when using less than available as internal balance', () => {
-                        sharedBeforeEach('deposit to internal balance', async () => {
-                          await vault.connect(trader).depositToInternalBalance([
-                            {
-                              token: tokens.MKR.address,
-                              amount: bn(1e18),
-                              sender: trader.address,
-                              recipient: trader.address,
-                            },
-                            {
-                              token: tokens.DAI.address,
-                              amount: bn(1e18),
-                              sender: trader.address,
-                              recipient: trader.address,
-                            },
-                          ]);
-                        });
-
-                        assertSwapGivenIn({ swaps }, { DAI: 2e18 }, { MKR: 0, DAI: 1e18 });
-=======
+                        context('when using less than available as internal balance', () => {
+                          sharedBeforeEach('deposit to internal balance', async () => {
+                            await vault.connect(trader).depositToInternalBalance([
+                              {
+                                token: tokens.MKR.address,
+                                amount: bn(1e18),
+                                sender: trader.address,
+                                recipient: trader.address,
+                              },
+                              {
+                                token: tokens.DAI.address,
+                                amount: bn(1e18),
+                                sender: trader.address,
+                                recipient: trader.address,
+                              },
+                            ]);
+                          });
+
+                          assertSwapGivenIn({ swaps }, { DAI: 2e18 }, { MKR: 0, DAI: 1e18 });
+                        });
+
                         context('when using more than available as internal balance', () => {
                           sharedBeforeEach('deposit to internal balance', async () => {
                             await vault.connect(trader).depositToInternalBalance([
@@ -301,9 +297,8 @@
                             ]);
                           });
 
-                          assertSwapGivenIn({ swaps }, { DAI: 2e18, MKR: -0.7e18 });
-                        });
->>>>>>> f9041c27
+                          assertSwapGivenIn({ swaps }, { DAI: 2e18, MKR: -0.7e18 }, { MKR: 0 });
+                        });
                       });
 
                       context('when depositing from internal balance', () => {
@@ -311,11 +306,7 @@
                           funds.toInternalBalance = true;
                         });
 
-<<<<<<< HEAD
-                        assertSwapGivenIn({ swaps }, { DAI: 2e18, MKR: -0.7e18 }, { MKR: 0 });
-=======
                         assertSwapGivenIn({ swaps }, { MKR: -1e18 });
->>>>>>> f9041c27
                       });
                     });
 
@@ -707,29 +698,25 @@
                           funds.fromInternalBalance = true;
                         });
 
-<<<<<<< HEAD
-                      context('when using less than available as internal balance', () => {
-                        sharedBeforeEach('deposit to internal balance', async () => {
-                          await vault.connect(trader).depositToInternalBalance([
-                            {
-                              token: tokens.MKR.address,
-                              amount: bn(0.5e18),
-                              sender: trader.address,
-                              recipient: trader.address,
-                            },
-                            {
-                              token: tokens.DAI.address,
-                              amount: bn(1e18),
-                              sender: trader.address,
-                              recipient: trader.address,
-                            },
-                          ]);
-                        });
-
-                        assertSwapGivenOut({ swaps }, { DAI: 1e18 }, { MKR: 0, DAI: 1e18 });
-=======
-                        context.skip('when using less than available as internal balance', () => {
-                          // TODO: add tests where no token transfers are needed and internal balance remains
+                        context('when using less than available as internal balance', () => {
+                          sharedBeforeEach('deposit to internal balance', async () => {
+                            await vault.connect(trader).depositToInternalBalance([
+                              {
+                                token: tokens.MKR.address,
+                                amount: bn(0.5e18),
+                                sender: trader.address,
+                                recipient: trader.address,
+                              },
+                              {
+                                token: tokens.DAI.address,
+                                amount: bn(1e18),
+                                sender: trader.address,
+                                recipient: trader.address,
+                              },
+                            ]);
+                          });
+
+                          assertSwapGivenOut({ swaps }, { DAI: 1e18 }, { MKR: 0, DAI: 1e18 });
                         });
 
                         context('when using more than available as internal balance', () => {
@@ -746,7 +733,6 @@
 
                           assertSwapGivenOut({ swaps }, { DAI: 1e18, MKR: -0.2e18 });
                         });
->>>>>>> f9041c27
                       });
 
                       context('when depositing from internal balance', () => {
