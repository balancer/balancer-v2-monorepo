--- conflicted
+++ resolved
@@ -293,13 +293,9 @@
 
         context('with some internal balance', () => {
           beforeEach('deposit to internal balance', async () => {
-<<<<<<< HEAD
-            const transfers = [{ token: tokens.DAI.address, amount: bn(1.5e18), account: lp.address }];
+            const transfers = [{ token: tokens.DAI.address, amount: bn(1.5e18), source: lp.address, destination: lp.address }];
 
             await vault.connect(lp).depositToInternalBalance(transfers);
-=======
-            await vault.connect(lp).depositToInternalBalance(lp.address, tokenAddresses, array(1.5e18), lp.address);
->>>>>>> 221a1242
           });
 
           itJoinsCorrectly({ fromInternalBalance, dueProtocolFeeAmounts, sender });
@@ -315,17 +311,13 @@
 
         context('with some internal balance', () => {
           beforeEach('deposit to internal balance', async () => {
-<<<<<<< HEAD
             const transfers = [];
 
             for (let idx = 0; idx < tokenAddresses.length; ++idx) {
-              transfers.push({ token: tokenAddresses[idx], amount: bn(1.5e18), account: lp.address });
+              transfers.push({ token: tokenAddresses[idx], amount: bn(1.5e18), source: lp.address, destination: lp.address });
             }
 
             await vault.connect(lp).depositToInternalBalance(transfers);
-=======
-            await vault.connect(lp).depositToInternalBalance(lp.address, tokenAddresses, array(1.5e18), lp.address);
->>>>>>> 221a1242
           });
 
           itJoinsCorrectly({ fromInternalBalance, dueProtocolFeeAmounts, sender });
@@ -333,17 +325,13 @@
 
         context('with enough internal balance', () => {
           beforeEach('deposit to internal balance', async () => {
-<<<<<<< HEAD
             const transfers = [];
 
             for (let idx = 0; idx < tokenAddresses.length; ++idx) {
-              transfers.push({ token: tokenAddresses[idx], amount: bn(1.5e18), account: lp.address });
+              transfers.push({ token: tokenAddresses[idx], amount: bn(1.5e18), source: lp.address, destination: lp.address });
             }
 
             await vault.connect(lp).depositToInternalBalance(transfers);
-=======
-            await vault.connect(lp).depositToInternalBalance(lp.address, tokenAddresses, array(100e18), lp.address);
->>>>>>> 221a1242
           });
 
           itJoinsCorrectly({ fromInternalBalance, dueProtocolFeeAmounts, sender });
