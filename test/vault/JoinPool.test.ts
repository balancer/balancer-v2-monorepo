import { ethers } from 'hardhat';
import { expect } from 'chai';
import { BigNumber, Contract, ContractTransaction } from 'ethers';
import { SignerWithAddress } from '@nomiclabs/hardhat-ethers/dist/src/signer-with-address';

import { deploy } from '../../lib/helpers/deploy';
import { MAX_UINT256, ZERO_ADDRESS } from '../../lib/helpers/constants';
import { deploySortedTokens, mintTokens, TokenList } from '../../lib/helpers/tokens';
import { PoolSpecializationSetting, MinimalSwapInfoPool, GeneralPool, TwoTokenPool } from '../../lib/helpers/pools';
import { arraySub, bn, BigNumberish, min, fp } from '../../lib/helpers/numbers';
import { expectBalanceChange } from '../helpers/tokenBalance';
import * as expectEvent from '../helpers/expectEvent';
import { times } from 'lodash';
import { encodeJoin } from '../helpers/mockPool';

describe('Vault - join pool', () => {
  let admin: SignerWithAddress, creator: SignerWithAddress, lp: SignerWithAddress;
  let authorizer: Contract, vault: Contract;
  let tokens: TokenList = {};

  let TOKEN_ADDRESSES: string[];

  before(async () => {
    [, admin, creator, lp] = await ethers.getSigners();
  });

  beforeEach('deploy vault & tokens', async () => {
    authorizer = await deploy('Authorizer', { args: [admin.address] });
    vault = await deploy('Vault', { args: [authorizer.address] });

    await authorizer.connect(admin).grantRole(await authorizer.SET_PROTOCOL_SWAP_FEE_ROLE(), admin.address);
    await vault.connect(admin).setProtocolSwapFee(fp(0.1));

    tokens = await deploySortedTokens(['DAI', 'MKR', 'SNX', 'BAT'], [18, 18, 18, 18]);
    TOKEN_ADDRESSES = [];

    for (const symbol in tokens) {
      // Mint tokens for the creator to create the Pool
      await mintTokens(tokens, symbol, creator, bn(100e18));
      await tokens[symbol].connect(creator).approve(vault.address, MAX_UINT256);

      // Mint tokens for the lp to join the Pool
      await mintTokens(tokens, symbol, lp, bn(100e18));
      await tokens[symbol].connect(lp).approve(vault.address, MAX_UINT256);

      TOKEN_ADDRESSES.push(tokens[symbol].address);
    }
  });

  function symbol(tokenAddress: string): string {
    for (const symbol in tokens) {
      if (tokens[symbol].address === tokenAddress) {
        return symbol;
      }
    }

    throw new Error(`Symbol for token ${tokenAddress} not found`);
  }

  describe('with general pool', () => {
    itJoinsSpecializedPoolCorrectly(GeneralPool, 4);
  });

  describe('with minimal swap info pool', () => {
    itJoinsSpecializedPoolCorrectly(MinimalSwapInfoPool, 3);
  });

  describe('with two token pool', () => {
    itJoinsSpecializedPoolCorrectly(TwoTokenPool, 2);
  });

  function itJoinsSpecializedPoolCorrectly(specialization: PoolSpecializationSetting, tokenAmount: number) {
    let pool: Contract;
    let poolId: string;

    let tokenAddresses: string[];

    let joinAmounts: BigNumber[];
    let dueProtocolFeeAmounts: BigNumber[];

    function array(value: BigNumberish): BigNumber[] {
      return Array(tokenAmount).fill(bn(value));
    }

    beforeEach('deploy & register pool', async () => {
      pool = await deploy('MockPool', { args: [vault.address, specialization] });
      poolId = await pool.getPoolId();

      tokenAddresses = TOKEN_ADDRESSES.slice(0, tokenAmount);
      await pool.registerTokens(tokenAddresses, Array(tokenAmount).fill(ZERO_ADDRESS));

      joinAmounts = tokenAddresses.map((_, i) => bn(1e18).mul(i + 1));
      dueProtocolFeeAmounts = array(0);

      // Join the Pool from the creator so that it has some tokens to pay protocol fees with
      await vault
        .connect(creator)
        .joinPool(poolId, ZERO_ADDRESS, tokenAddresses, array(MAX_UINT256), false, encodeJoin(array(50e18), array(0)));
    });

    type JoinPoolData = {
      poolId?: string;
      tokenAddresses?: string[];
      maxAmountsIn?: BigNumberish[];
      fromInternalBalance?: boolean;
      joinAmounts?: BigNumberish[];
      dueProtocolFeeAmounts?: BigNumberish[];
    };

    function joinPool(data: JoinPoolData): Promise<ContractTransaction> {
      return vault
        .connect(lp)
        .joinPool(
          data.poolId ?? poolId,
          ZERO_ADDRESS,
          data.tokenAddresses ?? tokenAddresses,
          data.maxAmountsIn ?? array(MAX_UINT256),
          data.fromInternalBalance ?? false,
          encodeJoin(data.joinAmounts ?? joinAmounts, data.dueProtocolFeeAmounts ?? dueProtocolFeeAmounts)
        );
    }

    context('when called incorrectly', () => {
      it('reverts if the pool ID does not exist', async () => {
        await expect(joinPool({ poolId: ethers.utils.id('invalid') })).to.be.revertedWith('INVALID_POOL_ID');
      });

      it('reverts if token array is incorrect', async () => {
        // Missing - token addresses and max amounts min length must match
        await expect(
          joinPool({ tokenAddresses: tokenAddresses.slice(1), maxAmountsIn: array(0).slice(1) })
        ).to.be.revertedWith('ARRAY_LENGTH_MISMATCH');

        // Extra  - token addresses and max amounts min length must match
        await expect(
          joinPool({ tokenAddresses: tokenAddresses.concat(tokenAddresses[0]), maxAmountsIn: array(0).concat(bn(0)) })
        ).to.be.revertedWith('ARRAY_LENGTH_MISMATCH');

        // Unordered
        await expect(joinPool({ tokenAddresses: tokenAddresses.reverse() })).to.be.revertedWith('TOKENS_MISMATCH');
      });

      it('reverts if tokens and amounts length do not match', async () => {
        await expect(joinPool({ maxAmountsIn: array(0).slice(1) })).to.be.revertedWith('ARRAY_LENGTH_MISMATCH');
        await expect(joinPool({ maxAmountsIn: array(0).concat(bn(0)) })).to.be.revertedWith('ARRAY_LENGTH_MISMATCH');
      });
    });

    context('when called correctly', () => {
      context('with incorrect pool return values', () => {
        it('reverts if join amounts length does not match token length', async () => {
          // Missing
          await expect(joinPool({ joinAmounts: array(0).slice(1) })).to.be.revertedWith('ARRAY_LENGTH_MISMATCH');

          // Extra
          await expect(joinPool({ joinAmounts: array(0).concat(bn(0)) })).to.be.revertedWith('ARRAY_LENGTH_MISMATCH');
        });

        it('reverts if due protocol fees length does not match token length', async () => {
          // Missing
          await expect(joinPool({ dueProtocolFeeAmounts: array(0).slice(1) })).to.be.revertedWith(
            'ARRAY_LENGTH_MISMATCH'
          );

          // Extra
          await expect(joinPool({ dueProtocolFeeAmounts: array(0).concat(bn(0)) })).to.be.revertedWith(
            'ARRAY_LENGTH_MISMATCH'
          );
        });

        it('reverts if join amounts and due protocol fees length do not match token length', async () => {
          // Missing
          await expect(
            joinPool({ joinAmounts: array(0).slice(1), dueProtocolFeeAmounts: array(0).slice(1) })
          ).to.be.revertedWith('ARRAY_LENGTH_MISMATCH');

          // Extra
          await expect(
            joinPool({ joinAmounts: array(0).concat(bn(0)), dueProtocolFeeAmounts: array(0).concat(bn(0)) })
          ).to.be.revertedWith('ARRAY_LENGTH_MISMATCH');
        });
      });

      context('with correct pool return values', () => {
        context('with no due protocol fees', () => {
          const dueProtocolFeeAmounts = array(0);

          itJoinsCorrectlyWithAndWithoutInternalBalance({ dueProtocolFeeAmounts });
        });

        context('with due protocol fees', () => {
          const dueProtocolFeeAmounts = array(1e18);

          itJoinsCorrectlyWithAndWithoutInternalBalance({ dueProtocolFeeAmounts });
        });
      });
    });

    function itJoinsCorrectlyWithAndWithoutInternalBalance({
      dueProtocolFeeAmounts,
    }: {
      dueProtocolFeeAmounts: BigNumberish[];
    }) {
      context('not using internal balance', () => {
        const fromInternalBalance = false;

        context('with no internal balance', () => {
          itJoinsCorrectly({ fromInternalBalance, dueProtocolFeeAmounts });
        });

        context('with some internal balance', () => {
          beforeEach('deposit to internal balance', async () => {
            await vault.connect(lp).depositToInternalBalance(tokenAddresses, array(1.5e18), lp.address);
          });

          itJoinsCorrectly({ fromInternalBalance, dueProtocolFeeAmounts });
        });
      });

      context('using internal balance', () => {
        const fromInternalBalance = true;

        context('with no internal balance', () => {
          itJoinsCorrectly({ fromInternalBalance, dueProtocolFeeAmounts });
        });

        context('with some internal balance', () => {
          beforeEach('deposit to internal balance', async () => {
            await vault.connect(lp).depositToInternalBalance(tokenAddresses, array(1.5e18), lp.address);
          });

          itJoinsCorrectly({ fromInternalBalance, dueProtocolFeeAmounts });
        });

        context('with enough internal balance', () => {
          beforeEach('deposit to internal balance', async () => {
            await vault.connect(lp).depositToInternalBalance(tokenAddresses, array(100e18), lp.address);
          });

          itJoinsCorrectly({ fromInternalBalance, dueProtocolFeeAmounts });
        });
      });
    }

    function itJoinsCorrectly({
      fromInternalBalance,
      dueProtocolFeeAmounts,
    }: {
      fromInternalBalance: boolean;
      dueProtocolFeeAmounts: BigNumberish[];
    }) {
      let expectedInternalBalanceToUse: BigNumber[];

      beforeEach('calculate intermediate values', async () => {
        const currentInternalBalances: BigNumber[] = await vault.getInternalBalance(lp.address, tokenAddresses);

        expectedInternalBalanceToUse = currentInternalBalances.map((balance, i) =>
          // If withdrawing from internal balance, the amount to withdraw is limited by the lower of the current
          // balance and the actual join amount.
          fromInternalBalance ? min(balance, joinAmounts[i]) : bn(0)
        );
      });

      it('takes tokens from the caller into the vault', async () => {
        const expectedTransferAmounts = arraySub(joinAmounts, expectedInternalBalanceToUse);

        // Tokens are sent from the LP, so the expected change is negative
        const lpChanges = tokenAddresses.reduce(
          (changes, token, i) => ({ ...changes, [symbol(token)]: expectedTransferAmounts[i].mul(-1) }),
          {}
        );

        // Tokens are sent to the Vault, so the expected change is positive
        const vaultChanges = tokenAddresses.reduce(
          (changes, token, i) => ({ ...changes, [symbol(token)]: expectedTransferAmounts[i] }),
          {}
        );

        await expectBalanceChange(() => joinPool({ fromInternalBalance, dueProtocolFeeAmounts }), tokens, [
          { account: vault, changes: vaultChanges },
          { account: lp, changes: lpChanges },
        ]);
      });

      it('deducts internal balance from the caller', async () => {
        const previousInternalBalances = await vault.getInternalBalance(lp.address, tokenAddresses);
        await joinPool({ fromInternalBalance, dueProtocolFeeAmounts });
        const currentInternalBalances = await vault.getInternalBalance(lp.address, tokenAddresses);

        // Internal balance is expected to decrease: previous - current should equal expected.
        expect(arraySub(previousInternalBalances, currentInternalBalances)).to.deep.equal(expectedInternalBalanceToUse);
      });

      it('assigns tokens to the pool', async () => {
        const { balances: previousPoolBalances } = await vault.getPoolTokens(poolId);
        await joinPool({ fromInternalBalance, dueProtocolFeeAmounts });
        const { balances: currentPoolBalances } = await vault.getPoolTokens(poolId);

        // The Pool balance is expected to increase by join amounts minus due protocol fees. Note that the deltas are
        // not necessarily positive, if the fees due are larger than the join amounts.
        expect(arraySub(currentPoolBalances, previousPoolBalances)).to.deep.equal(
          arraySub(joinAmounts, dueProtocolFeeAmounts)
        );
      });

      it('calls the pool with the join data', async () => {
        const { balances: previousPoolBalances } = await vault.getPoolTokens(poolId);
        const { blockNumber: previousBlockNumber } = await vault.getPoolTokenBalanceInfo(poolId, tokenAddresses[0]);

        const receipt = await (await joinPool({ fromInternalBalance, dueProtocolFeeAmounts })).wait();

        expectEvent.inIndirectReceipt(receipt, pool.interface, 'OnJoinPoolCalled', {
          poolId,
          sender: lp.address,
          recipient: ZERO_ADDRESS,
          currentBalances: previousPoolBalances,
<<<<<<< HEAD
=======
          maxAmountsIn: array(MAX_UINT256),
          latestBlockNumberUsed: previousBlockNumber,
>>>>>>> c9626be0
          protocolSwapFee: await vault.getProtocolSwapFee(),
          userData: encodeJoin(joinAmounts, dueProtocolFeeAmounts),
        });
      });

      it('updates the latest block number used for all tokens', async () => {
        const currentBlockNumber = await ethers.provider.getBlockNumber();

        await joinPool({ fromInternalBalance, dueProtocolFeeAmounts });

        for (const token of tokenAddresses) {
          const { blockNumber: newBlockNumber } = await vault.getPoolTokenBalanceInfo(poolId, token);
          expect(newBlockNumber).to.equal(currentBlockNumber + 1);
        }
      });

      it('emits PoolJoined from the vault', async () => {
        const receipt = await (await joinPool({ fromInternalBalance, dueProtocolFeeAmounts })).wait();

        expectEvent.inReceipt(receipt, 'PoolJoined', {
          poolId,
          liquidityProvider: lp.address,
          amountsIn: joinAmounts,
          protocolFees: dueProtocolFeeAmounts,
        });
      });

      it('collects protocol fees', async () => {
        const previousCollectedFees = await Promise.all(
          tokenAddresses.map((token) => vault.getCollectedFeesByToken(token))
        );
        await joinPool({ fromInternalBalance, dueProtocolFeeAmounts });
        const currentCollectedFees = await Promise.all(
          tokenAddresses.map((token) => vault.getCollectedFeesByToken(token))
        );

        expect(arraySub(currentCollectedFees, previousCollectedFees)).to.deep.equal(dueProtocolFeeAmounts);
      });

      it('joins multiple times', async () => {
        await Promise.all(
          times(3, () => async () => {
            const receipt = await (await joinPool({ fromInternalBalance, dueProtocolFeeAmounts })).wait();
            expectEvent.inIndirectReceipt(receipt, pool.interface, 'OnJoinPoolCalled');
          })
        );
      });

      it('reverts if any of the max amounts in is not enough', async () => {
        await Promise.all(
          joinAmounts.map((amount, i) => {
            if (amount.gt(0)) {
              const maxAmountsIn = array(MAX_UINT256);
              maxAmountsIn[i] = amount.sub(1);

              return expect(joinPool({ fromInternalBalance, dueProtocolFeeAmounts, maxAmountsIn })).to.be.revertedWith(
                'JOIN_ABOVE_MAX'
              );
            }
          })
        );
      });

      it('reverts if any of the amounts to transfer is larger than lp balance', async () => {
        const expectedTokensToTransfer = arraySub(joinAmounts, expectedInternalBalanceToUse);

        await Promise.all(
          expectedTokensToTransfer.map(async (amount: BigNumber, i: number) => {
            if (amount.gt(0)) {
              const token = tokens[symbol(tokenAddresses[i])];

              // Burn excess balance so that the LP is missing one token to join
              const currentBalance = await token.balanceOf(lp.address);
              await token.connect(lp).burn(currentBalance.sub(amount).add(1));

              return expect(joinPool({ fromInternalBalance, dueProtocolFeeAmounts })).to.be.revertedWith(
                'ERC20: transfer amount exceeds balance'
              );
            }
          })
        );
      });
    }
  }
});<|MERGE_RESOLUTION|>--- conflicted
+++ resolved
@@ -314,11 +314,7 @@
           sender: lp.address,
           recipient: ZERO_ADDRESS,
           currentBalances: previousPoolBalances,
-<<<<<<< HEAD
-=======
-          maxAmountsIn: array(MAX_UINT256),
           latestBlockNumberUsed: previousBlockNumber,
->>>>>>> c9626be0
           protocolSwapFee: await vault.getProtocolSwapFee(),
           userData: encodeJoin(joinAmounts, dueProtocolFeeAmounts),
         });
