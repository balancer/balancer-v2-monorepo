--- conflicted
+++ resolved
@@ -138,7 +138,6 @@
     ]);
   });
 
-<<<<<<< HEAD
   it('pool cannot add liquidity for the zero address token', async () => {
     await expect(
       vault.connect(pool).addLiquidity(poolId, pool.address, [tokens.DAI.address, ZERO_ADDRESS], [5, 10], false)
@@ -183,7 +182,7 @@
   });
 
   it('tokens are pulled from the lp when adding liquidity', async () => {
-    await vault.connect(lp).authorizeOperator(pool.address);
+    await vault.connect(lp).addUserAgent(pool.address);
 
     await expectBalanceChange(
       () =>
@@ -196,10 +195,10 @@
     );
   });
 
-  it('the pool must be an operator for the lp to adding liquidity', async () => {
+  it('the pool must be an agent for the lp to adding liquidity', async () => {
     await expect(
       vault.connect(pool).addLiquidity(poolId, lp.address, [tokens.DAI.address, tokens.MKR.address], [5, 10], false)
-    ).to.be.revertedWith('Caller is not operator');
+    ).to.be.revertedWith('Caller is not an agent');
   });
 
   it('the pool can add liquidity by withdrawing tokens from user balance', async () => {
@@ -243,18 +242,6 @@
       await expect(
         vault.connect(pool).addLiquidity(poolId, pool.address, [tokens.DAI.address], [5], false)
       ).to.be.revertedWith('Must interact with all tokens in two token pool');
-=======
-  it('pool cannot add liquidity from other accounts if not an agent', async () => {
-    expect(await vault.isAgentFor(pool.address, lp.address));
-    await expect(
-      vault.connect(pool).addLiquidity(poolId, lp.address, [tokens.DAI.address], [5], false)
-    ).to.be.revertedWith('Caller is not an agent');
-  });
-
-  context('with pool approved as lp agent', () => {
-    beforeEach(async () => {
-      await vault.connect(lp).addUserAgent(pool.address);
->>>>>>> afff03d2
     });
 
     it('the pool cannot add liquidity to more than two tokens', async () => {
