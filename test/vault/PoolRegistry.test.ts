import { ethers, deployments } from 'hardhat';
import { expect } from 'chai';
import { BigNumber, Contract } from 'ethers';
import * as expectEvent from '../helpers/expectEvent';
import { TokenList, deployTokens } from '../helpers/tokens';
import { SignerWithAddress } from '@nomiclabs/hardhat-ethers/dist/src/signer-with-address';
import { MAX_UINT256, ZERO_ADDRESS } from '../helpers/constants';
import { PairTS, TradingStrategyType, TupleTS } from '../../scripts/helpers/pools';
import { expectBalanceChange } from '../helpers/tokenBalance';

let controller: SignerWithAddress;
let other: SignerWithAddress;

let vault: Contract;
let strategy: Contract;
let tokens: TokenList = {};

describe('Vault - pool registry', () => {
  before('setup', async () => {
    [, controller, other] = await ethers.getSigners();
  });

  beforeEach('deploy vault & tokens', async () => {
    await deployments.fixture();
    vault = await ethers.getContract('Vault');
    strategy = await ethers.getContract('MockTradingStrategy');

    tokens = await deployTokens(controller.address, ['DAI', 'MKR', 'SNX'], [18, 18, 18]);

    for (const symbol in tokens) {
<<<<<<< HEAD
      await tokens[symbol].connect(controller).mint(controller.address, tokenSupply.toString());
=======
      // Mint tokens for the controller to deposit in the Vault
      await mintTokens(tokens, symbol, controller, 500);
>>>>>>> e4712d3e
      await tokens[symbol].connect(controller).approve(vault.address, MAX_UINT256);

      // Also grant some initial tokens to the Vault, simulating other pools, user balance, or locked tokens
      await mintTokens(tokens, symbol, vault.address, 500);
    }
  });

  describe('pool creation', () => {
    it('controller can create pools', async () => {
      const receipt = await (await vault.connect(controller).newPool(strategy.address, TupleTS)).wait();

      const event = expectEvent.inReceipt(receipt, 'PoolCreated');
      const poolId = event.args.poolId;

      expect(poolId).to.not.be.undefined;
    });

    it('pools require a non-zero strategy', async () => {
      await expect(vault.connect(controller).newPool(ZERO_ADDRESS, TupleTS)).to.be.revertedWith('Strategy must be set');
    });

    it('pools require a valid strategy type', async () => {
      await expect(vault.connect(controller).newPool(strategy.address, 2)).to.be.reverted;
    });
  });

  describe('pool properties', () => {
    let poolId: string;

    beforeEach(async () => {
      const receipt = await (await vault.connect(controller).newPool(strategy.address, TupleTS)).wait();

      const event = expectEvent.inReceipt(receipt, 'PoolCreated');
      poolId = event.args.poolId;
    });

    it('new pool is added to pool list', async () => {
      expect(await vault.getTotalPools()).to.equal(1);
      expect(await vault.getPoolIds(0, 1)).to.have.members([poolId]);
    });

    it('creator is pool controller', async () => {
      expect(await vault.getPoolController(poolId)).to.equal(controller.address);
    });

    it('strategy is set', async () => {
      expect(await vault.getPoolStrategy(poolId)).to.deep.equal([strategy.address, TupleTS]);
    });

    it('pool starts with no tokens', async () => {
      expect(await vault.getPoolTokens(poolId)).to.have.members([]);
    });

    it('new pool gets a different id', async () => {
      const receipt = await (await vault.connect(controller).newPool(strategy.address, TupleTS)).wait();

      const event = expectEvent.inReceipt(receipt, 'PoolCreated');
      const otherPoolId = event.args.poolId;

      expect(poolId).to.not.equal(otherPoolId);
      expect(await vault.getTotalPools()).to.equal(2);
      expect(await vault.getPoolIds(0, 2)).to.have.members([poolId, otherPoolId]);
    });
  });

  describe('controller privileges', () => {
    let poolId: string;

    beforeEach(async () => {
      const receipt = await (await vault.connect(controller).newPool(strategy.address, TupleTS)).wait();

      const event = expectEvent.inReceipt(receipt, 'PoolCreated');
      poolId = event.args.poolId;
    });

    describe('setController', () => {
      it('controller can set a new controller', async () => {
        await vault.connect(controller).setPoolController(poolId, other.address);

        expect(await vault.getPoolController(poolId)).to.equal(other.address);
      });

      it('non-controller cannot set a new controller', async () => {
        await expect(vault.connect(other).setPoolController(poolId, other.address)).to.be.revertedWith(
          'Caller is not the pool controller'
        );
      });
    });
  });

  describe('token management', () => {
    describe('with pair trading strategies', () => {
      itManagesTokensCorrectly(PairTS);
    });

    describe('with tuple trading strategies', () => {
      itManagesTokensCorrectly(TupleTS);
    });
  });
});

function itManagesTokensCorrectly(strategyType: TradingStrategyType) {
  let poolId: string;

  beforeEach(async () => {
    const receipt = await (await vault.connect(controller).newPool(strategy.address, strategyType)).wait();

    const event = expectEvent.inReceipt(receipt, 'PoolCreated');
    poolId = event.args.poolId;
  });

  it('controller can add liquidity', async () => {
    await vault.connect(controller).addLiquidity(poolId, controller.address, [tokens.DAI.address], [5], false);
    expect(await vault.getPoolTokens(poolId)).to.deep.equal([tokens.DAI.address]);

    expect(await vault.getPoolTokenBalances(poolId, [tokens.DAI.address])).to.deep.equal([BigNumber.from(5)]);
  });

  it('controller can add liquidity multiple times', async () => {
    await vault.connect(controller).addLiquidity(poolId, controller.address, [tokens.DAI.address], [5], false);
    await vault
      .connect(controller)
      .addLiquidity(poolId, controller.address, [tokens.DAI.address, tokens.MKR.address], [5, 10], false);

    expect(await vault.getPoolTokens(poolId)).to.deep.equal([tokens.DAI.address, tokens.MKR.address]);
    expect(await vault.getPoolTokenBalances(poolId, [tokens.DAI.address, tokens.MKR.address])).to.deep.equal([
      BigNumber.from(10),
      BigNumber.from(10),
    ]);
  });

  it('tokens are pulled from the controller when adding liquidity', async () => {
    await expectBalanceChange(
      () =>
        vault
          .connect(controller)
          .addLiquidity(poolId, controller.address, [tokens.DAI.address, tokens.MKR.address], [5, 10], false),
      tokens,
      [{ account: controller, changes: { DAI: -5, MKR: -10 } }]
    );
  });

  it('controller can add liquidity by withdrawing tokens from user balance', async () => {
    await vault.connect(controller).deposit(tokens.DAI.address, 50, controller.address);
    await vault.connect(controller).deposit(tokens.MKR.address, 100, controller.address);

    await expectBalanceChange(
      () =>
        vault
          .connect(controller)
          .addLiquidity(poolId, controller.address, [tokens.DAI.address, tokens.MKR.address], [5, 10], true),
      tokens,
      [{ account: controller }]
    );

    expect(await vault.getUserTokenBalance(controller.address, tokens.DAI.address)).to.equal(45); // 5 out of 50 taken
    expect(await vault.getUserTokenBalance(controller.address, tokens.MKR.address)).to.equal(90); // 10 out of 100 taken
  });

  it('controller can add liquidity by both transferring and withdrawing tokens from user balance', async () => {
    await vault.connect(controller).deposit(tokens.DAI.address, 3, controller.address);
    await vault.connect(controller).deposit(tokens.MKR.address, 6, controller.address);

    await expectBalanceChange(
      () =>
        vault
          .connect(controller)
          .addLiquidity(poolId, controller.address, [tokens.DAI.address, tokens.MKR.address], [5, 10], true),
      tokens,
      [{ account: controller, changes: { DAI: -2, MKR: -4 } }]
    );

    expect(await vault.getUserTokenBalance(controller.address, tokens.DAI.address)).to.equal(0);
    expect(await vault.getUserTokenBalance(controller.address, tokens.MKR.address)).to.equal(0);
  });

  it('non-controller cannot add liquidity', async () => {
    await expect(
      vault.connect(other).addLiquidity(poolId, controller.address, [tokens.DAI.address], [5], false)
    ).to.be.revertedWith('Caller is not the pool controller');
  });

  context('with added liquidity', () => {
    beforeEach(async () => {
      await vault
        .connect(controller)
        .addLiquidity(poolId, controller.address, [tokens.DAI.address, tokens.MKR.address], [5, 10], false);
    });

    it('controller can remove liquidity', async () => {
      await vault.connect(controller).removeLiquidity(poolId, controller.address, [tokens.MKR.address], [10], false);

      expect(await vault.getPoolTokens(poolId)).to.deep.equal([tokens.DAI.address]);
      expect(await vault.getPoolTokenBalances(poolId, [tokens.DAI.address])).to.deep.equal([BigNumber.from(5)]);
    });

    it('controller can partially remove liquidity', async () => {
      await vault.connect(controller).removeLiquidity(poolId, controller.address, [tokens.MKR.address], [3], false);

      expect(await vault.getPoolTokens(poolId)).to.deep.equal([tokens.DAI.address, tokens.MKR.address]);
      expect(await vault.getPoolTokenBalances(poolId, [tokens.DAI.address, tokens.MKR.address])).to.deep.equal([
        BigNumber.from(5),
        BigNumber.from(7),
      ]);
    });

    it('controller can remove liquidity by depositing tokens into user balance', async () => {
      await expectBalanceChange(
        () => vault.connect(controller).removeLiquidity(poolId, controller.address, [tokens.MKR.address], [10], true),
        tokens,
        [{ account: controller }]
      );

      expect(await vault.getUserTokenBalance(controller.address, tokens.MKR.address)).to.equal(10);
    });

    it('tokens are pushed to controller when removing liquidity', async () => {
      await expectBalanceChange(
        () => vault.connect(controller).removeLiquidity(poolId, controller.address, [tokens.MKR.address], [10], false),
        tokens,
        [{ account: controller, changes: { MKR: 10 } }]
      );
    });

    it('controller can remove zero liquidity not in pool', async () => {
      await expectBalanceChange(
        () => vault.connect(controller).removeLiquidity(poolId, controller.address, [tokens.SNX.address], [0], false),
        tokens,
        [{ account: controller }]
      );
    });

    it('controller cannot remove non-zero liquidity not in pool', async () => {
      await expect(
        vault.connect(controller).removeLiquidity(poolId, controller.address, [tokens.SNX.address], [1], false)
      ).to.be.revertedWith('Token not in pool');
    });

    it('non-controller cannot remove liquidity', async () => {
      await expect(
        vault.connect(other).removeLiquidity(poolId, controller.address, [tokens.MKR.address], [0], false)
      ).to.be.revertedWith('Caller is not the pool controller');
    });
  });
}<|MERGE_RESOLUTION|>--- conflicted
+++ resolved
@@ -28,16 +28,11 @@
     tokens = await deployTokens(controller.address, ['DAI', 'MKR', 'SNX'], [18, 18, 18]);
 
     for (const symbol in tokens) {
-<<<<<<< HEAD
-      await tokens[symbol].connect(controller).mint(controller.address, tokenSupply.toString());
-=======
-      // Mint tokens for the controller to deposit in the Vault
-      await mintTokens(tokens, symbol, controller, 500);
->>>>>>> e4712d3e
+      await tokens[symbol].connect(controller).mint(controller.address, 500);
       await tokens[symbol].connect(controller).approve(vault.address, MAX_UINT256);
 
       // Also grant some initial tokens to the Vault, simulating other pools, user balance, or locked tokens
-      await mintTokens(tokens, symbol, vault.address, 500);
+      await tokens[symbol].connect(controller).mint(vault.address, 500);
     }
   });
 
