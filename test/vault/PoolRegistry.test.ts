--- conflicted
+++ resolved
@@ -126,17 +126,17 @@
     });
 
     it('in one token', async () => {
-      const previousBalanceDAI = await vault.getPoolTokenBalances(poolId, [tokens.DAI.address]);
+      const previousBalances = await vault.getPoolTokenBalances(poolId, [tokens.DAI.address]);
 
       const receipt = await (await pool.paySwapProtocolFees([tokens.DAI.address], [500])).wait();
-      const event = expectEvent.inReceipt(receipt, 'PoolCreated');
+      const event = expectEvent.inReceipt(receipt, 'PayedSwapProtocolFees');
 
       expect((await vault.getCollectedFeesByToken(tokens.DAI.address)).toString()).to.equal('5');
 
-      const newBalances = await vault.getPoolTokenBalances(poolId, [tokens.DAI.address, tokens.MKR.address]);
+      const newBalances = await vault.getPoolTokenBalances(poolId, [tokens.DAI.address]);
       expect(newBalances).to.deep.equal(event.args.balances);
 
-      expect(newBalances[0].sub(previousBalanceDAI)).to.equal((5).toString());
+      expect(newBalances[0].sub(previousBalances[0])).to.equal((-5).toString());
     });
 
     it('in many token', async () => {
@@ -145,7 +145,7 @@
       const receipt = await (
         await pool.paySwapProtocolFees([tokens.DAI.address, tokens.MKR.address], [(500).toString(), (1000).toString()])
       ).wait();
-      const event = expectEvent.inReceipt(receipt, 'PoolCreated');
+      const event = expectEvent.inReceipt(receipt, 'PayedSwapProtocolFees');
 
       expect((await vault.getCollectedFeesByToken(tokens.DAI.address)).toString()).to.equal('5');
       expect((await vault.getCollectedFeesByToken(tokens.MKR.address)).toString()).to.equal('10');
@@ -153,8 +153,38 @@
       const newBalances = await vault.getPoolTokenBalances(poolId, [tokens.DAI.address, tokens.MKR.address]);
       expect(newBalances).to.deep.equal(event.args.balances);
 
-      expect(newBalances[0].sub(previousBalances[0])).to.equal((5).toString());
-      expect(newBalances[0].sub(previousBalances[0])).to.equal((10).toString());
+      expect(newBalances[0].sub(previousBalances[0])).to.equal((-5).toString());
+      expect(newBalances[1].sub(previousBalances[1])).to.equal((-10).toString());
+    });
+
+    it('zero amount', async () => {
+      const previousBalances = await vault.getPoolTokenBalances(poolId, [tokens.DAI.address]);
+
+      const receipt = await (await pool.paySwapProtocolFees([tokens.DAI.address], [0])).wait();
+      const event = expectEvent.inReceipt(receipt, 'PayedSwapProtocolFees');
+
+      expect((await vault.getCollectedFeesByToken(tokens.DAI.address)).toString()).to.equal('0');
+
+      const newBalances = await vault.getPoolTokenBalances(poolId, [tokens.DAI.address]);
+      expect(newBalances).to.deep.equal(event.args.balances);
+
+      expect(newBalances[0].sub(previousBalances[0])).to.equal((0).toString());
+    });
+
+    it('zero protocol fee %', async () => {
+      await vault.connect(admin).setProtocolSwapFee(toFixedPoint(0));
+
+      const previousBalances = await vault.getPoolTokenBalances(poolId, [tokens.DAI.address]);
+
+      const receipt = await (await pool.paySwapProtocolFees([tokens.DAI.address], [500])).wait();
+      const event = expectEvent.inReceipt(receipt, 'PayedSwapProtocolFees');
+
+      expect((await vault.getCollectedFeesByToken(tokens.DAI.address)).toString()).to.equal('0');
+
+      const newBalances = await vault.getPoolTokenBalances(poolId, [tokens.DAI.address]);
+      expect(newBalances).to.deep.equal(event.args.balances);
+
+      expect(newBalances[0].sub(previousBalances[0])).to.equal((0).toString());
     });
 
     it('fails if caller is not pool', async () => {
@@ -165,21 +195,11 @@
 
     it('fails if token not existent', async () => {
       const newTokens = await deployTokens(['BAT'], [18]);
-<<<<<<< HEAD
       await expect(pool.paySwapProtocolFees([newTokens.BAT.address], [5])).to.be.revertedWith('Token not in pool');
     });
 
     it('fails if not enough balance', async () => {
-      await expect(pool.paySwapProtocolFees([tokens.DAI.address], [200000])).to.be.revertedWith('ERR_SUB_UNDERFLOW');
-=======
-      await expect(mockPool.paySwapProtocolFees([newTokens.BAT.address], [0])).to.be.revertedWith('Token not in pool');
-    });
-
-    it('fails if not enough balance', async () => {
-      await expect(mockPool.paySwapProtocolFees([tokens.DAI.address], [1001])).to.be.revertedWith(
-        'ERR_SUB_UNDERFLOW'
-      );
->>>>>>> 002b9e61
+      await expect(pool.paySwapProtocolFees([tokens.DAI.address], [100100])).to.be.revertedWith('ERR_SUB_UNDERFLOW');
     });
   });
 });
