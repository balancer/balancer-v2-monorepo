--- conflicted
+++ resolved
@@ -23,17 +23,11 @@
   const tokenSupply = ethers.BigNumber.from(500);
 
   beforeEach('deploy vault & tokens', async () => {
-<<<<<<< HEAD
     await deployments.fixture();
     vault = await ethers.getContract('Vault');
     strategy = await ethers.getContract('MockTradingStrategy');
 
     tokens = await deployTokens(controller.address, ['DAI', 'MKR', 'SNX'], [18, 18, 18]);
-=======
-    vault = await deploy('Vault', { args: [controller.address] });
-    strategy = await deploy('MockTradingStrategy', { args: [] });
-    tokens = await deployTokens(['DAI', 'MKR', 'SNX'], [18, 18, 18]);
->>>>>>> 288fbb66
 
     for (const symbol in tokens) {
       await tokens[symbol].connect(controller).mint(controller.address, tokenSupply.toString());
