--- conflicted
+++ resolved
@@ -26,13 +26,8 @@
   beforeEach('deploy vault & tokens', async () => {
     vault = await deploy('Vault');
     tokens = await deployTokens(['DAI', 'MKR']);
-<<<<<<< HEAD
     strategy = await deploy(
-      'ConstantWeightedProdStrategy',
-=======
-    curve = await deploy(
       'WeightedProdStrategy',
->>>>>>> ccecfa8f
       [tokens.DAI.address, tokens.MKR.address],
       [(1e18).toString(), (1e18).toString()],
       2,
@@ -46,8 +41,8 @@
 
     beforeEach('add pool', async () => {
       poolId = await setupPool(vault, strategy, PairTS, tokens, controller, [
-        ['DAI', 1e18],
-        ['MKR', 1e18],
+        ['DAI', (1e18).toString()],
+        ['MKR', (1e18).toString()],
       ]);
     });
 
@@ -378,13 +373,8 @@
         })
       );
 
-<<<<<<< HEAD
       strategy = await deploy(
-        'ConstantWeightedProdStrategy',
-=======
-      curve = await deploy(
         'WeightedProdStrategy',
->>>>>>> ccecfa8f
         [tokens.DAI.address, tokens.MKR.address],
         [(1e18).toString(), (4e18).toString()],
         2,
