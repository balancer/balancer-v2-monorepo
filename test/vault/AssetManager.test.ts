--- conflicted
+++ resolved
@@ -299,23 +299,16 @@
         const { tokens: poolTokens, balances } = await vault.getPoolTokens(poolId);
 
         // Balances must be zero to unregister, so we do a full exit
-<<<<<<< HEAD
-        await vault.connect(lp).exitPool(
-          poolId,
-          lp.address,
-          poolTokens,
-          poolTokens.map(() => 0),
-          false,
-          encodeExit(
-            poolBalances,
-            poolTokens.map(() => 0)
-          )
-        );
-=======
-        await pool.setOnJoinExitPoolReturnValues(balances, Array(poolTokens.length).fill(0));
-
-        await vault.connect(lp).exitPool(poolId, lp.address, poolTokens, Array(poolTokens.length).fill(0), false, '0x');
->>>>>>> 8cfd8185
+        await vault
+          .connect(lp)
+          .exitPool(
+            poolId,
+            lp.address,
+            poolTokens,
+            Array(poolTokens.length).fill(0),
+            false,
+            encodeExit(balances, Array(poolTokens.length).fill(0))
+          );
 
         // Unregistering tokens should remove the asset managers
         await pool.unregisterTokens([tokens.DAI.address, tokens.USDT.address]);
