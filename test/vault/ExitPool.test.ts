import { times } from 'lodash';
import { ethers } from 'hardhat';
import { expect } from 'chai';
import { BigNumber, Contract, ContractTransaction } from 'ethers';
import { SignerWithAddress } from '@nomiclabs/hardhat-ethers/dist/src/signer-with-address';

import Token from '../helpers/models/tokens/Token';
import TokenList from '../helpers/models/tokens/TokenList';
import TokensDeployer from '../helpers/models/tokens/TokensDeployer';
import * as expectEvent from '../helpers/expectEvent';
import { encodeExit } from '../helpers/mockPool';
import { expectBalanceChange } from '../helpers/tokenBalance';

import { roleId } from '../../lib/helpers/roles';
import { deploy } from '../../lib/helpers/deploy';
import { lastBlockNumber, MONTH } from '../../lib/helpers/time';
import { MAX_GAS_LIMIT, MAX_UINT256, ZERO_ADDRESS } from '../../lib/helpers/constants';
import { arrayAdd, arraySub, BigNumberish, bn, fp } from '../../lib/helpers/numbers';
import { encodeCalldataAuthorization, signExitAuthorization } from '../helpers/signatures';
import { GeneralPool, MinimalSwapInfoPool, PoolSpecializationSetting, TwoTokenPool } from '../../lib/helpers/pools';

describe('Vault - exit pool', () => {
  let admin: SignerWithAddress, creator: SignerWithAddress, lp: SignerWithAddress;
  let recipient: SignerWithAddress, relayer: SignerWithAddress;
  let authorizer: Contract, vault: Contract, feesCollector: Contract;
  let allTokens: TokenList;

  const SWAP_FEE_PERCENTAGE = fp(0.1);

  before(async () => {
    [, admin, creator, lp, recipient, relayer] = await ethers.getSigners();
  });

  sharedBeforeEach('deploy vault & tokens', async () => {
    const WETH = await TokensDeployer.deployToken({ symbol: 'WETH' });

    authorizer = await deploy('Authorizer', { args: [admin.address] });
    vault = await deploy('Vault', { args: [authorizer.address, WETH.address, MONTH, MONTH] });
    vault = vault.connect(lp);
    feesCollector = await ethers.getContractAt('ProtocolFeesCollector', await vault.getProtocolFeesCollector());

    const role = roleId(feesCollector, 'setSwapFeePercentage');
    await authorizer.connect(admin).grantRole(role, admin.address);
    await feesCollector.connect(admin).setSwapFeePercentage(SWAP_FEE_PERCENTAGE);

    allTokens = await TokenList.create(['DAI', 'MKR', 'SNX', 'BAT'], { sorted: true });
    await allTokens.mint({ to: [creator, recipient], amount: bn(100e18) });
    await allTokens.approve({ to: vault, from: [creator, recipient] });
  });

  describe('with general pool', () => {
    itExitsSpecializedPoolCorrectly(GeneralPool, 4);
  });

  describe('with minimal swap info pool', () => {
    itExitsSpecializedPoolCorrectly(MinimalSwapInfoPool, 3);
  });

  describe('with two token pool', () => {
    itExitsSpecializedPoolCorrectly(TwoTokenPool, 2);
  });

  function itExitsSpecializedPoolCorrectly(specialization: PoolSpecializationSetting, tokenAmount: number) {
    let pool: Contract;
    let poolId: string;
    let tokens: TokenList;

    let exitAmounts: BigNumber[];
    let dueProtocolFeeAmounts: BigNumber[];

    function array(value: BigNumberish): BigNumber[] {
      return Array(tokenAmount).fill(bn(value));
    }

    sharedBeforeEach('deploy & register pool', async () => {
      pool = await deploy('MockPool', { args: [vault.address, specialization] });
      poolId = await pool.getPoolId();
    });

    context('with no registered tokens', () => {
      it('reverts', async () => {
        await expect(
          vault.connect(creator).exitPool(poolId, creator.address, ZERO_ADDRESS, {
            assets: [],
            minAmountsOut: [],
            fromInternalBalance: false,
            userData: '0x',
          })
        ).to.be.revertedWith('POOL_NO_TOKENS');
      });
    });

    context('with registered tokens', () => {
      sharedBeforeEach('register tokens', async () => {
        tokens = allTokens.subset(tokenAmount);

        await pool.registerTokens(tokens.addresses, Array(tokenAmount).fill(ZERO_ADDRESS));

        exitAmounts = tokens.addresses.map(
          (_, i) =>
            bn(1e18)
              .mul(i + 1)
              .add(1) // Cannot be evenly divided when calculating protocol fees, exposing the rounding behavior
        );
        dueProtocolFeeAmounts = array(0);

        // Join the Pool from the creator so that it has some tokens to exit and pay protocol fees with
        await vault.connect(creator).joinPool(poolId, creator.address, ZERO_ADDRESS, {
          assets: tokens.addresses,
          maxAmountsIn: array(MAX_UINT256),
          fromInternalBalance: false,
          userData: encodeExit(array(50e18), array(0)),
        });

        // Deposit to Internal Balance from the creator so that the Vault has some additional tokens. Otherwise, tests
        // might fail not because the Vault checks its accounting, but because it is out of tokens to send.
        await vault.connect(creator).manageUserBalance(
          tokens.map((token) => ({
            kind: 0, // deposit
            asset: token.address,
            amount: bn(50e18),
            sender: creator.address,
            recipient: creator.address,
          }))
        );
      });

      type ExitPoolData = {
        poolId?: string;
        tokenAddresses?: string[];
        minAmountsOut?: BigNumberish[];
        toInternalBalance?: boolean;
        exitAmounts?: BigNumberish[];
        dueProtocolFeeAmounts?: BigNumberish[];
        fromRelayer?: boolean;
        signature?: boolean;
      };

      async function exitPool(data: ExitPoolData): Promise<ContractTransaction> {
        const request = {
          assets: data.tokenAddresses ?? tokens.addresses,
          minAmountsOut: data.minAmountsOut ?? array(0),
          toInternalBalance: data.toInternalBalance ?? false,
          userData: encodeExit(data.exitAmounts ?? exitAmounts, data.dueProtocolFeeAmounts ?? dueProtocolFeeAmounts),
        };

        const args = [data.poolId ?? poolId, lp.address, recipient.address, request];
        let calldata = vault.interface.encodeFunctionData('exitPool', args);

        if (data.signature) {
          const nonce = await vault.getNextNonce(lp.address);
          const signature = await signExitAuthorization(vault, lp, relayer, calldata, nonce, MAX_UINT256);
          calldata = encodeCalldataAuthorization(calldata, MAX_UINT256, signature);
        }

        // Hardcoding a gas limit prevents (slow) gas estimation
        return (data.fromRelayer ? relayer : lp).sendTransaction({
          to: vault.address,
          data: calldata,
          gasLimit: MAX_GAS_LIMIT,
        });
      }

      context('when called incorrectly', () => {
        it('reverts if the pool ID does not exist', async () => {
          await expect(exitPool({ poolId: ethers.utils.id('invalid') })).to.be.revertedWith('INVALID_POOL_ID');
        });

        it('reverts if a token is missing in the array', async () => {
          await expect(
            exitPool({ tokenAddresses: tokens.addresses.slice(1), minAmountsOut: array(0).slice(1) })
          ).to.be.revertedWith('INPUT_LENGTH_MISMATCH');
        });

        it('reverts if there is one extra token', async () => {
          await expect(
            exitPool({
              tokenAddresses: tokens.addresses.concat(tokens.first.address),
              minAmountsOut: array(0).concat(bn(0)),
            })
          ).to.be.revertedWith('INPUT_LENGTH_MISMATCH');
        });

        it('reverts if the tokens list is not sorted', async () => {
          await expect(exitPool({ tokenAddresses: tokens.addresses.reverse() })).to.be.revertedWith('TOKENS_MISMATCH');
        });

        it('reverts if token array is empty', async () => {
          await expect(exitPool({ tokenAddresses: [], minAmountsOut: [] })).to.be.revertedWith('INPUT_LENGTH_MISMATCH');
        });

        it('reverts if tokens and amounts length do not match', async () => {
          await expect(exitPool({ minAmountsOut: array(0).slice(1) })).to.be.revertedWith('INPUT_LENGTH_MISMATCH');

          await expect(exitPool({ minAmountsOut: array(0).concat(bn(0)) })).to.be.revertedWith('INPUT_LENGTH_MISMATCH');
        });
      });

      context('when called correctly', () => {
        context('with incorrect pool return values', () => {
          it('reverts if exit amounts length does not match token length', async () => {
            // Missing
            await expect(exitPool({ exitAmounts: array(0).slice(1) })).to.be.revertedWith('INPUT_LENGTH_MISMATCH');

            // Extra
            await expect(exitPool({ exitAmounts: array(0).concat(bn(0)) })).to.be.revertedWith('INPUT_LENGTH_MISMATCH');
          });

          it('reverts if due protocol fees length does not match token length', async () => {
            // Missing
            await expect(exitPool({ dueProtocolFeeAmounts: array(0).slice(1) })).to.be.revertedWith(
              'INPUT_LENGTH_MISMATCH'
            );

            // Extra
            await expect(exitPool({ dueProtocolFeeAmounts: array(0).concat(bn(0)) })).to.be.revertedWith(
              'INPUT_LENGTH_MISMATCH'
            );
          });

          it('reverts if exit amounts and due protocol fees length do not match token length', async () => {
            // Missing
            await expect(
              exitPool({ exitAmounts: array(0).slice(1), dueProtocolFeeAmounts: array(0).slice(1) })
            ).to.be.revertedWith('INPUT_LENGTH_MISMATCH');

            // Extra
            await expect(
              exitPool({ exitAmounts: array(0).concat(bn(0)), dueProtocolFeeAmounts: array(0).concat(bn(0)) })
            ).to.be.revertedWith('INPUT_LENGTH_MISMATCH');
          });
        });

        context('with correct pool return values', () => {
          itExitsCorrectlyWithAndWithoutDueProtocolFeesAndInternalBalance();
        });
      });

      function itExitsCorrectlyWithAndWithoutDueProtocolFeesAndInternalBalance() {
        context('with no due protocol fees', () => {
          const dueProtocolFeeAmounts = array(0);

          context('when the sender is the user', () => {
            const fromRelayer = false;

            itExitsCorrectlyWithAndWithoutInternalBalance(dueProtocolFeeAmounts, fromRelayer);
          });

          context('when the sender is a relayer', () => {
            const fromRelayer = true;

            context('when the relayer is whitelisted by the authorizer', () => {
              sharedBeforeEach('grant role to relayer', async () => {
                const role = roleId(vault, 'exitPool');
                await authorizer.connect(admin).grantRole(role, relayer.address);
              });

              context('when the relayer is allowed by the user', () => {
                sharedBeforeEach('allow relayer', async () => {
                  await vault.connect(lp).changeRelayerAllowance(lp.address, relayer.address, true);
                });

                itExitsCorrectlyWithAndWithoutInternalBalance(dueProtocolFeeAmounts, fromRelayer);
              });

              context('when the relayer is not allowed by the user', () => {
                sharedBeforeEach('disallow relayer', async () => {
                  await vault.connect(lp).changeRelayerAllowance(lp.address, relayer.address, false);
                });

                context('when the relayer is not eternally-allowed by the user', () => {
                  const signature = false;

                  it('reverts', async () => {
                    await expect(exitPool({ dueProtocolFeeAmounts, fromRelayer, signature })).to.be.revertedWith(
                      'USER_DOESNT_ALLOW_RELAYER'
                    );
                  });
                });

                context('when the relayer is allowed by signature', () => {
                  const signature = true;

                  itExitsCorrectlyWithAndWithoutInternalBalance(dueProtocolFeeAmounts, fromRelayer, signature);
                });
              });
            });

            context('when the relayer is not whitelisted by the authorizer', () => {
              sharedBeforeEach('revoke role from relayer', async () => {
                const role = roleId(vault, 'exitPool');
                await authorizer.connect(admin).revokeRole(role, relayer.address);
              });

              context('when the relayer is allowed by the user', () => {
                sharedBeforeEach('allow relayer', async () => {
                  await vault.connect(lp).changeRelayerAllowance(lp.address, relayer.address, true);
                });

                it('reverts', async () => {
                  await expect(exitPool({ dueProtocolFeeAmounts, fromRelayer })).to.be.revertedWith(
                    'SENDER_NOT_ALLOWED'
                  );
                });
              });

              context('when the relayer is not allowed by the user', () => {
                sharedBeforeEach('disallow relayer', async () => {
                  await vault.connect(lp).changeRelayerAllowance(lp.address, relayer.address, false);
                });

                it('reverts', async () => {
                  await expect(exitPool({ dueProtocolFeeAmounts, fromRelayer })).to.be.revertedWith(
                    'SENDER_NOT_ALLOWED'
                  );
                });
              });
            });
          });
        });

        context('with due protocol fees', () => {
          const dueProtocolFeeAmounts = array(1e18);
          const fromRelayer = false;

          itExitsCorrectlyWithAndWithoutInternalBalance(dueProtocolFeeAmounts, fromRelayer);
        });
      }

      function itExitsCorrectlyWithAndWithoutInternalBalance(
        dueProtocolFeeAmounts: BigNumberish[],
        fromRelayer: boolean,
        signature?: boolean
      ) {
        context('not using internal balance', () => {
          const toInternalBalance = false;

          context('without internal balance', () => {
            itExitsCorrectlyDespitePause(dueProtocolFeeAmounts, fromRelayer, toInternalBalance, signature);
          });

          context('with some internal balance', () => {
            sharedBeforeEach('deposit to internal balance', async () => {
              await vault.connect(recipient).manageUserBalance(
                tokens.map((token) => ({
                  kind: 0, // deposit
                  asset: token.address,
                  amount: bn(1.5e18),
                  sender: recipient.address,
                  recipient: recipient.address,
                }))
              );
            });

            itExitsCorrectlyDespitePause(dueProtocolFeeAmounts, fromRelayer, toInternalBalance, signature);
          });
        });

        context('using internal balance', () => {
          const toInternalBalance = true;

          context('with no internal balance', () => {
            itExitsCorrectlyDespitePause(dueProtocolFeeAmounts, fromRelayer, toInternalBalance, signature);
          });

          context('with some internal balance', () => {
            sharedBeforeEach('deposit to internal balance', async () => {
              await vault.connect(recipient).manageUserBalance(
                tokens.map((token) => ({
                  kind: 0, // deposit
                  asset: token.address,
                  amount: bn(1.5e18),
                  sender: recipient.address,
                  recipient: recipient.address,
                }))
              );
            });

            itExitsCorrectlyDespitePause(dueProtocolFeeAmounts, fromRelayer, toInternalBalance, signature);
          });
        });
      }

      function itExitsCorrectlyDespitePause(
        dueProtocolFeeAmounts: BigNumberish[],
        fromRelayer: boolean,
        toInternalBalance: boolean,
        signature?: boolean
      ) {
<<<<<<< HEAD
        it('sends tokens from the vault to the recipient', async () => {
          // Tokens are sent to the recipient, so the expected change is positive
          const expectedUserChanges = toInternalBalance ? array(0) : exitAmounts;
          const recipientChanges = tokens.reduce(
            (changes, token, i) => ({ ...changes, [token.symbol]: expectedUserChanges[i] }),
            {}
          );

          const expectedVaultChanges = toInternalBalance
            ? dueProtocolFeeAmounts
            : arrayAdd(exitAmounts, dueProtocolFeeAmounts);

          const vaultChanges = tokens.reduce(
            // Tokens are sent from the Vault, so the expected change is negative
            (changes, token, i) => ({ ...changes, [token.symbol]: bn(expectedVaultChanges[i]).mul(-1) }),
            {}
          );

          // Tokens are sent to the Fee Collector, so the expected change is positive
          const protocolFeesChanges = tokens.reduce(
            (changes, token, i) => ({ ...changes, [token.symbol]: dueProtocolFeeAmounts[i] }),
            {}
          );

          await expectBalanceChange(
            () => exitPool({ dueProtocolFeeAmounts, fromRelayer, toInternalBalance, signature }),
            tokens,
            [
              { account: vault, changes: vaultChanges },
              { account: recipient, changes: recipientChanges },
              { account: feesCollector, changes: protocolFeesChanges },
            ]
          );
=======
        context('when unpaused', () => {
          itExitsCorrectly(dueProtocolFeeAmounts, fromRelayer, toInternalBalance, signature);
>>>>>>> ca8c335e
        });

        context('when paused', () => {
          sharedBeforeEach('pause', async () => {
            const role = roleId(vault, 'setPaused');
            await authorizer.connect(admin).grantRole(role, admin.address);
            await vault.connect(admin).setPaused(true);
          });

          itExitsCorrectly(dueProtocolFeeAmounts, fromRelayer, toInternalBalance, signature);
        });

        function itExitsCorrectly(
          dueProtocolFeeAmounts: BigNumberish[],
          fromRelayer: boolean,
          toInternalBalance: boolean,
          signature?: boolean
        ) {
          it('sends tokens from the vault to the recipient', async () => {
            // Tokens are sent to the recipient, so the expected change is positive
            const expectedUserChanges = toInternalBalance ? array(0) : exitAmounts;
            const recipientChanges = tokens.reduce(
              (changes, token, i) => ({ ...changes, [token.symbol]: expectedUserChanges[i] }),
              {}
            );

            const expectedVaultChanges = toInternalBalance
              ? dueProtocolFeeAmounts
              : arrayAdd(exitAmounts, dueProtocolFeeAmounts);

            const vaultChanges = tokens.reduce(
              // Tokens are sent from the Vault, so the expected change is negative
              (changes, token, i) => ({ ...changes, [token.symbol]: bn(expectedVaultChanges[i]).mul(-1) }),
              {}
            );

<<<<<<< HEAD
        it('calls the pool with the exit data', async () => {
          const { balances: previousPoolBalances } = await vault.getPoolTokens(poolId);
          const { blockNumber: previousBlockNumber } = await vault.getPoolTokenInfo(poolId, tokens.first.address);

          const receipt = await (
            await exitPool({ dueProtocolFeeAmounts, fromRelayer, toInternalBalance, signature })
          ).wait();

          expectEvent.inIndirectReceipt(receipt, pool.interface, 'OnExitPoolCalled', {
            poolId,
            sender: lp.address,
            recipient: recipient.address,
            currentBalances: previousPoolBalances,
            protocolSwapFeePercentage: await feesCollector.getSwapFeePercentage(),
            latestBlockNumberUsed: previousBlockNumber,
            userData: encodeExit(exitAmounts, dueProtocolFeeAmounts),
=======
            // Tokens are sent to the Protocol Fees, so the expected change is positive
            const protocolFeesChanges = tokens.reduce(
              (changes, token, i) => ({ ...changes, [token.symbol]: dueProtocolFeeAmounts[i] }),
              {}
            );

            await expectBalanceChange(
              () => exitPool({ dueProtocolFeeAmounts, fromRelayer, toInternalBalance, signature }),
              tokens,
              [
                { account: vault, changes: vaultChanges },
                { account: recipient, changes: recipientChanges },
                { account: feesCollector, changes: protocolFeesChanges },
              ]
            );
>>>>>>> ca8c335e
          });

          it('assigns internal balance to the recipient', async () => {
            const previousInternalBalances = await vault.getInternalBalance(recipient.address, tokens.addresses);
            await exitPool({ dueProtocolFeeAmounts, fromRelayer, toInternalBalance, signature });
            const currentInternalBalances = await vault.getInternalBalance(recipient.address, tokens.addresses);

            // Internal balance is expected to increase: current - previous should equal expected.
            const expectedInternalBalanceIncrease = toInternalBalance ? exitAmounts : array(0);
            expect(arraySub(currentInternalBalances, previousInternalBalances)).to.deep.equal(
              expectedInternalBalanceIncrease
            );
          });

          it('deducts tokens from the pool', async () => {
            const { balances: previousPoolBalances } = await vault.getPoolTokens(poolId);
            await exitPool({ dueProtocolFeeAmounts, fromRelayer, toInternalBalance, signature });
            const { balances: currentPoolBalances } = await vault.getPoolTokens(poolId);

            // The Pool balance is expected to decrease by exit amounts plus due protocol fees.
            expect(arraySub(previousPoolBalances, currentPoolBalances)).to.deep.equal(
              arrayAdd(exitAmounts, dueProtocolFeeAmounts)
            );
          });

          it('calls the pool with the exit data', async () => {
            const { balances: previousPoolBalances } = await vault.getPoolTokens(poolId);
            const { blockNumber: previousBlockNumber } = await vault.getPoolTokenInfo(poolId, tokens.first.address);

            const receipt = await (
              await exitPool({ dueProtocolFeeAmounts, fromRelayer, toInternalBalance, signature })
            ).wait();

            expectEvent.inIndirectReceipt(receipt, pool.interface, 'OnExitPoolCalled', {
              poolId,
              sender: lp.address,
              recipient: recipient.address,
              currentBalances: previousPoolBalances,
              protocolSwapFee: await feesCollector.getSwapFee(),
              latestBlockNumberUsed: previousBlockNumber,
              userData: encodeExit(exitAmounts, dueProtocolFeeAmounts),
            });
          });

          it('updates the latest block number used for all tokens', async () => {
            const currentBlockNumber = await lastBlockNumber();

            await exitPool({ dueProtocolFeeAmounts, fromRelayer, toInternalBalance, signature });

            await tokens.asyncEach(async (token: Token) => {
              const { blockNumber: newBlockNumber } = await vault.getPoolTokenInfo(poolId, token.address);
              expect(newBlockNumber).to.equal(currentBlockNumber + 1);
            });
          });

<<<<<<< HEAD
        it('collects protocol fees', async () => {
          const previousCollectedFees = await feesCollector.getCollectedFeeAmounts(tokens.addresses);
          await exitPool({ dueProtocolFeeAmounts, fromRelayer, toInternalBalance, signature });
          const currentCollectedFees = await feesCollector.getCollectedFeeAmounts(tokens.addresses);
=======
          it('emits PoolBalanceChanged from the vault', async () => {
            const receipt = await (
              await exitPool({ dueProtocolFeeAmounts, fromRelayer, toInternalBalance, signature })
            ).wait();
>>>>>>> ca8c335e

            expectEvent.inIndirectReceipt(receipt, vault.interface, 'PoolBalanceChanged', {
              poolId,
              liquidityProvider: lp.address,
              deltas: exitAmounts.map((amount) => amount.mul(-1)),
              protocolFees: dueProtocolFeeAmounts,
            });
          });

          it('collects protocol fees', async () => {
            const previousCollectedFees = await feesCollector.getCollectedFees(tokens.addresses);
            await exitPool({ dueProtocolFeeAmounts, fromRelayer, toInternalBalance, signature });
            const currentCollectedFees = await feesCollector.getCollectedFees(tokens.addresses);

            // Fees from both sources are lumped together.
            expect(arraySub(currentCollectedFees, previousCollectedFees)).to.deep.equal(dueProtocolFeeAmounts);
          });

          it('exits multiple times', async () => {
            await Promise.all(
              times(3, () => async () => {
                const receipt = await (await exitPool({ toInternalBalance, dueProtocolFeeAmounts, signature })).wait();
                expectEvent.inIndirectReceipt(receipt, pool.interface, 'OnExitPoolCalled');
              })
            );
          });

          it('exits the pool fully', async () => {
            const { balances: poolBalances } = await vault.getPoolTokens(poolId);
            const fullExitAmounts = arraySub(poolBalances, dueProtocolFeeAmounts);

            await exitPool({
              dueProtocolFeeAmounts,
              fromRelayer,
              toInternalBalance,
              exitAmounts: fullExitAmounts,
              signature,
            });

            const { balances: currentBalances } = await vault.getPoolTokens(poolId);
            expect(currentBalances).to.deep.equal(array(0));
          });

          it('reverts if any of the min amounts out is not enough', async () => {
            await Promise.all(
              exitAmounts.map((amount, i) => {
                const minAmountsOut = array(0);
                minAmountsOut[i] = amount.add(1);

                return expect(
                  exitPool({ dueProtocolFeeAmounts, fromRelayer, toInternalBalance, minAmountsOut, signature })
                ).to.be.revertedWith('EXIT_BELOW_MIN');
              })
            );
          });

          it('reverts if any of the amounts to exit plus fees is larger than the pool balance', async () => {
            const { balances: poolBalances } = await vault.getPoolTokens(poolId);

            await Promise.all(
              poolBalances.map((balance: BigNumber, i: number) => {
                const excessiveExitAmounts = [...exitAmounts];
                excessiveExitAmounts[i] = balance.sub(dueProtocolFeeAmounts[i]).add(1);

                return expect(
                  exitPool({
                    dueProtocolFeeAmounts,
                    fromRelayer,
                    toInternalBalance,
                    exitAmounts: excessiveExitAmounts,
                    signature,
                  })
                ).to.be.revertedWith('SUB_OVERFLOW');
              })
            );
          });
        }
      }
    });
  }
});<|MERGE_RESOLUTION|>--- conflicted
+++ resolved
@@ -387,44 +387,8 @@
         toInternalBalance: boolean,
         signature?: boolean
       ) {
-<<<<<<< HEAD
-        it('sends tokens from the vault to the recipient', async () => {
-          // Tokens are sent to the recipient, so the expected change is positive
-          const expectedUserChanges = toInternalBalance ? array(0) : exitAmounts;
-          const recipientChanges = tokens.reduce(
-            (changes, token, i) => ({ ...changes, [token.symbol]: expectedUserChanges[i] }),
-            {}
-          );
-
-          const expectedVaultChanges = toInternalBalance
-            ? dueProtocolFeeAmounts
-            : arrayAdd(exitAmounts, dueProtocolFeeAmounts);
-
-          const vaultChanges = tokens.reduce(
-            // Tokens are sent from the Vault, so the expected change is negative
-            (changes, token, i) => ({ ...changes, [token.symbol]: bn(expectedVaultChanges[i]).mul(-1) }),
-            {}
-          );
-
-          // Tokens are sent to the Fee Collector, so the expected change is positive
-          const protocolFeesChanges = tokens.reduce(
-            (changes, token, i) => ({ ...changes, [token.symbol]: dueProtocolFeeAmounts[i] }),
-            {}
-          );
-
-          await expectBalanceChange(
-            () => exitPool({ dueProtocolFeeAmounts, fromRelayer, toInternalBalance, signature }),
-            tokens,
-            [
-              { account: vault, changes: vaultChanges },
-              { account: recipient, changes: recipientChanges },
-              { account: feesCollector, changes: protocolFeesChanges },
-            ]
-          );
-=======
         context('when unpaused', () => {
           itExitsCorrectly(dueProtocolFeeAmounts, fromRelayer, toInternalBalance, signature);
->>>>>>> ca8c335e
         });
 
         context('when paused', () => {
@@ -461,24 +425,6 @@
               {}
             );
 
-<<<<<<< HEAD
-        it('calls the pool with the exit data', async () => {
-          const { balances: previousPoolBalances } = await vault.getPoolTokens(poolId);
-          const { blockNumber: previousBlockNumber } = await vault.getPoolTokenInfo(poolId, tokens.first.address);
-
-          const receipt = await (
-            await exitPool({ dueProtocolFeeAmounts, fromRelayer, toInternalBalance, signature })
-          ).wait();
-
-          expectEvent.inIndirectReceipt(receipt, pool.interface, 'OnExitPoolCalled', {
-            poolId,
-            sender: lp.address,
-            recipient: recipient.address,
-            currentBalances: previousPoolBalances,
-            protocolSwapFeePercentage: await feesCollector.getSwapFeePercentage(),
-            latestBlockNumberUsed: previousBlockNumber,
-            userData: encodeExit(exitAmounts, dueProtocolFeeAmounts),
-=======
             // Tokens are sent to the Protocol Fees, so the expected change is positive
             const protocolFeesChanges = tokens.reduce(
               (changes, token, i) => ({ ...changes, [token.symbol]: dueProtocolFeeAmounts[i] }),
@@ -494,7 +440,6 @@
                 { account: feesCollector, changes: protocolFeesChanges },
               ]
             );
->>>>>>> ca8c335e
           });
 
           it('assigns internal balance to the recipient', async () => {
@@ -533,7 +478,7 @@
               sender: lp.address,
               recipient: recipient.address,
               currentBalances: previousPoolBalances,
-              protocolSwapFee: await feesCollector.getSwapFee(),
+              protocolSwapFeePercentage: await feesCollector.getSwapFeePercentage(),
               latestBlockNumberUsed: previousBlockNumber,
               userData: encodeExit(exitAmounts, dueProtocolFeeAmounts),
             });
@@ -550,17 +495,10 @@
             });
           });
 
-<<<<<<< HEAD
-        it('collects protocol fees', async () => {
-          const previousCollectedFees = await feesCollector.getCollectedFeeAmounts(tokens.addresses);
-          await exitPool({ dueProtocolFeeAmounts, fromRelayer, toInternalBalance, signature });
-          const currentCollectedFees = await feesCollector.getCollectedFeeAmounts(tokens.addresses);
-=======
           it('emits PoolBalanceChanged from the vault', async () => {
             const receipt = await (
               await exitPool({ dueProtocolFeeAmounts, fromRelayer, toInternalBalance, signature })
             ).wait();
->>>>>>> ca8c335e
 
             expectEvent.inIndirectReceipt(receipt, vault.interface, 'PoolBalanceChanged', {
               poolId,
@@ -571,9 +509,9 @@
           });
 
           it('collects protocol fees', async () => {
-            const previousCollectedFees = await feesCollector.getCollectedFees(tokens.addresses);
+            const previousCollectedFees = await feesCollector.getCollectedFeeAmounts(tokens.addresses);
             await exitPool({ dueProtocolFeeAmounts, fromRelayer, toInternalBalance, signature });
-            const currentCollectedFees = await feesCollector.getCollectedFees(tokens.addresses);
+            const currentCollectedFees = await feesCollector.getCollectedFeeAmounts(tokens.addresses);
 
             // Fees from both sources are lumped together.
             expect(arraySub(currentCollectedFees, previousCollectedFees)).to.deep.equal(dueProtocolFeeAmounts);
