--- conflicted
+++ resolved
@@ -275,11 +275,7 @@
           toInternalBalance
             ? bn(0)
             : // Fixed point division rounding up, since the protocol withdraw fee is a fixed point number
-<<<<<<< HEAD
-              divCeil(amount.mul(procotolWithdrawFee), FP_SCALING_FACTOR)
-=======
               divCeil(amount.mul(withdrawFee), FP_SCALING_FACTOR)
->>>>>>> ac0cb5c5
         );
       });
 
