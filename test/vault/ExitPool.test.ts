--- conflicted
+++ resolved
@@ -8,6 +8,7 @@
 import TokenList from '../helpers/models/tokens/TokenList';
 import * as expectEvent from '../helpers/expectEvent';
 import { encodeExit } from '../helpers/mockPool';
+import { sharedBeforeEach } from '../helpers/lib/sharedBeforeEach';
 import { expectBalanceChange } from '../helpers/tokenBalance';
 
 import { roleId } from '../../lib/helpers/roles';
@@ -15,7 +16,6 @@
 import { MAX_UINT256, ZERO_ADDRESS } from '../../lib/helpers/constants';
 import { bn, BigNumberish, fp, arraySub, arrayAdd, FP_SCALING_FACTOR, divCeil } from '../../lib/helpers/numbers';
 import { PoolSpecializationSetting, MinimalSwapInfoPool, GeneralPool, TwoTokenPool } from '../../lib/helpers/pools';
-import { sharedBeforeEach } from '../helpers/lib/sharedBeforeEach';
 
 describe('Vault - exit pool', () => {
   let admin: SignerWithAddress, creator: SignerWithAddress, lp: SignerWithAddress;
@@ -146,11 +146,7 @@
         ).to.be.revertedWith('INPUT_LENGTH_MISMATCH');
 
         // Unordered
-<<<<<<< HEAD
         await expect(exitPool({ tokenAddresses: tokens.addresses.reverse() })).to.be.revertedWith('TOKENS_MISMATCH');
-=======
-        await expect(exitPool({ tokenAddresses: [...tokenAddresses].reverse() })).to.be.revertedWith('TOKENS_MISMATCH');
->>>>>>> cff7d399
       });
 
       it('reverts if tokens and amounts length do not match', async () => {
@@ -366,17 +362,10 @@
         ]);
       });
 
-<<<<<<< HEAD
-      it('assigns internal balance to the caller', async () => {
+      it('assigns internal balance to the recipient', async () => {
         const previousInternalBalances = await vault.getInternalBalance(recipient.address, tokens.addresses);
-        await exitPool({ toInternalBalance, dueProtocolFeeAmounts, sender });
+        await exitPool({ dueProtocolFeeAmounts, fromRelayer, toInternalBalance });
         const currentInternalBalances = await vault.getInternalBalance(recipient.address, tokens.addresses);
-=======
-      it('assigns internal balance to the recipient', async () => {
-        const previousInternalBalances = await vault.getInternalBalance(recipient.address, tokenAddresses);
-        await exitPool({ dueProtocolFeeAmounts, fromRelayer, toInternalBalance });
-        const currentInternalBalances = await vault.getInternalBalance(recipient.address, tokenAddresses);
->>>>>>> cff7d399
 
         // Internal balance is expected to increase: current - previous should equal expected. Protocol withdraw fees
         // are not charged.
@@ -437,15 +426,9 @@
       });
 
       it('collects protocol fees', async () => {
-<<<<<<< HEAD
         const previousCollectedFees = await vault.getCollectedFees(tokens.addresses);
-        await exitPool({ toInternalBalance, dueProtocolFeeAmounts, sender });
+        await exitPool({ dueProtocolFeeAmounts, fromRelayer, toInternalBalance });
         const currentCollectedFees = await vault.getCollectedFees(tokens.addresses);
-=======
-        const previousCollectedFees = await vault.getCollectedFees(tokenAddresses);
-        await exitPool({ dueProtocolFeeAmounts, fromRelayer, toInternalBalance });
-        const currentCollectedFees = await vault.getCollectedFees(tokenAddresses);
->>>>>>> cff7d399
 
         // Fees from both sources are lumped together.
         expect(arraySub(currentCollectedFees, previousCollectedFees)).to.deep.equal(
