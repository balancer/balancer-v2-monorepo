import { times } from 'lodash';
import { ethers } from 'hardhat';
import { expect } from 'chai';
import { BigNumber, Contract, ContractTransaction } from 'ethers';
import { SignerWithAddress } from '@nomiclabs/hardhat-ethers/dist/src/signer-with-address';

import Token from '../helpers/models/tokens/Token';
import TokenList from '../helpers/models/tokens/TokenList';
import TokensDeployer from '../helpers/models/tokens/TokensDeployer';
import * as expectEvent from '../helpers/expectEvent';
import { encodeExit } from '../helpers/mockPool';
import { expectBalanceChange } from '../helpers/tokenBalance';

import { roleId } from '../../lib/helpers/roles';
import { deploy } from '../../lib/helpers/deploy';
import { lastBlockNumber, MONTH } from '../../lib/helpers/time';
import { MAX_GAS_LIMIT, MAX_UINT256, ZERO_ADDRESS } from '../../lib/helpers/constants';
import { arrayAdd, arraySub, BigNumberish, bn, fp } from '../../lib/helpers/numbers';
import { encodeCalldataAuthorization, signExitAuthorization } from '../helpers/signatures';
import { GeneralPool, MinimalSwapInfoPool, PoolSpecializationSetting, TwoTokenPool } from '../../lib/helpers/pools';

describe('Vault - exit pool', () => {
  let admin: SignerWithAddress, creator: SignerWithAddress, lp: SignerWithAddress;
  let recipient: SignerWithAddress, relayer: SignerWithAddress;
  let authorizer: Contract, vault: Contract, feesCollector: Contract;
  let allTokens: TokenList;

  const SWAP_FEE = fp(0.1);

  before(async () => {
    [, admin, creator, lp, recipient, relayer] = await ethers.getSigners();
  });

  sharedBeforeEach('deploy vault & tokens', async () => {
    const WETH = await TokensDeployer.deployToken({ symbol: 'WETH' });

    authorizer = await deploy('Authorizer', { args: [admin.address] });
    vault = await deploy('Vault', { args: [authorizer.address, WETH.address, MONTH, MONTH] });
    vault = vault.connect(lp);
    feesCollector = await ethers.getContractAt('ProtocolFeesCollector', await vault.getProtocolFeesCollector());

    const role = await roleId(feesCollector, 'setSwapFee');
    await authorizer.connect(admin).grantRole(role, admin.address);
    await feesCollector.connect(admin).setSwapFee(SWAP_FEE);

    allTokens = await TokenList.create(['DAI', 'MKR', 'SNX', 'BAT'], { sorted: true });
    await allTokens.mint({ to: [creator, recipient], amount: bn(100e18) });
    await allTokens.approve({ to: vault, from: [creator, recipient] });
  });

  describe('with general pool', () => {
    itExitsSpecializedPoolCorrectly(GeneralPool, 4);
  });

  describe('with minimal swap info pool', () => {
    itExitsSpecializedPoolCorrectly(MinimalSwapInfoPool, 3);
  });

  describe('with two token pool', () => {
    itExitsSpecializedPoolCorrectly(TwoTokenPool, 2);
  });

  function itExitsSpecializedPoolCorrectly(specialization: PoolSpecializationSetting, tokenAmount: number) {
    let pool: Contract;
    let poolId: string;
    let tokens: TokenList;

    let exitAmounts: BigNumber[];
    let dueProtocolFeeAmounts: BigNumber[];

    function array(value: BigNumberish): BigNumber[] {
      return Array(tokenAmount).fill(bn(value));
    }

    sharedBeforeEach('deploy & register pool', async () => {
      pool = await deploy('MockPool', { args: [vault.address, specialization] });
      poolId = await pool.getPoolId();
    });

    context('with no registered tokens', () => {
      it('reverts', async () => {
        await expect(
          vault.connect(creator).exitPool(poolId, creator.address, ZERO_ADDRESS, {
            assets: [],
            minAmountsOut: [],
            fromInternalBalance: false,
            userData: '0x',
          })
        ).to.be.revertedWith('POOL_NO_TOKENS');
      });
    });

    context('with registered tokens', () => {
      sharedBeforeEach('register tokens', async () => {
        tokens = allTokens.subset(tokenAmount);

        await pool.registerTokens(tokens.addresses, Array(tokenAmount).fill(ZERO_ADDRESS));

        exitAmounts = tokens.addresses.map(
          (_, i) =>
            bn(1e18)
              .mul(i + 1)
              .add(1) // Cannot be evenly divided when calculating protocol fees, exposing the rounding behavior
        );
        dueProtocolFeeAmounts = array(0);

        // Join the Pool from the creator so that it has some tokens to exit and pay protocol fees with
        await vault.connect(creator).joinPool(poolId, creator.address, ZERO_ADDRESS, {
          assets: tokens.addresses,
          maxAmountsIn: array(MAX_UINT256),
          fromInternalBalance: false,
          userData: encodeExit(array(50e18), array(0)),
        });

        // Deposit to Internal Balance from the creator so that the Vault has some additional tokens. Otherwise, tests
        // might fail not because the Vault checks its accounting, but because it is out of tokens to send.
        await vault.connect(creator).manageUserBalance(
          tokens.map((token) => ({
            kind: 0, // deposit
            asset: token.address,
            amount: bn(50e18),
            sender: creator.address,
            recipient: creator.address,
          }))
        );
      });

      type ExitPoolData = {
        poolId?: string;
        tokenAddresses?: string[];
        minAmountsOut?: BigNumberish[];
        toInternalBalance?: boolean;
        exitAmounts?: BigNumberish[];
        dueProtocolFeeAmounts?: BigNumberish[];
        fromRelayer?: boolean;
        signature?: boolean;
      };

      async function exitPool(data: ExitPoolData): Promise<ContractTransaction> {
        const request = {
          assets: data.tokenAddresses ?? tokens.addresses,
          minAmountsOut: data.minAmountsOut ?? array(0),
          toInternalBalance: data.toInternalBalance ?? false,
          userData: encodeExit(data.exitAmounts ?? exitAmounts, data.dueProtocolFeeAmounts ?? dueProtocolFeeAmounts),
        };

        const args = [data.poolId ?? poolId, lp.address, recipient.address, request];
        let calldata = vault.interface.encodeFunctionData('exitPool', args);

        if (data.signature) {
          const nonce = await vault.getNextNonce(lp.address);
          const signature = await signExitAuthorization(vault, lp, relayer, calldata, nonce, MAX_UINT256);
          calldata = encodeCalldataAuthorization(calldata, MAX_UINT256, signature);
        }

        // Hardcoding a gas limit prevents (slow) gas estimation
        return (data.fromRelayer ? relayer : lp).sendTransaction({
          to: vault.address,
          data: calldata,
          gasLimit: MAX_GAS_LIMIT,
        });
      }

      context('when called incorrectly', () => {
        it('reverts if the pool ID does not exist', async () => {
          await expect(exitPool({ poolId: ethers.utils.id('invalid') })).to.be.revertedWith('INVALID_POOL_ID');
        });

        it('reverts if a token is missing in the array', async () => {
          await expect(
            exitPool({ tokenAddresses: tokens.addresses.slice(1), minAmountsOut: array(0).slice(1) })
          ).to.be.revertedWith('INPUT_LENGTH_MISMATCH');
        });

        it('reverts if there is one extra token', async () => {
          await expect(
            exitPool({
              tokenAddresses: tokens.addresses.concat(tokens.first.address),
              minAmountsOut: array(0).concat(bn(0)),
            })
          ).to.be.revertedWith('INPUT_LENGTH_MISMATCH');
        });

        it('reverts if the tokens list is not sorted', async () => {
          await expect(exitPool({ tokenAddresses: tokens.addresses.reverse() })).to.be.revertedWith('TOKENS_MISMATCH');
        });

        it('reverts if token array is empty', async () => {
          await expect(exitPool({ tokenAddresses: [], minAmountsOut: [] })).to.be.revertedWith('INPUT_LENGTH_MISMATCH');
        });

        it('reverts if tokens and amounts length do not match', async () => {
          await expect(exitPool({ minAmountsOut: array(0).slice(1) })).to.be.revertedWith('INPUT_LENGTH_MISMATCH');

          await expect(exitPool({ minAmountsOut: array(0).concat(bn(0)) })).to.be.revertedWith('INPUT_LENGTH_MISMATCH');
        });
      });

      context('when called correctly', () => {
        context('with incorrect pool return values', () => {
          it('reverts if exit amounts length does not match token length', async () => {
            // Missing
            await expect(exitPool({ exitAmounts: array(0).slice(1) })).to.be.revertedWith('INPUT_LENGTH_MISMATCH');

            // Extra
            await expect(exitPool({ exitAmounts: array(0).concat(bn(0)) })).to.be.revertedWith('INPUT_LENGTH_MISMATCH');
          });

          it('reverts if due protocol fees length does not match token length', async () => {
            // Missing
            await expect(exitPool({ dueProtocolFeeAmounts: array(0).slice(1) })).to.be.revertedWith(
              'INPUT_LENGTH_MISMATCH'
            );

            // Extra
            await expect(exitPool({ dueProtocolFeeAmounts: array(0).concat(bn(0)) })).to.be.revertedWith(
              'INPUT_LENGTH_MISMATCH'
            );
          });

          it('reverts if exit amounts and due protocol fees length do not match token length', async () => {
            // Missing
            await expect(
              exitPool({ exitAmounts: array(0).slice(1), dueProtocolFeeAmounts: array(0).slice(1) })
            ).to.be.revertedWith('INPUT_LENGTH_MISMATCH');

            // Extra
            await expect(
              exitPool({ exitAmounts: array(0).concat(bn(0)), dueProtocolFeeAmounts: array(0).concat(bn(0)) })
            ).to.be.revertedWith('INPUT_LENGTH_MISMATCH');
          });
        });

        context('with correct pool return values', () => {
          itExitsCorrectlyWithAndWithoutDueProtocolFeesAndInternalBalance();
        });
      });

<<<<<<< HEAD
          context('when the relayer is whitelisted by the authorizer', () => {
            sharedBeforeEach('grant role to relayer', async () => {
              const role = await roleId(vault, 'exitPool');
              await authorizer.connect(admin).grantRole(role, relayer.address);
            });
=======
      function itExitsCorrectlyWithAndWithoutDueProtocolFeesAndInternalBalance() {
        context('with no due protocol fees', () => {
          const dueProtocolFeeAmounts = array(0);

          context('when the sender is the user', () => {
            const fromRelayer = false;

            itExitsCorrectlyWithAndWithoutInternalBalance(dueProtocolFeeAmounts, fromRelayer);
          });

          context('when the sender is a relayer', () => {
            const fromRelayer = true;
>>>>>>> ca8c335e

            context('when the relayer is whitelisted by the authorizer', () => {
              sharedBeforeEach('grant role to relayer', async () => {
                const role = roleId(vault, 'exitPool');
                await authorizer.connect(admin).grantRole(role, relayer.address);
              });

              context('when the relayer is allowed by the user', () => {
                sharedBeforeEach('allow relayer', async () => {
                  await vault.connect(lp).changeRelayerAllowance(lp.address, relayer.address, true);
                });

                itExitsCorrectlyWithAndWithoutInternalBalance(dueProtocolFeeAmounts, fromRelayer);
              });

              context('when the relayer is not allowed by the user', () => {
                sharedBeforeEach('disallow relayer', async () => {
                  await vault.connect(lp).changeRelayerAllowance(lp.address, relayer.address, false);
                });

                context('when the relayer is not eternally-allowed by the user', () => {
                  const signature = false;

                  it('reverts', async () => {
                    await expect(exitPool({ dueProtocolFeeAmounts, fromRelayer, signature })).to.be.revertedWith(
                      'USER_DOESNT_ALLOW_RELAYER'
                    );
                  });
                });

                context('when the relayer is allowed by signature', () => {
                  const signature = true;

                  itExitsCorrectlyWithAndWithoutInternalBalance(dueProtocolFeeAmounts, fromRelayer, signature);
                });
              });
            });

<<<<<<< HEAD
          context('when the relayer is not whitelisted by the authorizer', () => {
            sharedBeforeEach('revoke role from relayer', async () => {
              const role = await roleId(vault, 'exitPool');
              await authorizer.connect(admin).revokeRole(role, relayer.address);
            });

            context('when the relayer is allowed by the user', () => {
              sharedBeforeEach('allow relayer', async () => {
                await vault.connect(lp).changeRelayerAllowance(lp.address, relayer.address, true);
=======
            context('when the relayer is not whitelisted by the authorizer', () => {
              sharedBeforeEach('revoke role from relayer', async () => {
                const role = roleId(vault, 'exitPool');
                await authorizer.connect(admin).revokeRole(role, relayer.address);
>>>>>>> ca8c335e
              });

              context('when the relayer is allowed by the user', () => {
                sharedBeforeEach('allow relayer', async () => {
                  await vault.connect(lp).changeRelayerAllowance(lp.address, relayer.address, true);
                });

                it('reverts', async () => {
                  await expect(exitPool({ dueProtocolFeeAmounts, fromRelayer })).to.be.revertedWith(
                    'SENDER_NOT_ALLOWED'
                  );
                });
              });

              context('when the relayer is not allowed by the user', () => {
                sharedBeforeEach('disallow relayer', async () => {
                  await vault.connect(lp).changeRelayerAllowance(lp.address, relayer.address, false);
                });

                it('reverts', async () => {
                  await expect(exitPool({ dueProtocolFeeAmounts, fromRelayer })).to.be.revertedWith(
                    'SENDER_NOT_ALLOWED'
                  );
                });
              });
            });
          });
        });

        context('with due protocol fees', () => {
          const dueProtocolFeeAmounts = array(1e18);
          const fromRelayer = false;

          itExitsCorrectlyWithAndWithoutInternalBalance(dueProtocolFeeAmounts, fromRelayer);
        });
      }

      function itExitsCorrectlyWithAndWithoutInternalBalance(
        dueProtocolFeeAmounts: BigNumberish[],
        fromRelayer: boolean,
        signature?: boolean
      ) {
        context('not using internal balance', () => {
          const toInternalBalance = false;

          context('without internal balance', () => {
            itExitsCorrectlyDespitePause(dueProtocolFeeAmounts, fromRelayer, toInternalBalance, signature);
          });

          context('with some internal balance', () => {
            sharedBeforeEach('deposit to internal balance', async () => {
              await vault.connect(recipient).manageUserBalance(
                tokens.map((token) => ({
                  kind: 0, // deposit
                  asset: token.address,
                  amount: bn(1.5e18),
                  sender: recipient.address,
                  recipient: recipient.address,
                }))
              );
            });

            itExitsCorrectlyDespitePause(dueProtocolFeeAmounts, fromRelayer, toInternalBalance, signature);
          });
        });

        context('using internal balance', () => {
          const toInternalBalance = true;

          context('with no internal balance', () => {
            itExitsCorrectlyDespitePause(dueProtocolFeeAmounts, fromRelayer, toInternalBalance, signature);
          });

          context('with some internal balance', () => {
            sharedBeforeEach('deposit to internal balance', async () => {
              await vault.connect(recipient).manageUserBalance(
                tokens.map((token) => ({
                  kind: 0, // deposit
                  asset: token.address,
                  amount: bn(1.5e18),
                  sender: recipient.address,
                  recipient: recipient.address,
                }))
              );
            });

<<<<<<< HEAD
      context('when paused', () => {
        sharedBeforeEach('pause', async () => {
          const role = await roleId(vault, 'setPaused');
          await authorizer.connect(admin).grantRole(role, admin.address);
          await vault.connect(admin).setPaused(true);
=======
            itExitsCorrectlyDespitePause(dueProtocolFeeAmounts, fromRelayer, toInternalBalance, signature);
          });
>>>>>>> ca8c335e
        });
      }

      function itExitsCorrectlyDespitePause(
        dueProtocolFeeAmounts: BigNumberish[],
        fromRelayer: boolean,
        toInternalBalance: boolean,
        signature?: boolean
      ) {
        context('when unpaused', () => {
          itExitsCorrectly(dueProtocolFeeAmounts, fromRelayer, toInternalBalance, signature);
        });

        context('when paused', () => {
          sharedBeforeEach('pause', async () => {
            const role = roleId(vault, 'setPaused');
            await authorizer.connect(admin).grantRole(role, admin.address);
            await vault.connect(admin).setPaused(true);
          });

          itExitsCorrectly(dueProtocolFeeAmounts, fromRelayer, toInternalBalance, signature);
        });

        function itExitsCorrectly(
          dueProtocolFeeAmounts: BigNumberish[],
          fromRelayer: boolean,
          toInternalBalance: boolean,
          signature?: boolean
        ) {
          it('sends tokens from the vault to the recipient', async () => {
            // Tokens are sent to the recipient, so the expected change is positive
            const expectedUserChanges = toInternalBalance ? array(0) : exitAmounts;
            const recipientChanges = tokens.reduce(
              (changes, token, i) => ({ ...changes, [token.symbol]: expectedUserChanges[i] }),
              {}
            );

            const expectedVaultChanges = toInternalBalance
              ? dueProtocolFeeAmounts
              : arrayAdd(exitAmounts, dueProtocolFeeAmounts);

            const vaultChanges = tokens.reduce(
              // Tokens are sent from the Vault, so the expected change is negative
              (changes, token, i) => ({ ...changes, [token.symbol]: bn(expectedVaultChanges[i]).mul(-1) }),
              {}
            );

            // Tokens are sent to the Protocol Fees, so the expected change is positive
            const protocolFeesChanges = tokens.reduce(
              (changes, token, i) => ({ ...changes, [token.symbol]: dueProtocolFeeAmounts[i] }),
              {}
            );

            await expectBalanceChange(
              () => exitPool({ dueProtocolFeeAmounts, fromRelayer, toInternalBalance, signature }),
              tokens,
              [
                { account: vault, changes: vaultChanges },
                { account: recipient, changes: recipientChanges },
                { account: feesCollector, changes: protocolFeesChanges },
              ]
            );
          });

          it('assigns internal balance to the recipient', async () => {
            const previousInternalBalances = await vault.getInternalBalance(recipient.address, tokens.addresses);
            await exitPool({ dueProtocolFeeAmounts, fromRelayer, toInternalBalance, signature });
            const currentInternalBalances = await vault.getInternalBalance(recipient.address, tokens.addresses);

            // Internal balance is expected to increase: current - previous should equal expected.
            const expectedInternalBalanceIncrease = toInternalBalance ? exitAmounts : array(0);
            expect(arraySub(currentInternalBalances, previousInternalBalances)).to.deep.equal(
              expectedInternalBalanceIncrease
            );
          });

          it('deducts tokens from the pool', async () => {
            const { balances: previousPoolBalances } = await vault.getPoolTokens(poolId);
            await exitPool({ dueProtocolFeeAmounts, fromRelayer, toInternalBalance, signature });
            const { balances: currentPoolBalances } = await vault.getPoolTokens(poolId);

            // The Pool balance is expected to decrease by exit amounts plus due protocol fees.
            expect(arraySub(previousPoolBalances, currentPoolBalances)).to.deep.equal(
              arrayAdd(exitAmounts, dueProtocolFeeAmounts)
            );
          });

          it('calls the pool with the exit data', async () => {
            const { balances: previousPoolBalances } = await vault.getPoolTokens(poolId);
            const { blockNumber: previousBlockNumber } = await vault.getPoolTokenInfo(poolId, tokens.first.address);

            const receipt = await (
              await exitPool({ dueProtocolFeeAmounts, fromRelayer, toInternalBalance, signature })
            ).wait();

            expectEvent.inIndirectReceipt(receipt, pool.interface, 'OnExitPoolCalled', {
              poolId,
              sender: lp.address,
              recipient: recipient.address,
              currentBalances: previousPoolBalances,
              protocolSwapFee: await feesCollector.getSwapFee(),
              latestBlockNumberUsed: previousBlockNumber,
              userData: encodeExit(exitAmounts, dueProtocolFeeAmounts),
            });
          });

          it('updates the latest block number used for all tokens', async () => {
            const currentBlockNumber = await lastBlockNumber();

            await exitPool({ dueProtocolFeeAmounts, fromRelayer, toInternalBalance, signature });

            await tokens.asyncEach(async (token: Token) => {
              const { blockNumber: newBlockNumber } = await vault.getPoolTokenInfo(poolId, token.address);
              expect(newBlockNumber).to.equal(currentBlockNumber + 1);
            });
          });

          it('emits PoolBalanceChanged from the vault', async () => {
            const receipt = await (
              await exitPool({ dueProtocolFeeAmounts, fromRelayer, toInternalBalance, signature })
            ).wait();

            expectEvent.inIndirectReceipt(receipt, vault.interface, 'PoolBalanceChanged', {
              poolId,
              liquidityProvider: lp.address,
              deltas: exitAmounts.map((amount) => amount.mul(-1)),
              protocolFees: dueProtocolFeeAmounts,
            });
          });

          it('collects protocol fees', async () => {
            const previousCollectedFees = await feesCollector.getCollectedFees(tokens.addresses);
            await exitPool({ dueProtocolFeeAmounts, fromRelayer, toInternalBalance, signature });
            const currentCollectedFees = await feesCollector.getCollectedFees(tokens.addresses);

            // Fees from both sources are lumped together.
            expect(arraySub(currentCollectedFees, previousCollectedFees)).to.deep.equal(dueProtocolFeeAmounts);
          });

          it('exits multiple times', async () => {
            await Promise.all(
              times(3, () => async () => {
                const receipt = await (await exitPool({ toInternalBalance, dueProtocolFeeAmounts, signature })).wait();
                expectEvent.inIndirectReceipt(receipt, pool.interface, 'OnExitPoolCalled');
              })
            );
          });

          it('exits the pool fully', async () => {
            const { balances: poolBalances } = await vault.getPoolTokens(poolId);
            const fullExitAmounts = arraySub(poolBalances, dueProtocolFeeAmounts);

            await exitPool({
              dueProtocolFeeAmounts,
              fromRelayer,
              toInternalBalance,
              exitAmounts: fullExitAmounts,
              signature,
            });

            const { balances: currentBalances } = await vault.getPoolTokens(poolId);
            expect(currentBalances).to.deep.equal(array(0));
          });

          it('reverts if any of the min amounts out is not enough', async () => {
            await Promise.all(
              exitAmounts.map((amount, i) => {
                const minAmountsOut = array(0);
                minAmountsOut[i] = amount.add(1);

                return expect(
                  exitPool({ dueProtocolFeeAmounts, fromRelayer, toInternalBalance, minAmountsOut, signature })
                ).to.be.revertedWith('EXIT_BELOW_MIN');
              })
            );
          });

          it('reverts if any of the amounts to exit plus fees is larger than the pool balance', async () => {
            const { balances: poolBalances } = await vault.getPoolTokens(poolId);

            await Promise.all(
              poolBalances.map((balance: BigNumber, i: number) => {
                const excessiveExitAmounts = [...exitAmounts];
                excessiveExitAmounts[i] = balance.sub(dueProtocolFeeAmounts[i]).add(1);

                return expect(
                  exitPool({
                    dueProtocolFeeAmounts,
                    fromRelayer,
                    toInternalBalance,
                    exitAmounts: excessiveExitAmounts,
                    signature,
                  })
                ).to.be.revertedWith('SUB_OVERFLOW');
              })
            );
          });
        }
      }
    });
  }
});<|MERGE_RESOLUTION|>--- conflicted
+++ resolved
@@ -236,13 +236,6 @@
         });
       });
 
-<<<<<<< HEAD
-          context('when the relayer is whitelisted by the authorizer', () => {
-            sharedBeforeEach('grant role to relayer', async () => {
-              const role = await roleId(vault, 'exitPool');
-              await authorizer.connect(admin).grantRole(role, relayer.address);
-            });
-=======
       function itExitsCorrectlyWithAndWithoutDueProtocolFeesAndInternalBalance() {
         context('with no due protocol fees', () => {
           const dueProtocolFeeAmounts = array(0);
@@ -255,11 +248,10 @@
 
           context('when the sender is a relayer', () => {
             const fromRelayer = true;
->>>>>>> ca8c335e
 
             context('when the relayer is whitelisted by the authorizer', () => {
               sharedBeforeEach('grant role to relayer', async () => {
-                const role = roleId(vault, 'exitPool');
+                const role = await roleId(vault, 'exitPool');
                 await authorizer.connect(admin).grantRole(role, relayer.address);
               });
 
@@ -294,22 +286,10 @@
               });
             });
 
-<<<<<<< HEAD
-          context('when the relayer is not whitelisted by the authorizer', () => {
-            sharedBeforeEach('revoke role from relayer', async () => {
-              const role = await roleId(vault, 'exitPool');
-              await authorizer.connect(admin).revokeRole(role, relayer.address);
-            });
-
-            context('when the relayer is allowed by the user', () => {
-              sharedBeforeEach('allow relayer', async () => {
-                await vault.connect(lp).changeRelayerAllowance(lp.address, relayer.address, true);
-=======
             context('when the relayer is not whitelisted by the authorizer', () => {
               sharedBeforeEach('revoke role from relayer', async () => {
-                const role = roleId(vault, 'exitPool');
+                const role = await roleId(vault, 'exitPool');
                 await authorizer.connect(admin).revokeRole(role, relayer.address);
->>>>>>> ca8c335e
               });
 
               context('when the relayer is allowed by the user', () => {
@@ -396,16 +376,8 @@
               );
             });
 
-<<<<<<< HEAD
-      context('when paused', () => {
-        sharedBeforeEach('pause', async () => {
-          const role = await roleId(vault, 'setPaused');
-          await authorizer.connect(admin).grantRole(role, admin.address);
-          await vault.connect(admin).setPaused(true);
-=======
             itExitsCorrectlyDespitePause(dueProtocolFeeAmounts, fromRelayer, toInternalBalance, signature);
           });
->>>>>>> ca8c335e
         });
       }
 
@@ -421,7 +393,7 @@
 
         context('when paused', () => {
           sharedBeforeEach('pause', async () => {
-            const role = roleId(vault, 'setPaused');
+            const role = await roleId(vault, 'setPaused');
             await authorizer.connect(admin).grantRole(role, admin.address);
             await vault.connect(admin).setPaused(true);
           });
