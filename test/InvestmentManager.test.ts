--- conflicted
+++ resolved
@@ -30,12 +30,9 @@
 
     strategy = await deploy('MockTradingStrategy', { args: [] });
 
-<<<<<<< HEAD
     const tokenNames = ['WETH', 'DAI'];
     tokens = await deployTokens(tokenNames, [18, 18]);
-=======
-    tokens = await deployTokens(['WETH', 'DAI']);
->>>>>>> b3a0dbde
+    
     await Promise.all(
       ['WETH', 'DAI'].map(async (token) => {
         await tokens[token].mint(owner.address, (200e18).toString());
