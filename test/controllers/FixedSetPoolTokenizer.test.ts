--- conflicted
+++ resolved
@@ -238,8 +238,20 @@
       ).to.be.revertedWith('NOT EXITING ENOUGH');
     });
 
-<<<<<<< HEAD
-=======
+    it('fails if not requesting all tokens', async () => {
+      await expect(tokenizer.connect(lp).exitPool((10e18).toString(), [(0.1e18).toString()], true)).to.be.revertedWith(
+        'Tokens and amounts length mismatch'
+      );
+    });
+
+    it('fails if requesting extra tokens', async () => {
+      await expect(
+        tokenizer
+          .connect(lp)
+          .exitPool((10e18).toString(), [(0.1e18).toString(), (0.2e18).toString(), (0.3e18).toString()], true)
+      ).to.be.revertedWith('Tokens and amounts length mismatch');
+    });
+
     it('all tokens due are pushed', async () => {
       await expectBalanceChange(() => tokenizer.connect(lp).exitPool((10e18).toString(), [0, 0], true), lp, tokens, {
         DAI: 0.1e18,
@@ -247,29 +259,6 @@
       });
     });
 
->>>>>>> baecc771
-    it('fails if not requesting all tokens', async () => {
-      await expect(tokenizer.connect(lp).exitPool((10e18).toString(), [(0.1e18).toString()], true)).to.be.revertedWith(
-        'Tokens and amounts length mismatch'
-      );
-    });
-
-    it('fails if requesting extra tokens', async () => {
-      await expect(
-        tokenizer
-          .connect(lp)
-          .exitPool((10e18).toString(), [(0.1e18).toString(), (0.2e18).toString(), (0.3e18).toString()], true)
-      ).to.be.revertedWith('Tokens and amounts length mismatch');
-    });
-
-<<<<<<< HEAD
-    it('all tokens due are pushed', async () => {
-      await expectBalanceChange(() => tokenizer.connect(lp).exitPool((10e18).toString(), [0, 0]), lp, tokens, {
-        DAI: 0.1e18,
-        MKR: 0.2e18,
-      });
-    });
-
     context('with protocol withdraw fees', () => {
       const protocolWithdrawFee = 0.01;
 
@@ -278,12 +267,13 @@
       });
 
       it('tokens minus fee are pushed', async () => {
-        await expectBalanceChange(() => tokenizer.connect(lp).exitPool((10e18).toString(), [0, 0]), lp, tokens, {
+        await expectBalanceChange(() => tokenizer.connect(lp).exitPool((10e18).toString(), [0, 0], true), lp, tokens, {
           DAI: 0.1e18 * (1 - protocolWithdrawFee),
           MKR: 0.2e18 * (1 - protocolWithdrawFee),
         });
       });
-=======
+    });
+
     it('can deposit into user balance', async () => {
       await expectBalanceChange(
         () => tokenizer.connect(lp).exitPool((10e18).toString(), [0, 0], false),
@@ -294,7 +284,6 @@
 
       expect(await vault.getUserTokenBalance(lp.address, tokens.DAI.address)).to.equal((0.1e18).toString());
       expect(await vault.getUserTokenBalance(lp.address, tokens.MKR.address)).to.equal((0.2e18).toString());
->>>>>>> baecc771
     });
   });
 
