--- conflicted
+++ resolved
@@ -7,11 +7,8 @@
 import { deployTokens, TokenList } from '../helpers/tokens';
 import { MAX_UINT256 } from '../helpers/constants';
 import { expectBalanceChange } from '../helpers/tokenBalance';
-<<<<<<< HEAD
 import { setupTokenizer } from '../../scripts/helpers/controllers';
-=======
 import { toFixedPoint } from '../../scripts/helpers/fixedPoint';
->>>>>>> a947298c
 
 describe('FixedSetPoolTokenizer', function () {
   let admin: SignerWithAddress;
@@ -181,20 +178,18 @@
             .exitPool((10e18).toString(), [BigNumber.from((0.1e18).toString()).add(1), (0.2e18).toString()], true)
         ).to.be.revertedWith('NOT EXITING ENOUGH');
 
-<<<<<<< HEAD
         await expect(
           tokenizer
             .connect(lp)
             .exitPool((10e18).toString(), [(0.1e18).toString(), BigNumber.from((0.2e18).toString()).add(1)], true)
         ).to.be.revertedWith('NOT EXITING ENOUGH');
       });
-=======
-    it('fails if not requesting all tokens', async () => {
-      await expect(tokenizer.connect(lp).exitPool((10e18).toString(), [(0.1e18).toString()], true)).to.be.revertedWith(
-        'Tokens and amounts length mismatch'
-      );
-    });
->>>>>>> a947298c
+
+      it('fails if not requesting all tokens', async () => {
+        await expect(
+          tokenizer.connect(lp).exitPool((10e18).toString(), [(0.1e18).toString()], true)
+        ).to.be.revertedWith('Tokens and amounts length mismatch');
+      });
 
       it('all tokens due are pushed', async () => {
         await expectBalanceChange(() => tokenizer.connect(lp).exitPool((10e18).toString(), [0, 0], true), lp, tokens, {
@@ -203,43 +198,34 @@
         });
       });
 
-<<<<<<< HEAD
-      it('fails if not requesting all tokens', async () => {
-        await expect(
-          tokenizer.connect(lp).exitPool((10e18).toString(), [(0.1e18).toString()], true)
-        ).to.be.revertedWith('Tokens and amounts length mismatch');
-      });
-=======
-    it('all tokens due are pushed', async () => {
-      await expectBalanceChange(() => tokenizer.connect(lp).exitPool((10e18).toString(), [0, 0], true), lp, tokens, {
-        DAI: 0.1e18,
-        MKR: 0.2e18,
-      });
-    });
-
-    context('with protocol withdraw fees', () => {
-      const protocolWithdrawFee = 0.01;
-
-      beforeEach(async () => {
-        await vault.connect(admin).setProtocolWithdrawFee(toFixedPoint(protocolWithdrawFee));
-      });
-
-      it('tokens minus fee are pushed', async () => {
-        await expectBalanceChange(() => tokenizer.connect(lp).exitPool((10e18).toString(), [0, 0], true), lp, tokens, {
-          DAI: 0.1e18 * (1 - protocolWithdrawFee),
-          MKR: 0.2e18 * (1 - protocolWithdrawFee),
+      context('with protocol withdraw fees', () => {
+        const protocolWithdrawFee = 0.01;
+
+        beforeEach(async () => {
+          await vault.connect(admin).setProtocolWithdrawFee(toFixedPoint(protocolWithdrawFee));
         });
-      });
-    });
-
-    it('can deposit into user balance', async () => {
-      await expectBalanceChange(
-        () => tokenizer.connect(lp).exitPool((10e18).toString(), [0, 0], false),
-        lp,
-        tokens,
-        {}
-      );
->>>>>>> a947298c
+
+        it('tokens minus fee are pushed', async () => {
+          await expectBalanceChange(
+            () => tokenizer.connect(lp).exitPool((10e18).toString(), [0, 0], true),
+            lp,
+            tokens,
+            {
+              DAI: 0.1e18 * (1 - protocolWithdrawFee),
+              MKR: 0.2e18 * (1 - protocolWithdrawFee),
+            }
+          );
+        });
+      });
+
+      it('can deposit into user balance', async () => {
+        await expectBalanceChange(
+          () => tokenizer.connect(lp).exitPool((10e18).toString(), [0, 0], false),
+          lp,
+          tokens,
+          {}
+        );
+      });
 
       it('fails if requesting extra tokens', async () => {
         await expect(
