--- conflicted
+++ resolved
@@ -9,12 +9,7 @@
   let factory: Contract;
 
   sharedBeforeEach(async () => {
-<<<<<<< HEAD
-    authorizer = await deploy('Authorizer', { args: [admin.address] });
-    vault = await deploy('Vault', { args: [authorizer.address, ZERO_ADDRESS] });
-=======
-    vault = await deploy('Vault', { args: [ZERO_ADDRESS, 0, 0] });
->>>>>>> 73c96fc5
+    vault = await deploy('Vault', { args: [ZERO_ADDRESS, ZERO_ADDRESS, 0, 0] });
     factory = await deploy('MockPoolFactory', { args: [vault.address] });
   });
 
