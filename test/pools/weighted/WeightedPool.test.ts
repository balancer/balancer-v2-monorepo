--- conflicted
+++ resolved
@@ -17,8 +17,8 @@
 
 import { deploy } from '../../../lib/helpers/deploy';
 import { bn, fp, decimal, pct } from '../../../lib/helpers/numbers';
+import { ZERO_ADDRESS, MAX_UINT112 } from '../../../lib/helpers/constants';
 import { MinimalSwapInfoPool, TwoTokenPool } from '../../../lib/helpers/pools';
-import { MAX_UINT112, ZERO_ADDRESS } from '../../../lib/helpers/constants';
 import { deploySortedTokens, deployTokens, TokenList } from '../../../lib/helpers/tokens';
 import { encodeExitWeightedPool, encodeJoinWeightedPool } from '../../../lib/helpers/weightedPoolEncoding';
 
@@ -744,33 +744,16 @@
       });
     });
 
-<<<<<<< HEAD
-    // TODO: fix
-    describe.skip('protocol swap fees', () => {
-      const SWAP_FEE = fp(0.05); // 5 %
-      const PROTOCOL_SWAP_FEE = fp(0.1); // 10 %
-      const MAX_UINT112S = Array(numberOfTokens).fill(MAX_UINT112);
-=======
     describe('protocol swap fees', () => {
       let pool: Contract;
       let poolId: string;
 
       const protocolSwapFee = fp(0.1); // 10 %
->>>>>>> 96cbf9f0
 
       beforeEach(async () => {
         //Use a mock vault
         ({ vault, pool, poolId } = await deployPool());
 
-<<<<<<< HEAD
-        ({ pool, poolId } = await deployPool({ swapFee: SWAP_FEE }));
-        await pool.connect(lp).callJoinPool(bn(1e18), MAX_UINT112S, true, lp.address);
-      });
-
-      it('joins and exits do not accumulate fees', async () => {
-        await pool.connect(lp).callJoinPool(bn(1e18), MAX_UINT112S, true, lp.address);
-        await pool.connect(lp).callJoinPool(bn(4e18), MAX_UINT112S, true, lp.address);
-=======
         // Initialize from creator
         const initialJoinUserData = encodeJoinWeightedPool({ kind: 'Init' });
         await vault
@@ -804,14 +787,10 @@
         for (let index = 0; index < dueProtocolFeeAmounts.length; index++) {
           expectEqualWithError(dueProtocolFeeAmounts[index], expectedDueProtocolFeeAmounts[index], 0.1);
         }
->>>>>>> 96cbf9f0
 
         return initialBalances.map((balance: BigNumber, index: number) => balance.add(amountsIn[index]));
       };
 
-<<<<<<< HEAD
-        await pool.connect(lp).callJoinPool(bn(7e18), MAX_UINT112S, true, lp.address);
-=======
       const expectExitProtocolSwapFeeEqualWithError = async (
         initialBalances: BigNumber[],
         minAmounts: BigNumber[],
@@ -830,7 +809,6 @@
         for (let index = 0; index < dueProtocolFeeAmounts.length; index++) {
           expectEqualWithError(dueProtocolFeeAmounts[index], expectedDueProtocolFeeAmounts[index], 0.1);
         }
->>>>>>> 96cbf9f0
 
         return initialBalances.map((balance: BigNumber, index: number) => balance.sub(amountsOut[index]));
       };
@@ -883,7 +861,7 @@
           joinUserData
         );
 
-        exitUserData = encodeExitWeightedPool({ kind: 'BPTInForExactTokensOut', maxBPTAmountIn: MAX_UINT128 });
+        exitUserData = encodeExitWeightedPool({ kind: 'BPTInForExactTokensOut', maxBPTAmountIn: MAX_UINT112 });
         await expectExitProtocolSwapFeeEqualWithError(
           newBalances,
           Array(poolTokens.length).fill(bn(10e18)),
@@ -903,49 +881,12 @@
           const lastInvariant = calculateInvariant(poolInitialBalances, poolWeights);
           currentBalances = poolInitialBalances.map((balance) => balance.mul(2)); //twice the initial balances
 
-<<<<<<< HEAD
-        async function assertProtocolSwapFeeIsCharged(payFeesAction: ContractFunction) {
-          const previousBlockHash = (await ethers.provider.getBlock('latest')).hash;
-          const paidTokenIndex = bn(previousBlockHash).mod(numberOfTokens).toNumber();
-          const paidFeeToken = poolTokens[paidTokenIndex];
-
-          const lastInvariant = decimal(await pool.getLastInvariant());
-          const currentInvariant = decimal(await pool.getInvariant());
-          const ratio = lastInvariant.div(currentInvariant);
-          const normalizedWeight = decimal(await pool.getNormalizedWeight(paidFeeToken));
-          const exponent = decimal(1e18).div(normalizedWeight);
-          const { balances: tokenBalances } = await vault.getPoolTokens(poolId);
-          const paidTokenBalance = decimal(tokenBalances[paidFeeToken]);
-          const collectedSwapFees = decimal(1).sub(ratio.pow(exponent)).mul(paidTokenBalance);
-          const protocolSwapFee = decimal(PROTOCOL_SWAP_FEE.toString()).div(1e18);
-          const expectedPaidFees = bn(collectedSwapFees.mul(protocolSwapFee));
-
-          await payFeesAction();
-
-          const paidTokenFees = await vault.getCollectedFeesByToken(poolTokens[paidTokenIndex]);
-          expectEqualWithError(paidTokenFees, expectedPaidFees, 0.001);
-
-          const nonPaidTokens = poolTokens.filter((token) => token != paidFeeToken);
-          for (const token of nonPaidTokens) {
-            const notPaidTokenFees = await vault.getCollectedFeesByToken(token);
-            expect(notPaidTokenFees).to.equal(0);
-          }
-        }
-=======
           const feeAmount = calculateOneTokenSwapFee(currentBalances, poolWeights, lastInvariant, paidTokenIndex);
->>>>>>> 96cbf9f0
 
           const protocolFeeAmount = bn(feeAmount.toString()).mul(protocolSwapFee).div((1e18).toString());
 
-<<<<<<< HEAD
-        it('pays swap protocol fees on join', async () => {
-          await assertProtocolSwapFeeIsCharged(() =>
-            pool.connect(lp).callJoinPool(bn(1e18), MAX_UINT112S, true, lp.address)
-          );
-=======
           expectedDueProtocolFeeAmounts = Array(poolTokens.length).fill(bn(0));
           expectedDueProtocolFeeAmounts[paidTokenIndex] = protocolFeeAmount;
->>>>>>> 96cbf9f0
         });
 
         it('pays swap protocol fees on join exact tokens in for BPT out', async () => {
@@ -958,13 +899,6 @@
           );
         });
 
-<<<<<<< HEAD
-        it('pays swap protocol fees on join exact BPT out', async () => {
-          await assertProtocolSwapFeeIsCharged(() =>
-            pool
-              .connect(lp)
-              .joinPoolTokenInForExactBPTOut(bn(1e18), tokenList.DAI.address, MAX_UINT112, true, lp.address)
-=======
         it('pays swap protocol fees on exit exact BPT in for one token out', async () => {
           const exitUserData = encodeExitWeightedPool({
             kind: 'ExactBPTInForOneTokenOut',
@@ -976,7 +910,6 @@
             Array(poolTokens.length).fill(bn(0)),
             expectedDueProtocolFeeAmounts,
             exitUserData
->>>>>>> 96cbf9f0
           );
         });
 
@@ -993,19 +926,13 @@
           );
         });
 
-<<<<<<< HEAD
-        it('pays swap protocol fees on exit exact tokens out', async () => {
-          await assertProtocolSwapFeeIsCharged(() =>
-            pool.connect(lp).exitPoolBPTInForExactTokensOut(MAX_UINT112, ZEROS, true, lp.address)
-=======
         it('pays swap protocol fees on exit BPT In for exact tokens out', async () => {
-          const exitUserData = encodeExitWeightedPool({ kind: 'BPTInForExactTokensOut', maxBPTAmountIn: MAX_UINT128 });
+          const exitUserData = encodeExitWeightedPool({ kind: 'BPTInForExactTokensOut', maxBPTAmountIn: MAX_UINT112 });
           await expectExitProtocolSwapFeeEqualWithError(
             currentBalances,
             Array(poolTokens.length).fill(bn(1e18)),
             expectedDueProtocolFeeAmounts,
             exitUserData
->>>>>>> 96cbf9f0
           );
         });
       });
