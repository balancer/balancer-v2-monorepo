import { ethers } from 'hardhat';
import { expect } from 'chai';
import { BigNumber, Contract } from 'ethers';
import { SignerWithAddress } from '@nomiclabs/hardhat-ethers/dist/src/signer-with-address';

import { deploy } from '../../../lib/helpers/deploy';
import { BigNumberish, bn, fp, pct } from '../../../lib/helpers/numbers';
import { MinimalSwapInfoPool, TwoTokenPool } from '../../../lib/helpers/pools';

import TokenList from '../../helpers/models/tokens/TokenList';
import WeightedPool from '../../helpers/models/pools/weighted/WeightedPool';
import { RawWeightedPoolDeployment } from '../../helpers/models/pools/weighted/types';

describe('WeightedPool', function () {
  let authorizer: Contract, allTokens: TokenList;
  let admin: SignerWithAddress, lp: SignerWithAddress;
  let trader: SignerWithAddress, recipient: SignerWithAddress, other: SignerWithAddress;

  const POOL_SWAP_FEE = fp(0.01);
  const WEIGHTS = [fp(30), fp(70), fp(5), fp(5)];
  const INITIAL_BALANCES = [fp(0.9), fp(1.8), fp(2.7), fp(3.6)];

  before('setup signers', async () => {
    [, admin, lp, trader, recipient, other] = await ethers.getSigners();
    authorizer = await deploy('Authorizer', { args: [admin.address] });
  });

  sharedBeforeEach('deploy tokens', async () => {
    allTokens = await TokenList.create(['MKR', 'DAI', 'SNX', 'BAT'], { sorted: true });
    await allTokens.mint({ to: [lp, trader], amount: fp(100) });
  });

  context('for a 1 token pool', () => {
    it('reverts if there is a single token', async () => {
      const tokens = allTokens.subset(1).addresses;
      const weights = WEIGHTS.slice(0, 1);
      const vault = await deploy('Vault', { args: [authorizer.address] });

      const args = [vault.address, 'Balancer Pool Token', 'BPT', tokens, weights, POOL_SWAP_FEE];
      await expect(deploy('WeightedPool', { args })).to.be.revertedWith('MIN_TOKENS');
    });
  });

  context('for a 2 token pool', () => {
    itBehavesAsWeightedPool(2);
  });

  context('for a 3 token pool', () => {
    itBehavesAsWeightedPool(3);
  });

  context('for a too-many token pool', () => {
    it('reverts if there are too many tokens', async () => {
      // The maximum number of tokens is 16
      const tokens = await TokenList.create(17);
      const weights = new Array(17).fill(fp(1));
      const vault = await deploy('Vault', { args: [authorizer.address] });

      const args = [vault.address, 'Balancer Pool Token', 'BPT', tokens.addresses, weights, POOL_SWAP_FEE];
      await expect(deploy('WeightedPool', { args })).to.be.revertedWith('MAX_TOKENS');
    });
  });

  function itBehavesAsWeightedPool(numberOfTokens: number) {
    let pool: WeightedPool, tokens: TokenList;

    const ZEROS = Array(numberOfTokens).fill(bn(0));
    const weights: BigNumberish[] = WEIGHTS.slice(0, numberOfTokens);
    const initialBalances = INITIAL_BALANCES.slice(0, numberOfTokens);

<<<<<<< HEAD
    async function deployPool(
      params: {
        tokens?: TokenList;
        weights?: BigNumber[];
        swapFee?: BigNumber;
        fromFactory?: boolean;
      } = {}
    ) {
      const poolTokens = params.tokens ?? tokens;
      const poolWeights = params.weights ?? weights;
      const poolSwapFee = params.swapFee ?? POOL_SWAP_FEE;
      const fromFactory = params.fromFactory ?? false;

      if (fromFactory) {
        vault = await deploy('Vault', { args: [authorizer.address] });
        factory = await deploy('WeightedPoolFactory', { args: [vault.address] });
        const tx = await factory.create('Balancer Pool Token', 'BPT', poolTokens.addresses, poolWeights, poolSwapFee);
        const receipt = await tx.wait();
        const event = expectEvent.inReceipt(receipt, 'PoolRegistered');
        pool = await ethers.getContractAt('WeightedPool', event.args.pool);
      } else {
        vault = await deploy('MockVault', { args: [] });
        const args = [vault.address, 'Balancer Pool Token', 'BPT', poolTokens.addresses, poolWeights, poolSwapFee];
        pool = await deploy('WeightedPool', { args });
      }

      poolId = await pool.getPoolId();
=======
    async function deployPool(params: RawWeightedPoolDeployment = {}): Promise<void> {
      params = Object.assign({}, { tokens, weights, swapFee: POOL_SWAP_FEE }, params);
      pool = await WeightedPool.create(params);
>>>>>>> f9041c27
    }

    beforeEach('define pool tokens', () => {
      tokens = allTokens.subset(numberOfTokens);
    });

    describe('creation', () => {
      context('when the creation succeeds', () => {
        sharedBeforeEach('deploy pool from factory', async () => {
          await deployPool({ fromFactory: true });
        });

        it('sets the vault', async () => {
          expect(await pool.getVault()).to.equal(pool.vault.address);
        });

        it('uses the corresponding specialization', async () => {
          const expectedSpecialization = numberOfTokens == 2 ? TwoTokenPool : MinimalSwapInfoPool;

          const { address, specialization } = await pool.getRegisteredInfo();
          expect(address).to.equal(pool.address);
          expect(specialization).to.equal(expectedSpecialization);
        });

        it('registers tokens in the vault', async () => {
          const { tokens, balances } = await pool.getTokens();

          expect(tokens).to.have.members(tokens);
          expect(balances).to.be.zeros;
        });

        it('starts with no BPT', async () => {
          expect(await pool.totalSupply()).to.be.equal(0);
        });

        it('sets the asset managers', async () => {
          await tokens.asyncEach(async (token) => {
            const { assetManager } = await pool.getTokenInfo(token);
            expect(assetManager).to.be.zeroAddress;
          });
        });

        it('sets token weights', async () => {
          const normalizedWeights = await pool.getNormalizedWeights();

          expect(normalizedWeights).to.equalWithError(pool.normalizedWeights, 0.0000001);
        });

        it('sets swap fee', async () => {
          expect(await pool.getSwapFee()).to.equal(POOL_SWAP_FEE);
        });

        it('sets the name', async () => {
          expect(await pool.name()).to.equal('Balancer Pool Token');
        });

        it('sets the symbol', async () => {
          expect(await pool.symbol()).to.equal('BPT');
        });

        it('sets the decimals', async () => {
          expect(await pool.decimals()).to.equal(18);
        });
      });

      context('when the creation fails', () => {
        it('reverts if the number of tokens and weights do not match', async () => {
          const badWeights = weights.slice(1);

          await expect(deployPool({ weights: badWeights })).to.be.revertedWith('INPUT_LENGTH_MISMATCH');
        });

        it('reverts if there are repeated tokens', async () => {
          const badTokens = new TokenList(Array(numberOfTokens).fill(tokens.first));

          await expect(deployPool({ tokens: badTokens, fromFactory: true })).to.be.revertedWith('UNSORTED_ARRAY');
        });

        it('reverts if the swap fee is too high', async () => {
          const badSwapFee = fp(0.1).add(1);

          await expect(deployPool({ swapFee: badSwapFee })).to.be.revertedWith('MAX_SWAP_FEE');
        });

        it('reverts if at least one weight is too low', async () => {
          const badWeights = WEIGHTS.slice(0, numberOfTokens);
          badWeights[0] = bn(99);

          await expect(deployPool({ weights: badWeights })).to.be.revertedWith('MIN_WEIGHT');
        });
      });
    });

    describe('onJoinPool', () => {
      sharedBeforeEach('deploy pool', async () => {
        await deployPool();
      });

      it('fails if caller is not the vault', async () => {
        await expect(
          pool.instance.connect(lp).onJoinPool(pool.poolId, lp.address, other.address, [0], 0, 0, '0x')
        ).to.be.revertedWith('CALLER_NOT_VAULT');
      });

      it('fails if no user data', async () => {
        await expect(pool.join({ data: '0x' })).to.be.revertedWith('Transaction reverted without a reason');
      });

      it('fails if wrong user data', async () => {
        const wrongUserData = ethers.utils.defaultAbiCoder.encode(['address'], [lp.address]);

        await expect(pool.join({ data: wrongUserData })).to.be.revertedWith('Transaction reverted without a reason');
      });

      context('initialization', () => {
        it('grants the n * invariant amount of BPT', async () => {
          const invariant = await pool.estimateInvariant(initialBalances);

          const { amountsIn, dueProtocolFeeAmounts } = await pool.init({ recipient, initialBalances });

          // Amounts in should be the same as initial ones
          expect(amountsIn).to.deep.equal(initialBalances);

          // Protocol fees should be zero
          expect(dueProtocolFeeAmounts).to.be.zeros;

          // Initial balances should equal invariant
          expect(await pool.balanceOf(recipient)).to.be.equalWithError(invariant.mul(numberOfTokens), 0.001);
        });

        it('fails if already initialized', async () => {
          await pool.init({ recipient, initialBalances });

          await expect(pool.init({ initialBalances })).to.be.revertedWith('UNHANDLED_JOIN_KIND');
        });
      });

      context('join exact tokens in for BPT out', () => {
        it('fails if not initialized', async () => {
          await expect(pool.joinGivenIn({ recipient, amountsIn: initialBalances })).to.be.revertedWith('UNINITIALIZED');
        });

        context('once initialized', () => {
          let expectedBptOut: BigNumberish;
          const amountsIn = ZEROS.map((n, i) => (i === 1 ? fp(0.1) : n));

          sharedBeforeEach('initialize pool', async () => {
            await pool.init({ recipient, initialBalances });
            expectedBptOut = await pool.estimateBptOut(amountsIn, initialBalances);
          });

          it('grants BPT for exact tokens', async () => {
            const previousBptBalance = await pool.balanceOf(recipient);
            const minimumBptOut = pct(expectedBptOut, 0.99);

            const result = await pool.joinGivenIn({ amountsIn, minimumBptOut, recipient });

            // Amounts in should be the same as initial ones
            expect(result.amountsIn).to.deep.equal(amountsIn);

            // Protocol fees should be zero
            expect(result.dueProtocolFeeAmounts).to.be.zeros;

            // Make sure received BPT is closed to what we expect
            const currentBptBalance = await pool.balanceOf(recipient);
            expect(currentBptBalance.sub(previousBptBalance)).to.be.equalWithError(expectedBptOut, 0.0001);
          });

          it('fails if not enough BPT', async () => {
            // This call should fail cause we are requesting minimum 1% more
            const minimumBptOut = pct(expectedBptOut, 1.01);

            await expect(pool.joinGivenIn({ amountsIn, minimumBptOut })).to.be.revertedWith('BPT_OUT_MIN_AMOUNT');
          });
        });
      });

      context('join token in for exact BPT out', () => {
        const token = 0;
        const bptOut = fp(2);

        it('fails if not initialized', async () => {
          await expect(pool.joinGivenOut({ bptOut, token })).to.be.revertedWith('UNINITIALIZED');
        });

        context('once initialized', () => {
          sharedBeforeEach('initialize pool', async () => {
            await pool.init({ recipient, initialBalances });
          });

          it('grants exact BPT for token in', async () => {
            const previousBptBalance = await pool.balanceOf(recipient);
            const expectedAmountIn = await pool.estimateTokenIn(token, bptOut, initialBalances);

            const result = await pool.joinGivenOut({ recipient, bptOut, token });

            // Only token in should be the one transferred
            expect(result.amountsIn[token]).to.be.equalWithError(expectedAmountIn, 0.001);
            expect(result.amountsIn.filter((_, i) => i != token)).to.be.zeros;

            // Protocol fees should be zero
            expect(result.dueProtocolFeeAmounts).to.be.zeros;

            // Make sure received BPT is closed to what we expect
            const currentBptBalance = await pool.balanceOf(recipient);
            expect(currentBptBalance.sub(previousBptBalance)).to.be.equalWithError(bptOut, 0.001);
          });

          it('fails if invariant increases more than max allowed', async () => {
            // Calculate bpt out so that the invariant ratio
            // ((bptTotalSupply + bptAmountOut / bptTotalSupply))
            // is more than 3
            const bptOut = (await pool.getMaxInvariantIncrease()).add(10);

            await expect(pool.joinGivenOut({ bptOut, token })).to.be.revertedWith('MAX_OUT_BPT_FOR_TOKEN_IN');
          });

          // TODO: implement
          it.skip('fails if not enough token in');
        });
      });
    });

    describe('onExitPool', () => {
      let previousBptBalance: BigNumber;

      sharedBeforeEach('deploy and initialize pool', async () => {
        await deployPool();
        await pool.init({ initialBalances, recipient: lp });
        previousBptBalance = await pool.balanceOf(lp);
      });

      it('fails if caller is not the vault', async () => {
        await expect(
          pool.instance.connect(lp).onExitPool(pool.poolId, recipient.address, other.address, [0], 0, 0, '0x')
        ).to.be.revertedWith('CALLER_NOT_VAULT');
      });

      it('fails if no user data', async () => {
        await expect(pool.exit({ data: '0x' })).to.be.revertedWith('Transaction reverted without a reason');
      });

      it('fails if wrong user data', async () => {
        const wrongUserData = ethers.utils.defaultAbiCoder.encode(['address'], [lp.address]);

        await expect(pool.exit({ data: wrongUserData })).to.be.revertedWith('Transaction reverted without a reason');
      });

      context('exit exact BPT in for one token out', () => {
        const token = 0;

        it('grants one token for exact bpt', async () => {
          // 20% of previous balance
          const previousBptBalance = await pool.balanceOf(lp);
          const bptIn = pct(previousBptBalance, 0.2);
          const expectedTokenOut = await pool.estimateTokenOut(token, bptIn);

          const result = await pool.singleExitGivenIn({ from: lp, bptIn, token });

          // Protocol fees should be zero
          expect(result.dueProtocolFeeAmounts).to.be.zeros;

          // Only token out should be the one transferred
          expect(result.amountsOut[token]).to.be.equalWithError(expectedTokenOut, 0.0001);
          expect(result.amountsOut.filter((_, i) => i != token)).to.be.zeros;

          // Current BPT balance should decrease
          expect(await pool.balanceOf(lp)).to.equal(previousBptBalance.sub(bptIn));
        });

        it('fails if invariant decreases more than max allowed', async () => {
          // Calculate bpt amount in so that the invariant ratio
          // ((bptTotalSupply - bptAmountIn / bptTotalSupply))
          // is more than 0.7
          const bptIn = (await pool.getMaxInvariantDecrease()).add(2);

          await expect(pool.singleExitGivenIn({ bptIn, token })).to.be.revertedWith('MIN_BPT_IN_FOR_TOKEN_OUT');
        });
      });

      context('exit exact BPT in for all tokens out', () => {
        it('grants all tokens for exact bpt', async () => {
          // Exit with half of the BPT balance
          const bptIn = previousBptBalance.div(2);
          const expectedAmountsOut = initialBalances.map((balance) => balance.div(2));

          const result = await pool.multiExitGivenIn({ from: lp, bptIn });

          // Protocol fees should be zero
          expect(result.dueProtocolFeeAmounts).to.be.zeros;

          // Balances are reduced by half because we are returning half of the BPT supply
          expect(result.amountsOut).to.be.equalWithError(expectedAmountsOut, 0.001);

          // Current BPT balance should have been reduced by half
          expect(await pool.balanceOf(lp)).to.be.equalWithError(bptIn, 0.001);
        });

        it('fully exit', async () => {
          // The LP doesn't own all BPT, since some was locked. They will only be able to extract a (large) percentage
          // of the Pool's balance: the rest remains there forever.
          const totalBPT = await pool.totalSupply();
          const expectedAmountsOut = initialBalances.map((balance) => balance.mul(previousBptBalance).div(totalBPT));

          const result = await pool.multiExitGivenIn({ from: lp, bptIn: previousBptBalance });

          // Protocol fees should be zero
          expect(result.dueProtocolFeeAmounts).to.be.zeros;

          // All balances are extracted
          expect(result.amountsOut).to.be.lteWithError(expectedAmountsOut, 0.00001);

          // Current BPT balances should be zero due to full exit
          expect(await pool.balanceOf(lp)).to.equal(0);
        });
      });

      context('exit BPT in for exact tokens out', () => {
        it('grants exact tokens for bpt', async () => {
          // Request half of the token balances
          const amountsOut = initialBalances.map((balance) => balance.div(2));
          const expectedBptIn = previousBptBalance.div(2);
          const maximumBptIn = pct(expectedBptIn, 1.01);

          const result = await pool.exitGivenOut({ from: lp, amountsOut, maximumBptIn });

          // Protocol fees should be zero
          expect(result.dueProtocolFeeAmounts).to.be.zeros;

          // Token balances should been reduced as requested
          expect(result.amountsOut).to.deep.equal(amountsOut);

          // BPT balance should have been reduced by half because we are returning half of the tokens
          expect(await pool.balanceOf(lp)).to.be.equalWithError(previousBptBalance.div(2), 0.001);
        });

        it('fails if more BTP needed', async () => {
          // Call should fail cause we are requesting a max amount lower than the actual needed
          const amountsOut = initialBalances;
          const maximumBptIn = previousBptBalance.div(2);

          await expect(pool.exitGivenOut({ from: lp, amountsOut, maximumBptIn })).to.be.revertedWith(
            'BPT_IN_MAX_AMOUNT'
          );
        });
      });
    });

    describe('swaps', () => {
      sharedBeforeEach('deploy and join pool', async () => {
        await deployPool();
        await pool.init({ initialBalances });
      });

      context('given in', () => {
        it('calculates amount out', async () => {
          const amount = fp(0.1);
          const amountWithFees = amount.mul(POOL_SWAP_FEE.add(fp(1))).div(fp(1));
          const expectedAmountOut = await pool.estimateGivenIn({ in: 1, out: 0, amount: amountWithFees });

          const result = await pool.swapGivenIn({ in: 1, out: 0, amount: amountWithFees });

          expect(result).to.be.equalWithError(expectedAmountOut, 0.01);
        });

        it('calculates max amount out', async () => {
          const maxAmountIn = await pool.getMaxIn(1);
          const maxAmountInWithFees = maxAmountIn.mul(POOL_SWAP_FEE.add(fp(1))).div(fp(1));
          const expectedAmountOut = await pool.estimateGivenIn({ in: 1, out: 0, amount: maxAmountInWithFees });

          const result = await pool.swapGivenIn({ in: 1, out: 0, amount: maxAmountInWithFees });

          expect(result).to.be.equalWithError(expectedAmountOut, 0.05);
        });

        it('reverts if token in exceeds max in ratio', async () => {
          const maxAmountIn = await pool.getMaxIn(1);
          const maxAmountInWithFees = maxAmountIn.mul(POOL_SWAP_FEE.add(fp(1))).div(fp(1));

          const amount = maxAmountInWithFees.add(fp(1));
          await expect(pool.swapGivenIn({ in: 1, out: 0, amount })).to.be.revertedWith('ERR_MAX_IN_RATIO');
        });

        it('reverts if token in is not in the pool', async () => {
          await expect(pool.swapGivenIn({ in: allTokens.BAT, out: 0, amount: 1 })).to.be.revertedWith('INVALID_TOKEN');
        });

        it('reverts if token out is not in the pool', async () => {
          await expect(pool.swapGivenIn({ in: 1, out: allTokens.BAT, amount: 1 })).to.be.revertedWith('INVALID_TOKEN');
        });
      });

      context('given out', () => {
        it('calculates amount in', async () => {
          const amount = fp(0.1);
          const expectedAmountIn = await pool.estimateGivenOut({ in: 1, out: 0, amount });

          const result = await pool.swapGivenOut({ in: 1, out: 0, amount });

          expect(result).to.be.equalWithError(expectedAmountIn, 0.1);
        });

        it('calculates max amount in', async () => {
          const amount = await pool.getMaxOut(0);
          const expectedAmountIn = await pool.estimateGivenOut({ in: 1, out: 0, amount });

          const result = await pool.swapGivenOut({ in: 1, out: 0, amount });

          expect(result).to.be.equalWithError(expectedAmountIn, 0.1);
        });

        it('reverts if token in exceeds max out ratio', async () => {
          const amount = (await pool.getMaxOut(0)).add(2);

          await expect(pool.swapGivenOut({ in: 1, out: 0, amount })).to.be.revertedWith('ERR_MAX_OUT_RATIO');
        });

        it('reverts if token in is not in the pool when given out', async () => {
          await expect(pool.swapGivenOut({ in: allTokens.BAT, out: 0, amount: 1 })).to.be.revertedWith('INVALID_TOKEN');
        });

        it('reverts if token out is not in the pool', async () => {
          await expect(pool.swapGivenOut({ in: 1, out: allTokens.BAT, amount: 1 })).to.be.revertedWith('INVALID_TOKEN');
        });
      });
    });

    describe('protocol swap fees', () => {
      const protocolFeePercentage = fp(0.1); // 10 %

      sharedBeforeEach('deploy and join pool', async () => {
        await deployPool();
        await pool.init({ initialBalances, from: lp, protocolFeePercentage });
      });

      context('without balance changes', () => {
        it('joins and exits do not accumulate fees', async () => {
          let joinResult = await pool.joinGivenIn({ from: lp, amountsIn: fp(100), protocolFeePercentage });
          expect(joinResult.dueProtocolFeeAmounts).to.be.zeros;

          joinResult = await pool.joinGivenOut({ from: lp, bptOut: fp(1), token: 0, protocolFeePercentage });
          expect(joinResult.dueProtocolFeeAmounts).to.be.zeros;

          let exitResult = await pool.singleExitGivenIn({ from: lp, bptIn: fp(10), token: 0, protocolFeePercentage });
          expect(exitResult.dueProtocolFeeAmounts).to.be.zeros;

          exitResult = await pool.multiExitGivenIn({ from: lp, bptIn: fp(10), protocolFeePercentage });
          expect(exitResult.dueProtocolFeeAmounts).to.be.zeros;

          joinResult = await pool.joinGivenIn({ from: lp, amountsIn: fp(10), protocolFeePercentage });
          expect(joinResult.dueProtocolFeeAmounts).to.be.zeros;

          exitResult = await pool.exitGivenOut({ from: lp, amountsOut: fp(10), protocolFeePercentage });
          expect(exitResult.dueProtocolFeeAmounts).to.be.zeros;
        });
      });

      context('with previous swap', () => {
        let currentBalances: BigNumber[], expectedDueProtocolFeeAmounts: BigNumber[];

        sharedBeforeEach('simulate doubled initial balances ', async () => {
          // 4/3 of the initial balances
          currentBalances = initialBalances.map((balance) => balance.mul(4).div(3));
        });

        sharedBeforeEach('compute expected due protocol fees', async () => {
          const paidTokenIndex = weights.indexOf(pool.maxWeight);
          const protocolFeeAmount = await pool.estimateSwapFee(paidTokenIndex, protocolFeePercentage, currentBalances);
          expectedDueProtocolFeeAmounts = ZEROS.map((n, i) => (i === paidTokenIndex ? protocolFeeAmount : n));
        });

        it('pays swap protocol fees on join exact tokens in for BPT out', async () => {
          const result = await pool.joinGivenIn({ from: lp, amountsIn: fp(1), currentBalances, protocolFeePercentage });

          expect(result.dueProtocolFeeAmounts).to.be.equalWithError(expectedDueProtocolFeeAmounts, 0.1);
        });

        it('pays swap protocol fees on exit exact BPT in for one token out', async () => {
          const result = await pool.singleExitGivenIn({
            from: lp,
            bptIn: fp(0.5),
            token: 0,
            currentBalances,
            protocolFeePercentage,
          });

          expect(result.dueProtocolFeeAmounts).to.be.equalWithError(expectedDueProtocolFeeAmounts, 0.1);
        });

        it('pays swap protocol fees on exit exact BPT in for all tokens out', async () => {
          const result = await pool.multiExitGivenIn({
            from: lp,
            bptIn: fp(1),
            currentBalances,
            protocolFeePercentage,
          });

          expect(result.dueProtocolFeeAmounts).to.be.equalWithError(expectedDueProtocolFeeAmounts, 0.1);
        });

        it('pays swap protocol fees on exit BPT In for exact tokens out', async () => {
          const result = await pool.exitGivenOut({
            from: lp,
            amountsOut: fp(1),
            currentBalances,
            protocolFeePercentage,
          });

          expect(result.dueProtocolFeeAmounts).to.be.equalWithError(expectedDueProtocolFeeAmounts, 0.1);
        });
      });

      context('with swap and exceeded min invariant ratio', () => {
        let currentBalances: BigNumber[], expectedDueProtocolFeeAmounts: BigNumber[];

        sharedBeforeEach('simulate doubled initial balances ', async () => {
          // twice the initial balances
          currentBalances = initialBalances.map((balance) => balance.mul(2));
        });

        sharedBeforeEach('compute expected due protocol fees', async () => {
          const paidTokenIndex = weights.indexOf(pool.maxWeight);
          const feeAmount = await pool.estimateMaxSwapFee(paidTokenIndex, protocolFeePercentage, currentBalances);
          expectedDueProtocolFeeAmounts = ZEROS.map((n, i) => (i === paidTokenIndex ? feeAmount : n));
        });

        it('pays swap protocol fees on join exact tokens in for BPT out', async () => {
          const result = await pool.joinGivenIn({ from: lp, amountsIn: fp(1), currentBalances, protocolFeePercentage });

          expect(result.dueProtocolFeeAmounts).to.be.equalWithError(expectedDueProtocolFeeAmounts, 0.1);
        });

        it('pays swap protocol fees on exit exact BPT in for one token out', async () => {
          const result = await pool.singleExitGivenIn({
            from: lp,
            bptIn: fp(0.5),
            token: 0,
            currentBalances,
            protocolFeePercentage,
          });

          expect(result.dueProtocolFeeAmounts).to.be.equalWithError(expectedDueProtocolFeeAmounts, 0.1);
        });

        it('pays swap protocol fees on exit exact BPT in for all tokens out', async () => {
          const result = await pool.multiExitGivenIn({
            from: lp,
            bptIn: fp(1),
            currentBalances,
            protocolFeePercentage,
          });

          expect(result.dueProtocolFeeAmounts).to.be.equalWithError(expectedDueProtocolFeeAmounts, 0.1);
        });

        it('pays swap protocol fees on exit BPT In for exact tokens out', async () => {
          const result = await pool.exitGivenOut({
            from: lp,
            amountsOut: fp(1),
            currentBalances,
            protocolFeePercentage,
          });

          expect(result.dueProtocolFeeAmounts).to.be.equalWithError(expectedDueProtocolFeeAmounts, 0.1);
        });
      });
    });
  }
});<|MERGE_RESOLUTION|>--- conflicted
+++ resolved
@@ -68,39 +68,9 @@
     const weights: BigNumberish[] = WEIGHTS.slice(0, numberOfTokens);
     const initialBalances = INITIAL_BALANCES.slice(0, numberOfTokens);
 
-<<<<<<< HEAD
-    async function deployPool(
-      params: {
-        tokens?: TokenList;
-        weights?: BigNumber[];
-        swapFee?: BigNumber;
-        fromFactory?: boolean;
-      } = {}
-    ) {
-      const poolTokens = params.tokens ?? tokens;
-      const poolWeights = params.weights ?? weights;
-      const poolSwapFee = params.swapFee ?? POOL_SWAP_FEE;
-      const fromFactory = params.fromFactory ?? false;
-
-      if (fromFactory) {
-        vault = await deploy('Vault', { args: [authorizer.address] });
-        factory = await deploy('WeightedPoolFactory', { args: [vault.address] });
-        const tx = await factory.create('Balancer Pool Token', 'BPT', poolTokens.addresses, poolWeights, poolSwapFee);
-        const receipt = await tx.wait();
-        const event = expectEvent.inReceipt(receipt, 'PoolRegistered');
-        pool = await ethers.getContractAt('WeightedPool', event.args.pool);
-      } else {
-        vault = await deploy('MockVault', { args: [] });
-        const args = [vault.address, 'Balancer Pool Token', 'BPT', poolTokens.addresses, poolWeights, poolSwapFee];
-        pool = await deploy('WeightedPool', { args });
-      }
-
-      poolId = await pool.getPoolId();
-=======
     async function deployPool(params: RawWeightedPoolDeployment = {}): Promise<void> {
       params = Object.assign({}, { tokens, weights, swapFee: POOL_SWAP_FEE }, params);
       pool = await WeightedPool.create(params);
->>>>>>> f9041c27
     }
 
     beforeEach('define pool tokens', () => {
