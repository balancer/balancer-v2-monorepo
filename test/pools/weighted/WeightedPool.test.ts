--- conflicted
+++ resolved
@@ -69,6 +69,7 @@
     const poolWeights = WEIGHTS.slice(0, numberOfTokens);
     const poolInitialBalances = INITIAL_BALANCES.slice(0, numberOfTokens);
 
+    /* eslint-disable @typescript-eslint/no-explicit-any */
     async function deployPool({ tokens, balances, weights, swapFee }: any = {}) {
       return deployPoolFromFactory(vault, admin, 'WeightedPool', {
         from: creator,
@@ -169,24 +170,17 @@
 
         it('reverts if the number of tokens and weights do not match', async () => {
           const weights = poolWeights.slice(1);
-
-<<<<<<< HEAD
-      expect(await pool.decimals()).to.equal(18);
-    });
-
-    it('initializes the asset managers', async () => {
-      const pool = await callDeployPool();
-      const poolId = await pool.getPoolId();
-
-      for (const symbol in tokens) {
-        expect(await vault.getPoolAssetManager(poolId, tokens[symbol].address)).to.equal(ZERO_ADDRESS);
-      }
-    });
-  });
-=======
           await expect(deployPool({ weights })).to.be.revertedWith('Create2: Failed on deploy');
         });
->>>>>>> b3112f65
+
+        it('initializes the asset managers', async () => {
+          const pool = await deployPool();
+          const poolId = await pool.getPoolId();
+
+          for (const symbol in tokens) {
+            expect(await vault.getPoolAssetManager(poolId, tokens[symbol].address)).to.equal(ZERO_ADDRESS);
+          }
+        });
 
         it('reverts if there is a single token', async () => {
           const tokens = poolTokens.slice(0, 1);
@@ -889,7 +883,7 @@
         vault.address,
         name,
         symbol,
-        0, //Initial BPT is always cero
+        0, //Initial BPT is always zero
         poolTokens,
         ['0', '0'], //Initial Balances are empty
         admin.address,
