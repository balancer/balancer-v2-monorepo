import Decimal from 'decimal.js';
import { ethers } from 'hardhat';
import { expect } from 'chai';
import { BigNumber, Contract, ContractFunction } from 'ethers';
import { SignerWithAddress } from '@nomiclabs/hardhat-ethers/dist/src/signer-with-address';

import { assertEqualWithError, bn } from '../../helpers/numbers';
import { deploy } from '../../../scripts/helpers/deploy';
import { toFixedPoint } from '../../../scripts/helpers/fixedPoint';
import { deployPoolFromFactory, SimplifiedQuotePool, TwoTokenPool } from '../../../scripts/helpers/pools';
import { deploySortedTokens, deployTokens, TokenList } from '../../helpers/tokens';
import { MAX_UINT128, MAX_UINT256, ZERO_ADDRESS } from '../../helpers/constants';
import { expectBalanceChange } from '../../helpers/tokenBalance';
import {
  calcBptInGivenExactTokensOut,
  calcBptOutGivenExactTokensIn,
  calcTokenInGivenExactBptOut,
  calcTokenOutGivenExactBptIn,
} from '../../helpers/math/weighted';

describe('WeightedPool', function () {
  let authorizer: Contract, vault: Contract;
  let tokenList: TokenList, tokens: Array<Contract>;
  let admin: SignerWithAddress, creator: SignerWithAddress, lp: SignerWithAddress;
  let trader: SignerWithAddress, beneficiary: SignerWithAddress, feeSetter: SignerWithAddress, other: SignerWithAddress;

  const INITIAL_BPT = bn(90e18);
  const POOL_SWAP_FEE = toFixedPoint(0.01);

  const SYMBOLS = ['DAI', 'MKR', 'SNX', 'BAT'];
  const WEIGHTS = [bn(60), bn(30), bn(5), bn(5)];
  const INITIAL_BALANCES = [bn(0.9e18), bn(1.8e18), bn(2.7e18), bn(3.6e18)];

  before('setup signers', async () => {
    [, admin, creator, lp, trader, beneficiary, feeSetter, other] = await ethers.getSigners();
    authorizer = await deploy('Authorizer', { args: [admin.address] });
  });

  beforeEach('deploy tokens', async () => {
    vault = await deploy('Vault', { args: [authorizer.address] });
    tokenList = await deploySortedTokens(SYMBOLS, [18, 18, 18, 18]);
    tokens = Object.values(tokenList);

    for (const token of tokens) {
      await token.mint(creator.address, bn(100e18));
      await token.connect(creator).approve(vault.address, MAX_UINT256);

      await token.mint(lp.address, bn(100e18));
      await token.connect(lp).approve(vault.address, MAX_UINT256);

      await token.mint(trader.address, bn(100e18));
      await token.connect(trader).approve(vault.address, MAX_UINT256);
    }
  });

  context('for a 2 token pool', () => {
    itBehavesAsWeightedPool(2);
  });

  context('for a 3 token pool', () => {
    itBehavesAsWeightedPool(3);
  });

  function itBehavesAsWeightedPool(numberOfTokens: number) {
    let poolTokens: string[];

    const poolSymbols = SYMBOLS.slice(0, numberOfTokens);
    const poolWeights = WEIGHTS.slice(0, numberOfTokens);
    const poolInitialBalances = INITIAL_BALANCES.slice(0, numberOfTokens);

    async function deployPool({ tokens, balances, weights, swapFee }: any = {}) {
      return deployPoolFromFactory(vault, admin, 'WeightedPool', {
        from: creator,
        parameters: [
          INITIAL_BPT,
          tokens || poolTokens,
          balances || poolInitialBalances,
          weights || poolWeights,
          swapFee || POOL_SWAP_FEE,
        ],
      });
    }

    function mapBalanceChanges(balances: Array<any>) {
      return balances.reduce((changes: any, balance: any, i) => ({ ...changes, [poolSymbols[i]]: balance }), {});
    }

    beforeEach('define pool tokens', () => {
      poolTokens = tokens.map((token) => token.address).slice(0, numberOfTokens);
    });

    context('creation via factory', async () => {
      context('when the creation succeeds', () => {
        let pool: Contract;

        beforeEach('deploy pool', async () => {
          pool = await deployPool();
        });

        it('creates a pool in the vault', async () => {
          expect(await pool.getVault()).to.equal(vault.address);
        });

        // TODO: Un-skip test when implemented
        it.skip('uses the corresponding optimization', async () => {
          const poolId = await pool.getPoolId();
          const expectedOptimization = numberOfTokens == 2 ? TwoTokenPool : SimplifiedQuotePool;

          expect(await vault.getPool(poolId)).to.have.members([pool.address, expectedOptimization]);
        });

        it('grants initial BPT to the pool creator', async () => {
          expect(await pool.balanceOf(creator.address)).to.equal(INITIAL_BPT);
        });

        it('adds tokens to pool', async () => {
          const poolId = await pool.getPoolId();

          expect(await vault.getPoolTokens(poolId)).to.have.members(poolTokens);
          expect(await vault.getPoolTokenBalances(poolId, poolTokens)).to.deep.equal(poolInitialBalances);
        });

        it('pulls tokens from the pool creator', async () => {
          const vaultChanges = mapBalanceChanges(poolInitialBalances);
          const accountChanges = mapBalanceChanges(poolInitialBalances.map((balance) => `-${balance}`));

          await expectBalanceChange(deployPool, tokenList, [
            { account: creator, changes: accountChanges },
            { account: vault, changes: vaultChanges },
          ]);
        });

        it('adds tokens to pool', async () => {
          const poolId = await pool.getPoolId();

          expect(await vault.getPoolTokens(poolId)).to.have.members(poolTokens);
          expect(await vault.getPoolTokenBalances(poolId, poolTokens)).to.deep.equal(poolInitialBalances);
        });

        it('sets token weights', async () => {
          expect(await pool.getWeights(poolTokens)).to.deep.equal(poolWeights);
        });

        it('sets swap fee', async () => {
          expect(await pool.getSwapFee()).to.equal(POOL_SWAP_FEE);
        });

        it('sets the name', async () => {
          expect(await pool.name()).to.equal('Balancer Pool Token');
        });

        it('sets the symbol', async () => {
          expect(await pool.symbol()).to.equal('BPT');
        });

        it('sets the decimals', async () => {
          expect(await pool.decimals()).to.equal(18);
        });
      });

      context('when the creation fails', () => {
        it('reverts if the number of tokens and amounts do not match', async () => {
          const balances = poolInitialBalances.slice(1);

          await expect(deployPool({ balances })).to.be.revertedWith('Create2: Failed on deploy');
        });

        it('reverts if the number of tokens and weights do not match', async () => {
          const weights = poolWeights.slice(1);

          await expect(deployPool({ weights })).to.be.revertedWith('Create2: Failed on deploy');
        });

        it('reverts if there is a single token', async () => {
          const tokens = poolTokens.slice(0, 1);
          const weights = poolWeights.slice(0, 1);
          const balances = poolInitialBalances.slice(0, 1);

          await expect(deployPool({ tokens, balances, weights })).to.be.revertedWith('Create2: Failed on deploy');
        });

        it('reverts if there are repeated tokens', async () => {
          const tokens = new Array(poolTokens.length).fill(poolTokens[0]);

          await expect(deployPool({ tokens })).to.be.revertedWith('Create2: Failed on deploy');
        });

        it('reverts if there are too many tokens', async () => {
          // The maximum number of tokens is 16
          const manyTokens = await deployTokens(
            Array(17)
              .fill('TK')
              .map((v, i) => `${v}${i}`),
            Array(17).fill(18)
          );

          const tokens = Object.values(manyTokens).map((token) => token.address);
          const balances = new Array(17).fill(100);
          const weights = new Array(17).fill(toFixedPoint(1));

          await expect(deployPool({ tokens, balances, weights })).to.be.revertedWith('Create2: Failed on deploy');
        });

        it('reverts if the swap fee is too high', async () => {
          const swapFee = toFixedPoint(0.1).add(1);

          await expect(deployPool({ swapFee })).to.be.revertedWith('Create2: Failed on deploy');
        });
      });
    });

    context('with pool', () => {
      let pool: Contract;
      let poolId: string;

<<<<<<< HEAD
      beforeEach('deploy pool', async () => {
        pool = await deployPool();
        poolId = await pool.getPoolId();
      });

      describe('joining', () => {
        let maxAmountsIn: BigNumber[];
        const BPT_AMOUNT_OUT = bn(10e18);
=======
      it('can withdraw from internal balance', async () => {
        await vault.connect(lp).depositToInternalBalance(tokens.DAI.address, (1e18).toString(), lp.address);
        await vault.connect(lp).depositToInternalBalance(tokens.MKR.address, (1e18).toString(), lp.address);

        await expectBalanceChange(
          () =>
            pool
              .connect(lp)
              .joinPool((10e18).toString(), [(0.1e18).toString(), (0.2e18).toString()], false, lp.address),
          tokens,
          { account: lp }
        );

        expect(await vault.getInternalBalance(lp.address, tokens.DAI.address)).to.equal((0.9e18).toString());
        expect(await vault.getInternalBalance(lp.address, tokens.MKR.address)).to.equal((0.8e18).toString());
      });

      it('transfers missing tokens if internal balance is not enough', async () => {
        await vault
          .connect(lp)
          .depositToInternalBalance(tokens.DAI.address, BigNumber.from((0.1e18).toString()).sub(1), lp.address);
        await vault.connect(lp).depositToInternalBalance(tokens.MKR.address, (0.2e18).toString(), lp.address);

        await expectBalanceChange(
          () =>
            pool
              .connect(lp)
              .joinPool((10e18).toString(), [(0.1e18).toString(), (0.2e18).toString()], false, lp.address),
          tokens,
          { account: lp, changes: { DAI: -1 } }
        );
      });
    });
>>>>>>> 11b782e2

        beforeEach('set max amounts in', async () => {
          maxAmountsIn = poolInitialBalances.map((balance) => balance.mul(BPT_AMOUNT_OUT).div(INITIAL_BPT));
        });

        it('grants BPT to specified beneficiary', async () => {
          const previousBPT = await pool.balanceOf(lp.address);

          await pool.connect(lp).joinPool(BPT_AMOUNT_OUT, maxAmountsIn, true, lp.address);

          const newBPTBalance = await pool.balanceOf(lp.address);
          expect(newBPTBalance.sub(previousBPT)).to.equal(BPT_AMOUNT_OUT);
        });

        it('pulls only the required tokens', async () => {
          const HUGE_MAX_AMOUNTS_IN = Array(numberOfTokens).fill(bn(10e18));
          const changes = mapBalanceChanges(maxAmountsIn.map((balance) => `-${balance}`));

          await expectBalanceChange(
            () => pool.connect(lp).joinPool(BPT_AMOUNT_OUT, HUGE_MAX_AMOUNTS_IN, true, lp.address),
            tokenList,
            { account: lp, changes }
          );
        });

        it('can withdraw from internal balance', async () => {
          const depositedAmount = BigNumber.from((1e18).toString());
          for (const token of poolTokens) await vault.connect(lp).deposit(token, depositedAmount, lp.address);

          await expectBalanceChange(
            () => pool.connect(lp).joinPool(BPT_AMOUNT_OUT, maxAmountsIn, false, lp.address),
            tokenList,
            { account: lp }
          );

          for (const token of poolTokens) {
            const internalBalance = await vault.getInternalTokenBalance(lp.address, token);
            const expectedBalance = depositedAmount.sub(maxAmountsIn[poolTokens.indexOf(token)]);
            expect(internalBalance).to.equal(expectedBalance);
          }
        });

        it('transfers missing tokens if internal balance is not enough', async () => {
          for (const token of poolTokens) {
            const internalBalance = await vault.getInternalTokenBalance(lp.address, token);
            await vault.connect(lp).withdraw(token, internalBalance, lp.address);
          }

          await vault.connect(lp).deposit(poolTokens[0], BigNumber.from((0.1e18).toString()).sub(1), lp.address);
          const otherTokens = poolTokens.slice(1);
          for (const token of otherTokens) await vault.connect(lp).deposit(token, (1e18).toString(), lp.address);

          await expectBalanceChange(
            () => pool.connect(lp).joinPool(BPT_AMOUNT_OUT, maxAmountsIn, false, lp.address),
            tokenList,
            { account: lp, changes: { DAI: -1 } }
          );
        });

        it('fails if maximum amounts are not enough', async () => {
          const notEnoughMaxAmounts = [...maxAmountsIn];
          notEnoughMaxAmounts[0] = notEnoughMaxAmounts[0].sub(1);

          const firstJoin = pool.connect(lp).joinPool(BPT_AMOUNT_OUT, notEnoughMaxAmounts, true, lp.address);
          await expect(firstJoin).to.be.revertedWith('ERR_LIMIT_IN');

          notEnoughMaxAmounts[0] = notEnoughMaxAmounts[0].add(1);
          notEnoughMaxAmounts[1] = notEnoughMaxAmounts[1].sub(1);

          const secondJoin = pool.connect(lp).joinPool(BPT_AMOUNT_OUT, notEnoughMaxAmounts, true, lp.address);
          await expect(secondJoin).to.be.revertedWith('ERR_LIMIT_IN');
        });

        it('fails if not supplying all tokens', async () => {
          const missingMaxAmountsIn = [bn(0.1e18)];

          const join = pool.connect(lp).joinPool(BPT_AMOUNT_OUT, missingMaxAmountsIn, false, lp.address);
          await expect(join).to.be.revertedWith('Tokens and amounts length mismatch');
        });

        it('fails if supplying extra tokens', async () => {
          const extraMaxAmountsIn = maxAmountsIn.concat(bn(0.3e18));

          const join = pool.connect(lp).joinPool(BPT_AMOUNT_OUT, extraMaxAmountsIn, true, lp.address);
          await expect(join).to.be.revertedWith('Tokens and amounts length mismatch');
        });
      });

      describe('joining & swapping', () => {
        let previousBPTBalance: BigNumber, previousTokenBalances: BigNumber[];

        beforeEach('compute previous balances', async () => {
          previousBPTBalance = await pool.balanceOf(lp.address);
          previousTokenBalances = await Promise.all(tokens.map((token) => token.balanceOf(lp.address)));
        });

        it('grants BPT for exact tokens', async () => {
          const MIN_BPT_OUT = bn(1e18);
          const EXACT_TOKENS_IN = [bn(0), bn(0.1e18), bn(0)].slice(0, numberOfTokens);

          await pool.connect(lp).joinPoolExactTokensInForBPTOut(MIN_BPT_OUT, EXACT_TOKENS_IN, true, lp.address);

          const expectedBPTOut = calcBptOutGivenExactTokensIn(
            poolInitialBalances,
            poolWeights,
            EXACT_TOKENS_IN,
            INITIAL_BPT,
            POOL_SWAP_FEE
          );

          const newBPTBalance = await pool.balanceOf(lp.address);
          const expectedNewBptBalance = previousBPTBalance.add(expectedBPTOut);
          assertEqualWithError(newBPTBalance, expectedNewBptBalance, 0.001);

          const newMKRBalance = await tokenList.MKR.balanceOf(lp.address);
          expect(newMKRBalance).to.be.equal(previousTokenBalances[1].sub(EXACT_TOKENS_IN[1]));

          const currentDAIBalance = await tokenList.DAI.balanceOf(lp.address);
          expect(currentDAIBalance).to.be.equal(previousTokenBalances[0]);

          const currentSNXBalance = await tokenList.SNX.balanceOf(lp.address);
          expect(currentSNXBalance).to.be.equal(previousTokenBalances[2]);
        });

        it('grants exact BPT for tokens', async () => {
          const MIN_MKR_IN = bn(0.15e18);
          const EXACT_BPT_OUT = bn(1.626e18);

          await pool
            .connect(lp)
            .joinPoolTokenInForExactBPTOut(EXACT_BPT_OUT, tokenList.MKR.address, MIN_MKR_IN, true, lp.address);

          const newBPTBalance = await pool.balanceOf(lp.address);
          expect(newBPTBalance.sub(previousBPTBalance)).to.equal(EXACT_BPT_OUT);

<<<<<<< HEAD
          const expectedTokenIn = calcTokenInGivenExactBptOut(
            1,
            poolInitialBalances,
            poolWeights,
            EXACT_BPT_OUT,
            INITIAL_BPT,
            POOL_SWAP_FEE
          );

          const newMKRBalance = await tokenList.MKR.balanceOf(lp.address);
          const expectedNewMKRBalance = previousTokenBalances[1].sub(expectedTokenIn);
          assertEqualWithError(newMKRBalance, expectedNewMKRBalance, 0.01);

          const currentDAIBalance = await tokenList.DAI.balanceOf(lp.address);
          expect(currentDAIBalance).to.be.equal(previousTokenBalances[0]);
=======
        expect(await vault.getInternalBalance(lp.address, tokens.DAI.address)).to.equal((0.1e18).toString());
        expect(await vault.getInternalBalance(lp.address, tokens.MKR.address)).to.equal((0.2e18).toString());
      });

      it("can deposit into a beneficiary's internal balance", async () => {
        await expectBalanceChange(
          () => pool.connect(lp).exitPool((10e18).toString(), [0, 0], false, beneficiary.address),
          tokens,
          { account: beneficiary }
        );

        expect(await vault.getInternalBalance(beneficiary.address, tokens.DAI.address)).to.equal((0.1e18).toString());
        expect(await vault.getInternalBalance(beneficiary.address, tokens.MKR.address)).to.equal((0.2e18).toString());
      });
    });
>>>>>>> 11b782e2

          const currentSNXBalance = await tokenList.SNX.balanceOf(lp.address);
          expect(currentSNXBalance).to.be.equal(previousTokenBalances[2]);
        });
      });

      describe('exiting', () => {
        let minAmountsOut: BigNumber[];

        const BPT_AMOUNT_IN = bn(10e18);
        const ZEROED_MIN_AMOUNTS_OUT = Array(numberOfTokens).fill(0);

        beforeEach('join pool', async () => {
          // Join the pool with the same amount we will use later to exit (BPT amount in)
          const BPT_OUT = BPT_AMOUNT_IN;
          await pool.connect(lp).joinPool(BPT_OUT, Array(numberOfTokens).fill(bn(10e18)), true, lp.address);

          expect(await pool.totalSupply()).to.equal((100e18).toString());

          const expectedAmountsIn = poolInitialBalances.map((balance) => balance.mul(BPT_OUT).div(INITIAL_BPT));
          const expectedPoolBalances = poolInitialBalances.map((b, i) => b.add(expectedAmountsIn[i]));
          expect(await vault.getPoolTokenBalances(poolId, poolTokens)).to.deep.equal(expectedPoolBalances);
        });

        beforeEach('compute min amount out', () => {
          minAmountsOut = poolInitialBalances.map((balance) => balance.mul(BPT_AMOUNT_IN).div(INITIAL_BPT));
        });

        it('takes BPT in return', async () => {
          const previousBPT = await pool.balanceOf(lp.address);

          await pool.connect(lp).exitPool(BPT_AMOUNT_IN, ZEROED_MIN_AMOUNTS_OUT, true, lp.address);

          const newBPTBalance = await pool.balanceOf(lp.address);
          expect(previousBPT.sub(BPT_AMOUNT_IN)).to.equal(newBPTBalance);
        });

        it('all tokens due are pushed', async () => {
          const changes = mapBalanceChanges(minAmountsOut);

          await expectBalanceChange(
            () => pool.connect(lp).exitPool(BPT_AMOUNT_IN, ZEROED_MIN_AMOUNTS_OUT, true, lp.address),
            tokenList,
            { account: lp, changes }
          );
        });

        it('all tokens due are pushed to a specified beneficiary', async () => {
          const changes = mapBalanceChanges(minAmountsOut);

          await expectBalanceChange(
            () => pool.connect(lp).exitPool(BPT_AMOUNT_IN, ZEROED_MIN_AMOUNTS_OUT, true, beneficiary.address),
            tokenList,
            { account: beneficiary, changes }
          );
        });

        it('can deposit into internal balance', async () => {
          await expectBalanceChange(
            () => pool.connect(lp).exitPool(BPT_AMOUNT_IN, ZEROED_MIN_AMOUNTS_OUT, false, lp.address),
            tokenList,
            { account: lp }
          );

          await Promise.all(
            poolTokens.map(async (token, index) => {
              const internalBalance = await vault.getInternalTokenBalance(lp.address, token);
              expect(internalBalance).to.equal(minAmountsOut[index]);
            })
          );
        });

        it("can deposit into a beneficiary's internal balance", async () => {
          await expectBalanceChange(
            () => pool.connect(lp).exitPool(BPT_AMOUNT_IN, ZEROED_MIN_AMOUNTS_OUT, false, beneficiary.address),
            tokenList,
            { account: beneficiary }
          );

          for (const token of poolTokens) {
            const internalBalance = await vault.getInternalTokenBalance(beneficiary.address, token);
            expect(internalBalance).to.equal(minAmountsOut[poolTokens.indexOf(token)]);
          }
        });

        it('can charge protocol withdraw fees', async () => {
          const protocolWithdrawFee = 0.01;
          const role = await authorizer.SET_PROTOCOL_WITHDRAW_FEE_ROLE();

          await authorizer.connect(admin).grantRole(role, feeSetter.address);
          await vault.connect(feeSetter).setProtocolWithdrawFee(toFixedPoint(protocolWithdrawFee));

          const changes = mapBalanceChanges(minAmountsOut.map((balance) => balance.mul(99).div(100)));
          await expectBalanceChange(
            () => pool.connect(lp).exitPool(BPT_AMOUNT_IN, ZEROED_MIN_AMOUNTS_OUT, true, lp.address),
            tokenList,
            { account: lp, changes }
          );
        });

        it('fails if minimum amounts are not enough', async () => {
          const lowMinimumAmountsOut = [...minAmountsOut];
          lowMinimumAmountsOut[0] = lowMinimumAmountsOut[0].add(1);

          const firstExit = pool.connect(lp).exitPool(BPT_AMOUNT_IN, lowMinimumAmountsOut, true, lp.address);
          await expect(firstExit).to.be.revertedWith('NOT EXITING ENOUGH');

          lowMinimumAmountsOut[0] = lowMinimumAmountsOut[0].sub(1);
          lowMinimumAmountsOut[1] = lowMinimumAmountsOut[1].add(1);

          const secondExit = pool.connect(lp).exitPool(BPT_AMOUNT_IN, lowMinimumAmountsOut, true, lp.address);
          await expect(secondExit).to.be.revertedWith('NOT EXITING ENOUGH');
        });

        it('fails if not requesting all tokens', async () => {
          const missingMinAmountsOut = [bn(0.1e18)];

          const exitPool = pool.connect(lp).exitPool(BPT_AMOUNT_IN, missingMinAmountsOut, true, lp.address);
          await expect(exitPool).to.be.revertedWith('Tokens and amounts length mismatch');
        });

        it('fails if exiting with excess BPT', async () => {
          const exceedingBPT = BPT_AMOUNT_IN.add(1);

          const exitPool = pool.connect(lp).exitPool(exceedingBPT, ZEROED_MIN_AMOUNTS_OUT, true, lp.address);
          await expect(exitPool).to.be.revertedWith('ERR_INSUFFICIENT_BAL');
        });

        it('fails if requesting extra tokens', async () => {
          const extraMinAmountOut = minAmountsOut.concat(bn(1));

          const exitPool = pool.connect(lp).exitPool(BPT_AMOUNT_IN, extraMinAmountOut, true, lp.address);
          await expect(exitPool).to.be.revertedWith('Tokens and amounts length mismatch');
        });
      });

      describe('exiting & swapping', () => {
        let previousBPTBalance: BigNumber, previousTokenBalances: BigNumber[];

        beforeEach('join pool', async () => {
          // The LP joins and gets 10e18 BPT
          const BPT_OUT = bn(10e18);
          await pool.connect(lp).joinPool(BPT_OUT, Array(numberOfTokens).fill(bn(10e18)), true, lp.address);

          expect(await pool.totalSupply()).to.equal(bn(100e18));

          const expectedAmountsIn = poolInitialBalances.map((balance) => balance.mul(BPT_OUT).div(INITIAL_BPT));
          const expectedPoolBalances = poolInitialBalances.map((b, i) => b.add(expectedAmountsIn[i]));
          expect(await vault.getPoolTokenBalances(poolId, poolTokens)).to.deep.equal(expectedPoolBalances);
        });

        beforeEach('compute previous balances', async () => {
          previousBPTBalance = await pool.balanceOf(lp.address);
          previousTokenBalances = await Promise.all(tokens.map((token) => token.balanceOf(lp.address)));
        });

        it('takes exact BPT for tokens', async () => {
          const EXACT_BPT_IN = bn(10e18);
          const MIN_MKR_OUT = bn(0.5e18);

          await pool
            .connect(lp)
            .exitPoolExactBPTInForTokenOut(EXACT_BPT_IN, tokenList.MKR.address, MIN_MKR_OUT, true, lp.address);

          const newBPTBalance = await pool.balanceOf(lp.address);
          expect(newBPTBalance).to.equal(previousBPTBalance.sub(EXACT_BPT_IN));

          const expectedTokenIn = calcTokenOutGivenExactBptIn(
            1,
            poolInitialBalances,
            poolWeights,
            EXACT_BPT_IN,
            INITIAL_BPT,
            POOL_SWAP_FEE
          );

          const newMKRBalance = await tokenList.MKR.balanceOf(lp.address);
          const expectedNewMKRBalance = previousTokenBalances[1].add(expectedTokenIn);
          assertEqualWithError(newMKRBalance, expectedNewMKRBalance, 0.02);

          const currentDAIBalance = await tokenList.DAI.balanceOf(lp.address);
          expect(currentDAIBalance).to.be.equal(previousTokenBalances[0]);

          const currentSNXBalance = await tokenList.SNX.balanceOf(lp.address);
          expect(currentSNXBalance).to.be.equal(previousTokenBalances[2]);
        });

        it('takes BPT for exact tokens', async () => {
          const MAX_BPT_IN = bn(2e18);
          const EXACT_TOKENS_OUT = [bn(0), bn(0.1e18), bn(0)].slice(0, numberOfTokens);

          await pool.connect(lp).exitPoolBPTInForExactTokensOut(MAX_BPT_IN, EXACT_TOKENS_OUT, true, lp.address);

          const expectedBptIn = calcBptInGivenExactTokensOut(
            poolInitialBalances,
            poolWeights,
            EXACT_TOKENS_OUT,
            INITIAL_BPT,
            POOL_SWAP_FEE
          );

          const newBPTBalance = await pool.balanceOf(lp.address);
          const expectedNewBptBalance = previousBPTBalance.sub(expectedBptIn);
          assertEqualWithError(newBPTBalance, expectedNewBptBalance, 0.001);

          const newTokenBalance = await tokenList.MKR.balanceOf(lp.address);
          expect(newTokenBalance.sub(previousTokenBalances[1])).to.equal(EXACT_TOKENS_OUT[1]);

          const currentDAIBalance = await tokenList.DAI.balanceOf(lp.address);
          expect(currentDAIBalance).to.be.equal(previousTokenBalances[0]);

          const currentSNXBalance = await tokenList.SNX.balanceOf(lp.address);
          expect(currentSNXBalance).to.be.equal(previousTokenBalances[2]);
        });

        it('cannot exit with more tokens than joined', async () => {
          const previousBPT = await pool.balanceOf(lp.address);
          const previousTokenBalance = await tokenList.MKR.balanceOf(lp.address);

          const EXACT_TOKENS_IN = [0, bn(0.1e18), 0].slice(0, numberOfTokens);
          await pool.connect(lp).joinPoolExactTokensInForBPTOut(bn(1e18), EXACT_TOKENS_IN, true, lp.address);

          const newBPTBalance = await pool.balanceOf(lp.address);
          const obtainedBPT = newBPTBalance.sub(previousBPT);

          await pool.connect(lp).exitPoolExactBPTInForTokenOut(obtainedBPT, tokenList.MKR.address, 0, true, lp.address);

          const newTokenBalance = await tokenList.MKR.balanceOf(lp.address);
          expect(newTokenBalance.sub(previousTokenBalance)).to.be.at.most(0);
        });
      });

      describe('draining', () => {
        const ZEROED_MIN_AMOUNTS_OUT = Array(numberOfTokens).fill(0);

        it('pools can be fully exited', async () => {
          await pool.connect(creator).exitPool(INITIAL_BPT, ZEROED_MIN_AMOUNTS_OUT, true, creator.address);

          expect(await pool.totalSupply()).to.equal(0);

          // The tokens are not unregistered from the Pool
          expect(await vault.getPoolTokens(poolId)).to.not.be.empty;
          expect(await vault.getPoolTokens(poolId)).to.have.members(poolTokens);
        });

        it('drained pools cannot be rejoined', async () => {
          await pool.connect(creator).exitPool(INITIAL_BPT, ZEROED_MIN_AMOUNTS_OUT, true, creator.address);

          const join = pool.connect(lp).joinPool(bn(10e18), Array(numberOfTokens).fill(bn(1e18)), true, lp.address);
          await expect(join).to.be.revertedWith('ERR_ZERO_LIQUIDITY');
        });
      });

      describe('quotes', () => {
        let quoteData: any;

        beforeEach('set default quote data', () => {
          quoteData = {
            poolId,
            from: other.address,
            to: other.address,
            tokenIn: tokenList.DAI.address,
            tokenOut: tokenList.MKR.address,
            userData: '0x',
          };
        });

        context('given in', () => {
          it('quotes amount out', async () => {
            // swap the same amount as the initial balance for token #0
            const AMOUNT_IN = bn(0.9e18);
            const AMOUNT_IN_WITH_FEES = AMOUNT_IN.mul(POOL_SWAP_FEE.add(bn(1e18))).div(bn(1e18));

            const result = await pool.quoteOutGivenIn(
              { ...quoteData, amountIn: AMOUNT_IN_WITH_FEES },
              poolInitialBalances[0], // tokenInBalance
              poolInitialBalances[1] // tokenOutBalance
            );

            expect(result).to.be.at.least(bn(1.349e18));
            expect(result).to.be.at.most(bn(1.35e18));
          });

          it('reverts if token in is not in the pool', async () => {
            const quote = pool.quoteOutGivenIn(
              { ...quoteData, tokenIn: tokenList.BAT.address, amountIn: 100 },
              poolInitialBalances[0], // tokenInBalance
              poolInitialBalances[1] // tokenOutBalance
            );

            await expect(quote).to.be.revertedWith('ERR_INVALID_TOKEN');
          });

          it('reverts if token out is not in the pool', async () => {
            const quote = pool.quoteOutGivenIn(
              { ...quoteData, tokenOut: tokenList.BAT.address, amountIn: 100 },
              poolInitialBalances[0], // tokenInBalance
              poolInitialBalances[1] // tokenOutBalance
            );

            await expect(quote).to.be.revertedWith('ERR_INVALID_TOKEN');
          });
        });

        context('given out', () => {
          it('quotes amount in', async () => {
            const AMOUNT_OUT = bn(1.35e18);

            const result = await pool.quoteInGivenOut(
              {
                poolId,
                from: other.address,
                to: other.address,
                tokenIn: tokenList.DAI.address,
                tokenOut: tokenList.MKR.address,
                amountOut: AMOUNT_OUT,
                userData: '0x',
              },
              poolInitialBalances[0], // tokenInBalance
              poolInitialBalances[1] // tokenOutBalance
            );

            expect(result).to.be.at.least(bn(0.9e18));
            expect(result).to.be.at.most(bn(0.91e18));
          });

          it('reverts if token in is not in the pool when given out', async () => {
            const quote = pool.quoteInGivenOut(
              { ...quoteData, tokenIn: tokenList.BAT.address, amountOut: 100 },
              poolInitialBalances[0], // tokenInBalance
              poolInitialBalances[1] // tokenOutBalance
            );

            await expect(quote).to.be.revertedWith('ERR_INVALID_TOKEN');
          });

          it('reverts if token out is not in the pool', async () => {
            const quote = pool.quoteInGivenOut(
              { ...quoteData, tokenOut: tokenList.BAT.address, amountOut: 100 },
              poolInitialBalances[0], // tokenInBalance
              poolInitialBalances[1] // tokenOutBalance
            );

            await expect(quote).to.be.revertedWith('ERR_INVALID_TOKEN');
          });
        });
      });

      describe('protocol swap fees', () => {
        const SWAP_FEE = toFixedPoint(0.05); // 5 %
        const PROTOCOL_SWAP_FEE = toFixedPoint(0.1); // 10 %

        const ZEROS = Array(numberOfTokens).fill(0);
        const MAX_UINT128S = Array(numberOfTokens).fill(MAX_UINT128);

        beforeEach('set protocol swap fee', async () => {
          await authorizer.connect(admin).grantRole(await authorizer.SET_PROTOCOL_SWAP_FEE_ROLE(), feeSetter.address);
          await vault.connect(feeSetter).setProtocolSwapFee(PROTOCOL_SWAP_FEE);
        });

        beforeEach('deploy and join pool', async () => {
          pool = await deployPool({ swapFee: SWAP_FEE });
          poolId = await pool.getPoolId();
          await pool.connect(lp).joinPool((1e18).toString(), MAX_UINT128S, true, lp.address);
        });

        it('joins and exits do not accumulate fees', async () => {
          await pool.connect(lp).joinPool(bn(1e18), MAX_UINT128S, true, lp.address);
          await pool.connect(lp).joinPool(bn(4e18), MAX_UINT128S, true, lp.address);

          await pool.connect(lp).exitPool(bn(0.5e18), ZEROS, true, lp.address);
          await pool.connect(lp).exitPool(bn(2.5e18), ZEROS, true, lp.address);

          await pool.connect(lp).joinPool(bn(7e18), MAX_UINT128S, true, lp.address);

          await pool.connect(lp).exitPool(bn(5e18), ZEROS, true, lp.address);

          for (const token of poolTokens) {
            const collectedFees = await vault.getCollectedFeesByToken(token);
            expect(collectedFees).to.equal(0);
          }
        });

        context('with swap', () => {
          const AMOUNT_IN = bn(10e18);

          beforeEach('swap given in', async () => {
            const swap = {
              poolId,
              amountIn: AMOUNT_IN,
              tokenInIndex: 0, // send DAI, get MKR
              tokenOutIndex: 1,
              userData: '0x',
            };

            const funds = {
              sender: trader.address,
              recipient: trader.address,
              withdrawFromInternalBalance: false,
              depositToInternalBalance: false,
            };

            await vault.connect(trader).batchSwapGivenIn(ZERO_ADDRESS, '0x', [swap], poolTokens, funds);
          });

          async function assertProtocolSwapFeeIsCharged(payFeesAction: ContractFunction) {
            const previousBlockHash = (await ethers.provider.getBlock('latest')).hash;
            const paidTokenIndex = BigNumber.from(previousBlockHash).mod(numberOfTokens).toNumber();
            const paidFeeToken = poolTokens[paidTokenIndex];

            const lastInvariant = new Decimal((await pool.getLastInvariant()).toString());
            const currentInvariant = new Decimal((await pool.getInvariant()).toString());
            const ratio = lastInvariant.div(currentInvariant);
            const normalizedWeight = new Decimal((await pool.getNormalizedWeight(paidFeeToken)).toString());
            const exponent = new Decimal(1e18).div(normalizedWeight);
            const tokenBalances = await vault.getPoolTokenBalances(poolId, [paidFeeToken]);
            const paidTokenBalance = new Decimal(tokenBalances[0].toString());
            const collectedSwapFees = new Decimal(1).minus(ratio.pow(exponent)).times(paidTokenBalance);
            const protocolSwapFee = new Decimal(PROTOCOL_SWAP_FEE.toString()).div(1e18);
            const expectedPaidFees = bn(parseInt(collectedSwapFees.times(protocolSwapFee).toString()));

            await payFeesAction();

            const error = expectedPaidFees.div(1000);
            const paidTokenFees = await vault.getCollectedFeesByToken(poolTokens[paidTokenIndex]);
            expect(paidTokenFees).be.at.least(expectedPaidFees.sub(error));
            expect(paidTokenFees).be.at.most(expectedPaidFees.add(error));

            const nonPaidTokens = poolTokens.filter((token) => token != paidFeeToken);
            for (const token of nonPaidTokens) {
              const notPaidTokenFees = await vault.getCollectedFeesByToken(token);
              expect(notPaidTokenFees).to.equal(0);
            }
          }

          it('pays swap protocol fees if requested', async () => {
            await assertProtocolSwapFeeIsCharged(() => pool.payProtocolFees());
          });

          it('pays swap protocol fees on join', async () => {
            await assertProtocolSwapFeeIsCharged(() =>
              pool.connect(lp).joinPool((1e18).toString(), MAX_UINT128S, true, lp.address)
            );
          });

          it('pays swap protocol fees on join-swap exact tokens in', async () => {
            await assertProtocolSwapFeeIsCharged(() =>
              pool.connect(lp).joinPoolExactTokensInForBPTOut(0, Array(numberOfTokens).fill(bn(1e18)), true, lp.address)
            );
          });

          it('pays swap protocol fees on join exact BPT out', async () => {
            await assertProtocolSwapFeeIsCharged(() =>
              pool
                .connect(lp)
                .joinPoolTokenInForExactBPTOut((1e18).toString(), tokenList.DAI.address, MAX_UINT128, true, lp.address)
            );
          });

          it('pays swap protocol fees on exit', async () => {
            await assertProtocolSwapFeeIsCharged(() =>
              pool.connect(lp).exitPool((1e18).toString(), ZEROS, true, lp.address)
            );
          });

          it('pays swap protocol fees on exit exact BPT in', async () => {
            await assertProtocolSwapFeeIsCharged(() =>
              pool.connect(lp).exitPoolExactBPTInForTokenOut(bn(1e18), tokenList.DAI.address, 0, true, lp.address)
            );
          });

          it('pays swap protocol fees on exit exact tokens out', async () => {
            await assertProtocolSwapFeeIsCharged(() =>
              pool.connect(lp).exitPoolBPTInForExactTokensOut(MAX_UINT128, ZEROS, true, lp.address)
            );
          });
        });
      });
    });
  }
});<|MERGE_RESOLUTION|>--- conflicted
+++ resolved
@@ -213,7 +213,6 @@
       let pool: Contract;
       let poolId: string;
 
-<<<<<<< HEAD
       beforeEach('deploy pool', async () => {
         pool = await deployPool();
         poolId = await pool.getPoolId();
@@ -222,41 +221,6 @@
       describe('joining', () => {
         let maxAmountsIn: BigNumber[];
         const BPT_AMOUNT_OUT = bn(10e18);
-=======
-      it('can withdraw from internal balance', async () => {
-        await vault.connect(lp).depositToInternalBalance(tokens.DAI.address, (1e18).toString(), lp.address);
-        await vault.connect(lp).depositToInternalBalance(tokens.MKR.address, (1e18).toString(), lp.address);
-
-        await expectBalanceChange(
-          () =>
-            pool
-              .connect(lp)
-              .joinPool((10e18).toString(), [(0.1e18).toString(), (0.2e18).toString()], false, lp.address),
-          tokens,
-          { account: lp }
-        );
-
-        expect(await vault.getInternalBalance(lp.address, tokens.DAI.address)).to.equal((0.9e18).toString());
-        expect(await vault.getInternalBalance(lp.address, tokens.MKR.address)).to.equal((0.8e18).toString());
-      });
-
-      it('transfers missing tokens if internal balance is not enough', async () => {
-        await vault
-          .connect(lp)
-          .depositToInternalBalance(tokens.DAI.address, BigNumber.from((0.1e18).toString()).sub(1), lp.address);
-        await vault.connect(lp).depositToInternalBalance(tokens.MKR.address, (0.2e18).toString(), lp.address);
-
-        await expectBalanceChange(
-          () =>
-            pool
-              .connect(lp)
-              .joinPool((10e18).toString(), [(0.1e18).toString(), (0.2e18).toString()], false, lp.address),
-          tokens,
-          { account: lp, changes: { DAI: -1 } }
-        );
-      });
-    });
->>>>>>> 11b782e2
 
         beforeEach('set max amounts in', async () => {
           maxAmountsIn = poolInitialBalances.map((balance) => balance.mul(BPT_AMOUNT_OUT).div(INITIAL_BPT));
@@ -283,8 +247,10 @@
         });
 
         it('can withdraw from internal balance', async () => {
-          const depositedAmount = BigNumber.from((1e18).toString());
-          for (const token of poolTokens) await vault.connect(lp).deposit(token, depositedAmount, lp.address);
+          const depositedAmount = bn(1e18);
+          await Promise.all(
+            poolTokens.map((token) => vault.connect(lp).depositToInternalBalance(token, depositedAmount, lp.address))
+          );
 
           await expectBalanceChange(
             () => pool.connect(lp).joinPool(BPT_AMOUNT_OUT, maxAmountsIn, false, lp.address),
@@ -293,7 +259,7 @@
           );
 
           for (const token of poolTokens) {
-            const internalBalance = await vault.getInternalTokenBalance(lp.address, token);
+            const internalBalance = await vault.getInternalBalance(lp.address, token);
             const expectedBalance = depositedAmount.sub(maxAmountsIn[poolTokens.indexOf(token)]);
             expect(internalBalance).to.equal(expectedBalance);
           }
@@ -301,13 +267,16 @@
 
         it('transfers missing tokens if internal balance is not enough', async () => {
           for (const token of poolTokens) {
-            const internalBalance = await vault.getInternalTokenBalance(lp.address, token);
-            await vault.connect(lp).withdraw(token, internalBalance, lp.address);
+            const internalBalance = await vault.getInternalBalance(lp.address, token);
+            await vault.connect(lp).withdrawFromInternalBalance(token, internalBalance, lp.address);
           }
 
-          await vault.connect(lp).deposit(poolTokens[0], BigNumber.from((0.1e18).toString()).sub(1), lp.address);
+          await vault.connect(lp).depositToInternalBalance(poolTokens[0], bn(0.1e18).sub(1), lp.address);
+
           const otherTokens = poolTokens.slice(1);
-          for (const token of otherTokens) await vault.connect(lp).deposit(token, (1e18).toString(), lp.address);
+          await Promise.all(
+            otherTokens.map((token) => vault.connect(lp).depositToInternalBalance(token, bn(1e18), lp.address))
+          );
 
           await expectBalanceChange(
             () => pool.connect(lp).joinPool(BPT_AMOUNT_OUT, maxAmountsIn, false, lp.address),
@@ -392,7 +361,6 @@
           const newBPTBalance = await pool.balanceOf(lp.address);
           expect(newBPTBalance.sub(previousBPTBalance)).to.equal(EXACT_BPT_OUT);
 
-<<<<<<< HEAD
           const expectedTokenIn = calcTokenInGivenExactBptOut(
             1,
             poolInitialBalances,
@@ -408,23 +376,6 @@
 
           const currentDAIBalance = await tokenList.DAI.balanceOf(lp.address);
           expect(currentDAIBalance).to.be.equal(previousTokenBalances[0]);
-=======
-        expect(await vault.getInternalBalance(lp.address, tokens.DAI.address)).to.equal((0.1e18).toString());
-        expect(await vault.getInternalBalance(lp.address, tokens.MKR.address)).to.equal((0.2e18).toString());
-      });
-
-      it("can deposit into a beneficiary's internal balance", async () => {
-        await expectBalanceChange(
-          () => pool.connect(lp).exitPool((10e18).toString(), [0, 0], false, beneficiary.address),
-          tokens,
-          { account: beneficiary }
-        );
-
-        expect(await vault.getInternalBalance(beneficiary.address, tokens.DAI.address)).to.equal((0.1e18).toString());
-        expect(await vault.getInternalBalance(beneficiary.address, tokens.MKR.address)).to.equal((0.2e18).toString());
-      });
-    });
->>>>>>> 11b782e2
 
           const currentSNXBalance = await tokenList.SNX.balanceOf(lp.address);
           expect(currentSNXBalance).to.be.equal(previousTokenBalances[2]);
@@ -491,7 +442,7 @@
 
           await Promise.all(
             poolTokens.map(async (token, index) => {
-              const internalBalance = await vault.getInternalTokenBalance(lp.address, token);
+              const internalBalance = await vault.getInternalBalance(lp.address, token);
               expect(internalBalance).to.equal(minAmountsOut[index]);
             })
           );
@@ -505,7 +456,7 @@
           );
 
           for (const token of poolTokens) {
-            const internalBalance = await vault.getInternalTokenBalance(beneficiary.address, token);
+            const internalBalance = await vault.getInternalBalance(beneficiary.address, token);
             expect(internalBalance).to.equal(minAmountsOut[poolTokens.indexOf(token)]);
           }
         });
@@ -832,7 +783,7 @@
 
           async function assertProtocolSwapFeeIsCharged(payFeesAction: ContractFunction) {
             const previousBlockHash = (await ethers.provider.getBlock('latest')).hash;
-            const paidTokenIndex = BigNumber.from(previousBlockHash).mod(numberOfTokens).toNumber();
+            const paidTokenIndex = bn(previousBlockHash).mod(numberOfTokens).toNumber();
             const paidFeeToken = poolTokens[paidTokenIndex];
 
             const lastInvariant = new Decimal((await pool.getLastInvariant()).toString());
