--- conflicted
+++ resolved
@@ -194,11 +194,7 @@
 
         context('when the sender has a set fee role in the authorizer', () => {
           sharedBeforeEach('grant permission', async () => {
-<<<<<<< HEAD
-            const role = roleId(pool, 'setSwapFeePercentage');
-=======
             const role = await roleId(pool, 'setSwapFeePercentage');
->>>>>>> ba751f04
             await authorizer.connect(admin).grantRole(role, admin.address);
             sender = admin;
           });
@@ -238,11 +234,7 @@
 
           context('when the sender has the set fee role in the authorizer', () => {
             sharedBeforeEach(async () => {
-<<<<<<< HEAD
-              const role = roleId(pool, 'setSwapFeePercentage');
-=======
               const role = await roleId(pool, 'setSwapFeePercentage');
->>>>>>> ba751f04
               await authorizer.connect(admin).grantRole(role, sender.address);
             });
 
