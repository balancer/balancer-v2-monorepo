import { ethers } from 'hardhat';
import { expect } from 'chai';
import { Contract } from 'ethers';
import { SignerWithAddress } from '@nomiclabs/hardhat-ethers/dist/src/signer-with-address';

import * as expectEvent from '../helpers/expectEvent';
import TokenList from '../helpers/models/tokens/TokenList';
import { MONTH } from '../../lib/helpers/time';
import { roleId } from '../../lib/helpers/roles';
import { deploy } from '../../lib/helpers/deploy';
import { GeneralPool } from '../../lib/helpers/pools';
import { BigNumberish, fp } from '../../lib/helpers/numbers';
import { ZERO_ADDRESS } from '../../lib/helpers/constants';
import { Account } from '../helpers/models/types/types';
import TypesConverter from '../helpers/models/types/TypesConverter';

describe('BasePool', function () {
  let admin: SignerWithAddress, poolOwner: SignerWithAddress, other: SignerWithAddress;
  let authorizer: Contract, vault: Contract;
  let tokens: TokenList;

<<<<<<< HEAD
  const MAX_SWAP_FEE = fp(0.1);
=======
  const WHERE = ZERO_ADDRESS;

  const MAX_SWAP_FEE = fp(0.15);
>>>>>>> 43db79d0
  const MIN_SWAP_FEE = fp(0.000001);

  before(async () => {
    [, admin, poolOwner, other] = await ethers.getSigners();
  });

  sharedBeforeEach(async () => {
    authorizer = await deploy('Authorizer', { args: [admin.address] });
    vault = await deploy('Vault', { args: [authorizer.address, ZERO_ADDRESS, 0, 0] });
    tokens = await TokenList.create(['DAI', 'MKR', 'SNX'], { sorted: true });
  });

  function deployBasePool(
    params: {
      tokens?: TokenList | string[];
      swapFee?: BigNumberish;
      emergencyPeriod?: number;
      emergencyPeriodCheckExtension?: number;
      owner?: Account;
    } = {}
  ): Promise<Contract> {
    let { tokens: poolTokens, swapFee, emergencyPeriod, emergencyPeriodCheckExtension, owner } = params;
    if (!poolTokens) poolTokens = tokens;
    if (!swapFee) swapFee = MIN_SWAP_FEE;
    if (!emergencyPeriod) emergencyPeriod = 0;
    if (!emergencyPeriodCheckExtension) emergencyPeriodCheckExtension = 0;
    if (!owner) owner = ZERO_ADDRESS;

    return deploy('MockBasePool', {
      args: [
        vault.address,
        GeneralPool,
        'Balancer Pool Token',
        'BPT',
        Array.isArray(poolTokens) ? poolTokens : poolTokens.addresses,
        swapFee,
        emergencyPeriod,
        emergencyPeriodCheckExtension,
        TypesConverter.toAddress(owner),
      ],
    });
  }

  describe('deployment', () => {
    it('registers a pool in the vault', async () => {
      const pool = await deployBasePool({ tokens });
      const poolId = await pool.getPoolId();

      const [poolAddress, poolSpecialization] = await vault.getPool(poolId);
      expect(poolAddress).to.equal(pool.address);
      expect(poolSpecialization).to.equal(GeneralPool);
    });

    it('reverts if the tokens are not sorted', async () => {
      await expect(deployBasePool({ tokens: tokens.addresses.reverse() })).to.be.revertedWith('UNSORTED_ARRAY');
    });
  });

  describe('authorizer', () => {
    let pool: Contract;

    sharedBeforeEach('deploy pool', async () => {
      pool = await deployBasePool();
    });

    it('uses the authorizer of the vault', async () => {
      expect(await pool.getAuthorizer()).to.equal(authorizer.address);
    });

    it('tracks authorizer changes in the vault', async () => {
      const role = roleId(vault, 'changeAuthorizer');
      await authorizer.connect(admin).grantRole(role, admin.address);

      await vault.connect(admin).changeAuthorizer(other.address);

      expect(await pool.getAuthorizer()).to.equal(other.address);
    });
  });

  describe('swap fee', () => {
    context('initialization', () => {
      it('has an initial swap fee', async () => {
        const swapFee = fp(0.003);
        const pool = await deployBasePool({ swapFee });

        expect(await pool.getSwapFee()).to.equal(swapFee);
      });
    });

    context('set swap fee', () => {
      let pool: Contract;
      let sender: SignerWithAddress;

      function itSetsSwapFee() {
        context('when the new swap fee is within bounds', () => {
          const newSwapFee = MAX_SWAP_FEE.sub(1);

          it('can change the swap fee', async () => {
<<<<<<< HEAD
            await pool.connect(sender).setSwapFee(newSwapFee);
=======
            expect(await authorizer.hasRoleIn(role, admin.address, WHERE)).to.be.true;

            const newSwapFee = fp(0.000001);
            await pool.connect(admin).setSwapFee(newSwapFee);
>>>>>>> 43db79d0

            expect(await pool.getSwapFee()).to.equal(newSwapFee);
          });

          it('emits an event', async () => {
<<<<<<< HEAD
            const receipt = await (await pool.connect(sender).setSwapFee(newSwapFee)).wait();
=======
            expect(await authorizer.hasRoleIn(role, admin.address, WHERE)).to.be.true;

            const newSwapFee = fp(0.000001);
            const receipt = await (await pool.connect(admin).setSwapFee(newSwapFee)).wait();
>>>>>>> 43db79d0

            expectEvent.inReceipt(receipt, 'SwapFeeChanged', { swapFee: newSwapFee });
          });
        });

<<<<<<< HEAD
        context('when the new swap fee is above the maximum', () => {
          const swapFee = MAX_SWAP_FEE.add(1);

          it('reverts', async () => {
            await expect(pool.connect(sender).setSwapFee(swapFee)).to.be.revertedWith('MAX_SWAP_FEE');
          });
        });
=======
          it('can change the swap fee to zero', async () => {
            expect(await authorizer.hasRoleIn(role, admin.address, WHERE)).to.be.true;
>>>>>>> 43db79d0

        context('when the new swap fee is below the minimum', () => {
          const swapFee = MIN_SWAP_FEE.sub(1);

          it('reverts', async () => {
            await expect(pool.connect(sender).setSwapFee(swapFee)).to.be.revertedWith('MIN_SWAP_FEE');
          });
        });
      }

      function itRevertsWithUnallowedSender() {
        it('reverts', async () => {
          await expect(pool.connect(sender).setSwapFee(MIN_SWAP_FEE)).to.be.revertedWith('SENDER_NOT_ALLOWED');
        });
      }

<<<<<<< HEAD
      context('with no owner', () => {
        const owner = ZERO_ADDRESS;
=======
            expect(await authorizer.hasRoleIn(role, admin.address, WHERE)).to.be.false;
>>>>>>> 43db79d0

        sharedBeforeEach('deploy pool', async () => {
          pool = await deployBasePool({ swapFee: fp(0.01), owner });
        });

        context('when the sender has a set fee role in the authorizer', () => {
          sharedBeforeEach('grant permission', async () => {
            const role = roleId(pool, 'setSwapFee');
            await authorizer.connect(admin).grantRole(role, admin.address);
            sender = admin;
          });

          itSetsSwapFee();
        });

        context('when the sender does not have the set fee role in the authorizer', () => {
          itRevertsWithUnallowedSender();
        });
      });

      context('with an owner', () => {
        let owner: SignerWithAddress;

        sharedBeforeEach('deploy pool', async () => {
          owner = poolOwner;
          pool = await deployBasePool({ swapFee: fp(0.01), owner });
        });

        context('when the sender is the owner', () => {
          beforeEach(() => {
            sender = owner;
          });

          itSetsSwapFee();
        });

        context('when the sender is not the owner', () => {
          beforeEach(() => {
            sender = other;
          });

          context('when the sender does not have the set fee role in the authorizer', () => {
            itRevertsWithUnallowedSender();
          });

          context('when the sender has the set fee role in the authorizer', () => {
            sharedBeforeEach(async () => {
              const role = roleId(pool, 'setSwapFee');
              await authorizer.connect(admin).grantRole(role, sender.address);
            });

            itRevertsWithUnallowedSender();
          });
        });
      });
    });
  });

  describe('emergency period', () => {
    let pool: Contract;
    const EMERGENCY_PERIOD = MONTH * 3;
    const EMERGENCY_PERIOD_CHECK_EXTENSION = MONTH;

    sharedBeforeEach('deploy pool', async () => {
      pool = await deployBasePool({
        emergencyPeriod: EMERGENCY_PERIOD,
        emergencyPeriodCheckExtension: EMERGENCY_PERIOD_CHECK_EXTENSION,
      });
    });

    context('when the sender has the set emergency period role in the authorizer', () => {
      let role: string;

      sharedBeforeEach('grant permission', async () => {
        role = roleId(pool, 'setEmergencyPeriod');
        await authorizer.connect(admin).grantRole(role, admin.address);
      });

      it('can change the emergency period status', async () => {
        expect(await authorizer.hasRoleIn(role, admin.address, WHERE)).to.be.true;

        await pool.connect(admin).setEmergencyPeriod(true);

        const { active } = await pool.getEmergencyPeriod();
        expect(active).to.be.true;
      });

      it('can not change the emergency period if the role is revoked', async () => {
        await authorizer.connect(admin).revokeRole(role, admin.address);

        expect(await authorizer.hasRoleIn(role, admin.address, WHERE)).to.be.false;

        await expect(pool.connect(admin).setEmergencyPeriod(true)).to.be.revertedWith('SENDER_NOT_ALLOWED');
      });
    });

    context('when the sender does not have the set emergency period role in the authorizer', () => {
      it('reverts', async () => {
        await expect(pool.connect(other).setEmergencyPeriod(true)).to.be.revertedWith('SENDER_NOT_ALLOWED');
      });
    });
  });
});<|MERGE_RESOLUTION|>--- conflicted
+++ resolved
@@ -19,14 +19,10 @@
   let authorizer: Contract, vault: Contract;
   let tokens: TokenList;
 
-<<<<<<< HEAD
+  const WHERE = ZERO_ADDRESS;
+
+  const MIN_SWAP_FEE = fp(0.000001);
   const MAX_SWAP_FEE = fp(0.1);
-=======
-  const WHERE = ZERO_ADDRESS;
-
-  const MAX_SWAP_FEE = fp(0.15);
->>>>>>> 43db79d0
-  const MIN_SWAP_FEE = fp(0.000001);
 
   before(async () => {
     [, admin, poolOwner, other] = await ethers.getSigners();
@@ -124,33 +120,18 @@
           const newSwapFee = MAX_SWAP_FEE.sub(1);
 
           it('can change the swap fee', async () => {
-<<<<<<< HEAD
             await pool.connect(sender).setSwapFee(newSwapFee);
-=======
-            expect(await authorizer.hasRoleIn(role, admin.address, WHERE)).to.be.true;
-
-            const newSwapFee = fp(0.000001);
-            await pool.connect(admin).setSwapFee(newSwapFee);
->>>>>>> 43db79d0
 
             expect(await pool.getSwapFee()).to.equal(newSwapFee);
           });
 
           it('emits an event', async () => {
-<<<<<<< HEAD
             const receipt = await (await pool.connect(sender).setSwapFee(newSwapFee)).wait();
-=======
-            expect(await authorizer.hasRoleIn(role, admin.address, WHERE)).to.be.true;
-
-            const newSwapFee = fp(0.000001);
-            const receipt = await (await pool.connect(admin).setSwapFee(newSwapFee)).wait();
->>>>>>> 43db79d0
 
             expectEvent.inReceipt(receipt, 'SwapFeeChanged', { swapFee: newSwapFee });
           });
         });
 
-<<<<<<< HEAD
         context('when the new swap fee is above the maximum', () => {
           const swapFee = MAX_SWAP_FEE.add(1);
 
@@ -158,10 +139,6 @@
             await expect(pool.connect(sender).setSwapFee(swapFee)).to.be.revertedWith('MAX_SWAP_FEE');
           });
         });
-=======
-          it('can change the swap fee to zero', async () => {
-            expect(await authorizer.hasRoleIn(role, admin.address, WHERE)).to.be.true;
->>>>>>> 43db79d0
 
         context('when the new swap fee is below the minimum', () => {
           const swapFee = MIN_SWAP_FEE.sub(1);
@@ -178,12 +155,8 @@
         });
       }
 
-<<<<<<< HEAD
       context('with no owner', () => {
         const owner = ZERO_ADDRESS;
-=======
-            expect(await authorizer.hasRoleIn(role, admin.address, WHERE)).to.be.false;
->>>>>>> 43db79d0
 
         sharedBeforeEach('deploy pool', async () => {
           pool = await deployBasePool({ swapFee: fp(0.01), owner });
