import { ethers } from 'hardhat';
import { expect } from 'chai';
import { Contract } from 'ethers';
import { SignerWithAddress } from '@nomiclabs/hardhat-ethers/dist/src/signer-with-address';

import * as expectEvent from '../helpers/expectEvent';
import TokenList from '../helpers/models/tokens/TokenList';
import { MONTH } from '../../lib/helpers/time';
import { roleId } from '../../lib/helpers/roles';
import { deploy } from '../../lib/helpers/deploy';
import { GeneralPool } from '../../lib/helpers/pools';
import { BigNumberish, fp } from '../../lib/helpers/numbers';
import { ZERO_ADDRESS } from '../../lib/helpers/constants';
import { Account } from '../helpers/models/types/types';
import TypesConverter from '../helpers/models/types/TypesConverter';

describe('BasePool', function () {
  let admin: SignerWithAddress, poolOwner: SignerWithAddress, deployer: SignerWithAddress, other: SignerWithAddress;
  let authorizer: Contract, vault: Contract;
  let tokens: TokenList;

  const WHERE = ZERO_ADDRESS;

  const MIN_SWAP_FEE = fp(0.000001);
  const MAX_SWAP_FEE = fp(0.1);

  before(async () => {
    [, admin, poolOwner, deployer, other] = await ethers.getSigners();
  });

  sharedBeforeEach(async () => {
    authorizer = await deploy('Authorizer', { args: [admin.address] });
    vault = await deploy('Vault', { args: [authorizer.address, ZERO_ADDRESS, 0, 0] });
    tokens = await TokenList.create(['DAI', 'MKR', 'SNX'], { sorted: true });
  });

  function deployBasePool(
    params: {
      tokens?: TokenList | string[];
      swapFee?: BigNumberish;
      responseWindowDuration?: number;
      bufferPeriodDuration?: number;
      owner?: Account;
      from?: SignerWithAddress;
    } = {}
  ): Promise<Contract> {
    let { tokens: poolTokens, swapFee, responseWindowDuration, bufferPeriodDuration, owner } = params;
    if (!poolTokens) poolTokens = tokens;
    if (!swapFee) swapFee = MIN_SWAP_FEE;
    if (!responseWindowDuration) responseWindowDuration = 0;
    if (!bufferPeriodDuration) bufferPeriodDuration = 0;
    if (!owner) owner = ZERO_ADDRESS;

    return deploy('MockBasePool', {
      from: params.from,
      args: [
        vault.address,
        GeneralPool,
        'Balancer Pool Token',
        'BPT',
        Array.isArray(poolTokens) ? poolTokens : poolTokens.addresses,
        swapFee,
        responseWindowDuration,
        bufferPeriodDuration,
        TypesConverter.toAddress(owner),
      ],
    });
  }

  describe('deployment', () => {
    it('registers a pool in the vault', async () => {
      const pool = await deployBasePool({ tokens });
      const poolId = await pool.getPoolId();

      const [poolAddress, poolSpecialization] = await vault.getPool(poolId);
      expect(poolAddress).to.equal(pool.address);
      expect(poolSpecialization).to.equal(GeneralPool);
    });

    it('reverts if the tokens are not sorted', async () => {
      await expect(deployBasePool({ tokens: tokens.addresses.reverse() })).to.be.revertedWith('UNSORTED_ARRAY');
    });
  });

  describe('authorizer', () => {
    let pool: Contract;

    sharedBeforeEach('deploy pool', async () => {
      pool = await deployBasePool();
    });

    it('uses the authorizer of the vault', async () => {
      expect(await pool.getAuthorizer()).to.equal(authorizer.address);
    });

    it('tracks authorizer changes in the vault', async () => {
      const role = await roleId(vault, 'changeAuthorizer');
      await authorizer.connect(admin).grantRole(role, admin.address);

      await vault.connect(admin).changeAuthorizer(other.address);

      expect(await pool.getAuthorizer()).to.equal(other.address);
    });

    describe('role identifiers', () => {
      const selector = '0x12345678';

      context('with same pool creator', () => {
        it('pools share role identifiers', async () => {
          const pool = await deployBasePool({ tokens, from: deployer });
          const otherPool = await deployBasePool({ tokens, from: deployer });

          expect(await pool.getRole(selector)).to.equal(await otherPool.getRole(selector));
        });
      });

      context('with different pool creators', () => {
        it('pools have unique role identifiers', async () => {
          const pool = await deployBasePool({ tokens, from: deployer });
          const otherPool = await deployBasePool({ tokens, from: other });

          expect(await pool.getRole(selector)).to.not.equal(await otherPool.getRole(selector));
        });
      });
    });
  });

  describe('swap fee', () => {
    context('initialization', () => {
      it('has an initial swap fee', async () => {
        const swapFee = fp(0.003);
        const pool = await deployBasePool({ swapFee });

        expect(await pool.getSwapFee()).to.equal(swapFee);
      });
    });

    context('set swap fee', () => {
      let pool: Contract;
      let sender: SignerWithAddress;

      function itSetsSwapFee() {
        context('when the new swap fee is within bounds', () => {
          const newSwapFee = MAX_SWAP_FEE.sub(1);

          it('can change the swap fee', async () => {
            await pool.connect(sender).setSwapFee(newSwapFee);

            expect(await pool.getSwapFee()).to.equal(newSwapFee);
          });

          it('emits an event', async () => {
            const receipt = await (await pool.connect(sender).setSwapFee(newSwapFee)).wait();

            expectEvent.inReceipt(receipt, 'SwapFeeChanged', { swapFee: newSwapFee });
          });
        });

        context('when the new swap fee is above the maximum', () => {
          const swapFee = MAX_SWAP_FEE.add(1);

          it('reverts', async () => {
            await expect(pool.connect(sender).setSwapFee(swapFee)).to.be.revertedWith('MAX_SWAP_FEE');
          });
        });

        context('when the new swap fee is below the minimum', () => {
          const swapFee = MIN_SWAP_FEE.sub(1);

          it('reverts', async () => {
            await expect(pool.connect(sender).setSwapFee(swapFee)).to.be.revertedWith('MIN_SWAP_FEE');
          });
        });
      }

      function itRevertsWithUnallowedSender() {
        it('reverts', async () => {
          await expect(pool.connect(sender).setSwapFee(MIN_SWAP_FEE)).to.be.revertedWith('SENDER_NOT_ALLOWED');
        });
      }

      context('with no owner', () => {
        const owner = ZERO_ADDRESS;

        sharedBeforeEach('deploy pool', async () => {
          pool = await deployBasePool({ swapFee: fp(0.01), owner });
        });

        context('when the sender has a set fee role in the authorizer', () => {
          sharedBeforeEach('grant permission', async () => {
            const role = await roleId(pool, 'setSwapFee');
            await authorizer.connect(admin).grantRole(role, admin.address);
            sender = admin;
          });

          itSetsSwapFee();
        });

        context('when the sender does not have the set fee role in the authorizer', () => {
          itRevertsWithUnallowedSender();
        });
      });

      context('with an owner', () => {
        let owner: SignerWithAddress;

        sharedBeforeEach('deploy pool', async () => {
          owner = poolOwner;
          pool = await deployBasePool({ swapFee: fp(0.01), owner });
        });

        context('when the sender is the owner', () => {
          beforeEach(() => {
            sender = owner;
          });

          itSetsSwapFee();
        });

        context('when the sender is not the owner', () => {
          beforeEach(() => {
            sender = other;
          });

          context('when the sender does not have the set fee role in the authorizer', () => {
            itRevertsWithUnallowedSender();
          });

          context('when the sender has the set fee role in the authorizer', () => {
            sharedBeforeEach(async () => {
              const role = await roleId(pool, 'setSwapFee');
              await authorizer.connect(admin).grantRole(role, sender.address);
            });

            itRevertsWithUnallowedSender();
          });
        });
      });
    });
  });

  describe('temporarily pausable', () => {
    let pool: Contract;
    const RESPONSE_WINDOW_DURATION = MONTH * 3;
    const BUFFER_PERIOD_DURATION = MONTH;

    sharedBeforeEach('deploy pool', async () => {
      pool = await deployBasePool({
        responseWindowDuration: RESPONSE_WINDOW_DURATION,
        bufferPeriodDuration: BUFFER_PERIOD_DURATION,
      });
    });

    context('when the sender is has the role to pause and unpause in the authorizer', () => {
      let role: string;

      sharedBeforeEach('grant permission', async () => {
<<<<<<< HEAD
        role = await roleId(pool, 'setEmergencyPeriod');
=======
        role = roleId(pool, 'setPaused');
>>>>>>> 556d857b
        await authorizer.connect(admin).grantRole(role, admin.address);
      });

      it('can pause', async () => {
        await pool.connect(admin).setPaused(true);

        const { paused } = await pool.getPausedState();
        expect(paused).to.be.true;
      });

      it('can unpause', async () => {
        await pool.connect(admin).setPaused(true);
        await pool.connect(admin).setPaused(false);

        const { paused } = await pool.getPausedState();
        expect(paused).to.be.false;
      });

      it('cannot pause if the role is revoked in the authorizer', async () => {
        await authorizer.connect(admin).revokeRole(role, admin.address);
        expect(await authorizer.hasRoleIn(role, admin.address, WHERE)).to.be.false;

        await expect(pool.connect(admin).setPaused(true)).to.be.revertedWith('SENDER_NOT_ALLOWED');
      });
    });

    context('when the sender does not have the role to pause in the authorizer', () => {
      it('reverts', async () => {
        await expect(pool.connect(other).setPaused(true)).to.be.revertedWith('SENDER_NOT_ALLOWED');
      });
    });
  });
});<|MERGE_RESOLUTION|>--- conflicted
+++ resolved
@@ -255,11 +255,7 @@
       let role: string;
 
       sharedBeforeEach('grant permission', async () => {
-<<<<<<< HEAD
-        role = await roleId(pool, 'setEmergencyPeriod');
-=======
-        role = roleId(pool, 'setPaused');
->>>>>>> 556d857b
+        role = await roleId(pool, 'setPaused');
         await authorizer.connect(admin).grantRole(role, admin.address);
       });
 
