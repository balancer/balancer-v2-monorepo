import { ethers } from 'hardhat';
import { expect } from 'chai';
import { BigNumber, Contract } from 'ethers';
import { SignerWithAddress } from '@nomiclabs/hardhat-ethers/dist/src/signer-with-address';

import * as expectEvent from '../../helpers/expectEvent';
import { expectEqualWithError, expectLessThanOrEqualWithError } from '../../helpers/relativeError';
import {
  calculateInvariant,
  calcOutGivenIn,
  calcInGivenOut,
  calculateOneTokenAccumulatedSwapFees,
} from '../../helpers/math/stable';

import { deploy } from '../../../lib/helpers/deploy';
import { GeneralPool } from '../../../lib/helpers/pools';
import { bn, fp, decimal } from '../../../lib/helpers/numbers';
import { MAX_UINT256, ZERO_ADDRESS } from '../../../lib/helpers/constants';
import { encodeExitStablePool, encodeJoinStablePool } from '../../../lib/helpers/stablePoolEncoding';
import { deploySortedTokens, deployTokens, TokenList } from '../../../lib/helpers/tokens';

describe('StablePool', function () {
  let authorizer: Contract, vault: Contract, factory: Contract;
  let tokenList: TokenList, tokens: Array<Contract>;
  let admin: SignerWithAddress, lp: SignerWithAddress;
  let trader: SignerWithAddress, beneficiary: SignerWithAddress, other: SignerWithAddress;

  const POOL_SWAP_FEE = fp(0.01);

  const SYMBOLS = ['DAI', 'MKR', 'SNX', 'BAT'];
  const INITIAL_BALANCES = [bn(10e18), bn(11e18), bn(12e18), bn(13e18)];

  before('setup signers', async () => {
    [, admin, lp, trader, beneficiary, other] = await ethers.getSigners();
    authorizer = await deploy('Authorizer', { args: [admin.address] });
  });

  beforeEach('deploy tokens', async () => {
    vault = await deploy('Vault', { args: [authorizer.address] });
    factory = await deploy('StablePoolFactory', { args: [vault.address] });

    tokenList = await deploySortedTokens(SYMBOLS, [18, 18, 18, 18]);
    tokens = Object.values(tokenList);

    for (const token of tokens) {
      await token.mint(lp.address, bn(100e18));
      await token.connect(lp).approve(vault.address, MAX_UINT256);

      await token.mint(trader.address, bn(100e18));
      await token.connect(trader).approve(vault.address, MAX_UINT256);
    }
  });

  context('for a 1 token pool', () => {
    it('reverts if there is a single token', async () => {
      const poolTokens = tokens.map((token) => token.address).slice(0, 1);
      await expect(
        deploy('StablePool', {
          args: [vault.address, 'Balancer Pool Token', 'BPT', poolTokens, 0, 0],
        })
      ).to.be.revertedWith('MIN_TOKENS');
    });
  });

  context('for a 2 token pool', () => {
    itBehavesAsStablePool(2);
  });

  context('for a 3 token pool', () => {
    itBehavesAsStablePool(3);
  });

  context('for a too-many token pool', () => {
    it('reverts if there are too many tokens', async () => {
      // The maximum number of tokens is 16
      const manyTokens = await deployTokens(
        Array(17)
          .fill('TK')
          .map((v, i) => `${v}${i}`),
        Array(17).fill(18)
      );
      const poolTokens = Object.values(manyTokens).map((token) => token.address);

      await expect(
        deploy('StablePool', {
          args: [vault.address, 'Balancer Pool Token', 'BPT', poolTokens, 0, 0],
        })
      ).to.be.revertedWith('MAX_TOKENS');
    });
  });

  function itBehavesAsStablePool(numberOfTokens: number) {
    let poolTokens: string[];

    const ZEROS = Array(numberOfTokens).fill(bn(0));
    const poolAmplification = bn(100e18);
    const poolInitialBalances = INITIAL_BALANCES.slice(0, numberOfTokens);

    async function deployPool({
      tokens,
      amplification,
      swapFee,
      fromFactory,
    }: {
      tokens?: string[];
      amplification?: BigNumber;
      swapFee?: BigNumber;
      fromFactory?: boolean;
    }) {
      tokens = tokens ?? [];
      amplification = amplification ?? poolAmplification;
      swapFee = swapFee ?? POOL_SWAP_FEE;
      fromFactory = fromFactory ?? false;

      if (fromFactory) {
        const receipt = await (
          await factory.create('Balancer Pool Token', 'BPT', tokens, amplification, swapFee)
        ).wait();

        const event = expectEvent.inReceipt(receipt, 'PoolCreated');
        return ethers.getContractAt('StablePool', event.args.pool);
      } else {
        return deploy('StablePool', {
          args: [vault.address, 'Balancer Pool Token', 'BPT', tokens, amplification, swapFee],
        });
      }
    }

    beforeEach('define pool tokens', () => {
      poolTokens = tokens.map((token) => token.address).slice(0, numberOfTokens);
    });

    describe('creation', () => {
      context('when the creation succeeds', () => {
        let pool: Contract;

        beforeEach('deploy pool from factory', async () => {
          // Deploy from the Pool factory to test that it works properly
          pool = await deployPool({ tokens: poolTokens, fromFactory: true });
        });

        it('sets the vault', async () => {
          expect(await pool.getVault()).to.equal(vault.address);
        });

        it('uses general specialization', async () => {
          const poolId = await pool.getPoolId();
          expect(await vault.getPool(poolId)).to.have.members([pool.address, GeneralPool]);
        });

        it('registers tokens in the vault', async () => {
          const poolId = await pool.getPoolId();

          const { balances, tokens } = await vault.getPoolTokens(poolId);
          expect(tokens).to.have.members(poolTokens);
          expect(balances).to.deep.equal(ZEROS);
        });

        it('initializes the asset managers', async () => {
          const poolId = await pool.getPoolId();

          for (const token of poolTokens) {
<<<<<<< HEAD
            expect(await vault.getPoolAssetManagers(poolId, [token])).to.deep.equal([ZERO_ADDRESS]);
=======
            expect((await vault.getPoolTokenInfo(poolId, token)).assetManager).to.equal(ZERO_ADDRESS);
>>>>>>> 1cb36eb5
          }
        });

        it('starts with no BPT', async () => {
          expect(await pool.totalSupply()).to.deep.equal(0);
        });

        it('sets amplification', async () => {
          expect(await pool.getAmplification()).to.deep.equal(poolAmplification);
        });

        it('sets swap fee', async () => {
          expect(await pool.getSwapFee()).to.equal(POOL_SWAP_FEE);
        });

        it('sets the name', async () => {
          expect(await pool.name()).to.equal('Balancer Pool Token');
        });

        it('sets the symbol', async () => {
          expect(await pool.symbol()).to.equal('BPT');
        });

        it('sets the decimals', async () => {
          expect(await pool.decimals()).to.equal(18);
        });
      });

      context('when the creation fails', () => {
        it('reverts if there are repeated tokens', async () => {
          const tokens = new Array(numberOfTokens).fill(poolTokens[0]);

          await expect(deployPool({ tokens })).to.be.revertedWith('UNSORTED_ARRAY');
        });

        it('reverts if the swap fee is too high', async () => {
          const swapFee = fp(0.1).add(1);

          await expect(deployPool({ tokens: poolTokens, swapFee })).to.be.revertedWith('MAX_SWAP_FEE');
        });

        it('reverts if amplification coefficient is too high', async () => {
          const highAmp = bn(5000).mul(bn(10e18));

          await expect(deployPool({ tokens: poolTokens, amplification: highAmp })).to.be.revertedWith('MAX_AMP');
        });

        it('reverts if amplification coefficient is too low', async () => {
          const lowAmp = bn(10);

          await expect(deployPool({ tokens: poolTokens, amplification: lowAmp })).to.be.revertedWith('MIN_AMP');
        });
      });
    });

    describe('onJoinPool', () => {
      let pool: Contract;
      let poolId: string;

      beforeEach(async () => {
        //Use a mock vault
        vault = await deploy('MockVault', { args: [] });
        pool = await deployPool({ tokens: poolTokens });
        poolId = await pool.getPoolId();
      });

      it('fails if caller is not the vault', async () => {
        await expect(
          pool.connect(lp).onJoinPool(poolId, lp.address, other.address, [0], 0, 0, '0x')
        ).to.be.revertedWith('CALLER_NOT_VAULT');
      });

      it.skip('fails if wrong pool id'); // if Pools can only register themselves, this is unnecessary

      it('fails if no user data', async () => {
        await expect(vault.connect(lp).callJoinPool(pool.address, poolId, beneficiary.address, ZEROS, 0, '0x')).to.be
          .reverted;

        //NOTE
        //If use `to.be.be.revertedWith('Transaction reverted without a reason'), hardhat throws:
        // `AssertionError: Expected transaction to be reverted with Transaction reverted
        // without a reason, but other exception was thrown: Error: Transaction reverted
        //and Hardhat couldn't infer the reason. Please report this to help us improve Hardhat.`
      });

      it('fails if wrong user data', async () => {
        const wrongUserData = ethers.utils.defaultAbiCoder.encode(['address'], [lp.address]);

        await expect(
          vault.connect(lp).callJoinPool(pool.address, poolId, beneficiary.address, ZEROS, 0, 0, wrongUserData)
        ).to.be.reverted;

        //NOTE
        //Same problem with `revertedWith` as before
      });

      context('initialization', () => {
        let initialJoinUserData: string;

        beforeEach(async () => {
          initialJoinUserData = encodeJoinStablePool({ kind: 'Init', amountsIn: poolInitialBalances });
        });

        it('grants the invariant amount of BPT', async () => {
          const invariant = bn(calculateInvariant(poolAmplification, poolInitialBalances).toFixed(0));

          const receipt = await (
            await vault.callJoinPool(pool.address, poolId, beneficiary.address, ZEROS, 0, 0, initialJoinUserData)
          ).wait();

          const { amountsIn, dueProtocolFeeAmounts } = expectEvent.inReceipt(receipt, 'PoolJoined').args;

          // Amounts in should be the same as initial ones
          expect(amountsIn).to.deep.equal(poolInitialBalances);

          // Protocol fees should be zero
          expect(dueProtocolFeeAmounts).to.deep.equal(ZEROS);

          // Initial balances should equal invariant
          const bpt = await pool.balanceOf(beneficiary.address);
          expectEqualWithError(bpt, invariant, 0.001);
        });

        it('fails if already initialized', async () => {
          await vault.callJoinPool(pool.address, poolId, beneficiary.address, ZEROS, 0, 0, initialJoinUserData);

          await expect(
            vault.callJoinPool(
              pool.address,
              poolId,
              beneficiary.address,
              poolInitialBalances,
              0,
              0,
              initialJoinUserData
            )
          ).to.be.be.revertedWith('UNHANDLED_JOIN_KIND');
        });
      });

      context('join exact tokens in for BPT out', () => {
        it('fails if not initialized', async () => {
          const joinUserData = encodeJoinStablePool({ kind: 'AllTokensInForExactBPTOut', bptAmountOut: 0 });
          await expect(
            vault.callJoinPool(pool.address, poolId, beneficiary.address, ZEROS, 0, 0, joinUserData)
          ).to.be.be.revertedWith('UNINITIALIZED');
        });

        context('once initialized', () => {
          beforeEach(async () => {
            const initialJoinUserData = encodeJoinStablePool({ kind: 'Init', amountsIn: poolInitialBalances });
            await vault.callJoinPool(pool.address, poolId, beneficiary.address, ZEROS, 0, 0, initialJoinUserData);
          });

          it('grants exact BPT', async () => {
            const previousBPT = await pool.balanceOf(beneficiary.address);

            const bptAmountOut = bn(10e18);
            const joinUserData = encodeJoinStablePool({ kind: 'AllTokensInForExactBPTOut', bptAmountOut });

            const receipt = await (
              await vault
                .connect(lp)
                .callJoinPool(pool.address, poolId, beneficiary.address, poolInitialBalances, 0, 0, joinUserData)
            ).wait();

            const { dueProtocolFeeAmounts } = expectEvent.inReceipt(receipt, 'PoolJoined').args;

            // Protocol fees should be zero
            expect(dueProtocolFeeAmounts).to.deep.equal(ZEROS);

            const newBPT = await pool.balanceOf(beneficiary.address);
            expect(newBPT.sub(previousBPT)).to.equal(bptAmountOut);
          });
        });
      });
    });

    describe('onExitPool', () => {
      let pool: Contract;
      let poolId: string;

      beforeEach(async () => {
        //Use a mock vault
        vault = await deploy('MockVault', { args: [] });
        pool = await deployPool({ tokens: poolTokens });
        poolId = await pool.getPoolId();

        const initialJoinUserData = encodeJoinStablePool({ kind: 'Init', amountsIn: poolInitialBalances });
        await vault.callJoinPool(pool.address, poolId, lp.address, ZEROS, 0, 0, initialJoinUserData);
      });

      it('fails if caller is not the vault', async () => {
        await expect(
          pool.connect(lp).onExitPool(poolId, beneficiary.address, other.address, [0], 0, 0, '0x')
        ).to.be.revertedWith('CALLER_NOT_VAULT');
      });

      it.skip('fails if wrong pool id'); // if Pools can only register themselves, this is unnecessary

      it('fails if no user data', async () => {
        await expect(
          vault
            .connect(lp)
            .callExitPool(pool.address, poolId, beneficiary.address, poolInitialBalances, ZEROS, 0, 0, '0x')
        ).to.be.be.reverted;
      });

      it('fails if wrong user data', async () => {
        const wrongUserData = ethers.utils.defaultAbiCoder.encode(['address'], [lp.address]);

        await expect(
          vault
            .connect(lp)
            .callExitPool(pool.address, poolId, beneficiary.address, poolInitialBalances, 0, 0, wrongUserData)
        ).to.be.be.reverted;
      });

      context('exit exact BPT in for all tokens out', () => {
        it('grants all tokens for exact bpt', async () => {
          // Exit with half of BPT
          const prevBPT = await pool.balanceOf(lp.address);
          const exitUserData = encodeExitStablePool({ kind: 'ExactBPTInForAllTokensOut', bptAmountIn: prevBPT.div(2) });

          const receipt = await (
            await vault
              .connect(lp)
              .callExitPool(pool.address, poolId, beneficiary.address, poolInitialBalances, 0, 0, exitUserData)
          ).wait();

          const { amountsOut, dueProtocolFeeAmounts } = expectEvent.inReceipt(receipt, 'PoolExited').args;

          // Protocol fees should be zero
          expect(dueProtocolFeeAmounts).to.deep.equal(ZEROS);

          //All balances are extracted
          for (let i = 0; i < poolTokens.length; ++i) {
            expectEqualWithError(amountsOut[i], poolInitialBalances[i].div(2), 0.001);
          }

          expectEqualWithError(await pool.balanceOf(lp.address), prevBPT.div(2), 0.001);
        });

        it('fully exit', async () => {
          const lpBPT = await pool.balanceOf(lp.address);
          const exitUserData = encodeExitStablePool({ kind: 'ExactBPTInForAllTokensOut', bptAmountIn: lpBPT });

          const currentBalances = poolInitialBalances;

          // The LP doesn't own all BPT, since some was locked. They will only be able to exctract a (large) percentage
          // of the Pool's balance: the rest remains there forever.
          const totalBPT = await pool.totalSupply();
          const expectedAmountsOut = currentBalances.map((balance) => balance.mul(lpBPT).div(totalBPT));

          const receipt = await (
            await vault
              .connect(lp)
              .callExitPool(pool.address, poolId, beneficiary.address, currentBalances, 0, 0, exitUserData)
          ).wait();

          const { amountsOut, dueProtocolFeeAmounts } = expectEvent.inReceipt(receipt, 'PoolExited').args;

          // Protocol fees should be zero
          expect(dueProtocolFeeAmounts).to.deep.equal(ZEROS);

          // All balances are extracted
          amountsOut.map((amountOut: BigNumber, i: number) => {
            expectLessThanOrEqualWithError(amountOut, expectedAmountsOut[i], 0.00001);
          });

          expect(await pool.balanceOf(lp.address)).to.equal(0);
        });
      });
    });

    describe('swapRequests', () => {
      let pool: Contract;
      let poolId: string;

      let swapRequestData: {
        poolId: string;
        from: string;
        to: string;
        tokenIn: string;
        tokenOut: string;
        latestBlockNumberUsed: number;
        userData: string;
      };

      beforeEach('set default swapRequest data', async () => {
        pool = await deployPool({ tokens: poolTokens });
        poolId = await pool.getPoolId();

        swapRequestData = {
          poolId,
          from: other.address,
          to: other.address,
          tokenIn: tokenList.DAI.address,
          tokenOut: tokenList.MKR.address,
          latestBlockNumberUsed: 0,
          userData: '0x',
        };
      });

      context('given in', () => {
        it('calculates amount out', async () => {
          const amountIn = bn(1e18);

          const result = await pool.callStatic.onSwapGivenIn(
            { ...swapRequestData, amountIn },
            poolInitialBalances,
            0,
            1
          );

          const expectedAmountOut = calcOutGivenIn(poolAmplification, poolInitialBalances, 0, 1, amountIn);
          expectEqualWithError(result, bn(expectedAmountOut), 0.1);
        });

        it('reverts when querying invalid indexes', async () => {
          await expect(
            pool.onSwapGivenIn({ ...swapRequestData, amountIn: bn(1e18) }, poolInitialBalances, 10, 1)
          ).to.be.revertedWith('OUT_OF_BOUNDS');

          await expect(
            pool.onSwapGivenIn({ ...swapRequestData, amountIn: bn(1e18) }, poolInitialBalances, 0, 10)
          ).to.be.revertedWith('OUT_OF_BOUNDS');
        });
      });

      context('given out', () => {
        it('calculates amount in', async () => {
          const amountOut = bn(1e18);

          const result = await pool.callStatic.onSwapGivenOut(
            { ...swapRequestData, amountOut },
            poolInitialBalances,
            0,
            1
          );

          const expectedAmountIn = calcInGivenOut(poolAmplification, poolInitialBalances, 0, 1, amountOut);
          expectEqualWithError(result, bn(expectedAmountIn), 0.1);
        });

        it('reverts when querying invalid indexes', async () => {
          await expect(
            pool.onSwapGivenOut({ ...swapRequestData, amountOut: bn(1e18) }, poolInitialBalances, 10, 1)
          ).to.be.revertedWith('OUT_OF_BOUNDS');

          await expect(
            pool.onSwapGivenOut({ ...swapRequestData, amountOut: bn(1e18) }, poolInitialBalances, 0, 10)
          ).to.be.revertedWith('OUT_OF_BOUNDS');
        });
      });
    });

    describe('protocol swap fees', () => {
      let pool: Contract;
      let poolId: string;

      const protocolSwapFee = fp(0.1); // 10 %

      beforeEach('deploy and join pool', async () => {
        //Use a mock vault
        vault = await deploy('MockVault', { args: [] });
        pool = await deployPool({ tokens: poolTokens });
        poolId = await pool.getPoolId();

        const initialJoinUserData = encodeJoinStablePool({ kind: 'Init', amountsIn: poolInitialBalances });
        await vault.callJoinPool(pool.address, poolId, lp.address, ZEROS, 0, protocolSwapFee, initialJoinUserData);
      });

      const expectJoinProtocolSwapFeeEqualWithError = async (
        bptAmountOut: BigNumber,
        initialBalances: BigNumber[],
        expectedDueProtocolFeeAmounts: BigNumber[]
      ): Promise<BigNumber[]> => {
        const joinUserData = encodeJoinStablePool({ kind: 'AllTokensInForExactBPTOut', bptAmountOut: bptAmountOut });

        const receipt = await (
          await vault
            .connect(lp)
            .callJoinPool(pool.address, poolId, lp.address, initialBalances, 0, protocolSwapFee, joinUserData)
        ).wait();

        const { amountsIn, dueProtocolFeeAmounts } = expectEvent.inReceipt(receipt, 'PoolJoined').args;

        for (let index = 0; index < dueProtocolFeeAmounts.length; index++) {
          expectEqualWithError(dueProtocolFeeAmounts[index], expectedDueProtocolFeeAmounts[index], 0.001);
        }

        return initialBalances.map((balance: BigNumber, index: number) =>
          balance.add(amountsIn[index]).sub(dueProtocolFeeAmounts[index])
        );
      };

      const expectExitProtocolSwapFeeEqualWithError = async (
        bptAmountIn: BigNumber,
        initialBalances: BigNumber[],
        expectedDueProtocolFeeAmounts: BigNumber[]
      ): Promise<BigNumber[]> => {
        const exitUserData = encodeExitStablePool({ kind: 'ExactBPTInForAllTokensOut', bptAmountIn: bptAmountIn });

        const receipt = await (
          await vault
            .connect(lp)
            .callExitPool(pool.address, poolId, lp.address, initialBalances, 0, protocolSwapFee, exitUserData)
        ).wait();

        const { amountsOut, dueProtocolFeeAmounts } = expectEvent.inReceipt(receipt, 'PoolExited').args;

        for (let index = 0; index < dueProtocolFeeAmounts.length; index++) {
          expectEqualWithError(dueProtocolFeeAmounts[index], expectedDueProtocolFeeAmounts[index], 0.001);
        }

        return initialBalances.map((balance: BigNumber, index: number) =>
          balance.sub(amountsOut[index]).sub(dueProtocolFeeAmounts[index])
        );
      };

      it('joins and exits do not accumulate fees', async () => {
        let newBalances = await expectJoinProtocolSwapFeeEqualWithError(bn(10e18), poolInitialBalances, ZEROS);

        newBalances = await expectJoinProtocolSwapFeeEqualWithError(bn(10e18), newBalances, ZEROS);

        newBalances = await expectExitProtocolSwapFeeEqualWithError(bn(10e18), newBalances, ZEROS);

        newBalances = await expectExitProtocolSwapFeeEqualWithError(bn(10e18), newBalances, ZEROS);

        await expectJoinProtocolSwapFeeEqualWithError(bn(10e18), newBalances, ZEROS);
      });

      context('with swap', () => {
        let currentBalances: BigNumber[];
        let expectedDueProtocolFeeAmounts: BigNumber[];

        beforeEach(async () => {
          const previousBlockHash = (await ethers.provider.getBlock('latest')).hash;
          const paidTokenIndex = decimal(previousBlockHash).mod(numberOfTokens).toNumber();

          const lastInvariant = calculateInvariant(poolAmplification, poolInitialBalances);
          currentBalances = poolInitialBalances.map((balance) => balance.mul(2)); //twice the initial balances

          const feeAmount = calculateOneTokenAccumulatedSwapFees(
            poolAmplification,
            currentBalances,
            bn(lastInvariant),
            paidTokenIndex
          );

          const protocolFeeAmount = bn(feeAmount).mul(protocolSwapFee).div(bn(1e18));
          expectedDueProtocolFeeAmounts = Object.assign([], ZEROS);
          expectedDueProtocolFeeAmounts[paidTokenIndex] = protocolFeeAmount;
        });

        it('pays swap protocol fees on join', async () => {
          await expectJoinProtocolSwapFeeEqualWithError(bn(10e18), currentBalances, expectedDueProtocolFeeAmounts);
        });

        it('pays swap protocol fees on exit', async () => {
          await expectExitProtocolSwapFeeEqualWithError(bn(10e18), currentBalances, expectedDueProtocolFeeAmounts);
        });
      });
    });
  }
});<|MERGE_RESOLUTION|>--- conflicted
+++ resolved
@@ -160,11 +160,7 @@
           const poolId = await pool.getPoolId();
 
           for (const token of poolTokens) {
-<<<<<<< HEAD
-            expect(await vault.getPoolAssetManagers(poolId, [token])).to.deep.equal([ZERO_ADDRESS]);
-=======
             expect((await vault.getPoolTokenInfo(poolId, token)).assetManager).to.equal(ZERO_ADDRESS);
->>>>>>> 1cb36eb5
           }
         });
 
