--- conflicted
+++ resolved
@@ -1,39 +1,21 @@
 import { ethers } from 'hardhat';
 import { expect } from 'chai';
-<<<<<<< HEAD
 import { BigNumber, Contract } from 'ethers';
-import { expectEqualWithError, bn } from '../../helpers/numbers';
+import { expectEqualWithError } from '../../helpers/relativeError';
+import { bn, fp, decimal } from '../../../lib/helpers/numbers';
 import * as expectEvent from '../../helpers/expectEvent';
 import { SignerWithAddress } from '@nomiclabs/hardhat-ethers/dist/src/signer-with-address';
-import { deploy } from '../../../scripts/helpers/deploy';
-import { GeneralPool } from '../../../scripts/helpers/pools';
-import { deploySortedTokens, deployTokens, TokenList } from '../../helpers/tokens';
-import { MAX_UINT256, ZERO_ADDRESS } from '../../helpers/constants';
-import { toFixedPoint } from '../../../scripts/helpers/fixedPoint';
+import { deploy } from '../../../lib/helpers/deploy';
+import { GeneralPool } from '../../../lib/helpers/pools';
+import { deploySortedTokens, deployTokens, TokenList } from '../../../lib/helpers/tokens';
+import { MAX_UINT256, ZERO_ADDRESS } from '../../../lib/helpers/constants';
+import { encodeExitStablePool, encodeJoinStablePool } from '../../../lib/helpers/stablePoolEncoding';
 import {
   calculateInvariant,
   calcOutGivenIn,
   calcInGivenOut,
   calculateOneTokenSwapFee,
 } from '../../helpers/math/stable';
-
-const INIT = 0;
-const ALL_TOKENS_IN_FOR_EXACT_BPT_OUT = 1;
-=======
-import { BigNumber, Contract, ContractFunction } from 'ethers';
-import { SignerWithAddress } from '@nomiclabs/hardhat-ethers/dist/src/signer-with-address';
->>>>>>> 8cfd8185
-
-import * as expectEvent from '../../helpers/expectEvent';
-import { calculateInvariant } from '../../helpers/math/stable';
-import { expectEqualWithError } from '../../helpers/relativeError';
-
-import { deploy } from '../../../lib/helpers/deploy';
-import { GeneralPool } from '../../../lib/helpers/pools';
-import { bn, fp, FP_SCALING_FACTOR, decimal } from '../../../lib/helpers/numbers';
-import { MAX_UINT128, MAX_UINT256, ZERO_ADDRESS } from '../../../lib/helpers/constants';
-import { encodeExitStablePool, encodeJoinStablePool } from '../../../lib/helpers/stablePoolEncoding';
-import { deploySortedTokens, deployTokens, TokenList } from '../../../lib/helpers/tokens';
 
 describe('StablePool', function () {
   let authorizer: Contract, vault: Contract, factory: Contract;
@@ -292,13 +274,7 @@
         });
 
         it('grants the invariant amount of BPT', async () => {
-<<<<<<< HEAD
           const invariant = bn(calculateInvariant(poolAmplification, poolInitialBalances).toFixed(0));
-=======
-          const invariant = bn(
-            calculateInvariant(decimal(poolAmplification), poolInitialBalances.map(decimal)).toFixed(0)
-          );
->>>>>>> 8cfd8185
 
           const receipt = await (
             await vault
@@ -637,12 +613,7 @@
       let pool: Contract;
       let poolId: string;
 
-<<<<<<< HEAD
-      const protocolSwapFee = toFixedPoint(0.1); // 10 %
-=======
-      const swapFee = fp(0.05); // 5 %
       const protocolSwapFee = fp(0.1); // 10 %
->>>>>>> 8cfd8185
 
       beforeEach(async () => {
         //Use a mock vault
@@ -650,9 +621,8 @@
         pool = await deployPool({ tokens: poolTokens });
         poolId = await pool.getPoolId();
 
-<<<<<<< HEAD
         // Initialize from creator
-        const initialJoinUserData = encodeInitialJoinUserData();
+        const initialJoinUserData = encodeJoinStablePool({ kind: 'Init' });
         await vault
           .connect(creator)
           .callJoinPool(
@@ -671,7 +641,10 @@
         initialBalances: BigNumber[],
         expectedDueProtocolFeeAmounts: BigNumber[]
       ): Promise<BigNumber[]> => {
-        const joinUserData = encodeJoinAllTokensInForExactBPTOutUserData(bptAmountOut.toString());
+        const joinUserData = encodeJoinStablePool({
+          kind: 'AllTokensInForExactBPTOut',
+          bptAmountOut: bptAmountOut,
+        });
         const receipt = await (
           await vault
             .connect(lp)
@@ -701,7 +674,11 @@
         initialBalances: BigNumber[],
         expectedDueProtocolFeeAmounts: BigNumber[]
       ): Promise<BigNumber[]> => {
-        const exitUserData = encodeExitExactBPTInForAllTokensOutUserData(bptAmountIn.toString());
+        const exitUserData = encodeExitStablePool({
+          kind: 'ExactBPTInForAllTokensOut',
+          bptAmountIn: bptAmountIn,
+        });
+
         const receipt = await (
           await vault
             .connect(lp)
@@ -718,22 +695,6 @@
         const event = expectEvent.inReceipt(receipt, 'PoolExited');
         const amountsOut = event.args.amountsOut;
         const dueProtocolFeeAmounts = event.args.dueProtocolFeeAmounts;
-=======
-        // Grant some initial BPT to the LP
-        await pool.connect(lp).joinPool(bn(1e18), [MAX_UINT128, MAX_UINT128], true, lp.address);
-      });
-
-      it('joins and exits do not accumulate fees', async () => {
-        await pool.connect(lp).joinPool(bn(1e18), [MAX_UINT128, MAX_UINT128], true, lp.address);
-        await pool.connect(lp).joinPool(bn(4e18), [MAX_UINT128, MAX_UINT128], true, lp.address);
-
-        await pool.connect(lp).exitPool(bn(0.5e18), [0, 0], true, lp.address);
-        await pool.connect(lp).exitPool(bn(2.5e18), [0, 0], true, lp.address);
-
-        await pool.connect(lp).joinPool(bn(7e18), [MAX_UINT128, MAX_UINT128], true, lp.address);
-
-        await pool.connect(lp).exitPool(bn(5e18), [0, 0], true, lp.address);
->>>>>>> 8cfd8185
 
         for (let index = 0; index < dueProtocolFeeAmounts.length; index++) {
           expectEqualWithError(dueProtocolFeeAmounts[index], expectedDueProtocolFeeAmounts[index], 0.1);
@@ -771,50 +732,12 @@
       });
 
       context('with swap', () => {
-<<<<<<< HEAD
         let currentBalances: BigNumber[];
         let expectedDueProtocolFeeAmounts: BigNumber[];
-=======
-        const inAmount = bn(10e18);
->>>>>>> 8cfd8185
 
         beforeEach(async () => {
           const previousBlockHash = (await ethers.provider.getBlock('latest')).hash;
-<<<<<<< HEAD
-          const paidTokenIndex = bn(previousBlockHash).mod(numberOfTokens).toNumber();
-=======
-          const paidTokenIndex = bn(previousBlockHash).mod(tokens.length).toNumber();
-          const notPaidTokenIndex = paidTokenIndex == 0 ? 1 : 0;
-
-          await payFeesAction();
-
-          const poolSwapFeeAmount = bn(inAmount).mul(swapFee).div(FP_SCALING_FACTOR);
-          const protocolSwapFeeAmount = poolSwapFeeAmount.mul(protocolSwapFee).div(FP_SCALING_FACTOR);
-
-          let expectedPaidFees, error;
-          if (paidTokenIndex == 0) {
-            expectedPaidFees = protocolSwapFeeAmount;
-            error = protocolSwapFeeAmount.div(1000);
-          } else {
-            // We approximate the fee amount paid in token out based on the price after the swap
-            const finalBalances = (await vault.getPoolTokens(poolId)).balances;
-            expectedPaidFees = await pool.quoteOutGivenIn(
-              {
-                poolId,
-                from: other.address,
-                to: other.address,
-                tokenIn: tokenList.DAI.address,
-                tokenOut: tokenList.MKR.address,
-                amountIn: protocolSwapFeeAmount,
-                userData: '0x',
-              },
-              finalBalances[0],
-              finalBalances[1]
-            );
-            // Since the expected fees is an approximation, we expect a greater error
-            error = expectedPaidFees.div(10);
-          }
->>>>>>> 8cfd8185
+          const paidTokenIndex = decimal(previousBlockHash).mod(numberOfTokens).toNumber();
 
           const lastInvariant = calculateInvariant(poolAmplification, poolInitialBalances);
           currentBalances = poolInitialBalances.map((balance) => balance.mul(2)); //twice the initial balances
@@ -833,27 +756,18 @@
         });
 
         it('pays swap protocol fees on join', async () => {
-<<<<<<< HEAD
           await expectJoinProtocolSwapFeeEqualWithError(
             bn((10e18).toString()),
             currentBalances,
             expectedDueProtocolFeeAmounts
-=======
-          await assertProtocolSwapFeeIsCharged(() =>
-            pool.connect(lp).joinPool(bn(1e18), [MAX_UINT128, MAX_UINT128], true, lp.address)
->>>>>>> 8cfd8185
           );
         });
         it('pays swap protocol fees on exit', async () => {
-<<<<<<< HEAD
           await expectExitProtocolSwapFeeEqualWithError(
             bn((10e18).toString()),
             currentBalances,
             expectedDueProtocolFeeAmounts
           );
-=======
-          await assertProtocolSwapFeeIsCharged(() => pool.connect(lp).exitPool(bn(1e18), [0, 0], true, lp.address));
->>>>>>> 8cfd8185
         });
       });
     });
