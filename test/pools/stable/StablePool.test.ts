import { ethers } from 'hardhat';
import { expect } from 'chai';
import { BigNumber, Contract } from 'ethers';
import { SignerWithAddress } from '@nomiclabs/hardhat-ethers/dist/src/signer-with-address';

import TokenList from '../../helpers/models/tokens/TokenList';
import * as expectEvent from '../../helpers/expectEvent';
import { expectEqualWithError, expectLessThanOrEqualWithError } from '../../helpers/relativeError';
import {
  calcInGivenOut,
  calcOutGivenIn,
  calculateInvariant,
  calculateOneTokenAccumulatedSwapFees,
} from '../../helpers/math/stable';

import { deploy } from '../../../lib/helpers/deploy';
import { GeneralPool } from '../../../lib/helpers/pools';
<<<<<<< HEAD
import { ZERO_ADDRESS } from '../../../lib/helpers/constants';
import { bn, decimal, fp } from '../../../lib/helpers/numbers';
import { encodeExitStablePool, encodeJoinStablePool } from '../../../lib/helpers/stablePoolEncoding';

describe('StablePool', function () {
  let trader: SignerWithAddress, beneficiary: SignerWithAddress, other: SignerWithAddress;
  let admin: SignerWithAddress, lp: SignerWithAddress;
  let authorizer: Contract, vault: Contract, factory: Contract;
  let allTokens: TokenList;
=======
import { bn, fp, decimal } from '../../../lib/helpers/numbers';
import { ZERO_ADDRESS } from '../../../lib/helpers/constants';
import { encodeExitStablePool, encodeJoinStablePool } from '../../../lib/helpers/stablePoolEncoding';
import { deploySortedTokens, deployTokens, TokenList } from '../../../lib/helpers/tokens';
import { sharedBeforeEach } from '../../helpers/lib/sharedBeforeEach';

describe('StablePool', function () {
  let tokenList: TokenList, tokens: Array<Contract>;
  let admin: SignerWithAddress, lp: SignerWithAddress, beneficiary: SignerWithAddress, other: SignerWithAddress;
>>>>>>> cff7d399

  const POOL_SWAP_FEE = fp(0.01);
  const INITIAL_BALANCES = [bn(10e18), bn(11e18), bn(12e18), bn(13e18)];

  before('setup signers', async () => {
    [, admin, lp, beneficiary, other] = await ethers.getSigners();
  });

<<<<<<< HEAD
  beforeEach('deploy tokens', async () => {
    vault = await deploy('Vault', { args: [authorizer.address] });
    factory = await deploy('StablePoolFactory', { args: [vault.address] });

    allTokens = await TokenList.create(['DAI', 'MKR', 'SNX', 'BAT'], { sorted: true });
    await allTokens.mint({ to: [lp, trader], amount: bn(100e18) });
    await allTokens.approve({ to: vault, from: [lp, trader] });
=======
  sharedBeforeEach('deploy tokens', async () => {
    tokenList = await deploySortedTokens(SYMBOLS, [18, 18, 18, 18]);
    tokens = Object.values(tokenList);
>>>>>>> cff7d399
  });

  context('for a 1 token pool', () => {
    it('reverts if there is a single token', async () => {
<<<<<<< HEAD
=======
      const vault = await deploy('MockVault', { args: [] });

      const poolTokens = tokens.map((token) => token.address).slice(0, 1);
>>>>>>> cff7d399
      await expect(
        deploy('StablePool', {
          args: [vault.address, 'Balancer Pool Token', 'BPT', allTokens.subset(1).addresses, 0, 0],
        })
      ).to.be.revertedWith('MIN_TOKENS');
    });
  });

  context('for a 2 token pool', () => {
    itBehavesAsStablePool(2);
  });

  context('for a 3 token pool', () => {
    itBehavesAsStablePool(3);
  });

  context('for a too-many token pool', () => {
    it('reverts if there are too many tokens', async () => {
      // The maximum number of tokens is 16
      const manyTokens = await TokenList.create(17);

      const vault = await deploy('MockVault', { args: [] });

      await expect(
        deploy('StablePool', { args: [vault.address, 'Balancer Pool Token', 'BPT', manyTokens.addresses, 0, 0] })
      ).to.be.revertedWith('MAX_TOKENS');
    });
  });

  function itBehavesAsStablePool(numberOfTokens: number) {
    let tokens: TokenList;

    const ZEROS = Array(numberOfTokens).fill(bn(0));
    const amplification = bn(100e18);
    const poolInitialBalances = INITIAL_BALANCES.slice(0, numberOfTokens);

<<<<<<< HEAD
    async function deployPool(
      params: {
        tokens?: TokenList;
        amplification?: BigNumber;
        swapFee?: BigNumber;
        fromFactory?: boolean;
      } = {}
    ) {
      const poolTokens = params.tokens ?? tokens;
      const poolAmplification = params.amplification ?? amplification;
      const poolSwapFee = params.swapFee ?? POOL_SWAP_FEE;
      const fromFactory = params.fromFactory ?? false;

      if (fromFactory) {
        const receipt = await (
          await factory.create('Balancer Pool Token', 'BPT', poolTokens.addresses, poolAmplification, poolSwapFee)
        ).wait();

        const event = expectEvent.inReceipt(receipt, 'PoolCreated');
        return ethers.getContractAt('StablePool', event.args.pool);
      } else {
        return deploy('StablePool', {
          args: [vault.address, 'Balancer Pool Token', 'BPT', poolTokens.addresses, poolAmplification, poolSwapFee],
        });
      }
    }

=======
>>>>>>> cff7d399
    beforeEach('define pool tokens', () => {
      tokens = allTokens.subset(numberOfTokens);
    });

    context('with real vault', () => {
      let vault: Contract;

      sharedBeforeEach(async () => {
        // These tests use the real Vault because they test some Vault functionality, such as token registration
        const authorizer = await deploy('Authorizer', { args: [admin.address] });
        vault = await deploy('Vault', { args: [authorizer.address] });
      });

      describe('successful creation', () => {
        let pool: Contract;

<<<<<<< HEAD
        beforeEach('deploy pool from factory', async () => {
          // Deploy from the Pool factory to test that it works properly
          pool = await deployPool({ fromFactory: true });
=======
        sharedBeforeEach('deploy pool from factory', async () => {
          const factory = await deploy('StablePoolFactory', { args: [vault.address] });
          const receipt = await (
            await factory.create('Balancer Pool Token', 'BPT', poolTokens, poolAmplification, POOL_SWAP_FEE)
          ).wait();

          const event = expectEvent.inReceipt(receipt, 'PoolCreated');
          pool = await ethers.getContractAt('StablePool', event.args.pool);
>>>>>>> cff7d399
        });

        it('sets the vault', async () => {
          expect(await pool.getVault()).to.equal(vault.address);
        });

        it('uses general specialization', async () => {
          const poolId = await pool.getPoolId();
          expect(await vault.getPool(poolId)).to.have.members([pool.address, GeneralPool]);
        });

        it('registers tokens in the vault', async () => {
          const poolId = await pool.getPoolId();

          const { balances, tokens } = await vault.getPoolTokens(poolId);
          expect(tokens).to.have.members(tokens);
          expect(balances).to.deep.equal(ZEROS);
        });

        it('initializes the asset managers', async () => {
          const poolId = await pool.getPoolId();

          await tokens.forEach(async (token) => {
            const { assetManager } = await vault.getPoolTokenInfo(poolId, token.address);
            expect(assetManager).to.equal(ZERO_ADDRESS);
          });
        });

        it('starts with no BPT', async () => {
          expect(await pool.totalSupply()).to.deep.equal(0);
        });

        it('sets amplification', async () => {
          expect(await pool.getAmplification()).to.deep.equal(amplification);
        });

        it('sets swap fee', async () => {
          expect(await pool.getSwapFee()).to.equal(POOL_SWAP_FEE);
        });

        it('sets the name', async () => {
          expect(await pool.name()).to.equal('Balancer Pool Token');
        });

        it('sets the symbol', async () => {
          expect(await pool.symbol()).to.equal('BPT');
        });

        it('sets the decimals', async () => {
          expect(await pool.decimals()).to.equal(18);
        });
      });
    });

    context('with mock vault', () => {
      let vault: Contract;

      sharedBeforeEach(async () => {
        vault = await deploy('MockVault', { args: [] });
      });

      async function deployPool({
        tokens,
        amplification,
        swapFee,
      }: {
        tokens?: string[];
        amplification?: BigNumber;
        swapFee?: BigNumber;
      }) {
        tokens = tokens ?? [];
        amplification = amplification ?? poolAmplification;
        swapFee = swapFee ?? POOL_SWAP_FEE;

        return deploy('StablePool', {
          args: [vault.address, 'Balancer Pool Token', 'BPT', tokens, amplification, swapFee],
        });
      }

      describe('failed creation', () => {
        it('reverts if there are repeated tokens', async () => {
          const badTokens = new TokenList(Array(numberOfTokens).fill(tokens.first));

          await expect(deployPool({ tokens: badTokens })).to.be.revertedWith('UNSORTED_ARRAY');
        });

        it('reverts if the swap fee is too high', async () => {
          const badSwapFee = fp(0.1).add(1);

          await expect(deployPool({ swapFee: badSwapFee })).to.be.revertedWith('MAX_SWAP_FEE');
        });

        it('reverts if amplification coefficient is too high', async () => {
          const highAmp = bn(5000).mul(bn(10e18));

          await expect(deployPool({ amplification: highAmp })).to.be.revertedWith('MAX_AMP');
        });

        it('reverts if amplification coefficient is too low', async () => {
          const lowAmp = bn(10);

          await expect(deployPool({ amplification: lowAmp })).to.be.revertedWith('MIN_AMP');
        });
      });
<<<<<<< HEAD
    });

    describe('onJoinPool', () => {
      let pool: Contract;
      let poolId: string;

      beforeEach(async () => {
        //Use a mock vault
        vault = await deploy('MockVault', { args: [] });
        pool = await deployPool();
        poolId = await pool.getPoolId();
      });
=======
>>>>>>> cff7d399

      describe('onJoinPool', () => {
        let pool: Contract;
        let poolId: string;

        sharedBeforeEach(async () => {
          pool = await deployPool({ tokens: poolTokens });
          poolId = await pool.getPoolId();
        });

        it('fails if caller is not the vault', async () => {
          await expect(
            pool.connect(lp).onJoinPool(poolId, lp.address, other.address, [0], 0, 0, '0x')
          ).to.be.revertedWith('CALLER_NOT_VAULT');
        });

        it.skip('fails if wrong pool id'); // if Pools can only register themselves, this is unnecessary

        it('fails if no user data', async () => {
          await expect(vault.connect(lp).callJoinPool(pool.address, poolId, beneficiary.address, ZEROS, 0, '0x')).to.be
            .reverted;

          //NOTE
          //If use `to.be.be.revertedWith('Transaction reverted without a reason'), hardhat throws:
          // `AssertionError: Expected transaction to be reverted with Transaction reverted
          // without a reason, but other exception was thrown: Error: Transaction reverted
          //and Hardhat couldn't infer the reason. Please report this to help us improve Hardhat.`
        });

        it('fails if wrong user data', async () => {
          const wrongUserData = ethers.utils.defaultAbiCoder.encode(['address'], [lp.address]);

          await expect(
            vault.connect(lp).callJoinPool(pool.address, poolId, beneficiary.address, ZEROS, 0, 0, wrongUserData)
          ).to.be.reverted;

          //NOTE
          //Same problem with `revertedWith` as before
        });

<<<<<<< HEAD
        it('grants the invariant amount of BPT', async () => {
          const invariant = bn(calculateInvariant(amplification, poolInitialBalances).toFixed(0));
=======
        context('initialization', () => {
          let initialJoinUserData: string;
>>>>>>> cff7d399

          beforeEach(async () => {
            initialJoinUserData = encodeJoinStablePool({ kind: 'Init', amountsIn: poolInitialBalances });
          });

          it('grants the invariant amount of BPT', async () => {
            const invariant = bn(calculateInvariant(poolAmplification, poolInitialBalances).toFixed(0));

            const receipt = await (
              await vault.callJoinPool(pool.address, poolId, beneficiary.address, ZEROS, 0, 0, initialJoinUserData)
            ).wait();

            const { amountsIn, dueProtocolFeeAmounts } = expectEvent.inReceipt(receipt, 'PoolJoined').args;

            // Amounts in should be the same as initial ones
            expect(amountsIn).to.deep.equal(poolInitialBalances);

            // Protocol fees should be zero
            expect(dueProtocolFeeAmounts).to.deep.equal(ZEROS);

            // Initial balances should equal invariant
            const bpt = await pool.balanceOf(beneficiary.address);
            expectEqualWithError(bpt, invariant, 0.001);
          });

          it('fails if already initialized', async () => {
            await vault.callJoinPool(pool.address, poolId, beneficiary.address, ZEROS, 0, 0, initialJoinUserData);

            await expect(
              vault.callJoinPool(
                pool.address,
                poolId,
                beneficiary.address,
                poolInitialBalances,
                0,
                0,
                initialJoinUserData
              )
            ).to.be.be.revertedWith('UNHANDLED_JOIN_KIND');
          });
        });

        context('join exact tokens in for BPT out', () => {
          it('fails if not initialized', async () => {
            const joinUserData = encodeJoinStablePool({ kind: 'AllTokensInForExactBPTOut', bptAmountOut: 0 });
            await expect(
              vault.callJoinPool(pool.address, poolId, beneficiary.address, ZEROS, 0, 0, joinUserData)
            ).to.be.be.revertedWith('UNINITIALIZED');
          });

          context('once initialized', () => {
            sharedBeforeEach(async () => {
              const initialJoinUserData = encodeJoinStablePool({ kind: 'Init', amountsIn: poolInitialBalances });
              await vault.callJoinPool(pool.address, poolId, beneficiary.address, ZEROS, 0, 0, initialJoinUserData);
            });

            it('grants exact BPT', async () => {
              const previousBPT = await pool.balanceOf(beneficiary.address);

              const bptAmountOut = bn(10e18);
              const joinUserData = encodeJoinStablePool({ kind: 'AllTokensInForExactBPTOut', bptAmountOut });

              const receipt = await (
                await vault
                  .connect(lp)
                  .callJoinPool(pool.address, poolId, beneficiary.address, poolInitialBalances, 0, 0, joinUserData)
              ).wait();

              const { dueProtocolFeeAmounts } = expectEvent.inReceipt(receipt, 'PoolJoined').args;

              // Protocol fees should be zero
              expect(dueProtocolFeeAmounts).to.deep.equal(ZEROS);

              const newBPT = await pool.balanceOf(beneficiary.address);
              expect(newBPT.sub(previousBPT)).to.equal(bptAmountOut);
            });
          });
        });
      });

      describe('onExitPool', () => {
        let pool: Contract;
        let poolId: string;

<<<<<<< HEAD
      beforeEach(async () => {
        //Use a mock vault
        vault = await deploy('MockVault', { args: [] });
        pool = await deployPool();
        poolId = await pool.getPoolId();
=======
        sharedBeforeEach(async () => {
          pool = await deployPool({ tokens: poolTokens });
          poolId = await pool.getPoolId();
>>>>>>> cff7d399

          const initialJoinUserData = encodeJoinStablePool({ kind: 'Init', amountsIn: poolInitialBalances });
          await vault.callJoinPool(pool.address, poolId, lp.address, ZEROS, 0, 0, initialJoinUserData);
        });

        it('fails if caller is not the vault', async () => {
          await expect(
            pool.connect(lp).onExitPool(poolId, beneficiary.address, other.address, [0], 0, 0, '0x')
          ).to.be.revertedWith('CALLER_NOT_VAULT');
        });

        it.skip('fails if wrong pool id'); // if Pools can only register themselves, this is unnecessary

        it('fails if no user data', async () => {
          await expect(
            vault
              .connect(lp)
              .callExitPool(pool.address, poolId, beneficiary.address, poolInitialBalances, ZEROS, 0, 0, '0x')
          ).to.be.be.reverted;
        });

        it('fails if wrong user data', async () => {
          const wrongUserData = ethers.utils.defaultAbiCoder.encode(['address'], [lp.address]);

          await expect(
            vault
              .connect(lp)
              .callExitPool(pool.address, poolId, beneficiary.address, poolInitialBalances, 0, 0, wrongUserData)
          ).to.be.be.reverted;
        });

        context('exit exact BPT in for all tokens out', () => {
          it('grants all tokens for exact bpt', async () => {
            // Exit with half of BPT
            const prevBPT = await pool.balanceOf(lp.address);
            const exitUserData = encodeExitStablePool({
              kind: 'ExactBPTInForAllTokensOut',
              bptAmountIn: prevBPT.div(2),
            });

            const receipt = await (
              await vault
                .connect(lp)
                .callExitPool(pool.address, poolId, beneficiary.address, poolInitialBalances, 0, 0, exitUserData)
            ).wait();

            const { amountsOut, dueProtocolFeeAmounts } = expectEvent.inReceipt(receipt, 'PoolExited').args;

            // Protocol fees should be zero
            expect(dueProtocolFeeAmounts).to.deep.equal(ZEROS);

<<<<<<< HEAD
          //All balances are extracted
          for (let i = 0; i < tokens.length; ++i) {
            expectEqualWithError(amountsOut[i], poolInitialBalances[i].div(2), 0.001);
          }
=======
            //All balances are extracted
            for (let i = 0; i < poolTokens.length; ++i) {
              expectEqualWithError(amountsOut[i], poolInitialBalances[i].div(2), 0.001);
            }
>>>>>>> cff7d399

            expectEqualWithError(await pool.balanceOf(lp.address), prevBPT.div(2), 0.001);
          });

          it('fully exit', async () => {
            const lpBPT = await pool.balanceOf(lp.address);
            const exitUserData = encodeExitStablePool({ kind: 'ExactBPTInForAllTokensOut', bptAmountIn: lpBPT });

            const currentBalances = poolInitialBalances;

            // The LP doesn't own all BPT, since some was locked. They will only be able to exctract a (large) percentage
            // of the Pool's balance: the rest remains there forever.
            const totalBPT = await pool.totalSupply();
            const expectedAmountsOut = currentBalances.map((balance) => balance.mul(lpBPT).div(totalBPT));

            const receipt = await (
              await vault
                .connect(lp)
                .callExitPool(pool.address, poolId, beneficiary.address, currentBalances, 0, 0, exitUserData)
            ).wait();

            const { amountsOut, dueProtocolFeeAmounts } = expectEvent.inReceipt(receipt, 'PoolExited').args;

            // Protocol fees should be zero
            expect(dueProtocolFeeAmounts).to.deep.equal(ZEROS);

            // All balances are extracted
            amountsOut.map((amountOut: BigNumber, i: number) => {
              expectLessThanOrEqualWithError(amountOut, expectedAmountsOut[i], 0.00001);
            });

            expect(await pool.balanceOf(lp.address)).to.equal(0);
          });
        });
      });

<<<<<<< HEAD
    describe('swapRequests', () => {
      let pool: Contract;
      let poolId: string;

      let swapRequestData: {
        poolId: string;
        from: string;
        to: string;
        tokenIn: string;
        tokenOut: string;
        latestBlockNumberUsed: number;
        userData: string;
      };

      beforeEach('set default swapRequest data', async () => {
        pool = await deployPool();
        poolId = await pool.getPoolId();

        swapRequestData = {
          poolId,
          from: other.address,
          to: other.address,
          tokenIn: allTokens.DAI.address,
          tokenOut: allTokens.MKR.address,
          latestBlockNumberUsed: 0,
          userData: '0x',
=======
      describe('swapRequests', () => {
        let pool: Contract;
        let poolId: string;

        let swapRequestData: {
          poolId: string;
          from: string;
          to: string;
          tokenIn: string;
          tokenOut: string;
          latestBlockNumberUsed: number;
          userData: string;
>>>>>>> cff7d399
        };

        sharedBeforeEach('set default swapRequest data', async () => {
          pool = await deployPool({ tokens: poolTokens });
          poolId = await pool.getPoolId();

          swapRequestData = {
            poolId,
            from: other.address,
            to: other.address,
            tokenIn: tokenList.DAI.address,
            tokenOut: tokenList.MKR.address,
            latestBlockNumberUsed: 0,
            userData: '0x',
          };
        });

        context('given in', () => {
          it('calculates amount out', async () => {
            const amountIn = bn(1e18);

<<<<<<< HEAD
          const expectedAmountOut = calcOutGivenIn(amplification, poolInitialBalances, 0, 1, amountIn);
          expectEqualWithError(result, bn(expectedAmountOut), 0.1);
        });
=======
            const result = await pool.callStatic.onSwapGivenIn(
              { ...swapRequestData, amountIn },
              poolInitialBalances,
              0,
              1
            );
>>>>>>> cff7d399

            const expectedAmountOut = calcOutGivenIn(poolAmplification, poolInitialBalances, 0, 1, amountIn);
            expectEqualWithError(result, bn(expectedAmountOut), 0.1);
          });

          it('reverts when querying invalid indexes', async () => {
            await expect(
              pool.onSwapGivenIn({ ...swapRequestData, amountIn: bn(1e18) }, poolInitialBalances, 10, 1)
            ).to.be.revertedWith('OUT_OF_BOUNDS');

            await expect(
              pool.onSwapGivenIn({ ...swapRequestData, amountIn: bn(1e18) }, poolInitialBalances, 0, 10)
            ).to.be.revertedWith('OUT_OF_BOUNDS');
          });
        });

        context('given out', () => {
          it('calculates amount in', async () => {
            const amountOut = bn(1e18);

            const result = await pool.callStatic.onSwapGivenOut(
              { ...swapRequestData, amountOut },
              poolInitialBalances,
              0,
              1
            );

<<<<<<< HEAD
          const expectedAmountIn = calcInGivenOut(amplification, poolInitialBalances, 0, 1, amountOut);
          expectEqualWithError(result, bn(expectedAmountIn), 0.1);
        });
=======
            const expectedAmountIn = calcInGivenOut(poolAmplification, poolInitialBalances, 0, 1, amountOut);
            expectEqualWithError(result, bn(expectedAmountIn), 0.1);
          });
>>>>>>> cff7d399

          it('reverts when querying invalid indexes', async () => {
            await expect(
              pool.onSwapGivenOut({ ...swapRequestData, amountOut: bn(1e18) }, poolInitialBalances, 10, 1)
            ).to.be.revertedWith('OUT_OF_BOUNDS');

            await expect(
              pool.onSwapGivenOut({ ...swapRequestData, amountOut: bn(1e18) }, poolInitialBalances, 0, 10)
            ).to.be.revertedWith('OUT_OF_BOUNDS');
          });
        });
      });

      describe('protocol swap fees', () => {
        let pool: Contract;
        let poolId: string;

        const protocolSwapFee = fp(0.1); // 10 %

<<<<<<< HEAD
      beforeEach('deploy and join pool', async () => {
        //Use a mock vault
        vault = await deploy('MockVault', { args: [] });
        pool = await deployPool();
        poolId = await pool.getPoolId();
=======
        sharedBeforeEach('deploy and join pool', async () => {
          pool = await deployPool({ tokens: poolTokens });
          poolId = await pool.getPoolId();
>>>>>>> cff7d399

          const initialJoinUserData = encodeJoinStablePool({ kind: 'Init', amountsIn: poolInitialBalances });
          await vault.callJoinPool(pool.address, poolId, lp.address, ZEROS, 0, protocolSwapFee, initialJoinUserData);
        });

        const expectJoinProtocolSwapFeeEqualWithError = async (
          bptAmountOut: BigNumber,
          initialBalances: BigNumber[],
          expectedDueProtocolFeeAmounts: BigNumber[]
        ): Promise<BigNumber[]> => {
          const joinUserData = encodeJoinStablePool({ kind: 'AllTokensInForExactBPTOut', bptAmountOut: bptAmountOut });

          const receipt = await (
            await vault
              .connect(lp)
              .callJoinPool(pool.address, poolId, lp.address, initialBalances, 0, protocolSwapFee, joinUserData)
          ).wait();

          const { amountsIn, dueProtocolFeeAmounts } = expectEvent.inReceipt(receipt, 'PoolJoined').args;

          for (let index = 0; index < dueProtocolFeeAmounts.length; index++) {
            expectEqualWithError(dueProtocolFeeAmounts[index], expectedDueProtocolFeeAmounts[index], 0.001);
          }

          return initialBalances.map((balance: BigNumber, index: number) =>
            balance.add(amountsIn[index]).sub(dueProtocolFeeAmounts[index])
          );
        };

        const expectExitProtocolSwapFeeEqualWithError = async (
          bptAmountIn: BigNumber,
          initialBalances: BigNumber[],
          expectedDueProtocolFeeAmounts: BigNumber[]
        ): Promise<BigNumber[]> => {
          const exitUserData = encodeExitStablePool({ kind: 'ExactBPTInForAllTokensOut', bptAmountIn: bptAmountIn });

          const receipt = await (
            await vault
              .connect(lp)
              .callExitPool(pool.address, poolId, lp.address, initialBalances, 0, protocolSwapFee, exitUserData)
          ).wait();

          const { amountsOut, dueProtocolFeeAmounts } = expectEvent.inReceipt(receipt, 'PoolExited').args;

          for (let index = 0; index < dueProtocolFeeAmounts.length; index++) {
            expectEqualWithError(dueProtocolFeeAmounts[index], expectedDueProtocolFeeAmounts[index], 0.001);
          }

          return initialBalances.map((balance: BigNumber, index: number) =>
            balance.sub(amountsOut[index]).sub(dueProtocolFeeAmounts[index])
          );
        };

        it('joins and exits do not accumulate fees', async () => {
          let newBalances = await expectJoinProtocolSwapFeeEqualWithError(bn(10e18), poolInitialBalances, ZEROS);

          newBalances = await expectJoinProtocolSwapFeeEqualWithError(bn(10e18), newBalances, ZEROS);

          newBalances = await expectExitProtocolSwapFeeEqualWithError(bn(10e18), newBalances, ZEROS);

          newBalances = await expectExitProtocolSwapFeeEqualWithError(bn(10e18), newBalances, ZEROS);

          await expectJoinProtocolSwapFeeEqualWithError(bn(10e18), newBalances, ZEROS);
        });

        context('with swap', () => {
          let currentBalances: BigNumber[];
          let expectedDueProtocolFeeAmounts: BigNumber[];

          sharedBeforeEach(async () => {
            const previousBlockHash = (await ethers.provider.getBlock('latest')).hash;
            const paidTokenIndex = decimal(previousBlockHash).mod(numberOfTokens).toNumber();

<<<<<<< HEAD
          const lastInvariant = calculateInvariant(amplification, poolInitialBalances);
          currentBalances = poolInitialBalances.map((balance) => balance.mul(2)); //twice the initial balances

          const feeAmount = calculateOneTokenAccumulatedSwapFees(
            amplification,
            currentBalances,
            bn(lastInvariant),
            paidTokenIndex
          );
=======
            const lastInvariant = calculateInvariant(poolAmplification, poolInitialBalances);
            currentBalances = poolInitialBalances.map((balance) => balance.mul(2)); //twice the initial balances

            const feeAmount = calculateOneTokenAccumulatedSwapFees(
              poolAmplification,
              currentBalances,
              bn(lastInvariant),
              paidTokenIndex
            );
>>>>>>> cff7d399

            const protocolFeeAmount = bn(feeAmount).mul(protocolSwapFee).div(bn(1e18));
            expectedDueProtocolFeeAmounts = Object.assign([], ZEROS);
            expectedDueProtocolFeeAmounts[paidTokenIndex] = protocolFeeAmount;
          });

          it('pays swap protocol fees on join', async () => {
            await expectJoinProtocolSwapFeeEqualWithError(bn(10e18), currentBalances, expectedDueProtocolFeeAmounts);
          });

          it('pays swap protocol fees on exit', async () => {
            await expectExitProtocolSwapFeeEqualWithError(bn(10e18), currentBalances, expectedDueProtocolFeeAmounts);
          });
        });
      });
    });
  }
});<|MERGE_RESOLUTION|>--- conflicted
+++ resolved
@@ -5,6 +5,7 @@
 
 import TokenList from '../../helpers/models/tokens/TokenList';
 import * as expectEvent from '../../helpers/expectEvent';
+import { sharedBeforeEach } from '../../helpers/lib/sharedBeforeEach';
 import { expectEqualWithError, expectLessThanOrEqualWithError } from '../../helpers/relativeError';
 import {
   calcInGivenOut,
@@ -15,27 +16,13 @@
 
 import { deploy } from '../../../lib/helpers/deploy';
 import { GeneralPool } from '../../../lib/helpers/pools';
-<<<<<<< HEAD
 import { ZERO_ADDRESS } from '../../../lib/helpers/constants';
 import { bn, decimal, fp } from '../../../lib/helpers/numbers';
 import { encodeExitStablePool, encodeJoinStablePool } from '../../../lib/helpers/stablePoolEncoding';
 
 describe('StablePool', function () {
-  let trader: SignerWithAddress, beneficiary: SignerWithAddress, other: SignerWithAddress;
-  let admin: SignerWithAddress, lp: SignerWithAddress;
-  let authorizer: Contract, vault: Contract, factory: Contract;
   let allTokens: TokenList;
-=======
-import { bn, fp, decimal } from '../../../lib/helpers/numbers';
-import { ZERO_ADDRESS } from '../../../lib/helpers/constants';
-import { encodeExitStablePool, encodeJoinStablePool } from '../../../lib/helpers/stablePoolEncoding';
-import { deploySortedTokens, deployTokens, TokenList } from '../../../lib/helpers/tokens';
-import { sharedBeforeEach } from '../../helpers/lib/sharedBeforeEach';
-
-describe('StablePool', function () {
-  let tokenList: TokenList, tokens: Array<Contract>;
   let admin: SignerWithAddress, lp: SignerWithAddress, beneficiary: SignerWithAddress, other: SignerWithAddress;
->>>>>>> cff7d399
 
   const POOL_SWAP_FEE = fp(0.01);
   const INITIAL_BALANCES = [bn(10e18), bn(11e18), bn(12e18), bn(13e18)];
@@ -44,29 +31,13 @@
     [, admin, lp, beneficiary, other] = await ethers.getSigners();
   });
 
-<<<<<<< HEAD
-  beforeEach('deploy tokens', async () => {
-    vault = await deploy('Vault', { args: [authorizer.address] });
-    factory = await deploy('StablePoolFactory', { args: [vault.address] });
-
+  sharedBeforeEach('deploy tokens', async () => {
     allTokens = await TokenList.create(['DAI', 'MKR', 'SNX', 'BAT'], { sorted: true });
-    await allTokens.mint({ to: [lp, trader], amount: bn(100e18) });
-    await allTokens.approve({ to: vault, from: [lp, trader] });
-=======
-  sharedBeforeEach('deploy tokens', async () => {
-    tokenList = await deploySortedTokens(SYMBOLS, [18, 18, 18, 18]);
-    tokens = Object.values(tokenList);
->>>>>>> cff7d399
   });
 
   context('for a 1 token pool', () => {
     it('reverts if there is a single token', async () => {
-<<<<<<< HEAD
-=======
       const vault = await deploy('MockVault', { args: [] });
-
-      const poolTokens = tokens.map((token) => token.address).slice(0, 1);
->>>>>>> cff7d399
       await expect(
         deploy('StablePool', {
           args: [vault.address, 'Balancer Pool Token', 'BPT', allTokens.subset(1).addresses, 0, 0],
@@ -103,36 +74,6 @@
     const amplification = bn(100e18);
     const poolInitialBalances = INITIAL_BALANCES.slice(0, numberOfTokens);
 
-<<<<<<< HEAD
-    async function deployPool(
-      params: {
-        tokens?: TokenList;
-        amplification?: BigNumber;
-        swapFee?: BigNumber;
-        fromFactory?: boolean;
-      } = {}
-    ) {
-      const poolTokens = params.tokens ?? tokens;
-      const poolAmplification = params.amplification ?? amplification;
-      const poolSwapFee = params.swapFee ?? POOL_SWAP_FEE;
-      const fromFactory = params.fromFactory ?? false;
-
-      if (fromFactory) {
-        const receipt = await (
-          await factory.create('Balancer Pool Token', 'BPT', poolTokens.addresses, poolAmplification, poolSwapFee)
-        ).wait();
-
-        const event = expectEvent.inReceipt(receipt, 'PoolCreated');
-        return ethers.getContractAt('StablePool', event.args.pool);
-      } else {
-        return deploy('StablePool', {
-          args: [vault.address, 'Balancer Pool Token', 'BPT', poolTokens.addresses, poolAmplification, poolSwapFee],
-        });
-      }
-    }
-
-=======
->>>>>>> cff7d399
     beforeEach('define pool tokens', () => {
       tokens = allTokens.subset(numberOfTokens);
     });
@@ -149,20 +90,14 @@
       describe('successful creation', () => {
         let pool: Contract;
 
-<<<<<<< HEAD
-        beforeEach('deploy pool from factory', async () => {
-          // Deploy from the Pool factory to test that it works properly
-          pool = await deployPool({ fromFactory: true });
-=======
         sharedBeforeEach('deploy pool from factory', async () => {
           const factory = await deploy('StablePoolFactory', { args: [vault.address] });
           const receipt = await (
-            await factory.create('Balancer Pool Token', 'BPT', poolTokens, poolAmplification, POOL_SWAP_FEE)
+            await factory.create('Balancer Pool Token', 'BPT', tokens.addresses, amplification, POOL_SWAP_FEE)
           ).wait();
 
           const event = expectEvent.inReceipt(receipt, 'PoolCreated');
           pool = await ethers.getContractAt('StablePool', event.args.pool);
->>>>>>> cff7d399
         });
 
         it('sets the vault', async () => {
@@ -224,21 +159,19 @@
         vault = await deploy('MockVault', { args: [] });
       });
 
-      async function deployPool({
-        tokens,
-        amplification,
-        swapFee,
-      }: {
-        tokens?: string[];
-        amplification?: BigNumber;
-        swapFee?: BigNumber;
-      }) {
-        tokens = tokens ?? [];
-        amplification = amplification ?? poolAmplification;
-        swapFee = swapFee ?? POOL_SWAP_FEE;
+      async function deployPool(
+        params: {
+          tokens?: TokenList;
+          amplification?: BigNumber;
+          swapFee?: BigNumber;
+        } = {}
+      ) {
+        const poolTokens = params.tokens ?? tokens;
+        const poolAmplification = params.amplification ?? amplification;
+        const poolSwapFee = params.swapFee ?? POOL_SWAP_FEE;
 
         return deploy('StablePool', {
-          args: [vault.address, 'Balancer Pool Token', 'BPT', tokens, amplification, swapFee],
+          args: [vault.address, 'Balancer Pool Token', 'BPT', poolTokens.addresses, poolAmplification, poolSwapFee],
         });
       }
 
@@ -267,28 +200,13 @@
           await expect(deployPool({ amplification: lowAmp })).to.be.revertedWith('MIN_AMP');
         });
       });
-<<<<<<< HEAD
-    });
-
-    describe('onJoinPool', () => {
-      let pool: Contract;
-      let poolId: string;
-
-      beforeEach(async () => {
-        //Use a mock vault
-        vault = await deploy('MockVault', { args: [] });
-        pool = await deployPool();
-        poolId = await pool.getPoolId();
-      });
-=======
->>>>>>> cff7d399
 
       describe('onJoinPool', () => {
         let pool: Contract;
         let poolId: string;
 
         sharedBeforeEach(async () => {
-          pool = await deployPool({ tokens: poolTokens });
+          pool = await deployPool();
           poolId = await pool.getPoolId();
         });
 
@@ -322,20 +240,15 @@
           //Same problem with `revertedWith` as before
         });
 
-<<<<<<< HEAD
-        it('grants the invariant amount of BPT', async () => {
-          const invariant = bn(calculateInvariant(amplification, poolInitialBalances).toFixed(0));
-=======
         context('initialization', () => {
           let initialJoinUserData: string;
->>>>>>> cff7d399
 
           beforeEach(async () => {
             initialJoinUserData = encodeJoinStablePool({ kind: 'Init', amountsIn: poolInitialBalances });
           });
 
           it('grants the invariant amount of BPT', async () => {
-            const invariant = bn(calculateInvariant(poolAmplification, poolInitialBalances).toFixed(0));
+            const invariant = bn(calculateInvariant(amplification, poolInitialBalances).toFixed(0));
 
             const receipt = await (
               await vault.callJoinPool(pool.address, poolId, beneficiary.address, ZEROS, 0, 0, initialJoinUserData)
@@ -413,17 +326,9 @@
         let pool: Contract;
         let poolId: string;
 
-<<<<<<< HEAD
-      beforeEach(async () => {
-        //Use a mock vault
-        vault = await deploy('MockVault', { args: [] });
-        pool = await deployPool();
-        poolId = await pool.getPoolId();
-=======
         sharedBeforeEach(async () => {
-          pool = await deployPool({ tokens: poolTokens });
+          pool = await deployPool();
           poolId = await pool.getPoolId();
->>>>>>> cff7d399
 
           const initialJoinUserData = encodeJoinStablePool({ kind: 'Init', amountsIn: poolInitialBalances });
           await vault.callJoinPool(pool.address, poolId, lp.address, ZEROS, 0, 0, initialJoinUserData);
@@ -475,17 +380,10 @@
             // Protocol fees should be zero
             expect(dueProtocolFeeAmounts).to.deep.equal(ZEROS);
 
-<<<<<<< HEAD
-          //All balances are extracted
-          for (let i = 0; i < tokens.length; ++i) {
-            expectEqualWithError(amountsOut[i], poolInitialBalances[i].div(2), 0.001);
-          }
-=======
             //All balances are extracted
-            for (let i = 0; i < poolTokens.length; ++i) {
+            for (let i = 0; i < tokens.length; ++i) {
               expectEqualWithError(amountsOut[i], poolInitialBalances[i].div(2), 0.001);
             }
->>>>>>> cff7d399
 
             expectEqualWithError(await pool.balanceOf(lp.address), prevBPT.div(2), 0.001);
           });
@@ -522,34 +420,6 @@
         });
       });
 
-<<<<<<< HEAD
-    describe('swapRequests', () => {
-      let pool: Contract;
-      let poolId: string;
-
-      let swapRequestData: {
-        poolId: string;
-        from: string;
-        to: string;
-        tokenIn: string;
-        tokenOut: string;
-        latestBlockNumberUsed: number;
-        userData: string;
-      };
-
-      beforeEach('set default swapRequest data', async () => {
-        pool = await deployPool();
-        poolId = await pool.getPoolId();
-
-        swapRequestData = {
-          poolId,
-          from: other.address,
-          to: other.address,
-          tokenIn: allTokens.DAI.address,
-          tokenOut: allTokens.MKR.address,
-          latestBlockNumberUsed: 0,
-          userData: '0x',
-=======
       describe('swapRequests', () => {
         let pool: Contract;
         let poolId: string;
@@ -562,19 +432,18 @@
           tokenOut: string;
           latestBlockNumberUsed: number;
           userData: string;
->>>>>>> cff7d399
         };
 
         sharedBeforeEach('set default swapRequest data', async () => {
-          pool = await deployPool({ tokens: poolTokens });
+          pool = await deployPool();
           poolId = await pool.getPoolId();
 
           swapRequestData = {
             poolId,
             from: other.address,
             to: other.address,
-            tokenIn: tokenList.DAI.address,
-            tokenOut: tokenList.MKR.address,
+            tokenIn: allTokens.DAI.address,
+            tokenOut: allTokens.MKR.address,
             latestBlockNumberUsed: 0,
             userData: '0x',
           };
@@ -584,20 +453,14 @@
           it('calculates amount out', async () => {
             const amountIn = bn(1e18);
 
-<<<<<<< HEAD
-          const expectedAmountOut = calcOutGivenIn(amplification, poolInitialBalances, 0, 1, amountIn);
-          expectEqualWithError(result, bn(expectedAmountOut), 0.1);
-        });
-=======
             const result = await pool.callStatic.onSwapGivenIn(
               { ...swapRequestData, amountIn },
               poolInitialBalances,
               0,
               1
             );
->>>>>>> cff7d399
-
-            const expectedAmountOut = calcOutGivenIn(poolAmplification, poolInitialBalances, 0, 1, amountIn);
+
+            const expectedAmountOut = calcOutGivenIn(amplification, poolInitialBalances, 0, 1, amountIn);
             expectEqualWithError(result, bn(expectedAmountOut), 0.1);
           });
 
@@ -623,15 +486,9 @@
               1
             );
 
-<<<<<<< HEAD
-          const expectedAmountIn = calcInGivenOut(amplification, poolInitialBalances, 0, 1, amountOut);
-          expectEqualWithError(result, bn(expectedAmountIn), 0.1);
-        });
-=======
-            const expectedAmountIn = calcInGivenOut(poolAmplification, poolInitialBalances, 0, 1, amountOut);
+            const expectedAmountIn = calcInGivenOut(amplification, poolInitialBalances, 0, 1, amountOut);
             expectEqualWithError(result, bn(expectedAmountIn), 0.1);
           });
->>>>>>> cff7d399
 
           it('reverts when querying invalid indexes', async () => {
             await expect(
@@ -651,17 +508,9 @@
 
         const protocolSwapFee = fp(0.1); // 10 %
 
-<<<<<<< HEAD
-      beforeEach('deploy and join pool', async () => {
-        //Use a mock vault
-        vault = await deploy('MockVault', { args: [] });
-        pool = await deployPool();
-        poolId = await pool.getPoolId();
-=======
         sharedBeforeEach('deploy and join pool', async () => {
-          pool = await deployPool({ tokens: poolTokens });
+          pool = await deployPool();
           poolId = await pool.getPoolId();
->>>>>>> cff7d399
 
           const initialJoinUserData = encodeJoinStablePool({ kind: 'Init', amountsIn: poolInitialBalances });
           await vault.callJoinPool(pool.address, poolId, lp.address, ZEROS, 0, protocolSwapFee, initialJoinUserData);
@@ -735,27 +584,15 @@
             const previousBlockHash = (await ethers.provider.getBlock('latest')).hash;
             const paidTokenIndex = decimal(previousBlockHash).mod(numberOfTokens).toNumber();
 
-<<<<<<< HEAD
-          const lastInvariant = calculateInvariant(amplification, poolInitialBalances);
-          currentBalances = poolInitialBalances.map((balance) => balance.mul(2)); //twice the initial balances
-
-          const feeAmount = calculateOneTokenAccumulatedSwapFees(
-            amplification,
-            currentBalances,
-            bn(lastInvariant),
-            paidTokenIndex
-          );
-=======
-            const lastInvariant = calculateInvariant(poolAmplification, poolInitialBalances);
+            const lastInvariant = calculateInvariant(amplification, poolInitialBalances);
             currentBalances = poolInitialBalances.map((balance) => balance.mul(2)); //twice the initial balances
 
             const feeAmount = calculateOneTokenAccumulatedSwapFees(
-              poolAmplification,
+              amplification,
               currentBalances,
               bn(lastInvariant),
               paidTokenIndex
             );
->>>>>>> cff7d399
 
             const protocolFeeAmount = bn(feeAmount).mul(protocolSwapFee).div(bn(1e18));
             expectedDueProtocolFeeAmounts = Object.assign([], ZEROS);
