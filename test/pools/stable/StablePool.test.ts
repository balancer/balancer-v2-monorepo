--- conflicted
+++ resolved
@@ -39,8 +39,7 @@
 
   context('for a 1 token pool', () => {
     it('reverts if there is a single token', async () => {
-<<<<<<< HEAD
-      const vault = await deploy('MockVault', { args: [] });
+      const vault = await deploy('MockVault', { args: [ZERO_ADDRESS] });
       const tokens = allTokens.subset(1);
       await expect(
         deploy('StablePool', {
@@ -52,15 +51,11 @@
             Array(tokens.length).fill(ZERO_ADDRESS),
             0,
             0,
+            0,
+            0,
           ],
         })
       ).to.be.revertedWith('MIN_TOKENS');
-=======
-      const vault = await deploy('MockVault', { args: [ZERO_ADDRESS] });
-      const tokens = allTokens.subset(1).addresses;
-      const args = [vault.address, 'Balancer Pool Token', 'BPT', tokens, 0, 0, 0, 0];
-      await expect(deploy('StablePool', { args })).to.be.revertedWith('MIN_TOKENS');
->>>>>>> 73c96fc5
     });
   });
 
@@ -74,27 +69,29 @@
 
   context('for a too-many token pool', () => {
     it('reverts if there are too many tokens', async () => {
-<<<<<<< HEAD
       // The maximum number of tokens is 6
       const manyTokens = await TokenList.create(6, { sorted: true });
 
       const externalRates = Array(manyTokens.length).fill(ZERO_ADDRESS);
       const amplification = bn(100e18);
 
-      const vault = await deploy('MockVault', { args: [] });
+      const vault = await deploy('MockVault', { args: [ZERO_ADDRESS] });
 
       await expect(
         deploy('StablePool', {
-          args: [vault.address, 'Balancer Pool Token', 'BPT', manyTokens.addresses, externalRates, amplification, 0],
+          args: [
+            vault.address,
+            'Balancer Pool Token',
+            'BPT',
+            manyTokens.addresses,
+            externalRates,
+            amplification,
+            0,
+            0,
+            0,
+          ],
         })
       ).to.be.revertedWith('MAX_STABLE_TOKENS');
-=======
-      // The maximum number of tokens is 16
-      const manyTokens = await TokenList.create(17);
-      const vault = await deploy('MockVault', { args: [ZERO_ADDRESS] });
-      const args = [vault.address, 'Balancer Pool Token', 'BPT', manyTokens.addresses, 0, 0, 0, 0];
-      await expect(deploy('StablePool', { args })).to.be.revertedWith('MAX_TOKENS');
->>>>>>> 73c96fc5
     });
   });
 
@@ -125,18 +122,16 @@
         sharedBeforeEach('deploy pool from factory', async () => {
           const factory = await deploy('StablePoolFactory', { args: [vault.address] });
           const receipt = await (
-<<<<<<< HEAD
             await factory.create(
               'Balancer Pool Token',
               'BPT',
               tokens.addresses,
               externalRates,
               amplification,
-              POOL_SWAP_FEE
+              POOL_SWAP_FEE,
+              0,
+              0
             )
-=======
-            await factory.create('Balancer Pool Token', 'BPT', tokens.addresses, amplification, POOL_SWAP_FEE, 0, 0)
->>>>>>> 73c96fc5
           ).wait();
 
           const event = expectEvent.inReceipt(receipt, 'PoolRegistered');
@@ -222,16 +217,11 @@
             'Balancer Pool Token',
             'BPT',
             poolTokens.addresses,
-<<<<<<< HEAD
             externalRates,
             poolAmplification,
             poolSwapFee,
-=======
-            poolAmplification,
-            poolSwapFee,
-            EMERGENCY_PERIOD,
-            0,
->>>>>>> 73c96fc5
+            0,
+            0,
           ],
         });
       }
@@ -361,7 +351,7 @@
 
             await expect(
               vault.callJoinPool(pool.address, poolId, beneficiary.address, ZEROS, 0, 0, initialJoinUserData)
-            ).to.be.revertedWith('EMERGENCY_PERIOD');
+            ).to.be.revertedWith('EMERGENCY_PERIOD_FINISHED');
           });
         });
 
@@ -396,28 +386,20 @@
         //       // Protocol fees should be zero
         //       expect(dueProtocolFeeAmounts).to.deep.equal(ZEROS);
 
-<<<<<<< HEAD
         //       const newBPT = await pool.balanceOf(beneficiary.address);
         //       expect(newBPT.sub(previousBPT)).to.equal(bptAmountOut);
         //     });
+
+        // it('fails if the emergency period active', async () => {
+        //   await activateEmergencyPeriod(pool);
+
+        //   const joinUserData = encodeJoinStablePool({ kind: 'AllTokensInForExactBPTOut', bptAmountOut: 10 });
+        //   await expect(
+        //     vault.callJoinPool(pool.address, poolId, beneficiary.address, poolInitialBalances, 0, 0, joinUserData)
+        //   ).to.be.revertedWith('EMERGENCY_PERIOD_FINISHED');
+        // });
         //   });
         // });
-=======
-              const newBPT = await pool.balanceOf(beneficiary.address);
-              expect(newBPT.sub(previousBPT)).to.equal(bptAmountOut);
-            });
-
-            it('fails if the emergency period active', async () => {
-              await activateEmergencyPeriod(pool);
-
-              const joinUserData = encodeJoinStablePool({ kind: 'AllTokensInForExactBPTOut', bptAmountOut: 10 });
-              await expect(
-                vault.callJoinPool(pool.address, poolId, beneficiary.address, poolInitialBalances, 0, 0, joinUserData)
-              ).to.be.revertedWith('EMERGENCY_PERIOD');
-            });
-          });
-        });
->>>>>>> 73c96fc5
       });
 
       describe('onExitPool', () => {
@@ -513,28 +495,22 @@
         //       expectLessThanOrEqualWithError(amountOut, expectedAmountsOut[i], 0.00001);
         //     });
 
-<<<<<<< HEAD
         //     expect(await pool.balanceOf(lp.address)).to.equal(0);
         //   });
+
+        // it('does not revert if the emergency period active', async () => {
+        //   await activateEmergencyPeriod(pool);
+
+        //   const lpBPT = await pool.balanceOf(lp.address);
+        //   const exitUserData = encodeExitStablePool({ kind: 'ExactBPTInForAllTokensOut', bptAmountIn: lpBPT });
+
+        //   await expect(
+        //     vault
+        //       .connect(lp)
+        //       .callExitPool(pool.address, poolId, beneficiary.address, poolInitialBalances, 0, 0, exitUserData)
+        //   ).not.to.be.reverted;
         // });
-=======
-            expect(await pool.balanceOf(lp.address)).to.equal(0);
-          });
-
-          it('does not revert if the emergency period active', async () => {
-            await activateEmergencyPeriod(pool);
-
-            const lpBPT = await pool.balanceOf(lp.address);
-            const exitUserData = encodeExitStablePool({ kind: 'ExactBPTInForAllTokensOut', bptAmountIn: lpBPT });
-
-            await expect(
-              vault
-                .connect(lp)
-                .callExitPool(pool.address, poolId, beneficiary.address, poolInitialBalances, 0, 0, exitUserData)
-            ).not.to.be.reverted;
-          });
-        });
->>>>>>> 73c96fc5
+        // });
       });
 
       describe('swapRequests', () => {
@@ -596,7 +572,7 @@
 
             await expect(
               pool.onSwapGivenIn({ ...swapRequestData, amountIn: bn(1e18) }, poolInitialBalances, 0, 1)
-            ).to.be.revertedWith('EMERGENCY_PERIOD');
+            ).to.be.revertedWith('EMERGENCY_PERIOD_FINISHED');
           });
         });
 
@@ -630,7 +606,7 @@
 
             await expect(
               pool.onSwapGivenOut({ ...swapRequestData, amountOut: bn(1e18) }, poolInitialBalances, 0, 1)
-            ).to.be.revertedWith('EMERGENCY_PERIOD');
+            ).to.be.revertedWith('EMERGENCY_PERIOD_FINISHED');
           });
         });
       });
