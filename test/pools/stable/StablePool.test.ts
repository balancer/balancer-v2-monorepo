import { ethers } from 'hardhat';
import { expect } from 'chai';
import { BigNumber, Contract, ContractFunction } from 'ethers';
import { expectEqualWithError, bn } from '../../helpers/numbers';
import * as expectEvent from '../../helpers/expectEvent';
import { SignerWithAddress } from '@nomiclabs/hardhat-ethers/dist/src/signer-with-address';
import { deploy } from '../../../scripts/helpers/deploy';
import { GeneralPool } from '../../../scripts/helpers/pools';
import { deploySortedTokens, deployTokens, TokenList } from '../../helpers/tokens';
import { MAX_UINT128, MAX_UINT256, ZERO_ADDRESS } from '../../helpers/constants';
import { FIXED_POINT_SCALING, toFixedPoint } from '../../../scripts/helpers/fixedPoint';
import { Decimal } from 'decimal.js';
import { calculateInvariant } from '../../helpers/math/stable';

<<<<<<< HEAD
describe.skip('StablePool', function () {
  let admin: SignerWithAddress;
  let creator: SignerWithAddress;
  let lp: SignerWithAddress;
  let trader: SignerWithAddress;
  let beneficiary: SignerWithAddress;
  let feeSetter: SignerWithAddress;
  let other: SignerWithAddress;
=======
const INIT = 0;
const ALL_TOKENS_IN_FOR_EXACT_BPT_OUT = 1;
>>>>>>> 9f4f51f1

const encodeInitialJoinUserData = (): string => {
  return ethers.utils.defaultAbiCoder.encode(['uint256'], [INIT]);
};
const encodeJoinAllTokensInForExactBPTOutUserData = (bptAmountOut: string): string => {
  return ethers.utils.defaultAbiCoder.encode(['uint256', 'uint256'], [ALL_TOKENS_IN_FOR_EXACT_BPT_OUT, bptAmountOut]);
};

const encodeExitExactBPTInForAllTokensOutUserData = (bptAmountIn: string): string => {
  return ethers.utils.defaultAbiCoder.encode(['uint256'], [bptAmountIn]);
};

describe('StablePool', function () {
  let authorizer: Contract, vault: Contract;
  let tokenList: TokenList, tokens: Array<Contract>;
  let admin: SignerWithAddress, creator: SignerWithAddress, lp: SignerWithAddress;
  let trader: SignerWithAddress, beneficiary: SignerWithAddress, feeSetter: SignerWithAddress, other: SignerWithAddress;

  const POOL_SWAP_FEE = toFixedPoint(0.01);

  const SYMBOLS = ['DAI', 'MKR', 'SNX', 'BAT'];
  const INITIAL_BALANCES = [bn(10e18), bn(11e18), bn(12e18), bn(13e18)];

  before('setup signers', async () => {
    [, admin, creator, lp, trader, beneficiary, feeSetter, other] = await ethers.getSigners();
    authorizer = await deploy('Authorizer', { args: [admin.address] });
  });

  beforeEach('deploy tokens', async () => {
    vault = await deploy('Vault', { args: [authorizer.address] });
    tokenList = await deploySortedTokens(SYMBOLS, [18, 18, 18, 18]);
    tokens = Object.values(tokenList);

    for (const token of tokens) {
      await token.mint(creator.address, bn(100e18));
      await token.connect(creator).approve(vault.address, MAX_UINT256);

      await token.mint(lp.address, bn(100e18));
      await token.connect(lp).approve(vault.address, MAX_UINT256);

      await token.mint(trader.address, bn(100e18));
      await token.connect(trader).approve(vault.address, MAX_UINT256);
    }
  });

  context('for a 1 token pool', () => {
    it('reverts if there is a single token', async () => {
      const poolTokens = tokens.map((token) => token.address).slice(0, 1);
      await expect(
        deploy('StablePool', {
          args: [vault.address, 'Balancer Pool Token', 'BPT', poolTokens, 0, 0],
        })
      ).to.be.revertedWith('ERR_MIN_TOKENS');
    });
  });

  context('for a 2 token pool', () => {
    itBehavesAsStablePool(2);
  });

  context('for a 3 token pool', () => {
    itBehavesAsStablePool(3);
  });

  context('for a too-many token pool', () => {
    it('reverts if there are too many tokens', async () => {
      // The maximum number of tokens is 16
      const manyTokens = await deployTokens(
        Array(17)
          .fill('TK')
          .map((v, i) => `${v}${i}`),
        Array(17).fill(18)
      );
      const poolTokens = Object.values(manyTokens).map((token) => token.address);

      await expect(
        deploy('StablePool', {
          args: [vault.address, 'Balancer Pool Token', 'BPT', poolTokens, 0, 0],
        })
      ).to.be.revertedWith('ERR_MAX_TOKENS');
    });
  });

  function itBehavesAsStablePool(numberOfTokens: number) {
    let poolTokens: string[];

    const poolAmplification = bn(100e18);
    const poolInitialBalances = INITIAL_BALANCES.slice(0, numberOfTokens);

    async function deployPool({
      tokens,
      amplification,
      swapFee,
    }: {
      tokens?: string[];
      amplification?: BigNumber;
      swapFee?: BigNumber;
    }) {
      tokens = tokens ? tokens : [];
      amplification = amplification ? amplification : poolAmplification;
      swapFee = swapFee ? swapFee : POOL_SWAP_FEE;

      return deploy('StablePool', {
        args: [vault.address, 'Balancer Pool Token', 'BPT', tokens, amplification, swapFee],
      });
    }

    beforeEach('define pool tokens', () => {
      poolTokens = tokens.map((token) => token.address).slice(0, numberOfTokens);
    });

    describe('creation', async () => {
      context('when the creation succeeds', () => {
        let pool: Contract;

        beforeEach('deploy pool', async () => {
          pool = await deployPool({ tokens: poolTokens });
        });

        it('sets the vault', async () => {
          expect(await pool.getVault()).to.equal(vault.address);
        });

        it('uses general specialization', async () => {
          const poolId = await pool.getPoolId();
          expect(await vault.getPool(poolId)).to.have.members([pool.address, GeneralPool]);
        });

        it('registers tokens in the vault', async () => {
          const poolId = await pool.getPoolId();

          expect(await vault.getPoolTokens(poolId)).to.have.members(poolTokens);
          expect(await vault.getPoolTokenBalances(poolId, poolTokens)).to.deep.equal(
            Array(poolTokens.length).fill(bn(0))
          );
        });

        it('initializes the asset managers', async () => {
          const poolId = await pool.getPoolId();

          for (const token of poolTokens) {
            expect(await vault.getPoolAssetManager(poolId, token)).to.equal(ZERO_ADDRESS);
          }
        });

        it('starts with no BPT', async () => {
          expect(await pool.totalSupply()).to.deep.equal(0);
        });

        it('sets amplification', async () => {
          expect(await pool.getAmplification()).to.deep.equal(poolAmplification);
        });

        it('sets swap fee', async () => {
          expect(await pool.getSwapFee()).to.equal(POOL_SWAP_FEE);
        });

        it('sets the name', async () => {
          expect(await pool.name()).to.equal('Balancer Pool Token');
        });

        it('sets the symbol', async () => {
          expect(await pool.symbol()).to.equal('BPT');
        });

        it('sets the decimals', async () => {
          expect(await pool.decimals()).to.equal(18);
        });
      });

      context('when the creation fails', () => {
        it('reverts if there are repeated tokens', async () => {
          const tokens = new Array(poolTokens.length).fill(poolTokens[0]);

          await expect(deployPool({ tokens })).to.be.revertedWith('ERR_TOKEN_ALREADY_REGISTERED');
        });

        it('reverts if the swap fee is too high', async () => {
          const swapFee = toFixedPoint(0.1).add(1);

          await expect(deployPool({ tokens: poolTokens, swapFee })).to.be.revertedWith('ERR_MAX_SWAP_FEE');
        });
      });
    });

    describe('onJoinPool', () => {
      let pool: Contract;
      let poolId: string;

      beforeEach(async () => {
        //Use a mock vault
        vault = await deploy('MockVault', { args: [] });
        pool = await deployPool({ tokens: poolTokens });
        poolId = await pool.getPoolId();
      });

      it('fails if caller is not the vault', async () => {
        await expect(
          pool.connect(lp).onJoinPool(poolId, lp.address, other.address, [0], [0], 0, '0x')
        ).to.be.revertedWith('ERR_CALLER_NOT_VAULT');
      });

      it.skip('fails if wrong pool id'); // if Pools can only register themselves, this is unnecessary

      it.skip('fails if no user data', async () => {
        await expect(
          vault
            .connect(lp)
            .callJoinPool(
              pool.address,
              poolId,
              beneficiary.address,
              Array(poolTokens.length).fill(0),
              Array(poolTokens.length).fill(0),
              0,
              '0x'
            )
        ).to.be.revertedWith('Transaction reverted without a reason');

        //NOTE
        //If use `to.be.be.revertedWith('Transaction reverted without a reason'), hardhat throws:
        // `AssertionError: Expected transaction to be reverted with Transaction reverted
        // without a reason, but other exception was thrown: Error: Transaction reverted
        //and Hardhat couldn't infer the reason. Please report this to help us improve Hardhat.`
      });

      it.skip('fails if wrong user data', async () => {
        const wrongUserData = ethers.utils.defaultAbiCoder.encode(['address'], [lp.address]);

        await expect(
          vault
            .connect(lp)
            .callJoinPool(
              pool.address,
              poolId,
              beneficiary.address,
              Array(poolTokens.length).fill(0),
              Array(poolTokens.length).fill(0),
              0,
              wrongUserData
            )
        ).to.be.revertedWith('Transaction reverted without a reason');

        //NOTE
        //Same problem with `revertedWith` as before
      });

      context('initialization', () => {
        let initialJoinUserData: string;

        beforeEach(async () => {
          initialJoinUserData = encodeInitialJoinUserData();
        });

        it('grants the invariant amount of BPT', async () => {
          const invariant = bn(
            calculateInvariant(
              new Decimal(poolAmplification.toString()),
              poolInitialBalances.map((value) => new Decimal(value.toString()))
            ).toFixed(0)
          );

          const receipt = await (
            await vault
              .connect(creator)
              .callJoinPool(
                pool.address,
                poolId,
                beneficiary.address,
                Array(poolTokens.length).fill(0),
                poolInitialBalances,
                0,
                initialJoinUserData
              )
          ).wait();

          const event = expectEvent.inReceipt(receipt, 'PoolJoined');
          const amountsIn = event.args.amountsIn;
          const dueProtocolFeeAmounts = event.args.dueProtocolFeeAmounts;

          // Amounts in should be the same as initial ones
          expect(amountsIn).to.deep.equal(poolInitialBalances);

          // Protocol fees should be zero
          expect(dueProtocolFeeAmounts).to.deep.equal(Array(poolTokens.length).fill(bn(0)));

          // Initial balances should equal invariant
          const bpt = await pool.balanceOf(beneficiary.address);
          expectEqualWithError(bpt, invariant, 0.001);
        });

        it('fails if already initialized', async () => {
          await vault
            .connect(creator)
            .callJoinPool(
              pool.address,
              poolId,
              beneficiary.address,
              Array(poolTokens.length).fill(0),
              poolInitialBalances,
              0,
              initialJoinUserData
            );

          await expect(
            vault
              .connect(creator)
              .callJoinPool(
                pool.address,
                poolId,
                beneficiary.address,
                Array(poolTokens.length).fill(0),
                poolInitialBalances,
                0,
                initialJoinUserData
              )
          ).to.be.be.revertedWith('ERR_ALREADY_INITIALIZED');
        });
      });

      context('join exact tokens in for BPT out', () => {
        it('fails if not initialized', async () => {
          const joinUserData = encodeJoinAllTokensInForExactBPTOutUserData('0');
          await expect(
            vault
              .connect(creator)
              .callJoinPool(
                pool.address,
                poolId,
                beneficiary.address,
                Array(poolTokens.length).fill(0),
                poolInitialBalances,
                0,
                joinUserData
              )
          ).to.be.be.revertedWith('ERR_UNINITIALIZED');
        });

        context('once initialized', () => {
          beforeEach(async () => {
            const initialJoinUserData = encodeInitialJoinUserData();
            await vault
              .connect(creator)
              .callJoinPool(
                pool.address,
                poolId,
                beneficiary.address,
                Array(poolTokens.length).fill(0),
                poolInitialBalances,
                0,
                initialJoinUserData
              );
          });

          it('grants exact BPT', async () => {
            const previousBPT = await pool.balanceOf(beneficiary.address);

            const bptAmountOut = (10e18).toString();
            const joinUserData = encodeJoinAllTokensInForExactBPTOutUserData(bptAmountOut);
            const maxAmountsIn = Array(poolTokens.length).fill(bn(20e18));

            const receipt = await (
              await vault
                .connect(lp)
                .callJoinPool(
                  pool.address,
                  poolId,
                  beneficiary.address,
                  poolInitialBalances,
                  maxAmountsIn,
                  0,
                  joinUserData
                )
            ).wait();

            const event = expectEvent.inReceipt(receipt, 'PoolJoined');
            const dueProtocolFeeAmounts = event.args.dueProtocolFeeAmounts;

            // Protocol fees should be zero
            expect(dueProtocolFeeAmounts).to.deep.equal(Array(poolTokens.length).fill(bn(0)));

            const newBPT = await pool.balanceOf(beneficiary.address);
            expect(newBPT.sub(previousBPT)).to.equal(bptAmountOut);
          });
        });
      });
    });

    describe('onExitPool', () => {
      let pool: Contract;
      let poolId: string;

      beforeEach(async () => {
        //Use a mock vault
        vault = await deploy('MockVault', { args: [] });
        pool = await deployPool({ tokens: poolTokens });
        poolId = await pool.getPoolId();

        // Initialize from creator
        const initialJoinUserData = encodeInitialJoinUserData();
        await vault
          .connect(creator)
          .callJoinPool(
            pool.address,
            poolId,
            lp.address,
            Array(poolTokens.length).fill(0),
            poolInitialBalances,
            0,
            initialJoinUserData
          );
      });

      it('fails if caller is not the vault', async () => {
        await expect(
          pool.connect(lp).onExitPool(poolId, beneficiary.address, other.address, [0], [0], 0, '0x')
        ).to.be.revertedWith('ERR_CALLER_NOT_VAULT');
      });

      it.skip('fails if wrong pool id'); // if Pools can only register themselves, this is unnecessary

      it.skip('fails if no user data', async () => {
        await expect(
          vault
            .connect(lp)
            .callExitPool(
              pool.address,
              poolId,
              beneficiary.address,
              poolInitialBalances,
              Array(poolTokens.length).fill(0),
              0,
              '0x'
            )
        ).to.be.be.revertedWith('Transaction reverted without a reason');
      });

      it.skip('fails if wrong user data', async () => {
        const wrongUserData = ethers.utils.defaultAbiCoder.encode(['address'], [lp.address]);

        await expect(
          vault
            .connect(lp)
            .callExitPool(
              pool.address,
              poolId,
              beneficiary.address,
              poolInitialBalances,
              Array(poolTokens.length).fill(0),
              0,
              wrongUserData
            )
        ).to.be.be.revertedWith('Transaction reverted without a reason');
      });

      context('exit exact BPT in for all tokens out', () => {
        it('grants all tokens for exact bpt', async () => {
          // Exit with half of BPT
          const prevBPT = await pool.balanceOf(lp.address);
          const exitUserData = encodeExitExactBPTInForAllTokensOutUserData(prevBPT.div(2));
          const minAmountsOut = Array(poolTokens.length).fill(bn(0.01e18));

          const receipt = await (
            await vault
              .connect(lp)
              .callExitPool(
                pool.address,
                poolId,
                beneficiary.address,
                poolInitialBalances,
                minAmountsOut,
                0,
                exitUserData
              )
          ).wait();

          const event = expectEvent.inReceipt(receipt, 'PoolExited');
          const amountsOut = event.args.amountsOut;
          const dueProtocolFeeAmounts = event.args.dueProtocolFeeAmounts;

          // Protocol fees should be zero
          expect(dueProtocolFeeAmounts).to.deep.equal(Array(poolTokens.length).fill(bn(0)));

          //All balances are extracted
          for (let i = 0; i < poolTokens.length; ++i) {
            expectEqualWithError(amountsOut[i], poolInitialBalances[i].div(2), 0.001);
          }

          expectEqualWithError(await pool.balanceOf(lp.address), prevBPT.div(2), 0.001);
        });

        it('fully exit', async () => {
          const prevBPT = await pool.balanceOf(lp.address);
          const exitUserData = encodeExitExactBPTInForAllTokensOutUserData(prevBPT);
          const minAmountsOut = Array(poolTokens.length).fill(bn(0.01e18));

          const receipt = await (
            await vault
              .connect(lp)
              .callExitPool(
                pool.address,
                poolId,
                beneficiary.address,
                poolInitialBalances,
                minAmountsOut,
                0,
                exitUserData
              )
          ).wait();

          const event = expectEvent.inReceipt(receipt, 'PoolExited');
          const amountsOut = event.args.amountsOut;
          const dueProtocolFeeAmounts = event.args.dueProtocolFeeAmounts;

          // Protocol fees should be zero
          expect(dueProtocolFeeAmounts).to.deep.equal(Array(poolTokens.length).fill(bn(0)));

          //All balances are extracted
          expect(amountsOut).to.deep.equal(poolInitialBalances);

          expect(await pool.balanceOf(lp.address)).to.equal(0);
        });
      });
    });

    describe('quotes', () => {
      let pool: Contract;
      let poolId: string;

      let quoteData: {
        poolId: string;
        from: string;
        to: string;
        tokenIn: string;
        tokenOut: string;
        userData: string;
      };

      beforeEach('set default quote data', async () => {
        pool = await deployPool({ tokens: poolTokens });
        poolId = await pool.getPoolId();

        quoteData = {
          poolId,
          from: other.address,
          to: other.address,
          tokenIn: tokenList.DAI.address,
          tokenOut: tokenList.MKR.address,
          userData: '0x',
        };
      });

      context('given in', () => {
        it('quotes amount out', async () => {
          const result = await pool.quoteOutGivenIn({ ...quoteData, amountIn: bn(1e18) }, poolInitialBalances, 0, 1);

          //TODO: check with math once defined if analytical or approximation is used
          expectEqualWithError(result, 0.99e18, 0.001);
        });
      });

      context('given out', () => {
        it('quotes amount in', async () => {
          const result = await pool.quoteInGivenOut({ ...quoteData, amountOut: bn(1e18) }, poolInitialBalances, 0, 1);

          //TODO: check with math once defined if analytical or approximation is used
          expectEqualWithError(result, 1.01e18, 0.001);
        });
      });

      it('reverts when querying out given in invalid indexes', async () => {
        await expect(
          pool.quoteOutGivenIn({ ...quoteData, amountIn: bn(1e18) }, poolInitialBalances, 10, 1)
        ).to.be.revertedWith('ERR_INDEX_OUT_OF_BOUNDS');
        await expect(
          pool.quoteOutGivenIn({ ...quoteData, amountIn: bn(1e18) }, poolInitialBalances, 0, 10)
        ).to.be.revertedWith('ERR_INDEX_OUT_OF_BOUNDS');
      });

      it('reverts when querying in given out invalid indexes', async () => {
        await expect(
          pool.quoteInGivenOut({ ...quoteData, amountOut: bn(1e18) }, poolInitialBalances, 10, 1)
        ).to.be.revertedWith('ERR_INDEX_OUT_OF_BOUNDS');
        await expect(
          pool.quoteInGivenOut({ ...quoteData, amountOut: bn(1e18) }, poolInitialBalances, 0, 10)
        ).to.be.revertedWith('ERR_INDEX_OUT_OF_BOUNDS');
      });
    });

    describe.skip('protocol swap fees', () => {
      let pool: Contract;
      let poolId: string;

      const swapFee = toFixedPoint(0.05); // 5 %
      const protocolSwapFee = toFixedPoint(0.1); // 10 %

      beforeEach(async () => {
        //Set protocol swap fee in Vault
        await authorizer.connect(admin).grantRole(await authorizer.SET_PROTOCOL_SWAP_FEE_ROLE(), feeSetter.address);
        await vault.connect(feeSetter).setProtocolSwapFee(protocolSwapFee);

        pool = await deployPool({ tokens: poolTokens });
        poolId = await pool.getPoolId();

        // Grant some initial BPT to the LP
        await pool.connect(lp).joinPool((1e18).toString(), [MAX_UINT128, MAX_UINT128], true, lp.address);
      });

      it('joins and exits do not accumulate fees', async () => {
        await pool.connect(lp).joinPool((1e18).toString(), [MAX_UINT128, MAX_UINT128], true, lp.address);
        await pool.connect(lp).joinPool((4e18).toString(), [MAX_UINT128, MAX_UINT128], true, lp.address);

        await pool.connect(lp).exitPool((0.5e18).toString(), [0, 0], true, lp.address);
        await pool.connect(lp).exitPool((2.5e18).toString(), [0, 0], true, lp.address);

        await pool.connect(lp).joinPool((7e18).toString(), [MAX_UINT128, MAX_UINT128], true, lp.address);

        await pool.connect(lp).exitPool((5e18).toString(), [0, 0], true, lp.address);

        expect(await vault.getCollectedFeesByToken(tokenList.DAI.address)).to.equal(0);
        expect(await vault.getCollectedFeesByToken(tokenList.MKR.address)).to.equal(0);
      });

      context('with swap', () => {
        const inAmount = (10e18).toString();

        beforeEach(async () => {
          const swap = {
            poolId,
            amountIn: inAmount,
            tokenInIndex: 0, // send DAI, get MKR
            tokenOutIndex: 1,
            userData: '0x',
          };

          const funds = {
            sender: trader.address,
            recipient: trader.address,
            fromInternalBalance: false,
            toInternalBalance: false,
          };

          await vault.connect(trader).batchSwapGivenIn(ZERO_ADDRESS, '0x', [swap], tokens, funds);
        });

        async function assertProtocolSwapFeeIsCharged(payFeesAction: ContractFunction) {
          const previousBlockHash = (await ethers.provider.getBlock('latest')).hash;
          const paidTokenIndex = BigNumber.from(previousBlockHash).mod(tokens.length).toNumber();
          const notPaidTokenIndex = paidTokenIndex == 0 ? 1 : 0;

          await payFeesAction();

          const poolSwapFeeAmount = BigNumber.from(inAmount).mul(swapFee).div(FIXED_POINT_SCALING);
          const protocolSwapFeeAmount = poolSwapFeeAmount.mul(protocolSwapFee).div(FIXED_POINT_SCALING);

          let expectedPaidFees, error;
          if (paidTokenIndex == 0) {
            expectedPaidFees = protocolSwapFeeAmount;
            error = protocolSwapFeeAmount.div(1000);
          } else {
            // We approximate the fee amount paid in token out based on the price after the swap
            const finalBalances = await vault.getPoolTokenBalances(poolId, tokens);
            expectedPaidFees = await pool.quoteOutGivenIn(
              {
                poolId,
                from: other.address,
                to: other.address,
                tokenIn: tokenList.DAI.address,
                tokenOut: tokenList.MKR.address,
                amountIn: protocolSwapFeeAmount,
                userData: '0x',
              },
              finalBalances[0],
              finalBalances[1]
            );
            // Since the expected fees is an approximation, we expect a greater error
            error = expectedPaidFees.div(10);
          }

          const paidTokenFees = await vault.getCollectedFeesByToken(tokens[paidTokenIndex]);
          expect(paidTokenFees).be.at.least(expectedPaidFees.sub(error));
          expect(paidTokenFees).be.at.most(expectedPaidFees.add(error));

          const notPaidTokenFees = await vault.getCollectedFeesByToken(tokens[notPaidTokenIndex]);
          expect(notPaidTokenFees).to.equal(0);
        }

        it('pays swap protocol fees if requested', async () => {
          await assertProtocolSwapFeeIsCharged(() => pool.payProtocolFees());
        });

        it('pays swap protocol fees on join', async () => {
          await assertProtocolSwapFeeIsCharged(() =>
            pool.connect(lp).joinPool((1e18).toString(), [MAX_UINT128, MAX_UINT128], true, lp.address)
          );
        });

        it('pays swap protocol fees on exit', async () => {
          await assertProtocolSwapFeeIsCharged(() =>
            pool.connect(lp).exitPool((1e18).toString(), [0, 0], true, lp.address)
          );
        });
      });
    });
  }
});<|MERGE_RESOLUTION|>--- conflicted
+++ resolved
@@ -12,19 +12,8 @@
 import { Decimal } from 'decimal.js';
 import { calculateInvariant } from '../../helpers/math/stable';
 
-<<<<<<< HEAD
-describe.skip('StablePool', function () {
-  let admin: SignerWithAddress;
-  let creator: SignerWithAddress;
-  let lp: SignerWithAddress;
-  let trader: SignerWithAddress;
-  let beneficiary: SignerWithAddress;
-  let feeSetter: SignerWithAddress;
-  let other: SignerWithAddress;
-=======
 const INIT = 0;
 const ALL_TOKENS_IN_FOR_EXACT_BPT_OUT = 1;
->>>>>>> 9f4f51f1
 
 const encodeInitialJoinUserData = (): string => {
   return ethers.utils.defaultAbiCoder.encode(['uint256'], [INIT]);
