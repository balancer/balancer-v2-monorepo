import { ethers } from 'hardhat';
import { expect } from 'chai';
import { BigNumber, Contract } from 'ethers';
import { SignerWithAddress } from '@nomiclabs/hardhat-ethers/dist/src/signer-with-address';

import TokenList from '../../helpers/models/tokens/TokenList';
import * as expectEvent from '../../helpers/expectEvent';
import { expectEqualWithError, expectLessThanOrEqualWithError } from '../../helpers/relativeError';
import {
  calcInGivenOut,
  calcOutGivenIn,
  calculateInvariant,
  calculateOneTokenAccumulatedSwapFees,
} from '../../helpers/math/stable';

import { MONTH } from '../../../lib/helpers/time';
import { deploy } from '../../../lib/helpers/deploy';
import { GeneralPool } from '../../../lib/helpers/pools';
import { ZERO_ADDRESS } from '../../../lib/helpers/constants';
import { bn, decimal, fp } from '../../../lib/helpers/numbers';
import { encodeExitStablePool, encodeJoinStablePool } from '../../../lib/helpers/stablePoolEncoding';
import { roleId } from '../../../lib/helpers/roles';

describe('StablePool', function () {
  let allTokens: TokenList;
  let admin: SignerWithAddress, lp: SignerWithAddress, beneficiary: SignerWithAddress, other: SignerWithAddress;

  const EMERGENCY_PERIOD = MONTH;
  const POOL_SWAP_FEE = fp(0.01);
  const INITIAL_BALANCES = [bn(10e18), bn(11e18), bn(12e18), bn(13e18)];

  before('setup signers', async () => {
    [, admin, lp, beneficiary, other] = await ethers.getSigners();
  });

  sharedBeforeEach('deploy tokens', async () => {
    allTokens = await TokenList.create(['DAI', 'MKR', 'SNX', 'BAT'], { sorted: true });
  });

  context('for a 1 token pool', () => {
    it('reverts if there is a single token', async () => {
      const vault = await deploy('MockVault', { args: [ZERO_ADDRESS] });
      const tokens = allTokens.subset(1).addresses;
      const args = [vault.address, 'Balancer Pool Token', 'BPT', tokens, 0, 0, 0, 0];
      await expect(deploy('StablePool', { args })).to.be.revertedWith('MIN_TOKENS');
    });
  });

  context('for a 2 token pool', () => {
    itBehavesAsStablePool(2);
  });

  context('for a 3 token pool', () => {
    itBehavesAsStablePool(3);
  });

  context('for a too-many token pool', () => {
    it('reverts if there are too many tokens', async () => {
      // The maximum number of tokens is 16
      const manyTokens = await TokenList.create(17);
      const vault = await deploy('MockVault', { args: [ZERO_ADDRESS] });
      const args = [vault.address, 'Balancer Pool Token', 'BPT', manyTokens.addresses, 0, 0, 0, 0];
      await expect(deploy('StablePool', { args })).to.be.revertedWith('MAX_TOKENS');
    });
  });

  function itBehavesAsStablePool(numberOfTokens: number) {
    let tokens: TokenList;

    const ZEROS = Array(numberOfTokens).fill(bn(0));
    const amplification = bn(100e18);
    const poolInitialBalances = INITIAL_BALANCES.slice(0, numberOfTokens);

    beforeEach('define pool tokens', () => {
      tokens = allTokens.subset(numberOfTokens);
    });

    context('with real vault', () => {
      let vault: Contract;

      sharedBeforeEach('deploy vault', async () => {
        // These tests use the real Vault because they test some Vault functionality, such as token registration
        const authorizer = await deploy('Authorizer', { args: [admin.address] });
<<<<<<< HEAD
        vault = await deploy('Vault', { args: [authorizer.address, ZERO_ADDRESS] });
=======
        vault = await deploy('Vault', { args: [authorizer.address, 0, 0] });
>>>>>>> 73c96fc5
      });

      describe('successful creation', () => {
        let pool: Contract;

        sharedBeforeEach('deploy pool from factory', async () => {
          const factory = await deploy('StablePoolFactory', { args: [vault.address] });
          const receipt = await (
            await factory.create('Balancer Pool Token', 'BPT', tokens.addresses, amplification, POOL_SWAP_FEE, 0, 0)
          ).wait();

          const event = expectEvent.inReceipt(receipt, 'PoolRegistered');
          pool = await ethers.getContractAt('StablePool', event.args.pool);
        });

        it('sets the vault', async () => {
          expect(await pool.getVault()).to.equal(vault.address);
        });

        it('uses general specialization', async () => {
          const poolId = await pool.getPoolId();
          expect(await vault.getPool(poolId)).to.have.members([pool.address, GeneralPool]);
        });

        it('registers tokens in the vault', async () => {
          const poolId = await pool.getPoolId();

          const { balances, tokens } = await vault.getPoolTokens(poolId);
          expect(tokens).to.have.members(tokens);
          expect(balances).to.deep.equal(ZEROS);
        });

        it('initializes the asset managers', async () => {
          const poolId = await pool.getPoolId();

          await tokens.asyncEach(async (token) => {
            const { assetManager } = await vault.getPoolTokenInfo(poolId, token.address);
            expect(assetManager).to.equal(ZERO_ADDRESS);
          });
        });

        it('starts with no BPT', async () => {
          expect(await pool.totalSupply()).to.deep.equal(0);
        });

        it('sets amplification', async () => {
          expect(await pool.getAmplification()).to.deep.equal(amplification);
        });

        it('sets swap fee', async () => {
          expect(await pool.getSwapFee()).to.equal(POOL_SWAP_FEE);
        });

        it('sets the name', async () => {
          expect(await pool.name()).to.equal('Balancer Pool Token');
        });

        it('sets the symbol', async () => {
          expect(await pool.symbol()).to.equal('BPT');
        });

        it('sets the decimals', async () => {
          expect(await pool.decimals()).to.equal(18);
        });
      });
    });

    context('with mock vault', () => {
      let vault: Contract, authorizer: Contract;

      sharedBeforeEach('deploy vault and authorizer', async () => {
        authorizer = await deploy('Authorizer', { args: [admin.address] });
        vault = await deploy('MockVault', { args: [authorizer.address] });
      });

      async function deployPool(
        params: {
          tokens?: TokenList;
          amplification?: BigNumber;
          swapFee?: BigNumber;
        } = {}
      ) {
        const poolTokens = params.tokens ?? tokens;
        const poolAmplification = params.amplification ?? amplification;
        const poolSwapFee = params.swapFee ?? POOL_SWAP_FEE;

        return deploy('StablePool', {
          args: [
            vault.address,
            'Balancer Pool Token',
            'BPT',
            poolTokens.addresses,
            poolAmplification,
            poolSwapFee,
            EMERGENCY_PERIOD,
            0,
          ],
        });
      }

      const activateEmergencyPeriod = async (pool: Contract): Promise<void> => {
        const role = roleId(pool, 'setEmergencyPeriod');
        await authorizer.connect(admin).grantRole(role, admin.address);
        await pool.connect(admin).setEmergencyPeriod(true);
      };

      describe('failed creation', () => {
        it('reverts if there are repeated tokens', async () => {
          const badTokens = new TokenList(Array(numberOfTokens).fill(tokens.first));

          await expect(deployPool({ tokens: badTokens })).to.be.revertedWith('UNSORTED_ARRAY');
        });

        it('reverts if the swap fee is too high', async () => {
          const badSwapFee = fp(0.1).add(1);

          await expect(deployPool({ swapFee: badSwapFee })).to.be.revertedWith('MAX_SWAP_FEE');
        });

        it('reverts if amplification coefficient is too high', async () => {
          const highAmp = bn(5000).mul(bn(10e18));

          await expect(deployPool({ amplification: highAmp })).to.be.revertedWith('MAX_AMP');
        });

        it('reverts if amplification coefficient is too low', async () => {
          const lowAmp = bn(10);

          await expect(deployPool({ amplification: lowAmp })).to.be.revertedWith('MIN_AMP');
        });
      });

      describe('onJoinPool', () => {
        let pool: Contract;
        let poolId: string;

        sharedBeforeEach(async () => {
          pool = await deployPool();
          poolId = await pool.getPoolId();
        });

        it('fails if caller is not the vault', async () => {
          await expect(
            pool.connect(lp).onJoinPool(poolId, lp.address, other.address, [0], 0, 0, '0x')
          ).to.be.revertedWith('CALLER_NOT_VAULT');
        });

        it.skip('fails if wrong pool id'); // if Pools can only register themselves, this is unnecessary

        it('fails if no user data', async () => {
          await expect(vault.connect(lp).callJoinPool(pool.address, poolId, beneficiary.address, ZEROS, 0, '0x')).to.be
            .reverted;

          // NOTE:
          // If use `to.be.revertedWith('Transaction reverted without a reason'), hardhat throws:
          // `AssertionError: Expected transaction to be reverted with Transaction reverted
          // without a reason, but other exception was thrown: Error: Transaction reverted
          // and Hardhat couldn't infer the reason. Please report this to help us improve Hardhat.`
        });

        it('fails if wrong user data', async () => {
          const wrongUserData = ethers.utils.defaultAbiCoder.encode(['address'], [lp.address]);

          await expect(
            vault.connect(lp).callJoinPool(pool.address, poolId, beneficiary.address, ZEROS, 0, 0, wrongUserData)
          ).to.be.reverted;

          //NOTE
          //Same problem with `revertedWith` as before
        });

        context('initialization', () => {
          let initialJoinUserData: string;

          beforeEach(async () => {
            initialJoinUserData = encodeJoinStablePool({ kind: 'Init', amountsIn: poolInitialBalances });
          });

          it('grants the invariant amount of BPT', async () => {
            const invariant = bn(calculateInvariant(amplification, poolInitialBalances).toFixed(0));

            const receipt = await (
              await vault.callJoinPool(pool.address, poolId, beneficiary.address, ZEROS, 0, 0, initialJoinUserData)
            ).wait();

            const { amountsIn, dueProtocolFeeAmounts } = expectEvent.inReceipt(receipt, 'PoolJoined').args;

            // Amounts in should be the same as initial ones
            expect(amountsIn).to.deep.equal(poolInitialBalances);

            // Protocol fees should be zero
            expect(dueProtocolFeeAmounts).to.deep.equal(ZEROS);

            // Initial balances should equal invariant
            const bpt = await pool.balanceOf(beneficiary.address);
            expectEqualWithError(bpt, invariant, 0.001);
          });

          it('fails if already initialized', async () => {
            await vault.callJoinPool(pool.address, poolId, beneficiary.address, ZEROS, 0, 0, initialJoinUserData);

            await expect(
              vault.callJoinPool(
                pool.address,
                poolId,
                beneficiary.address,
                poolInitialBalances,
                0,
                0,
                initialJoinUserData
              )
            ).to.be.revertedWith('UNHANDLED_JOIN_KIND');
          });

          it('fails if the emergency period active', async () => {
            await activateEmergencyPeriod(pool);

            await expect(
              vault.callJoinPool(pool.address, poolId, beneficiary.address, ZEROS, 0, 0, initialJoinUserData)
            ).to.be.revertedWith('EMERGENCY_PERIOD');
          });
        });

        context('join exact tokens in for BPT out', () => {
          it('fails if not initialized', async () => {
            const joinUserData = encodeJoinStablePool({ kind: 'AllTokensInForExactBPTOut', bptAmountOut: 0 });
            await expect(
              vault.callJoinPool(pool.address, poolId, beneficiary.address, ZEROS, 0, 0, joinUserData)
            ).to.be.revertedWith('UNINITIALIZED');
          });

          context('once initialized', () => {
            sharedBeforeEach(async () => {
              const initialJoinUserData = encodeJoinStablePool({ kind: 'Init', amountsIn: poolInitialBalances });
              await vault.callJoinPool(pool.address, poolId, beneficiary.address, ZEROS, 0, 0, initialJoinUserData);
            });

            it('grants exact BPT', async () => {
              const previousBPT = await pool.balanceOf(beneficiary.address);

              const bptAmountOut = bn(10e18);
              const joinUserData = encodeJoinStablePool({ kind: 'AllTokensInForExactBPTOut', bptAmountOut });

              const receipt = await (
                await vault
                  .connect(lp)
                  .callJoinPool(pool.address, poolId, beneficiary.address, poolInitialBalances, 0, 0, joinUserData)
              ).wait();

              const { dueProtocolFeeAmounts } = expectEvent.inReceipt(receipt, 'PoolJoined').args;

              // Protocol fees should be zero
              expect(dueProtocolFeeAmounts).to.deep.equal(ZEROS);

              const newBPT = await pool.balanceOf(beneficiary.address);
              expect(newBPT.sub(previousBPT)).to.equal(bptAmountOut);
            });

            it('fails if the emergency period active', async () => {
              await activateEmergencyPeriod(pool);

              const joinUserData = encodeJoinStablePool({ kind: 'AllTokensInForExactBPTOut', bptAmountOut: 10 });
              await expect(
                vault.callJoinPool(pool.address, poolId, beneficiary.address, poolInitialBalances, 0, 0, joinUserData)
              ).to.be.revertedWith('EMERGENCY_PERIOD');
            });
          });
        });
      });

      describe('onExitPool', () => {
        let pool: Contract;
        let poolId: string;

        sharedBeforeEach(async () => {
          pool = await deployPool();
          poolId = await pool.getPoolId();

          const initialJoinUserData = encodeJoinStablePool({ kind: 'Init', amountsIn: poolInitialBalances });
          await vault.callJoinPool(pool.address, poolId, lp.address, ZEROS, 0, 0, initialJoinUserData);
        });

        it('fails if caller is not the vault', async () => {
          await expect(
            pool.connect(lp).onExitPool(poolId, beneficiary.address, other.address, [0], 0, 0, '0x')
          ).to.be.revertedWith('CALLER_NOT_VAULT');
        });

        it.skip('fails if wrong pool id'); // if Pools can only register themselves, this is unnecessary

        it('fails if no user data', async () => {
          await expect(
            vault
              .connect(lp)
              .callExitPool(pool.address, poolId, beneficiary.address, poolInitialBalances, ZEROS, 0, 0, '0x')
          ).to.be.reverted;
        });

        it('fails if wrong user data', async () => {
          const wrongUserData = ethers.utils.defaultAbiCoder.encode(['address'], [lp.address]);

          await expect(
            vault
              .connect(lp)
              .callExitPool(pool.address, poolId, beneficiary.address, poolInitialBalances, 0, 0, wrongUserData)
          ).to.be.reverted;
        });

        context('exit exact BPT in for all tokens out', () => {
          it('grants all tokens for exact bpt', async () => {
            // Exit with half of BPT
            const prevBPT = await pool.balanceOf(lp.address);
            const exitUserData = encodeExitStablePool({
              kind: 'ExactBPTInForAllTokensOut',
              bptAmountIn: prevBPT.div(2),
            });

            const receipt = await (
              await vault
                .connect(lp)
                .callExitPool(pool.address, poolId, beneficiary.address, poolInitialBalances, 0, 0, exitUserData)
            ).wait();

            const { amountsOut, dueProtocolFeeAmounts } = expectEvent.inReceipt(receipt, 'PoolExited').args;

            // Protocol fees should be zero
            expect(dueProtocolFeeAmounts).to.deep.equal(ZEROS);

            //All balances are extracted
            for (let i = 0; i < tokens.length; ++i) {
              expectEqualWithError(amountsOut[i], poolInitialBalances[i].div(2), 0.001);
            }

            expectEqualWithError(await pool.balanceOf(lp.address), prevBPT.div(2), 0.001);
          });

          it('fully exit', async () => {
            const lpBPT = await pool.balanceOf(lp.address);
            const exitUserData = encodeExitStablePool({ kind: 'ExactBPTInForAllTokensOut', bptAmountIn: lpBPT });

            const currentBalances = poolInitialBalances;

            // The LP doesn't own all BPT, since some was locked. They will only be able to exctract a (large) percentage
            // of the Pool's balance: the rest remains there forever.
            const totalBPT = await pool.totalSupply();
            const expectedAmountsOut = currentBalances.map((balance) => balance.mul(lpBPT).div(totalBPT));

            const receipt = await (
              await vault
                .connect(lp)
                .callExitPool(pool.address, poolId, beneficiary.address, currentBalances, 0, 0, exitUserData)
            ).wait();

            const { amountsOut, dueProtocolFeeAmounts } = expectEvent.inReceipt(receipt, 'PoolExited').args;

            // Protocol fees should be zero
            expect(dueProtocolFeeAmounts).to.deep.equal(ZEROS);

            // All balances are extracted
            amountsOut.map((amountOut: BigNumber, i: number) => {
              expectLessThanOrEqualWithError(amountOut, expectedAmountsOut[i], 0.00001);
            });

            expect(await pool.balanceOf(lp.address)).to.equal(0);
          });

          it('does not revert if the emergency period active', async () => {
            await activateEmergencyPeriod(pool);

            const lpBPT = await pool.balanceOf(lp.address);
            const exitUserData = encodeExitStablePool({ kind: 'ExactBPTInForAllTokensOut', bptAmountIn: lpBPT });

            await expect(
              vault
                .connect(lp)
                .callExitPool(pool.address, poolId, beneficiary.address, poolInitialBalances, 0, 0, exitUserData)
            ).not.to.be.reverted;
          });
        });
      });

      describe('swapRequests', () => {
        let pool: Contract;
        let poolId: string;

        let swapRequestData: {
          poolId: string;
          from: string;
          to: string;
          tokenIn: string;
          tokenOut: string;
          latestBlockNumberUsed: number;
          userData: string;
        };

        sharedBeforeEach('set default swapRequest data', async () => {
          pool = await deployPool();
          poolId = await pool.getPoolId();

          swapRequestData = {
            poolId,
            from: other.address,
            to: other.address,
            tokenIn: allTokens.DAI.address,
            tokenOut: allTokens.MKR.address,
            latestBlockNumberUsed: 0,
            userData: '0x',
          };
        });

        context('given in', () => {
          it('calculates amount out', async () => {
            const amountIn = bn(1e18);

            const result = await pool.callStatic.onSwapGivenIn(
              { ...swapRequestData, amountIn },
              poolInitialBalances,
              0,
              1
            );

            const expectedAmountOut = calcOutGivenIn(amplification, poolInitialBalances, 0, 1, amountIn);
            expectEqualWithError(result, bn(expectedAmountOut), 0.1);
          });

          it('reverts when querying invalid indexes', async () => {
            await expect(
              pool.onSwapGivenIn({ ...swapRequestData, amountIn: bn(1e18) }, poolInitialBalances, 10, 1)
            ).to.be.revertedWith('OUT_OF_BOUNDS');

            await expect(
              pool.onSwapGivenIn({ ...swapRequestData, amountIn: bn(1e18) }, poolInitialBalances, 0, 10)
            ).to.be.revertedWith('OUT_OF_BOUNDS');
          });

          it('fails if the emergency period active', async () => {
            await activateEmergencyPeriod(pool);

            await expect(
              pool.onSwapGivenIn({ ...swapRequestData, amountIn: bn(1e18) }, poolInitialBalances, 0, 1)
            ).to.be.revertedWith('EMERGENCY_PERIOD');
          });
        });

        context('given out', () => {
          it('calculates amount in', async () => {
            const amountOut = bn(1e18);

            const result = await pool.callStatic.onSwapGivenOut(
              { ...swapRequestData, amountOut },
              poolInitialBalances,
              0,
              1
            );

            const expectedAmountIn = calcInGivenOut(amplification, poolInitialBalances, 0, 1, amountOut);
            expectEqualWithError(result, bn(expectedAmountIn), 0.1);
          });

          it('reverts when querying invalid indexes', async () => {
            await expect(
              pool.onSwapGivenOut({ ...swapRequestData, amountOut: bn(1e18) }, poolInitialBalances, 10, 1)
            ).to.be.revertedWith('OUT_OF_BOUNDS');

            await expect(
              pool.onSwapGivenOut({ ...swapRequestData, amountOut: bn(1e18) }, poolInitialBalances, 0, 10)
            ).to.be.revertedWith('OUT_OF_BOUNDS');
          });

          it('fails if the emergency period active', async () => {
            await activateEmergencyPeriod(pool);

            await expect(
              pool.onSwapGivenOut({ ...swapRequestData, amountOut: bn(1e18) }, poolInitialBalances, 0, 1)
            ).to.be.revertedWith('EMERGENCY_PERIOD');
          });
        });
      });

      describe('protocol swap fees', () => {
        let pool: Contract;
        let poolId: string;

        const protocolSwapFee = fp(0.1); // 10 %

        sharedBeforeEach('deploy and join pool', async () => {
          pool = await deployPool();
          poolId = await pool.getPoolId();

          const initialJoinUserData = encodeJoinStablePool({ kind: 'Init', amountsIn: poolInitialBalances });
          await vault.callJoinPool(pool.address, poolId, lp.address, ZEROS, 0, protocolSwapFee, initialJoinUserData);
        });

        const expectJoinProtocolSwapFeeEqualWithError = async (
          bptAmountOut: BigNumber,
          initialBalances: BigNumber[],
          expectedDueProtocolFeeAmounts: BigNumber[]
        ): Promise<BigNumber[]> => {
          const joinUserData = encodeJoinStablePool({ kind: 'AllTokensInForExactBPTOut', bptAmountOut: bptAmountOut });

          const receipt = await (
            await vault
              .connect(lp)
              .callJoinPool(pool.address, poolId, lp.address, initialBalances, 0, protocolSwapFee, joinUserData)
          ).wait();

          const { amountsIn, dueProtocolFeeAmounts } = expectEvent.inReceipt(receipt, 'PoolJoined').args;

          for (let index = 0; index < dueProtocolFeeAmounts.length; index++) {
            expectEqualWithError(dueProtocolFeeAmounts[index], expectedDueProtocolFeeAmounts[index], 0.001);
          }

          return initialBalances.map((balance: BigNumber, index: number) =>
            balance.add(amountsIn[index]).sub(dueProtocolFeeAmounts[index])
          );
        };

        const expectExitProtocolSwapFeeEqualWithError = async (
          bptAmountIn: BigNumber,
          initialBalances: BigNumber[],
          expectedDueProtocolFeeAmounts: BigNumber[]
        ): Promise<BigNumber[]> => {
          const exitUserData = encodeExitStablePool({ kind: 'ExactBPTInForAllTokensOut', bptAmountIn: bptAmountIn });

          const receipt = await (
            await vault
              .connect(lp)
              .callExitPool(pool.address, poolId, lp.address, initialBalances, 0, protocolSwapFee, exitUserData)
          ).wait();

          const { amountsOut, dueProtocolFeeAmounts } = expectEvent.inReceipt(receipt, 'PoolExited').args;

          for (let index = 0; index < dueProtocolFeeAmounts.length; index++) {
            expectEqualWithError(dueProtocolFeeAmounts[index], expectedDueProtocolFeeAmounts[index], 0.001);
          }

          return initialBalances.map((balance: BigNumber, index: number) =>
            balance.sub(amountsOut[index]).sub(dueProtocolFeeAmounts[index])
          );
        };

        it('joins and exits do not accumulate fees', async () => {
          let newBalances = await expectJoinProtocolSwapFeeEqualWithError(bn(10e18), poolInitialBalances, ZEROS);

          newBalances = await expectJoinProtocolSwapFeeEqualWithError(bn(10e18), newBalances, ZEROS);

          newBalances = await expectExitProtocolSwapFeeEqualWithError(bn(10e18), newBalances, ZEROS);

          newBalances = await expectExitProtocolSwapFeeEqualWithError(bn(10e18), newBalances, ZEROS);

          await expectJoinProtocolSwapFeeEqualWithError(bn(10e18), newBalances, ZEROS);
        });

        context('with swap', () => {
          let currentBalances: BigNumber[];
          let expectedDueProtocolFeeAmounts: BigNumber[];

          sharedBeforeEach(async () => {
            const previousBlockHash = (await ethers.provider.getBlock('latest')).hash;
            const paidTokenIndex = decimal(previousBlockHash).mod(numberOfTokens).toNumber();

            const lastInvariant = calculateInvariant(amplification, poolInitialBalances);
            currentBalances = poolInitialBalances.map((balance) => balance.mul(2)); //twice the initial balances

            const feeAmount = calculateOneTokenAccumulatedSwapFees(
              amplification,
              currentBalances,
              bn(lastInvariant),
              paidTokenIndex
            );

            const protocolFeeAmount = bn(feeAmount).mul(protocolSwapFee).div(bn(1e18));
            expectedDueProtocolFeeAmounts = Object.assign([], ZEROS);
            expectedDueProtocolFeeAmounts[paidTokenIndex] = protocolFeeAmount;
          });

          it('pays swap protocol fees on join', async () => {
            await expectJoinProtocolSwapFeeEqualWithError(bn(10e18), currentBalances, expectedDueProtocolFeeAmounts);
          });

          it('pays swap protocol fees on exit', async () => {
            await expectExitProtocolSwapFeeEqualWithError(bn(10e18), currentBalances, expectedDueProtocolFeeAmounts);
          });
        });
      });
    });
  }
});<|MERGE_RESOLUTION|>--- conflicted
+++ resolved
@@ -81,11 +81,7 @@
       sharedBeforeEach('deploy vault', async () => {
         // These tests use the real Vault because they test some Vault functionality, such as token registration
         const authorizer = await deploy('Authorizer', { args: [admin.address] });
-<<<<<<< HEAD
-        vault = await deploy('Vault', { args: [authorizer.address, ZERO_ADDRESS] });
-=======
-        vault = await deploy('Vault', { args: [authorizer.address, 0, 0] });
->>>>>>> 73c96fc5
+        vault = await deploy('Vault', { args: [authorizer.address, ZERO_ADDRESS, 0, 0] });
       });
 
       describe('successful creation', () => {
