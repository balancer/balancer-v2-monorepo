import { ethers } from '@nomiclabs/buidler';
import { expect } from 'chai';
import { ContractFactory, Contract, Signer, ContractReceipt } from 'ethers';
import * as expectEvent from './helpers/expectEvent';
import { MAX_UINT256 } from './helpers/constants';
import { expectBalanceChange } from './helpers/tokenBalance';
import { TokenList, deployTokens } from './helpers/tokens';

describe('Vault', () => {
  let controller: Signer;
  let trader: Signer;

  let VaultFactory: ContractFactory;
  let vault: Contract;

  let tokens: TokenList = {};

  before('setup', async () => {
    [, controller, trader] = await ethers.getSigners();

    VaultFactory = await ethers.getContractFactory('Vault');

    tokens = await deployTokens(['DAI', 'MKR']);
  });

  beforeEach('deploy vault', async () => {
    vault = await (await VaultFactory.deploy()).deployed();
  });

  describe('pool management', () => {
    let poolId: string;

    beforeEach('add pool', async () => {
      poolId = ethers.utils.id('Test');
      const receipt: ContractReceipt = await (await vault.connect(controller).newPool(poolId)).wait();
      expectEvent.inReceipt(receipt, 'PoolCreated');
    });

    it('has the correct controller', async () => {
      expect(await vault.getController(poolId)).to.equal(await controller.getAddress());
    });
  });

  describe('batch swap', () => {
    const totalPools = 5;

    beforeEach('setup pools & mint tokens', async () => {
      // Mint and approve controller liquidity
      await Promise.all(
        ['DAI', 'MKR'].map(async (token) => {
          await tokens[token].mint(await controller.getAddress(), (100e18).toString());
          await tokens[token].connect(controller).approve(vault.address, MAX_UINT256);
        })
      );

      for (let poolIdIdx = 0; poolIdIdx < totalPools; ++poolIdIdx) {
        const poolId = ethers.utils.id('batch' + poolIdIdx);

        const receipt: ContractReceipt = await (await vault.connect(controller).newPool(poolId)).wait();
        expectEvent.inReceipt(receipt, 'PoolCreated', { poolId });

        // 50-50 DAI-MKR pool with 1e18 tokens in each
        await vault.connect(controller).bind(poolId, tokens['DAI'].address, (1e18).toString(), (1e18).toString());
        await vault.connect(controller).bind(poolId, tokens['MKR'].address, (1e18).toString(), (1e18).toString());
      }

      // Mint tokens for trader
      await tokens['DAI'].mint(await trader.getAddress(), (1e18).toString());
      await tokens['MKR'].mint(await trader.getAddress(), (1e18).toString());
    });

    it('single pair single pool swap', async () => {
      // Trade 1e18 MKR for 0.5e18 DAI
      const diffs = [
        {
          token: tokens['DAI'].address,
          vaultDelta: 0,
        },
        {
          token: tokens['MKR'].address,
          vaultDelta: 0,
        },
      ];

      const swaps = [
        {
          poolId: ethers.utils.id('batch0'),
          tokenA: { tokenDiffIndex: 0, balance: (0.51e18).toString() }, // Math isn't 100% accurate
          tokenB: { tokenDiffIndex: 1, balance: (2e18).toString() },
        },
      ];

<<<<<<< HEAD
      // Send tokens & swap - would normally happen in the same tx
      await tokens['MKR'].connect(trader).transfer(vault.address, (1e18).toString());
      await vault.connect(trader).batchSwap(diffs, swaps, await trader.getAddress());
=======
      await expectBalanceChange(
        async () => {
          // Send tokens & swap - would normally happen in the same tx
          await tokens['MKR'].connect(trader).transfer(vault.address, (1e18).toString());
          await vault.connect(trader).batchSwap(diffs, swaps);
        },
        trader,
        tokens,
        { DAI: 0.49e18, MKR: -1e18 }
      );
>>>>>>> 986afa2f
    });

    it('single pair multi pool (batch) swap', async () => {
      // Trade 0.68e18 MKR for 0.5e18 DAI

      const diffs = [
        {
          token: tokens['DAI'].address,
          vaultDelta: 0,
        },
        {
          token: tokens['MKR'].address,
          vaultDelta: 0,
        },
      ];

      const swaps = [
        {
          poolId: ethers.utils.id('batch0'),
          tokenA: { tokenDiffIndex: 0, balance: (0.75e18).toString() },
          tokenB: { tokenDiffIndex: 1, balance: (1.34e18).toString() },
        },
        {
          poolId: ethers.utils.id('batch1'),
          tokenA: { tokenDiffIndex: 0, balance: (0.75e18).toString() },
          tokenB: { tokenDiffIndex: 1, balance: (1.34e18).toString() },
        },
      ];

<<<<<<< HEAD
      // Send tokens & swap - would normally happen in the same tx
      await tokens['MKR'].connect(trader).transfer(vault.address, (0.68e18).toString());
      await vault.connect(trader).batchSwap(diffs, swaps, await trader.getAddress());
=======
      await expectBalanceChange(
        async () => {
          // Send tokens & swap - would normally happen in the same tx
          await tokens['MKR'].connect(trader).transfer(vault.address, (0.68e18).toString());
          await vault.connect(trader).batchSwap(diffs, swaps);
        },
        trader,
        tokens,
        { DAI: 0.5e18, MKR: -0.68e18 }
      );
>>>>>>> 986afa2f
    });
  });

  describe('flash swap arbitrage', () => {
    const totalPools = 5;

    beforeEach('setup unbalanced pools & mint tokens', async () => {
      // Mint and approve controller liquidity
      await Promise.all(
        ['DAI', 'MKR'].map(async (token) => {
          await tokens[token].mint(await controller.getAddress(), (100e18).toString());
          await tokens[token].connect(controller).approve(vault.address, MAX_UINT256);
        })
      );

      for (let poolIdIdx = 0; poolIdIdx < totalPools; ++poolIdIdx) {
        const poolId = ethers.utils.id('unbalanced' + poolIdIdx);
        const receipt: ContractReceipt = await (await vault.connect(controller).newPool(poolId)).wait();
        expectEvent.inReceipt(receipt, 'PoolCreated', { poolId });

        // 50-50 DAI-MKR pool with a 1 to 4 DAI:MKR ratio
        await vault.connect(controller).bind(poolId, tokens['DAI'].address, (0.5e18).toString(), (1e18).toString());
        await vault.connect(controller).bind(poolId, tokens['MKR'].address, (2e18).toString(), (1e18).toString());
      }

      // Move the first pool to a difference price point (1 to 10 DAI:MKR) by withdrawing DAI
      const firstPoolId = ethers.utils.id('unbalanced0');
      await vault
        .connect(controller)
        .rebind(firstPoolId, tokens['DAI'].address, (0.2e18).toString(), (1e18).toString());
    });

    it('works', async () => {
      const diffs = [
        {
          token: tokens['DAI'].address,
          vaultDelta: 0,
        },
        {
          token: tokens['MKR'].address,
          vaultDelta: 0,
        },
      ];

      // Move the unbalanced pool to a 1:7 ratio (this is not the optimal ratio)

      const swaps = [
        {
          poolId: ethers.utils.id('unbalanced0'),
          tokenA: { tokenDiffIndex: 0, balance: (0.2391e18).toString() },
          tokenB: { tokenDiffIndex: 1, balance: (1.673e18).toString() },
        },
        {
          poolId: ethers.utils.id('unbalanced1'),
          tokenA: { tokenDiffIndex: 0, balance: (0.4902e18).toString() },
          tokenB: { tokenDiffIndex: 1, balance: (2.04e18).toString() },
        },
        {
          poolId: ethers.utils.id('unbalanced2'),
          tokenA: { tokenDiffIndex: 0, balance: (0.4902e18).toString() },
          tokenB: { tokenDiffIndex: 1, balance: (2.04e18).toString() },
        },
        {
          poolId: ethers.utils.id('unbalanced3'),
          tokenA: { tokenDiffIndex: 0, balance: (0.4902e18).toString() },
          tokenB: { tokenDiffIndex: 1, balance: (2.04e18).toString() },
        },
        {
          poolId: ethers.utils.id('unbalanced4'),
          tokenA: { tokenDiffIndex: 0, balance: (0.4902e18).toString() },
          tokenB: { tokenDiffIndex: 1, balance: (2.04e18).toString() },
        },
      ];

<<<<<<< HEAD
      const preDAI = await tokens['DAI'].balanceOf(await trader.getAddress());
      const preMKR = await tokens['MKR'].balanceOf(await trader.getAddress());

      // Swap
      await vault.connect(trader).batchSwap(diffs, swaps, await trader.getAddress());

      const postDAI = await tokens['DAI'].balanceOf(await trader.getAddress());
      const postMKR = await tokens['MKR'].balanceOf(await trader.getAddress());

      // The trader got MKR without spending DAI
      expect(postMKR).to.be.gt(preMKR);
      expect(postDAI).to.be.gte(preDAI);
=======
      await expectBalanceChange(
        async () => {
          // The trader gets MKR without spending DAI
          await vault.connect(trader).batchSwap(diffs, swaps);
        },
        trader,
        tokens,
        { DAI: ['gt', 0], MKR: ['gte', 0] }
      );
>>>>>>> 986afa2f
    });
  });
});<|MERGE_RESOLUTION|>--- conflicted
+++ resolved
@@ -90,22 +90,16 @@
         },
       ];
 
-<<<<<<< HEAD
-      // Send tokens & swap - would normally happen in the same tx
-      await tokens['MKR'].connect(trader).transfer(vault.address, (1e18).toString());
-      await vault.connect(trader).batchSwap(diffs, swaps, await trader.getAddress());
-=======
       await expectBalanceChange(
         async () => {
           // Send tokens & swap - would normally happen in the same tx
           await tokens['MKR'].connect(trader).transfer(vault.address, (1e18).toString());
-          await vault.connect(trader).batchSwap(diffs, swaps);
+          await vault.connect(trader).batchSwap(diffs, swaps, await trader.getAddress());
         },
         trader,
         tokens,
         { DAI: 0.49e18, MKR: -1e18 }
       );
->>>>>>> 986afa2f
     });
 
     it('single pair multi pool (batch) swap', async () => {
@@ -135,22 +129,16 @@
         },
       ];
 
-<<<<<<< HEAD
-      // Send tokens & swap - would normally happen in the same tx
-      await tokens['MKR'].connect(trader).transfer(vault.address, (0.68e18).toString());
-      await vault.connect(trader).batchSwap(diffs, swaps, await trader.getAddress());
-=======
       await expectBalanceChange(
         async () => {
           // Send tokens & swap - would normally happen in the same tx
           await tokens['MKR'].connect(trader).transfer(vault.address, (0.68e18).toString());
-          await vault.connect(trader).batchSwap(diffs, swaps);
+          await vault.connect(trader).batchSwap(diffs, swaps, await trader.getAddress());
         },
         trader,
         tokens,
         { DAI: 0.5e18, MKR: -0.68e18 }
       );
->>>>>>> 986afa2f
     });
   });
 
@@ -225,30 +213,15 @@
         },
       ];
 
-<<<<<<< HEAD
-      const preDAI = await tokens['DAI'].balanceOf(await trader.getAddress());
-      const preMKR = await tokens['MKR'].balanceOf(await trader.getAddress());
-
-      // Swap
-      await vault.connect(trader).batchSwap(diffs, swaps, await trader.getAddress());
-
-      const postDAI = await tokens['DAI'].balanceOf(await trader.getAddress());
-      const postMKR = await tokens['MKR'].balanceOf(await trader.getAddress());
-
-      // The trader got MKR without spending DAI
-      expect(postMKR).to.be.gt(preMKR);
-      expect(postDAI).to.be.gte(preDAI);
-=======
       await expectBalanceChange(
         async () => {
           // The trader gets MKR without spending DAI
-          await vault.connect(trader).batchSwap(diffs, swaps);
+          await vault.connect(trader).batchSwap(diffs, swaps, await trader.getAddress());
         },
         trader,
         tokens,
         { DAI: ['gt', 0], MKR: ['gte', 0] }
       );
->>>>>>> 986afa2f
     });
   });
 });