import { expect } from 'chai';
import { BigNumber, BigNumberish } from 'ethers';

<<<<<<< HEAD
export const bn = (x: BigNumberish): BigNumber => BigNumber.from(x.toString());
=======
const SCALING_FACTOR = 1e18;
>>>>>>> eae864c1

export type BigNumberish = string | number | BigNumber;

export const fp = (x: number): BigNumber => bn(x * SCALING_FACTOR);

export const bn = (x: BigNumberish): BigNumber => BigNumber.from(x.toString());

export const bigExp = (x: BigNumberish, y: BigNumberish): BigNumber => bn(x).mul(bn(10).pow(bn(y)));

export const maxUint = (e: number): BigNumber => bn(2).pow(e).sub(1);

export const maxInt = (e: number): BigNumber => bn(2).pow(bn(e).sub(1)).sub(1);

export const minInt = (e: number): BigNumber => bn(2).pow(bn(e).sub(1)).mul(-1);

export const pct = (n: BigNumber, pct: number): BigNumber => n.div(bn(1 / pct));

<<<<<<< HEAD
export function expectEqualWithError(actualValue: BigNumberish, expectedValue: BigNumberish, error = 0.001): void {
  actualValue = bn(actualValue);
  expectedValue = bn(expectedValue);

=======
export const FP_SCALING_FACTOR = bn(SCALING_FACTOR);

export function assertEqualWithError(actualValue: BigNumber, expectedValue: BigNumber, error: number): void {
>>>>>>> eae864c1
  const acceptedError = pct(expectedValue, error);
  expect(actualValue).to.be.at.least(expectedValue.sub(acceptedError));
  expect(actualValue).to.be.at.most(expectedValue.add(acceptedError));
}<|MERGE_RESOLUTION|>--- conflicted
+++ resolved
@@ -1,17 +1,15 @@
 import { expect } from 'chai';
-import { BigNumber, BigNumberish } from 'ethers';
+import { BigNumber } from 'ethers';
 
-<<<<<<< HEAD
-export const bn = (x: BigNumberish): BigNumber => BigNumber.from(x.toString());
-=======
 const SCALING_FACTOR = 1e18;
->>>>>>> eae864c1
 
 export type BigNumberish = string | number | BigNumber;
 
 export const fp = (x: number): BigNumber => bn(x * SCALING_FACTOR);
 
 export const bn = (x: BigNumberish): BigNumber => BigNumber.from(x.toString());
+
+export const FP_SCALING_FACTOR = bn(SCALING_FACTOR);
 
 export const bigExp = (x: BigNumberish, y: BigNumberish): BigNumber => bn(x).mul(bn(10).pow(bn(y)));
 
@@ -23,17 +21,11 @@
 
 export const pct = (n: BigNumber, pct: number): BigNumber => n.div(bn(1 / pct));
 
-<<<<<<< HEAD
 export function expectEqualWithError(actualValue: BigNumberish, expectedValue: BigNumberish, error = 0.001): void {
   actualValue = bn(actualValue);
   expectedValue = bn(expectedValue);
+  const acceptedError = pct(expectedValue, error);
 
-=======
-export const FP_SCALING_FACTOR = bn(SCALING_FACTOR);
-
-export function assertEqualWithError(actualValue: BigNumber, expectedValue: BigNumber, error: number): void {
->>>>>>> eae864c1
-  const acceptedError = pct(expectedValue, error);
   expect(actualValue).to.be.at.least(expectedValue.sub(acceptedError));
   expect(actualValue).to.be.at.most(expectedValue.add(acceptedError));
 }