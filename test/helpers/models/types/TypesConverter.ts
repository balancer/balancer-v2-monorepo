--- conflicted
+++ resolved
@@ -41,46 +41,27 @@
   },
 
   toWeightedPoolDeployment(params: RawWeightedPoolDeployment): WeightedPoolDeployment {
-<<<<<<< HEAD
-    let { tokens, weights, swapFee, responseWindowDuration, bufferPeriodDuration } = params;
-=======
-    let { tokens, weights, swapFee, emergencyPeriod, emergencyPeriodCheckExtension, owner } = params;
->>>>>>> 4fb3891f
+    let { tokens, weights, swapFee, responseWindowDuration, bufferPeriodDuration, owner } = params;
     if (!tokens) tokens = new TokenList();
     if (!weights) weights = Array(tokens.length).fill(fp(1));
     weights = toNormalizedWeights(weights.map(bn));
     if (!swapFee) swapFee = bn(0);
-<<<<<<< HEAD
+
     if (!responseWindowDuration) responseWindowDuration = 3 * MONTH;
     if (!bufferPeriodDuration) bufferPeriodDuration = MONTH;
-    return { tokens, weights, swapFee, responseWindowDuration, bufferPeriodDuration };
+    if (!owner) owner = ZERO_ADDRESS;
+    return { tokens, weights, swapFee, responseWindowDuration, bufferPeriodDuration, owner };
   },
 
   toStablePoolDeployment(params: RawStablePoolDeployment): StablePoolDeployment {
-    let { tokens, amplificationParameter, swapFee, responseWindowDuration, bufferPeriodDuration } = params;
+    let { tokens, amplificationParameter, swapFee, responseWindowDuration, bufferPeriodDuration, owner } = params;
     if (!tokens) tokens = new TokenList();
     if (!amplificationParameter) amplificationParameter = bn(200 * 1e18);
     if (!swapFee) swapFee = bn(0);
     if (!responseWindowDuration) responseWindowDuration = 3 * MONTH;
     if (!bufferPeriodDuration) bufferPeriodDuration = MONTH;
-    return { tokens, amplificationParameter, swapFee, responseWindowDuration, bufferPeriodDuration };
-=======
-    if (!emergencyPeriod) emergencyPeriod = 3 * MONTH;
-    if (!emergencyPeriodCheckExtension) emergencyPeriodCheckExtension = MONTH;
     if (!owner) owner = ZERO_ADDRESS;
-    return { tokens, weights, swapFee, emergencyPeriod, emergencyPeriodCheckExtension, owner };
-  },
-
-  toStablePoolDeployment(params: RawStablePoolDeployment): StablePoolDeployment {
-    let { tokens, amplificationParameter, swapFee, emergencyPeriod, emergencyPeriodCheckExtension, owner } = params;
-    if (!tokens) tokens = new TokenList();
-    if (!amplificationParameter) amplificationParameter = bn(200 * 1e18);
-    if (!swapFee) swapFee = bn(0);
-    if (!emergencyPeriod) emergencyPeriod = 3 * MONTH;
-    if (!emergencyPeriodCheckExtension) emergencyPeriodCheckExtension = MONTH;
-    if (!owner) owner = ZERO_ADDRESS;
-    return { tokens, amplificationParameter, swapFee, emergencyPeriod, emergencyPeriodCheckExtension, owner };
->>>>>>> 4fb3891f
+    return { tokens, amplificationParameter, swapFee, responseWindowDuration, bufferPeriodDuration, owner };
   },
 
   /***
