import { ethers } from 'hardhat';
import { Contract } from 'ethers';

import * as expectEvent from '../../../expectEvent';
import { deploy } from '../../../../../lib/helpers/deploy';

import Vault from '../../vault/Vault';
import WeightedPool from './WeightedPool';
import VaultDeployer from '../../vault/VaultDeployer';
import TypesConverter from '../../types/TypesConverter';
import { RawWeightedPoolDeployment, WeightedPoolDeployment } from './types';

const NAME = 'Balancer Pool Token';
const SYMBOL = 'BPT';

export default {
  async deploy(params: RawWeightedPoolDeployment): Promise<WeightedPool> {
    const deployment = TypesConverter.toWeightedPoolDeployment(params);
    const vault = await VaultDeployer.deploy(TypesConverter.toRawVaultDeployment(params));
    const pool = await (params.fromFactory ? this._deployFromFactory : this._deployStandalone)(deployment, vault);

    const { tokens, weights, swapFeePercentage } = deployment;
    const poolId = await pool.getPoolId();
    return new WeightedPool(pool, poolId, vault, tokens, weights, swapFeePercentage);
  },

  async _deployStandalone(params: WeightedPoolDeployment, vault: Vault): Promise<Contract> {
<<<<<<< HEAD
    const { tokens, weights, swapFeePercentage, responseWindowDuration, bufferPeriodDuration, owner, from } = params;
=======
    const { tokens, weights, swapFee, pauseWindowDuration, bufferPeriodDuration, owner, from } = params;
>>>>>>> a1e62afa
    return deploy('WeightedPool', {
      args: [
        vault.address,
        NAME,
        SYMBOL,
        tokens.addresses,
        weights,
<<<<<<< HEAD
        swapFeePercentage,
        responseWindowDuration,
=======
        swapFee,
        pauseWindowDuration,
>>>>>>> a1e62afa
        bufferPeriodDuration,
        TypesConverter.toAddress(owner),
      ],
      from,
    });
  },

  async _deployFromFactory(params: WeightedPoolDeployment, vault: Vault): Promise<Contract> {
<<<<<<< HEAD
    const { tokens, weights, swapFeePercentage, responseWindowDuration, bufferPeriodDuration, owner, from } = params;
=======
    const { tokens, weights, swapFee, pauseWindowDuration, bufferPeriodDuration, owner, from } = params;
>>>>>>> a1e62afa
    const factory = await deploy('WeightedPoolFactory', { args: [vault.address], from });
    const tx = await factory.create(
      NAME,
      SYMBOL,
      tokens.addresses,
      weights,
<<<<<<< HEAD
      swapFeePercentage,
      responseWindowDuration,
=======
      swapFee,
      pauseWindowDuration,
>>>>>>> a1e62afa
      bufferPeriodDuration,
      TypesConverter.toAddress(owner)
    );
    const receipt = await tx.wait();
    const event = expectEvent.inReceipt(receipt, 'PoolRegistered');
    return ethers.getContractAt('WeightedPool', event.args.pool);
  },
};<|MERGE_RESOLUTION|>--- conflicted
+++ resolved
@@ -25,11 +25,7 @@
   },
 
   async _deployStandalone(params: WeightedPoolDeployment, vault: Vault): Promise<Contract> {
-<<<<<<< HEAD
-    const { tokens, weights, swapFeePercentage, responseWindowDuration, bufferPeriodDuration, owner, from } = params;
-=======
-    const { tokens, weights, swapFee, pauseWindowDuration, bufferPeriodDuration, owner, from } = params;
->>>>>>> a1e62afa
+    const { tokens, weights, swapFeePercentage, pauseWindowDuration, bufferPeriodDuration, owner, from } = params;
     return deploy('WeightedPool', {
       args: [
         vault.address,
@@ -37,13 +33,8 @@
         SYMBOL,
         tokens.addresses,
         weights,
-<<<<<<< HEAD
         swapFeePercentage,
-        responseWindowDuration,
-=======
-        swapFee,
         pauseWindowDuration,
->>>>>>> a1e62afa
         bufferPeriodDuration,
         TypesConverter.toAddress(owner),
       ],
@@ -52,24 +43,15 @@
   },
 
   async _deployFromFactory(params: WeightedPoolDeployment, vault: Vault): Promise<Contract> {
-<<<<<<< HEAD
-    const { tokens, weights, swapFeePercentage, responseWindowDuration, bufferPeriodDuration, owner, from } = params;
-=======
-    const { tokens, weights, swapFee, pauseWindowDuration, bufferPeriodDuration, owner, from } = params;
->>>>>>> a1e62afa
+    const { tokens, weights, swapFeePercentage, pauseWindowDuration, bufferPeriodDuration, owner, from } = params;
     const factory = await deploy('WeightedPoolFactory', { args: [vault.address], from });
     const tx = await factory.create(
       NAME,
       SYMBOL,
       tokens.addresses,
       weights,
-<<<<<<< HEAD
       swapFeePercentage,
-      responseWindowDuration,
-=======
-      swapFee,
       pauseWindowDuration,
->>>>>>> a1e62afa
       bufferPeriodDuration,
       TypesConverter.toAddress(owner)
     );
