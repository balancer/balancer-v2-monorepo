import { ethers } from 'hardhat';
import { BigNumber, Contract, ContractTransaction } from 'ethers';
import { SignerWithAddress } from '@nomiclabs/hardhat-ethers/dist/src/signer-with-address';

import Token from '../tokens/Token';
import TokenList from '../tokens/TokenList';
import VaultDeployer from './VaultDeployer';
import TypesConverter from '../types/TypesConverter';
import { roleId } from '../../../../lib/helpers/roles';
import { MAX_UINT256 } from '../../../../lib/helpers/constants';
import { BigNumberish } from '../../../../lib/helpers/numbers';
import { Account, NAry, TxParams } from '../types/types';
import { ExitPool, JoinPool, RawVaultDeployment } from './types';

export default class Vault {
  mocked: boolean;
  instance: Contract;
  authorizer?: Contract;
  admin?: SignerWithAddress;
  feesCollector?: Contract;

  static async create(deployment: RawVaultDeployment = {}): Promise<Vault> {
    return VaultDeployer.deploy(deployment);
  }

  constructor(mocked: boolean, instance: Contract, authorizer?: Contract, admin?: SignerWithAddress) {
    this.mocked = mocked;
    this.instance = instance;
    this.authorizer = authorizer;
    this.admin = admin;
  }

  get address(): string {
    return this.instance.address;
  }

  async getPool(poolId: string): Promise<{ address: string; specialization: BigNumber }> {
    const [address, specialization] = await this.instance.getPool(poolId);
    return { address, specialization };
  }

  async getPoolTokens(poolId: string): Promise<{ tokens: string[]; balances: BigNumber[]; maxBlockNumber: BigNumber }> {
    return this.instance.getPoolTokens(poolId);
  }

  async getPoolTokenInfo(
    poolId: string,
    token: Token
  ): Promise<{ cash: BigNumber; managed: BigNumber; blockNumber: BigNumber; assetManager: string }> {
    return this.instance.getPoolTokenInfo(poolId, token.address);
  }

  async joinPool(params: JoinPool): Promise<ContractTransaction> {
    const vault = params.from ? this.instance.connect(params.from) : this.instance;
    return this.mocked
      ? vault.callJoinPool(
          params.poolAddress,
          params.poolId,
          params.recipient,
          params.currentBalances,
          params.latestBlockNumberUsed,
          params.protocolFeePercentage,
          params.data
        )
      : vault.joinPool(params.poolId, (params.from || (await this._defaultSender())).address, params.recipient, {
          assets: params.tokens,
          maxAmountsIn: params.maxAmountsIn ?? Array(params.tokens.length).fill(MAX_UINT256),
          fromInternalBalance: params.fromInternalBalance ?? false,
          userData: params.data,
        });
  }

  async exitPool(params: ExitPool): Promise<ContractTransaction> {
    const vault = params.from ? this.instance.connect(params.from) : this.instance;
    return this.mocked
      ? vault.callExitPool(
          params.poolAddress,
          params.poolId,
          params.recipient,
          params.currentBalances,
          params.latestBlockNumberUsed,
          params.protocolFeePercentage,
          params.data
        )
      : vault.exitPool(params.poolId, (params.from || (await this._defaultSender())).address, params.recipient, {
          assets: params.tokens,
          minAmountsOut: params.minAmountsOut ?? Array(params.tokens.length).fill(0),
          toInternalBalance: params.toInternalBalance ?? false,
          userData: params.data,
        });
  }

  async getCollectedFeeAmounts(tokens: TokenList | string[]): Promise<BigNumber[]> {
    const feesCollector = await this.getFeesCollector();
    return feesCollector.getCollectedFeeAmounts(Array.isArray(tokens) ? tokens : tokens.addresses);
  }

  async withdrawCollectedFees(
    tokens: NAry<string>,
    amounts: NAry<BigNumberish>,
    recipient: Account,
    { from }: TxParams = {}
  ): Promise<void> {
    let feesCollector = await this.getFeesCollector();
    if (from) feesCollector = feesCollector.connect(from);
    tokens = Array.isArray(tokens) ? tokens : [tokens];
    amounts = Array.isArray(amounts) ? amounts : [amounts];
    return feesCollector.withdrawCollectedFees(tokens, amounts, TypesConverter.toAddress(recipient));
  }

  async getProtocolFeePercentages(): Promise<{ swapFeePercentage: BigNumber; flashLoanFeePercentage: BigNumber }> {
    return {
      swapFeePercentage: await this.getSwapFeePercentage(),
      flashLoanFeePercentage: await this.getFlashLoanFeePercentage(),
    };
  }

  async getSwapFeePercentage(): Promise<BigNumber> {
    return (await this.getFeesCollector()).getSwapFeePercentage();
  }

  async getFlashLoanFeePercentage(): Promise<BigNumber> {
    return (await this.getFeesCollector()).getFlashLoanFeePercentage();
  }

  async getFeesCollector(): Promise<Contract> {
    if (!this.feesCollector) {
      const instance = await this.instance.getProtocolFeesCollector();
      this.feesCollector = await ethers.getContractAt('ProtocolFeesCollector', instance);
    }
    return this.feesCollector;
  }

  async setSwapFeePercentage(swapFeePercentage: BigNumber, { from }: TxParams = {}): Promise<ContractTransaction> {
    const feesCollector = await this.getFeesCollector();

    if (this.authorizer && this.admin) {
<<<<<<< HEAD
      await this.grantRole(roleId(feesCollector, 'setSwapFeePercentage'), this.admin);
=======
      await this.grantRole(await roleId(feesCollector, 'setSwapFee'), this.admin);
>>>>>>> 74460788
    }

    const sender = from || this.admin;
    const instance = sender ? feesCollector.connect(sender) : feesCollector;
    return instance.setSwapFeePercentage(swapFeePercentage);
  }

  async setFlashLoanFeePercentage(
    flashLoanFeePercentage: BigNumber,
    { from }: TxParams = {}
  ): Promise<ContractTransaction> {
    const feesCollector = await this.getFeesCollector();

    if (this.authorizer && this.admin) {
<<<<<<< HEAD
      await this.grantRole(roleId(feesCollector, 'setFlashLoanFeePercentage'), this.admin);
=======
      await this.grantRole(await roleId(feesCollector, 'setFlashLoanFee'), this.admin);
>>>>>>> 74460788
    }

    const sender = from || this.admin;
    const instance = sender ? feesCollector.connect(sender) : feesCollector;
    return instance.setFlashLoanFeePercentage(flashLoanFeePercentage);
  }

  async grantRole(roleId: string, to?: Account): Promise<ContractTransaction> {
    if (!this.authorizer || !this.admin) throw Error("Missing Vault's authorizer or admin instance");
    if (!to) to = await this._defaultSender();
    return this.authorizer.connect(this.admin).grantRole(roleId, TypesConverter.toAddress(to));
  }

  async _defaultSender(): Promise<SignerWithAddress> {
    const signers = await ethers.getSigners();
    return signers[0];
  }
}<|MERGE_RESOLUTION|>--- conflicted
+++ resolved
@@ -135,11 +135,7 @@
     const feesCollector = await this.getFeesCollector();
 
     if (this.authorizer && this.admin) {
-<<<<<<< HEAD
-      await this.grantRole(roleId(feesCollector, 'setSwapFeePercentage'), this.admin);
-=======
-      await this.grantRole(await roleId(feesCollector, 'setSwapFee'), this.admin);
->>>>>>> 74460788
+      await this.grantRole(await roleId(feesCollector, 'setSwapFeePercentage'), this.admin);
     }
 
     const sender = from || this.admin;
@@ -154,11 +150,7 @@
     const feesCollector = await this.getFeesCollector();
 
     if (this.authorizer && this.admin) {
-<<<<<<< HEAD
-      await this.grantRole(roleId(feesCollector, 'setFlashLoanFeePercentage'), this.admin);
-=======
-      await this.grantRole(await roleId(feesCollector, 'setFlashLoanFee'), this.admin);
->>>>>>> 74460788
+      await this.grantRole(await roleId(feesCollector, 'setFlashLoanFeePercentage'), this.admin);
     }
 
     const sender = from || this.admin;
