import { SignerWithAddress } from '@nomiclabs/hardhat-ethers/dist/src/signer-with-address';
import { toNormalizedWeights } from '@balancer-labs/balancer-js';
import { ethers } from 'ethers';

import { BigNumberish, bn, fp, FP_100_PCT, FP_ZERO } from '../../numbers';
import { DAY, MONTH } from '../../time';
import { ZERO_ADDRESS } from '../../constants';
import TokenList from '../tokens/TokenList';
import { Account } from './types';
import { RawVaultDeployment, VaultDeployment } from '../vault/types';
import { RawLinearPoolDeployment, LinearPoolDeployment } from '../pools/linear/types';
import { RawStablePoolDeployment, StablePoolDeployment } from '../pools/stable/types';
import {
  RawWeightedPoolDeployment,
  WeightedPoolDeployment,
  WeightedPoolType,
  BasePoolRights,
} from '../pools/weighted/types';
import {
  RawTokenApproval,
  RawTokenMint,
  RawTokensDeployment,
  TokenApproval,
  TokenMint,
  TokenDeployment,
  RawTokenDeployment,
} from '../tokens/types';

export function computeDecimalsFromIndex(i: number): number {
  // Produces repeating series (18..0)
  return 18 - (i % 19);
}

export default {
  toVaultDeployment(params: RawVaultDeployment): VaultDeployment {
    let { mocked, admin, pauseWindowDuration, bufferPeriodDuration, maxYieldValue, maxAUMValue } = params;
    if (!mocked) mocked = false;
    if (!admin) admin = params.from;
    if (!pauseWindowDuration) pauseWindowDuration = 0;
    if (!bufferPeriodDuration) bufferPeriodDuration = 0;
    if (!maxYieldValue) maxYieldValue = FP_100_PCT;
    if (!maxAUMValue) maxAUMValue = FP_100_PCT;
    return { mocked, admin, pauseWindowDuration, bufferPeriodDuration, maxYieldValue, maxAUMValue };
  },

  toRawVaultDeployment(params: RawWeightedPoolDeployment): RawVaultDeployment {
    let { admin, pauseWindowDuration, bufferPeriodDuration } = params;
    if (!admin) admin = params.from;
    if (!pauseWindowDuration) pauseWindowDuration = 0;
    if (!bufferPeriodDuration) bufferPeriodDuration = 0;

    const mocked = params.fromFactory !== undefined ? !params.fromFactory : true;
    return { mocked, admin, pauseWindowDuration, bufferPeriodDuration };
  },

  toWeightedPoolDeployment(params: RawWeightedPoolDeployment): WeightedPoolDeployment {
    let {
      tokens,
      weights,
      rateProviders,
      assetManagers,
      swapFeePercentage,
      pauseWindowDuration,
      bufferPeriodDuration,
      swapEnabledOnStart,
      mustAllowlistLPs,
      managementSwapFeePercentage,
      managementAumFeePercentage,
      aumProtocolFeesCollector,
      poolType,
    } = params;
    if (!params.owner) params.owner = ZERO_ADDRESS;
    if (!tokens) tokens = new TokenList();
    if (!weights) weights = Array(tokens.length).fill(fp(1));
    weights = toNormalizedWeights(weights.map(bn));
    if (!swapFeePercentage) swapFeePercentage = bn(1e16);
    if (!pauseWindowDuration) pauseWindowDuration = 3 * MONTH;
    if (!bufferPeriodDuration) bufferPeriodDuration = MONTH;
    if (!rateProviders) rateProviders = Array(tokens.length).fill(ZERO_ADDRESS);
    if (!assetManagers) assetManagers = Array(tokens.length).fill(ZERO_ADDRESS);
    if (!poolType) poolType = WeightedPoolType.WEIGHTED_POOL;
    if (!aumProtocolFeesCollector) aumProtocolFeesCollector = ZERO_ADDRESS;
    if (undefined == swapEnabledOnStart) swapEnabledOnStart = true;
    if (undefined == mustAllowlistLPs) mustAllowlistLPs = false;
<<<<<<< HEAD
    if (undefined == protocolSwapFeePercentage) protocolSwapFeePercentage = MAX_UINT256;
    if (undefined == managementSwapFeePercentage) managementSwapFeePercentage = FP_ZERO;
    if (undefined == managementAumFeePercentage) managementAumFeePercentage = FP_ZERO;
=======
    if (undefined == managementSwapFeePercentage) managementSwapFeePercentage = fp(0);
    if (undefined == managementAumFeePercentage) managementAumFeePercentage = fp(0);
>>>>>>> adbcce7a
    return {
      tokens,
      weights,
      rateProviders: this.toAddresses(rateProviders),
      assetManagers,
      swapFeePercentage,
      pauseWindowDuration,
      bufferPeriodDuration,
      swapEnabledOnStart,
      mustAllowlistLPs,
      managementSwapFeePercentage,
      managementAumFeePercentage,
      aumProtocolFeesCollector,
      owner: this.toAddress(params.owner),
      from: params.from,
      poolType,
    };
  },

  toLinearPoolDeployment(params: RawLinearPoolDeployment): LinearPoolDeployment {
    let { upperTarget, assetManagers, swapFeePercentage, pauseWindowDuration, bufferPeriodDuration } = params;

    if (!upperTarget) upperTarget = bn(0);
    if (!swapFeePercentage) swapFeePercentage = bn(1e12);
    if (!pauseWindowDuration) pauseWindowDuration = 3 * MONTH;
    if (!bufferPeriodDuration) bufferPeriodDuration = MONTH;
    if (!assetManagers) assetManagers = [ZERO_ADDRESS, ZERO_ADDRESS];

    return {
      mainToken: params.mainToken,
      wrappedToken: params.wrappedToken,
      upperTarget,
      assetManagers,
      swapFeePercentage,
      pauseWindowDuration,
      bufferPeriodDuration,
      owner: params.owner,
    };
  },

  toStablePoolDeployment(params: RawStablePoolDeployment): StablePoolDeployment {
    let {
      tokens,
      rateProviders,
      tokenRateCacheDurations,
      exemptFromYieldProtocolFeeFlags,
      amplificationParameter,
      swapFeePercentage,
      pauseWindowDuration,
      bufferPeriodDuration,
    } = params;

    if (!tokens) tokens = new TokenList();
    if (!rateProviders) rateProviders = Array(tokens.length).fill(ZERO_ADDRESS);
    if (!tokenRateCacheDurations) tokenRateCacheDurations = Array(tokens.length).fill(DAY);
    if (!amplificationParameter) amplificationParameter = bn(200);
    if (!swapFeePercentage) swapFeePercentage = bn(1e12);
    if (!pauseWindowDuration) pauseWindowDuration = 3 * MONTH;
    if (!bufferPeriodDuration) bufferPeriodDuration = MONTH;
    if (!exemptFromYieldProtocolFeeFlags) exemptFromYieldProtocolFeeFlags = Array(tokens.length).fill(false);

    return {
      tokens,
      rateProviders,
      tokenRateCacheDurations,
      exemptFromYieldProtocolFeeFlags,
      amplificationParameter,
      swapFeePercentage,
      pauseWindowDuration,
      bufferPeriodDuration,
      owner: params.owner,
    };
  },

  /***
   * Converts a raw list of token deployments into a consistent deployment request
   * @param params It can be a number specifying the number of tokens to be deployed, a list of strings denoting the
   * token symbols to be used, or a list of token attributes (decimals, symbol, name).
   * @param from A default signer can be specified as the deployer address of the entire list, otherwise a single
   * signer per token can be defined.
   */
  toTokenDeployments(params: RawTokensDeployment, from?: SignerWithAddress, varyDecimals = false): TokenDeployment[] {
    params = typeof params === 'number' ? Array(params).fill({}) : params;
    if (!Array.isArray(params)) params = [params];

    return params.map((param, i) => {
      if (typeof param === 'string') param = { symbol: param, from };
      const args = Object.assign(
        {},
        { symbol: `TK${i}`, name: `Token ${i}`, decimals: varyDecimals ? computeDecimalsFromIndex(i) : 18, from },
        param
      );
      return this.toTokenDeployment(args);
    });
  },

  /***
   * Converts a raw token deployment into a consistent deployment request
   * @param params Could be a single string denoting the token symbol or optional token attributes (decimals, symbol, name)
   */
  toTokenDeployment(params: RawTokenDeployment): TokenDeployment {
    if (typeof params === 'string') params = { symbol: params };
    const { name, symbol, decimals, from } = params;
    return {
      from,
      name: name ?? `Token`,
      symbol: symbol ?? `TKN`,
      decimals: decimals ?? 18,
    };
  },

  /***
   * Converts a raw token mint param into a consistent minting list
   */
  toTokenMints(params: RawTokenMint): TokenMint[] {
    if (Array.isArray(params)) return params.flatMap(this.toTokenMints);

    const { to, amount, from } = params;

    if (!Array.isArray(to)) {
      if (Array.isArray(from)) throw Error('Inconsistent mint sender length');
      return [{ to, amount, from }];
    }

    if (Array.isArray(from) && to.length !== from.length) throw Error('Inconsistent mint sender length');
    return to.map((to, i) => ({ to, amount, from: Array.isArray(from) ? from[i] : from }));
  },

  /***
   * Converts a raw token approval param into a consistent approval list
   */
  toTokenApprovals(params: RawTokenApproval): TokenApproval[] {
    if (Array.isArray(params)) return params.flatMap(this.toTokenApprovals);

    const { to: recipients, amount, from } = params;
    const to = Array.isArray(recipients) ? recipients : [recipients];

    return to.flatMap((to) =>
      Array.isArray(from) ? from.map((from) => ({ to, amount, from })) : [{ to, amount, from }]
    );
  },

  toAddresses(to: Account[]): string[] {
    return to.map(this.toAddress);
  },

  toAddress(to?: Account): string {
    if (!to) return ZERO_ADDRESS;
    return typeof to === 'string' ? to : to.address;
  },

  toBytes32(value: BigNumberish): string {
    const hexy = ethers.utils.hexlify(value);
    return ethers.utils.hexZeroPad(hexy, 32);
  },

  toEncodedBasePoolRights(basePoolRights: BasePoolRights): string {
    let value = 0;

    if (basePoolRights.canTransferOwnership) {
      value += 1;
    }
    if (basePoolRights.canChangeSwapFee) {
      value += 2;
    }
    if (basePoolRights.canUpdateMetadata) {
      value += 4;
    }

    return this.toBytes32(value);
  },
};<|MERGE_RESOLUTION|>--- conflicted
+++ resolved
@@ -82,14 +82,8 @@
     if (!aumProtocolFeesCollector) aumProtocolFeesCollector = ZERO_ADDRESS;
     if (undefined == swapEnabledOnStart) swapEnabledOnStart = true;
     if (undefined == mustAllowlistLPs) mustAllowlistLPs = false;
-<<<<<<< HEAD
-    if (undefined == protocolSwapFeePercentage) protocolSwapFeePercentage = MAX_UINT256;
     if (undefined == managementSwapFeePercentage) managementSwapFeePercentage = FP_ZERO;
     if (undefined == managementAumFeePercentage) managementAumFeePercentage = FP_ZERO;
-=======
-    if (undefined == managementSwapFeePercentage) managementSwapFeePercentage = fp(0);
-    if (undefined == managementAumFeePercentage) managementAumFeePercentage = fp(0);
->>>>>>> adbcce7a
     return {
       tokens,
       weights,
