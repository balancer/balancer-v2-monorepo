--- conflicted
+++ resolved
@@ -127,14 +127,8 @@
       aumFeeId,
       mustAllowlistLPs,
       managementAumFeePercentage,
-<<<<<<< HEAD
-=======
-      aumProtocolFeesCollector,
-      poolType,
-      aumFeeId,
       factoryVersion,
       poolVersion,
->>>>>>> 1a2e2d80
     } = params;
     if (!params.owner) params.owner = ZERO_ADDRESS;
     if (!tokens) tokens = new TokenList();
@@ -150,12 +144,8 @@
     if (undefined == swapEnabledOnStart) swapEnabledOnStart = true;
     if (undefined == mustAllowlistLPs) mustAllowlistLPs = false;
     if (undefined == managementAumFeePercentage) managementAumFeePercentage = FP_ZERO;
-<<<<<<< HEAD
-
-=======
     if (undefined == factoryVersion) factoryVersion = 'default factory version';
     if (undefined == poolVersion) poolVersion = 'default pool version';
->>>>>>> 1a2e2d80
     return {
       tokens,
       weights,
@@ -166,21 +156,13 @@
       aumFeeId,
       mustAllowlistLPs,
       managementAumFeePercentage,
-<<<<<<< HEAD
       pauseWindowDuration,
       bufferPeriodDuration,
       mockContractName: params.mockContractName,
-      owner: params.owner,
-      from: params.from,
-=======
-      aumProtocolFeesCollector,
-      owner: this.toAddress(params.owner),
-      from: params.from,
-      poolType,
-      aumFeeId,
       factoryVersion,
       poolVersion,
->>>>>>> 1a2e2d80
+      owner: params.owner,
+      from: params.from,
     };
   },
 
