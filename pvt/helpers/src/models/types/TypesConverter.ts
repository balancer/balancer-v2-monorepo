--- conflicted
+++ resolved
@@ -96,12 +96,7 @@
       bufferPeriodDuration,
       swapEnabledOnStart,
       mustAllowlistLPs,
-<<<<<<< HEAD
-      protocolSwapFeePercentage,
-      managementSwapFeePercentage,
       reserveAssetManager,
-=======
->>>>>>> 20045fc3
       managementAumFeePercentage,
       aumProtocolFeesCollector,
       owner: this.toAddress(params.owner),
