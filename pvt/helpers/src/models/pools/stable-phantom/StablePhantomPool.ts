--- conflicted
+++ resolved
@@ -409,20 +409,6 @@
     };
   }
 
-<<<<<<< HEAD
-  private _encodeExitExactBPTInForTokensOut(bptAmountIn: BigNumberish): string {
-    const EXACT_BPT_IN_FOR_TOKENS_OUT = 0;
-    return defaultAbiCoder.encode(['uint256', 'uint256'], [EXACT_BPT_IN_FOR_TOKENS_OUT, bptAmountIn]);
-=======
-  private _buildCollectProtocolFeeParams(from: SignerWithAddress): JoinExitStablePool {
-    return {
-      from,
-      recipient: from,
-      protocolFeePercentage: fp(0),
-      data: StablePoolEncoder.joinCollectProtocolFees(),
-    };
-  }
-
   private _buildExitGivenOutParams(params: ExitGivenOutStablePool): JoinExitStablePool {
     const { amountsOut: amounts } = params;
     const amountsOut = Array.isArray(amounts) ? amounts : Array(this.tokens.length).fill(amounts);
@@ -450,7 +436,6 @@
       params.protocolFeePercentage ?? 0,
       params.data ?? '0x'
     );
->>>>>>> 921a81dd
   }
 
   private _skipBptIndex(index: number): number {
