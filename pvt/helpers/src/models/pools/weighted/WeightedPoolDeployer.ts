--- conflicted
+++ resolved
@@ -93,10 +93,12 @@
             },
           ],
           from,
-<<<<<<< HEAD
-        })
-      : params.lbp
-      ? deploy(
+          libraries: { QueryProcessor: (await deploy('QueryProcessor')).address },
+        });
+        break;
+      }
+      case WeightedPoolType.LIQUIDITY_BOOTSTRAPPING_POOL: {
+        result = deploy(
           params.noProtocolFee
             ? 'v2-pool-weighted/NoProtocolFeeLiquidityBootstrappingPool'
             : 'v2-pool-weighted/LiquidityBootstrappingPool',
@@ -115,29 +117,7 @@
             ],
             from,
           }
-        )
-      : deploy('v2-pool-weighted/WeightedPool', {
-=======
-          libraries: { QueryProcessor: (await deploy('QueryProcessor')).address },
-        });
-        break;
-      }
-      case WeightedPoolType.LIQUIDITY_BOOTSTRAPPING_POOL: {
-        result = deploy('v2-pool-weighted/LiquidityBootstrappingPool', {
-          args: [
-            vault.address,
-            NAME,
-            SYMBOL,
-            tokens.addresses,
-            weights,
-            swapFeePercentage,
-            pauseWindowDuration,
-            bufferPeriodDuration,
-            owner,
-            swapEnabledOnStart,
-          ],
-          from,
-        });
+        );
         break;
       }
       case WeightedPoolType.MANAGED_POOL: {
@@ -165,7 +145,6 @@
       }
       default: {
         result = deploy('v2-pool-weighted/WeightedPool', {
->>>>>>> 29a97a99
           args: [
             vault.address,
             NAME,
@@ -201,58 +180,6 @@
       from,
     } = params;
 
-<<<<<<< HEAD
-    if (params.twoTokens) {
-      const factory = await deploy('v2-pool-weighted/WeightedPool2TokensFactory', { args: [vault.address], from });
-      const tx = await factory.create(
-        NAME,
-        SYMBOL,
-        tokens.addresses,
-        weights,
-        swapFeePercentage,
-        oracleEnabled,
-        TypesConverter.toAddress(owner)
-      );
-      const receipt = await tx.wait();
-      const event = expectEvent.inReceipt(receipt, 'PoolCreated');
-      return deployedAt('v2-pool-weighted/WeightedPool2Tokens', event.args.pool);
-    } else if (params.lbp) {
-      const factory = await deploy(
-        params.noProtocolFee
-          ? 'v2-pool-weighted/NoProtocolFeeLiquidityBootstrappingPoolFactory'
-          : 'v2-pool-weighted/LiquidityBootstrappingPoolFactory',
-        {
-          args: [vault.address],
-          from,
-        }
-      );
-      const tx = await factory.create(
-        NAME,
-        SYMBOL,
-        tokens.addresses,
-        weights,
-        swapFeePercentage,
-        TypesConverter.toAddress(owner),
-        swapEnabledOnStart
-      );
-      const receipt = await tx.wait();
-      const event = expectEvent.inReceipt(receipt, 'PoolCreated');
-      return deployedAt('v2-pool-weighted/LiquidityBootstrappingPool', event.args.pool);
-    } else {
-      const factory = await deploy('v2-pool-weighted/WeightedPoolFactory', { args: [vault.address], from });
-      const tx = await factory.create(
-        NAME,
-        SYMBOL,
-        tokens.addresses,
-        weights,
-        assetManagers,
-        swapFeePercentage,
-        TypesConverter.toAddress(owner)
-      );
-      const receipt = await tx.wait();
-      const event = expectEvent.inReceipt(receipt, 'PoolCreated');
-      return deployedAt('v2-pool-weighted/WeightedPool', event.args.pool);
-=======
     let result: Promise<Contract>;
 
     switch (poolType) {
@@ -277,10 +204,15 @@
         break;
       }
       case WeightedPoolType.LIQUIDITY_BOOTSTRAPPING_POOL: {
-        const factory = await deploy('v2-pool-weighted/LiquidityBootstrappingPoolFactory', {
-          args: [vault.address],
-          from,
-        });
+        const factory = await deploy(
+          params.noProtocolFee
+            ? 'v2-pool-weighted/NoProtocolFeeLiquidityBootstrappingPoolFactory'
+            : 'v2-pool-weighted/LiquidityBootstrappingPoolFactory',
+          {
+            args: [vault.address],
+            from,
+          }
+        );
         const tx = await factory.create(
           NAME,
           SYMBOL,
@@ -359,7 +291,6 @@
         const event = expectEvent.inReceipt(receipt, 'PoolCreated');
         result = deployedAt('v2-pool-weighted/WeightedPool', event.args.pool);
       }
->>>>>>> 29a97a99
     }
 
     return result;
