import { BigNumber, ContractReceipt } from 'ethers';
import { SignerWithAddress } from '@nomiclabs/hardhat-ethers/dist/src/signer-with-address';

import { BigNumberish } from '../../../numbers';

import Token from '../../tokens/Token';
import TokenList from '../../tokens/TokenList';
import { Account, NAry } from '../../types/types';
import Vault from '../../vault/Vault';

export enum WeightedPoolType {
  WEIGHTED_POOL = 0,
  LIQUIDITY_BOOTSTRAPPING_POOL,
  MANAGED_POOL,
}

export type RawWeightedPoolDeployment = {
  tokens?: TokenList;
  weights?: BigNumberish[];
  assetManagers?: string[];
  swapFeePercentage?: BigNumberish;
  pauseWindowDuration?: BigNumberish;
  bufferPeriodDuration?: BigNumberish;
  swapEnabledOnStart?: boolean;
  weightChangeMode?: WeightChangeMode;
  mustAllowlistLPs?: boolean;
  protocolSwapFeePercentage?: BigNumberish;
  managementSwapFeePercentage?: BigNumberish;
  managementAumFeePercentage?: BigNumberish;
  aumProtocolFeesCollector?: string;
  owner?: Account;
  admin?: SignerWithAddress;
  from?: SignerWithAddress;
  vault?: Vault;
  fromFactory?: boolean;
  poolType?: WeightedPoolType;
};

export type WeightedPoolDeployment = {
  tokens: TokenList;
  weights: BigNumberish[];
  assetManagers: string[];
  swapFeePercentage: BigNumberish;
  pauseWindowDuration: BigNumberish;
  bufferPeriodDuration: BigNumberish;
  poolType: WeightedPoolType;
  swapEnabledOnStart: boolean;
  weightChangeMode: WeightChangeMode;
  mustAllowlistLPs: boolean;
  protocolSwapFeePercentage: BigNumberish;
  managementSwapFeePercentage: BigNumberish;
  managementAumFeePercentage: BigNumberish;
  aumProtocolFeesCollector: string;
  owner?: string;
  admin?: SignerWithAddress;
  from?: SignerWithAddress;
};

export type SwapWeightedPool = {
  in: number | Token;
  out: number | Token;
  amount: BigNumberish;
  recipient?: Account;
  from?: SignerWithAddress;
  lastChangeBlock?: BigNumberish;
  data?: string;
};

export type JoinExitWeightedPool = {
  recipient?: Account;
  currentBalances?: BigNumberish[];
  lastChangeBlock?: BigNumberish;
  protocolFeePercentage?: BigNumberish;
  data?: string;
  from?: SignerWithAddress;
};

export type InitWeightedPool = {
  initialBalances: NAry<BigNumberish>;
  from?: SignerWithAddress;
  recipient?: Account;
  protocolFeePercentage?: BigNumberish;
};

export type JoinGivenInWeightedPool = {
  amountsIn: NAry<BigNumberish>;
  minimumBptOut?: BigNumberish;
  from?: SignerWithAddress;
  recipient?: Account;
  lastChangeBlock?: BigNumberish;
  currentBalances?: BigNumberish[];
  protocolFeePercentage?: BigNumberish;
};

export type JoinGivenOutWeightedPool = {
  token: number | Token;
  bptOut: BigNumberish;
  from?: SignerWithAddress;
  recipient?: Account;
  lastChangeBlock?: BigNumberish;
  currentBalances?: BigNumberish[];
  protocolFeePercentage?: BigNumberish;
};

export type JoinAllGivenOutWeightedPool = {
  bptOut: BigNumberish;
  from?: SignerWithAddress;
  recipient?: Account;
  lastChangeBlock?: BigNumberish;
  currentBalances?: BigNumberish[];
  protocolFeePercentage?: BigNumberish;
};

export type ExitGivenOutWeightedPool = {
  amountsOut: NAry<BigNumberish>;
  maximumBptIn?: BigNumberish;
  recipient?: Account;
  from?: SignerWithAddress;
  lastChangeBlock?: BigNumberish;
  currentBalances?: BigNumberish[];
  protocolFeePercentage?: BigNumberish;
};

export type SingleExitGivenInWeightedPool = {
  bptIn: BigNumberish;
  token: number | Token;
  recipient?: Account;
  from?: SignerWithAddress;
  lastChangeBlock?: BigNumberish;
  currentBalances?: BigNumberish[];
  protocolFeePercentage?: BigNumberish;
};

export type MultiExitGivenInWeightedPool = {
  bptIn: BigNumberish;
  recipient?: Account;
  from?: SignerWithAddress;
  lastChangeBlock?: BigNumberish;
  currentBalances?: BigNumberish[];
  protocolFeePercentage?: BigNumberish;
};

export type JoinResult = {
  amountsIn: BigNumber[];
  dueProtocolFeeAmounts: BigNumber[];
  receipt: ContractReceipt;
};

export type ExitResult = {
  amountsOut: BigNumber[];
  dueProtocolFeeAmounts: BigNumber[];
  receipt: ContractReceipt;
};

export type SwapResult = {
  amount: BigNumber;
  receipt: ContractReceipt;
};

export type JoinQueryResult = {
  bptOut: BigNumber;
  amountsIn: BigNumber[];
};

export type ExitQueryResult = {
  bptIn: BigNumber;
  amountsOut: BigNumber[];
};

export type VoidResult = {
  receipt: ContractReceipt;
};

export type PoolQueryResult = JoinQueryResult | ExitQueryResult;

export type GradualWeightUpdateParams = {
  startTime: BigNumber;
  endTime: BigNumber;
  startWeights: BigNumber[];
  endWeights: BigNumber[];
};

export type GradualSwapFeeUpdateParams = {
  startTime: BigNumber;
  endTime: BigNumber;
  startSwapFeePercentage: BigNumber;
  endSwapFeePercentage: BigNumber;
};

export type BasePoolRights = {
  canTransferOwnership: boolean;
  canChangeSwapFee: boolean;
  canUpdateMetadata: boolean;
};

export type ManagedPoolRights = {
  canChangeWeights: boolean;
  canDisableSwaps: boolean;
  canSetMustAllowlistLPs: boolean;
  canSetCircuitBreakers: boolean;
  canChangeTokens: boolean;
  canChangeMgmtFees: boolean;
};

export type ManagedPoolParams = {
  name: string;
  symbol: string;
  tokens: string[];
  normalizedWeights: BigNumberish[];
  assetManagers: string[];
  swapFeePercentage: BigNumberish;
  swapEnabledOnStart: boolean;
  mustAllowlistLPs: boolean;
  protocolSwapFeePercentage: BigNumberish;
  managementSwapFeePercentage: BigNumberish;
  managementAumFeePercentage: BigNumberish;
<<<<<<< HEAD
  aumProtocolFeesCollector: string;
};

export enum WeightChangeMode {
  EQUAL_WEIGHT_CHANGE = 0,
  EQUAL_PRICE_PERCENTAGE_CHANGE,
}
=======
};
>>>>>>> 4410e906
<|MERGE_RESOLUTION|>--- conflicted
+++ resolved
@@ -214,14 +214,9 @@
   protocolSwapFeePercentage: BigNumberish;
   managementSwapFeePercentage: BigNumberish;
   managementAumFeePercentage: BigNumberish;
-<<<<<<< HEAD
-  aumProtocolFeesCollector: string;
 };
 
 export enum WeightChangeMode {
   EQUAL_WEIGHT_CHANGE = 0,
   EQUAL_PRICE_PERCENTAGE_CHANGE,
-}
-=======
-};
->>>>>>> 4410e906
+}