import { Contract } from 'ethers';
import TypesConverter from '../../types/TypesConverter';
import VaultDeployer from '../../vault/VaultDeployer';
import BaseWeightedPool from './BaseWeightedPool';
import { BUFFER_PERIOD_DURATION, NAME, PAUSE_WINDOW_DURATION, SYMBOL } from '../base/BasePool';
import { RawWeightedPoolDeployment, WeightedPoolDeployment } from './types';
import Vault from '../../vault/Vault';
import { deploy, deployedAt } from '../../../contract';
import * as expectEvent from '../../../test/expectEvent';
import { Account } from '../../types/types';
import TokenList from '../../tokens/TokenList';
import { BigNumberish } from '../../../numbers';

export default class WeightedPool extends BaseWeightedPool {
  rateProviders: Account[];
  assetManagers: string[];

  constructor(
    instance: Contract,
    poolId: string,
    vault: Vault,
    tokens: TokenList,
    weights: BigNumberish[],
    rateProviders: Account[],
    assetManagers: string[],
    swapFeePercentage: BigNumberish,
    owner?: Account
  ) {
    super(instance, poolId, vault, tokens, weights, swapFeePercentage, owner);

    this.rateProviders = rateProviders;
    this.assetManagers = assetManagers;
  }

<<<<<<< HEAD
  static async create(params: RawWeightedPoolDeployment = {}): Promise<WeightedPool> {
    const vault = params?.vault ?? (await VaultDeployer.deploy(TypesConverter.toRawVaultDeployment(params)));
    const deployment = TypesConverter.toWeightedPoolDeployment(params);
    const pool = await (params.fromFactory ? this._deployFromFactory : this._deployStandalone)(deployment, vault);
    const poolId = await pool.getPoolId();
=======
  async estimateInvariant(currentBalances?: BigNumberish[]): Promise<BigNumber> {
    if (!currentBalances) currentBalances = await this.getBalances();
    const scalingFactors = await this.getScalingFactors();

    return calculateInvariant(
      currentBalances.map((x, i) => fpMul(x, scalingFactors[i])),
      this.weights
    );
  }

  async estimateSwapFeeAmount(
    paidToken: number | Token,
    protocolFeePercentage: BigNumberish,
    currentBalances?: BigNumberish[]
  ): Promise<BigNumber> {
    if (!currentBalances) currentBalances = await this.getBalances();
    const lastInvariant = await this.estimateInvariant();
    const paidTokenIndex = this.tokens.indexOf(paidToken);
    const feeAmount = calculateOneTokenSwapFeeAmount(currentBalances, this.weights, lastInvariant, paidTokenIndex);
    return fpMul(bn(feeAmount), protocolFeePercentage);
  }

  async estimateMaxSwapFeeAmount(
    paidToken: number | Token,
    protocolFeePercentage: BigNumberish,
    currentBalances?: BigNumberish[]
  ): Promise<BigNumber> {
    if (!currentBalances) currentBalances = await this.getBalances();
    const paidTokenIndex = this.tokens.indexOf(paidToken);
    const feeAmount = calculateMaxOneTokenSwapFeeAmount(
      currentBalances,
      this.weights,
      MIN_INVARIANT_RATIO,
      paidTokenIndex
    );
    return fpMul(bn(feeAmount), protocolFeePercentage);
  }

  async estimateGivenIn(params: SwapWeightedPool, currentBalances?: BigNumberish[]): Promise<BigNumberish> {
    if (!currentBalances) currentBalances = await this.getBalances();
    const [tokenIn, tokenOut] = this.tokens.indicesOf([params.in, params.out]);

    return bn(
      calcOutGivenIn(
        currentBalances[tokenIn],
        this.weights[tokenIn],
        currentBalances[tokenOut],
        this.weights[tokenOut],
        params.amount
      )
    );
  }

  async estimateGivenOut(params: SwapWeightedPool, currentBalances?: BigNumberish[]): Promise<BigNumberish> {
    if (!currentBalances) currentBalances = await this.getBalances();
    const [tokenIn, tokenOut] = this.tokens.indicesOf([params.in, params.out]);

    return bn(
      calcInGivenOut(
        currentBalances[tokenIn],
        this.weights[tokenIn],
        currentBalances[tokenOut],
        this.weights[tokenOut],
        params.amount
      )
    );
  }

  async estimateBptOut(
    amountsIn: BigNumberish[],
    currentBalances?: BigNumberish[],
    supply?: BigNumberish
  ): Promise<BigNumberish> {
    if (!supply) supply = await this.totalSupply();
    if (!currentBalances) currentBalances = await this.getBalances();
    return calcBptOutGivenExactTokensIn(currentBalances, this.weights, amountsIn, supply, this.swapFeePercentage);
  }
>>>>>>> 5be54c2e

    const { tokens, weights, rateProviders, assetManagers, swapFeePercentage, owner } = deployment;

    return new WeightedPool(
      pool,
      poolId,
      vault,
      tokens,
      weights,
      rateProviders,
      assetManagers,
      swapFeePercentage,
      owner
    );
  }

  static async _deployStandalone(params: WeightedPoolDeployment, vault: Vault): Promise<Contract> {
    const { from } = params;

    return deploy('v2-pool-weighted/WeightedPool', {
      args: [
        {
          name: NAME,
          symbol: SYMBOL,
          tokens: params.tokens.addresses,
          normalizedWeights: params.weights,
          rateProviders: TypesConverter.toAddresses(params.rateProviders),
          assetManagers: params.assetManagers,
          swapFeePercentage: params.swapFeePercentage,
        },
        vault.address,
        vault.protocolFeesProvider.address,
        params.pauseWindowDuration,
        params.bufferPeriodDuration,
        params.owner,
      ],
      from,
    });
  }

  static async _deployFromFactory(params: WeightedPoolDeployment, vault: Vault): Promise<Contract> {
    // Note that we only support asset managers with the standalone deploy method.

    const { tokens, weights, rateProviders, swapFeePercentage, owner, from } = params;

    const factory = await deploy('v2-pool-weighted/WeightedPoolFactory', {
      args: [vault.address, vault.getFeesProvider().address, PAUSE_WINDOW_DURATION, BUFFER_PERIOD_DURATION],
      from,
    });

    const tx = await factory.create(NAME, SYMBOL, tokens.addresses, weights, rateProviders, swapFeePercentage, owner);
    const receipt = await tx.wait();
    const event = expectEvent.inReceipt(receipt, 'PoolCreated');
    return deployedAt('v2-pool-weighted/WeightedPool', event.args.pool);
  }
}<|MERGE_RESOLUTION|>--- conflicted
+++ resolved
@@ -10,6 +10,7 @@
 import { Account } from '../../types/types';
 import TokenList from '../../tokens/TokenList';
 import { BigNumberish } from '../../../numbers';
+import { randomBytes } from 'ethers/lib/utils';
 
 export default class WeightedPool extends BaseWeightedPool {
   rateProviders: Account[];
@@ -32,91 +33,11 @@
     this.assetManagers = assetManagers;
   }
 
-<<<<<<< HEAD
   static async create(params: RawWeightedPoolDeployment = {}): Promise<WeightedPool> {
     const vault = params?.vault ?? (await VaultDeployer.deploy(TypesConverter.toRawVaultDeployment(params)));
     const deployment = TypesConverter.toWeightedPoolDeployment(params);
     const pool = await (params.fromFactory ? this._deployFromFactory : this._deployStandalone)(deployment, vault);
     const poolId = await pool.getPoolId();
-=======
-  async estimateInvariant(currentBalances?: BigNumberish[]): Promise<BigNumber> {
-    if (!currentBalances) currentBalances = await this.getBalances();
-    const scalingFactors = await this.getScalingFactors();
-
-    return calculateInvariant(
-      currentBalances.map((x, i) => fpMul(x, scalingFactors[i])),
-      this.weights
-    );
-  }
-
-  async estimateSwapFeeAmount(
-    paidToken: number | Token,
-    protocolFeePercentage: BigNumberish,
-    currentBalances?: BigNumberish[]
-  ): Promise<BigNumber> {
-    if (!currentBalances) currentBalances = await this.getBalances();
-    const lastInvariant = await this.estimateInvariant();
-    const paidTokenIndex = this.tokens.indexOf(paidToken);
-    const feeAmount = calculateOneTokenSwapFeeAmount(currentBalances, this.weights, lastInvariant, paidTokenIndex);
-    return fpMul(bn(feeAmount), protocolFeePercentage);
-  }
-
-  async estimateMaxSwapFeeAmount(
-    paidToken: number | Token,
-    protocolFeePercentage: BigNumberish,
-    currentBalances?: BigNumberish[]
-  ): Promise<BigNumber> {
-    if (!currentBalances) currentBalances = await this.getBalances();
-    const paidTokenIndex = this.tokens.indexOf(paidToken);
-    const feeAmount = calculateMaxOneTokenSwapFeeAmount(
-      currentBalances,
-      this.weights,
-      MIN_INVARIANT_RATIO,
-      paidTokenIndex
-    );
-    return fpMul(bn(feeAmount), protocolFeePercentage);
-  }
-
-  async estimateGivenIn(params: SwapWeightedPool, currentBalances?: BigNumberish[]): Promise<BigNumberish> {
-    if (!currentBalances) currentBalances = await this.getBalances();
-    const [tokenIn, tokenOut] = this.tokens.indicesOf([params.in, params.out]);
-
-    return bn(
-      calcOutGivenIn(
-        currentBalances[tokenIn],
-        this.weights[tokenIn],
-        currentBalances[tokenOut],
-        this.weights[tokenOut],
-        params.amount
-      )
-    );
-  }
-
-  async estimateGivenOut(params: SwapWeightedPool, currentBalances?: BigNumberish[]): Promise<BigNumberish> {
-    if (!currentBalances) currentBalances = await this.getBalances();
-    const [tokenIn, tokenOut] = this.tokens.indicesOf([params.in, params.out]);
-
-    return bn(
-      calcInGivenOut(
-        currentBalances[tokenIn],
-        this.weights[tokenIn],
-        currentBalances[tokenOut],
-        this.weights[tokenOut],
-        params.amount
-      )
-    );
-  }
-
-  async estimateBptOut(
-    amountsIn: BigNumberish[],
-    currentBalances?: BigNumberish[],
-    supply?: BigNumberish
-  ): Promise<BigNumberish> {
-    if (!supply) supply = await this.totalSupply();
-    if (!currentBalances) currentBalances = await this.getBalances();
-    return calcBptOutGivenExactTokensIn(currentBalances, this.weights, amountsIn, supply, this.swapFeePercentage);
-  }
->>>>>>> 5be54c2e
 
     const { tokens, weights, rateProviders, assetManagers, swapFeePercentage, owner } = deployment;
 
@@ -167,7 +88,7 @@
       from,
     });
 
-    const tx = await factory.create(NAME, SYMBOL, tokens.addresses, weights, rateProviders, swapFeePercentage, owner);
+    const tx = await factory.create(NAME, SYMBOL, tokens.addresses, weights, rateProviders, swapFeePercentage, owner, randomBytes(32));
     const receipt = await tx.wait();
     const event = expectEvent.inReceipt(receipt, 'PoolCreated');
     return deployedAt('v2-pool-weighted/WeightedPool', event.args.pool);
