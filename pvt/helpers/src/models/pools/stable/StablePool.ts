--- conflicted
+++ resolved
@@ -304,21 +304,12 @@
   }
 
   async swapGivenIn(params: SwapStablePool, hookInterface = SWAP_INTERFACE.DEFAULT): Promise<BigNumber> {
-<<<<<<< HEAD
     const swapRequest = this._buildSwapRequest(params, SwapKind.GivenIn);
-    return this._callSwapHook(swapRequest, params.in, params.out, hookInterface);
+    return this.swap(swapRequest, params.in, params.out, hookInterface);
   }
 
   async swapGivenOut(params: SwapStablePool, hookInterface = SWAP_INTERFACE.DEFAULT): Promise<BigNumber> {
     const swapRequest = this._buildSwapRequest(params, SwapKind.GivenOut);
-    return this._callSwapHook(swapRequest, params.in, params.out, hookInterface);
-=======
-    const swapRequest = this._buildSwapRequest(params, SWAP_GIVEN.IN);
-    return this.swap(swapRequest, params.in, params.out, hookInterface);
-  }
-
-  async swapGivenOut(params: SwapStablePool, hookInterface = SWAP_INTERFACE.DEFAULT): Promise<BigNumber> {
-    const swapRequest = this._buildSwapRequest(params, SWAP_GIVEN.OUT);
     return this.swap(swapRequest, params.in, params.out, hookInterface);
   }
 
@@ -336,7 +327,6 @@
     const receipt = await (await tx).wait();
     const { amount } = expectEvent.inReceipt(receipt, 'Swap').args;
     return amount;
->>>>>>> 18f9c461
   }
 
   async init(params: InitStablePool): Promise<JoinResult> {
@@ -544,11 +534,7 @@
     };
   }
 
-<<<<<<< HEAD
-  private _buildSwapRequest(params: SwapStablePool, kind: SwapKind) {
-=======
-  private _buildSwapRequest(params: SwapStablePool, kind: number): Swap {
->>>>>>> 18f9c461
+  private _buildSwapRequest(params: SwapStablePool, kind: SwapKind): Swap {
     return {
       kind,
       poolId: this.poolId,
